--- conflicted
+++ resolved
@@ -16,11 +16,7 @@
   tests:
     strategy:
       matrix:
-<<<<<<< HEAD
-        python_version: ["3.7", "3.8", "3.9", "3.10", "3.11"]
-=======
-        python_version: ["3.8", "3.9", "3.10"]
->>>>>>> b094075c
+        python_version: ["3.8", "3.9", "3.10", "3.11"]
       fail-fast: false
     uses: pytorch/test-infra/.github/workflows/linux_job.yml@main
     with:
