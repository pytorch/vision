--- conflicted
+++ resolved
@@ -7,7 +7,6 @@
   compile:
     strategy:
       matrix:
-<<<<<<< HEAD
         dynamic:
           - true
           - false
@@ -19,138 +18,6 @@
           - false
       fail-fast: false
 
-=======
-        python-version:
-          - "3.8"
-          - "3.9"
-          - "3.10"
-          - "3.11"
-          - "3.12"
-        runner: ["linux.12xlarge"]
-        gpu-arch-type: ["cpu"]
-        include:
-          - python-version: 3.8
-            runner: linux.g5.4xlarge.nvidia.gpu
-            gpu-arch-type: cuda
-            gpu-arch-version: "11.8"
-      fail-fast: false
-    uses: pytorch/test-infra/.github/workflows/linux_job.yml@main
-    with:
-      repository: pytorch/vision
-      runner: ${{ matrix.runner }}
-      gpu-arch-type: ${{ matrix.gpu-arch-type }}
-      gpu-arch-version: ${{ matrix.gpu-arch-version }}
-      timeout: 120
-      test-infra-ref: main
-      script: |
-        set -euo pipefail
-
-        export PYTHON_VERSION=${{ matrix.python-version }}
-        export GPU_ARCH_TYPE=${{ matrix.gpu-arch-type }}
-        export GPU_ARCH_VERSION=${{ matrix.gpu-arch-version }}
-
-        ./.github/scripts/unittest.sh
-
-  unittests-macos:
-    strategy:
-      matrix:
-        python-version:
-          - "3.8"
-          - "3.9"
-          - "3.10"
-          - "3.11"
-          - "3.12"
-        runner: ["macos-12"]
-        include:
-          - python-version: "3.8"
-            runner: macos-m1-stable
-      fail-fast: false
-    uses: pytorch/test-infra/.github/workflows/macos_job.yml@main
-    with:
-      repository: pytorch/vision
-      # We need an increased timeout here, since the macos-12 runner is the free one from GH
-      # and needs roughly 2 hours to just run the test suite
-      timeout: 240
-      runner: ${{ matrix.runner }}
-      test-infra-ref: main
-      script: |
-        set -euo pipefail
-
-        export PYTHON_VERSION=${{ matrix.python-version }}
-        export GPU_ARCH_TYPE=cpu
-        export GPU_ARCH_VERSION=''
-
-        ./.github/scripts/unittest.sh
-
-  unittests-windows:
-    strategy:
-      matrix:
-        python-version:
-          - "3.8"
-          - "3.9"
-          - "3.10"
-          - "3.11"
-          - "3.12"
-        runner: ["windows.4xlarge"]
-        gpu-arch-type: ["cpu"]
-        include:
-          - python-version: "3.8"
-            runner: windows.g5.4xlarge.nvidia.gpu
-            gpu-arch-type: cuda
-            gpu-arch-version: "11.8"
-      fail-fast: false
-    uses: pytorch/test-infra/.github/workflows/windows_job.yml@main
-    with:
-      repository: pytorch/vision
-      runner: ${{ matrix.runner }}
-      gpu-arch-type: ${{ matrix.gpu-arch-type }}
-      gpu-arch-version: ${{ matrix.gpu-arch-version }}
-      timeout: 120
-      test-infra-ref: main
-      script: |
-        set -euxo pipefail
-
-        export PYTHON_VERSION=${{ matrix.python-version }}
-        export VC_YEAR=2019
-        export VSDEVCMD_ARGS=""
-        export GPU_ARCH_TYPE=${{ matrix.gpu-arch-type }}
-        export GPU_ARCH_VERSION=${{ matrix.gpu-arch-version }}
-
-        ./.github/scripts/unittest.sh
-
-  onnx:
-    uses: pytorch/test-infra/.github/workflows/linux_job.yml@main
-    with:
-      repository: pytorch/vision
-      test-infra-ref: main
-      script: |
-        set -euo pipefail
-
-        export PYTHON_VERSION=3.8
-        export GPU_ARCH_TYPE=cpu
-        export GPU_ARCH_VERSION=''
-
-        ./.github/scripts/setup-env.sh
-
-        # Prepare conda
-        CONDA_PATH=$(which conda)
-        eval "$(${CONDA_PATH} shell.bash hook)"
-        conda activate ci
-
-        echo '::group::Install ONNX'
-        pip install --progress-bar=off onnx onnxruntime
-        echo '::endgroup::'
-
-        echo '::group::Install testing utilities'
-        pip install --progress-bar=off pytest
-        echo '::endgroup::'
-
-        echo '::group::Run ONNX tests'
-        pytest --junit-xml="${RUNNER_TEST_RESULTS_DIR}/test-results.xml" -v --durations=25 test/test_onnx.py
-        echo '::endgroup::'
-
-  unittests-extended:
->>>>>>> 5181a854
     uses: pytorch/test-infra/.github/workflows/linux_job.yml@main
     with:
       job-name: ${{ format('dynamic={0},backend={1},fullgraph={2}', matrix.dynamic, matrix.backend, matrix.fullgraph) }}
@@ -166,7 +33,7 @@
         export PYTHON_VERSION='3.8'
         export GPU_ARCH_TYPE='cpu'
         export GPU_ARCH_VERSION=''
-        
+
         export COMPILE_DYNAMIC='${{ matrix.dynamic }}'
         export COMPILE_BACKEND='${{ matrix.backend }}'
         export COMPILE_FULLGRAPH='${{ matrix.fullgraph }}'
