name: Tests

on:
  pull_request:
  push:
    branches:
      - nightly
      - main
      - release/*
  workflow_dispatch:

jobs:
  unittests-linux:
    strategy:
      matrix:
        python-version:
          - "3.10"
          - "3.11"
          - "3.12"
        runner: ["linux.12xlarge"]
        gpu-arch-type: ["cpu"]
        include:
          - python-version: "3.10"
            runner: linux.g5.4xlarge.nvidia.gpu
            gpu-arch-type: cuda
            gpu-arch-version: "12.6"
      fail-fast: false
    uses: pytorch/test-infra/.github/workflows/linux_job_v2.yml@release/2.10
    permissions:
      id-token: write
      contents: read
    with:
      repository: pytorch/vision
      runner: ${{ matrix.runner }}
      gpu-arch-type: ${{ matrix.gpu-arch-type }}
      gpu-arch-version: ${{ matrix.gpu-arch-version }}
      timeout: 120
      test-infra-ref: release/2.10
      script: |
        set -euo pipefail

        export PYTHON_VERSION=${{ matrix.python-version }}
        export GPU_ARCH_TYPE=${{ matrix.gpu-arch-type }}
        export GPU_ARCH_VERSION=${{ matrix.gpu-arch-version }}

        ./.github/scripts/unittest.sh

<<<<<<< HEAD
  unittests-linux-cvcuda:
    strategy:
      matrix:
        python-version:
          - "3.10"
        runner: ["linux.g5.4xlarge.nvidia.gpu"]
        gpu-arch-type: ["cuda"]
        gpu-arch-version: ["12.6"]
      fail-fast: false
    uses: pytorch/test-infra/.github/workflows/linux_job_v2.yml@release/2.10
    permissions:
      id-token: write
      contents: read
    with:
      repository: pytorch/vision
      runner: ${{ matrix.runner }}
      gpu-arch-type: ${{ matrix.gpu-arch-type }}
      gpu-arch-version: ${{ matrix.gpu-arch-version }}
      timeout: 120
      test-infra-ref: release/2.10
      script: |
        set -euo pipefail

        export PYTHON_VERSION=${{ matrix.python-version }}
        export GPU_ARCH_TYPE=${{ matrix.gpu-arch-type }}
        export GPU_ARCH_VERSION=${{ matrix.gpu-arch-version }}
        export CVCUDA="1"

        ./.github/scripts/unittest.sh

=======
>>>>>>> 88863757
  unittests-macos:
    strategy:
      matrix:
        python-version:
          - "3.10"
          # TODO put back 3.11 (See blame)
          # - "3.11"
          - "3.12"
        runner: ["macos-m1-stable"]
      fail-fast: false
    uses: pytorch/test-infra/.github/workflows/macos_job.yml@release/2.10
    with:
      repository: pytorch/vision
      timeout: 240
      runner: ${{ matrix.runner }}
      test-infra-ref: release/2.10
      script: |
        set -euo pipefail

        export PYTHON_VERSION=${{ matrix.python-version }}
        export GPU_ARCH_TYPE=cpu
        export GPU_ARCH_VERSION=''

        ${CONDA_RUN} ./.github/scripts/unittest.sh

  unittests-windows:
    strategy:
      matrix:
        python-version:
          - "3.10"
          - "3.11"
          - "3.12"
        runner: ["windows.4xlarge"]
        gpu-arch-type: ["cpu"]
        # TODO: put GPU testing back
        # include:
        #   - python-version: "3.9"
        #     runner: windows.g5.4xlarge.nvidia.gpu
        #     gpu-arch-type: cuda
        #     gpu-arch-version: "11.8"
      fail-fast: false
    uses: pytorch/test-infra/.github/workflows/windows_job.yml@release/2.10
    permissions:
      id-token: write
      contents: read
    with:
      repository: pytorch/vision
      runner: ${{ matrix.runner }}
      gpu-arch-type: ${{ matrix.gpu-arch-type }}
      gpu-arch-version: ${{ matrix.gpu-arch-version }}
      timeout: 120
      test-infra-ref: release/2.10
      script: |
        set -euxo pipefail

        export PYTHON_VERSION=${{ matrix.python-version }}
        export VC_YEAR=2022
        export VSDEVCMD_ARGS=""
        export GPU_ARCH_TYPE=${{ matrix.gpu-arch-type }}
        export GPU_ARCH_VERSION=${{ matrix.gpu-arch-version }}

        ./.github/scripts/unittest.sh

  # onnx:
  #   uses: pytorch/test-infra/.github/workflows/linux_job_v2.yml@release/2.10
  #   permissions:
  #     id-token: write
  #     contents: read
  #   with:
  #     repository: pytorch/vision
  #     test-infra-ref: release/2.10
  #     script: |
  #       set -euo pipefail

  #       export PYTHON_VERSION=3.10
  #       export GPU_ARCH_TYPE=cpu
  #       export GPU_ARCH_VERSION=''

  #       ./.github/scripts/setup-env.sh

  #       # Prepare conda
  #       CONDA_PATH=$(which conda)
  #       eval "$(${CONDA_PATH} shell.bash hook)"
  #       conda activate ci

  #       echo '::group::Install ONNX'
  #       pip install --progress-bar=off onnx onnxruntime
  #       echo '::endgroup::'

  #       echo '::group::Install testing utilities'
  #       pip install --progress-bar=off pytest "numpy<2"
  #       echo '::endgroup::'

  #       echo '::group::Run ONNX tests'
  #       pytest --junit-xml="${RUNNER_TEST_RESULTS_DIR}/test-results.xml" -v --durations=25 test/test_onnx.py
  #       echo '::endgroup::'

  unittests-extended:
    uses: pytorch/test-infra/.github/workflows/linux_job_v2.yml@release/2.10
    permissions:
      id-token: write
      contents: read
    if: contains(github.event.pull_request.labels.*.name, 'run-extended')
    with:
      repository: pytorch/vision
      test-infra-ref: release/2.10
      script: |
        set -euo pipefail

        export PYTHON_VERSION="3.10"
        export GPU_ARCH_TYPE=cpu
        export GPU_ARCH_VERSION=''

        ./.github/scripts/setup-env.sh

        # Prepare conda
        CONDA_PATH=$(which conda)
        eval "$(${CONDA_PATH} shell.bash hook)"
        conda activate ci

        echo '::group::Pre-download model weights'
        pip install --progress-bar=off aiohttp aiofiles tqdm
        python scripts/download_model_urls.py
        echo '::endgroup::'

        echo '::group::Install testing utilities'
        # TODO: remove the <8 constraint on pytest when https://github.com/pytorch/vision/issues/8238 is closed
        pip install --progress-bar=off "pytest<8"
        echo '::endgroup::'

        echo '::group::Run extended unittests'
        export PYTORCH_TEST_WITH_EXTENDED=1
        pytest --junit-xml="${RUNNER_TEST_RESULTS_DIR}/test-results.xml" -v --durations=25 test/test_extended_*.py
        echo '::endgroup::'<|MERGE_RESOLUTION|>--- conflicted
+++ resolved
@@ -45,39 +45,6 @@
 
         ./.github/scripts/unittest.sh
 
-<<<<<<< HEAD
-  unittests-linux-cvcuda:
-    strategy:
-      matrix:
-        python-version:
-          - "3.10"
-        runner: ["linux.g5.4xlarge.nvidia.gpu"]
-        gpu-arch-type: ["cuda"]
-        gpu-arch-version: ["12.6"]
-      fail-fast: false
-    uses: pytorch/test-infra/.github/workflows/linux_job_v2.yml@release/2.10
-    permissions:
-      id-token: write
-      contents: read
-    with:
-      repository: pytorch/vision
-      runner: ${{ matrix.runner }}
-      gpu-arch-type: ${{ matrix.gpu-arch-type }}
-      gpu-arch-version: ${{ matrix.gpu-arch-version }}
-      timeout: 120
-      test-infra-ref: release/2.10
-      script: |
-        set -euo pipefail
-
-        export PYTHON_VERSION=${{ matrix.python-version }}
-        export GPU_ARCH_TYPE=${{ matrix.gpu-arch-type }}
-        export GPU_ARCH_VERSION=${{ matrix.gpu-arch-version }}
-        export CVCUDA="1"
-
-        ./.github/scripts/unittest.sh
-
-=======
->>>>>>> 88863757
   unittests-macos:
     strategy:
       matrix:
