# name: CMake

# on:
#   pull_request:
#   push:
#     branches:
#       - nightly
#       - main
#       - release/*
#   workflow_dispatch:

# jobs:
#   linux:
#     strategy:
#       matrix:
#         include:
#           - runner: linux.12xlarge
#             gpu-arch-type: cpu
#           - runner: linux.g5.4xlarge.nvidia.gpu
#             gpu-arch-type: cuda
#             gpu-arch-version: "11.8"
#       fail-fast: false
#     uses: pytorch/test-infra/.github/workflows/linux_job.yml@main
#     with:
#       repository: pytorch/vision
#       runner: ${{ matrix.runner }}
#       gpu-arch-type: ${{ matrix.gpu-arch-type }}
#       gpu-arch-version: ${{ matrix.gpu-arch-version }}
#       test-infra-ref: main
#       script: |
#         set -euo pipefail

<<<<<<< HEAD
#         export PYTHON_VERSION=3.8
#         export GPU_ARCH_TYPE=${{ matrix.gpu-arch-type }}
#         export GPU_ARCH_VERSION=${{ matrix.gpu-arch-version }}
=======
        export PYTHON_VERSION=3.9
        export GPU_ARCH_TYPE=${{ matrix.gpu-arch-type }}
        export GPU_ARCH_VERSION=${{ matrix.gpu-arch-version }}
>>>>>>> 8f73afac

#         ./.github/scripts/cmake.sh

#   macos:
#     strategy:
#       matrix:
#         include:
#           - runner: macos-m1-stable
#       fail-fast: false
#     uses: pytorch/test-infra/.github/workflows/macos_job.yml@main
#     with:
#       repository: pytorch/vision
#       runner: ${{ matrix.runner }}
#       test-infra-ref: main
#       script: |
#         set -euo pipefail

<<<<<<< HEAD
#         export PYTHON_VERSION=3.8
#         export GPU_ARCH_TYPE=cpu
#         export GPU_ARCH_VERSION=''
=======
        export PYTHON_VERSION=3.9
        export GPU_ARCH_TYPE=cpu
        export GPU_ARCH_VERSION=''
>>>>>>> 8f73afac

#         ${CONDA_RUN} ./.github/scripts/cmake.sh

#   windows:
#     strategy:
#       matrix:
#         include:
#           - runner: windows.4xlarge
#             gpu-arch-type: cpu
#           - runner: windows.g5.4xlarge.nvidia.gpu
#             gpu-arch-type: cuda
#             gpu-arch-version: "11.8"
#       fail-fast: false
#     uses: pytorch/test-infra/.github/workflows/windows_job.yml@main
#     with:
#       repository: pytorch/vision
#       runner: ${{ matrix.runner }}
#       gpu-arch-type: ${{ matrix.gpu-arch-type }}
#       gpu-arch-version: ${{ matrix.gpu-arch-version }}
#       test-infra-ref: main
#       script: |
#         set -euo pipefail

<<<<<<< HEAD
#         export PYTHON_VERSION=3.8
#         export VC_YEAR=2022
#         export VSDEVCMD_ARGS=""
#         export GPU_ARCH_TYPE=${{ matrix.gpu-arch-type }}
#         export GPU_ARCH_VERSION=${{ matrix.gpu-arch-version }}
=======
        export PYTHON_VERSION=3.9
        export VC_YEAR=2022
        export VSDEVCMD_ARGS=""
        export GPU_ARCH_TYPE=${{ matrix.gpu-arch-type }}
        export GPU_ARCH_VERSION=${{ matrix.gpu-arch-version }}
>>>>>>> 8f73afac

#         ./.github/scripts/cmake.sh<|MERGE_RESOLUTION|>--- conflicted
+++ resolved
@@ -1,105 +1,85 @@
-# name: CMake
+name: CMake
 
-# on:
-#   pull_request:
-#   push:
-#     branches:
-#       - nightly
-#       - main
-#       - release/*
-#   workflow_dispatch:
+on:
+  pull_request:
+  push:
+    branches:
+      - nightly
+      - main
+      - release/*
+  workflow_dispatch:
 
-# jobs:
-#   linux:
-#     strategy:
-#       matrix:
-#         include:
-#           - runner: linux.12xlarge
-#             gpu-arch-type: cpu
-#           - runner: linux.g5.4xlarge.nvidia.gpu
-#             gpu-arch-type: cuda
-#             gpu-arch-version: "11.8"
-#       fail-fast: false
-#     uses: pytorch/test-infra/.github/workflows/linux_job.yml@main
-#     with:
-#       repository: pytorch/vision
-#       runner: ${{ matrix.runner }}
-#       gpu-arch-type: ${{ matrix.gpu-arch-type }}
-#       gpu-arch-version: ${{ matrix.gpu-arch-version }}
-#       test-infra-ref: main
-#       script: |
-#         set -euo pipefail
+jobs:
+  linux:
+    strategy:
+      matrix:
+        include:
+          - runner: linux.12xlarge
+            gpu-arch-type: cpu
+          - runner: linux.g5.4xlarge.nvidia.gpu
+            gpu-arch-type: cuda
+            gpu-arch-version: "11.8"
+      fail-fast: false
+    uses: pytorch/test-infra/.github/workflows/linux_job.yml@main
+    with:
+      repository: pytorch/vision
+      runner: ${{ matrix.runner }}
+      gpu-arch-type: ${{ matrix.gpu-arch-type }}
+      gpu-arch-version: ${{ matrix.gpu-arch-version }}
+      test-infra-ref: main
+      script: |
+        set -euo pipefail
 
-<<<<<<< HEAD
-#         export PYTHON_VERSION=3.8
-#         export GPU_ARCH_TYPE=${{ matrix.gpu-arch-type }}
-#         export GPU_ARCH_VERSION=${{ matrix.gpu-arch-version }}
-=======
-        export PYTHON_VERSION=3.9
+        export PYTHON_VERSION=3.8
         export GPU_ARCH_TYPE=${{ matrix.gpu-arch-type }}
         export GPU_ARCH_VERSION=${{ matrix.gpu-arch-version }}
->>>>>>> 8f73afac
 
-#         ./.github/scripts/cmake.sh
+        ./.github/scripts/cmake.sh
 
-#   macos:
-#     strategy:
-#       matrix:
-#         include:
-#           - runner: macos-m1-stable
-#       fail-fast: false
-#     uses: pytorch/test-infra/.github/workflows/macos_job.yml@main
-#     with:
-#       repository: pytorch/vision
-#       runner: ${{ matrix.runner }}
-#       test-infra-ref: main
-#       script: |
-#         set -euo pipefail
+  macos:
+    strategy:
+      matrix:
+        include:
+          - runner: macos-m1-stable
+      fail-fast: false
+    uses: pytorch/test-infra/.github/workflows/macos_job.yml@main
+    with:
+      repository: pytorch/vision
+      runner: ${{ matrix.runner }}
+      test-infra-ref: main
+      script: |
+        set -euo pipefail
 
-<<<<<<< HEAD
-#         export PYTHON_VERSION=3.8
-#         export GPU_ARCH_TYPE=cpu
-#         export GPU_ARCH_VERSION=''
-=======
-        export PYTHON_VERSION=3.9
+        export PYTHON_VERSION=3.8
         export GPU_ARCH_TYPE=cpu
         export GPU_ARCH_VERSION=''
->>>>>>> 8f73afac
 
-#         ${CONDA_RUN} ./.github/scripts/cmake.sh
+        ${CONDA_RUN} ./.github/scripts/cmake.sh
 
-#   windows:
-#     strategy:
-#       matrix:
-#         include:
-#           - runner: windows.4xlarge
-#             gpu-arch-type: cpu
-#           - runner: windows.g5.4xlarge.nvidia.gpu
-#             gpu-arch-type: cuda
-#             gpu-arch-version: "11.8"
-#       fail-fast: false
-#     uses: pytorch/test-infra/.github/workflows/windows_job.yml@main
-#     with:
-#       repository: pytorch/vision
-#       runner: ${{ matrix.runner }}
-#       gpu-arch-type: ${{ matrix.gpu-arch-type }}
-#       gpu-arch-version: ${{ matrix.gpu-arch-version }}
-#       test-infra-ref: main
-#       script: |
-#         set -euo pipefail
+  windows:
+    strategy:
+      matrix:
+        include:
+          - runner: windows.4xlarge
+            gpu-arch-type: cpu
+          - runner: windows.g5.4xlarge.nvidia.gpu
+            gpu-arch-type: cuda
+            gpu-arch-version: "11.8"
+      fail-fast: false
+    uses: pytorch/test-infra/.github/workflows/windows_job.yml@main
+    with:
+      repository: pytorch/vision
+      runner: ${{ matrix.runner }}
+      gpu-arch-type: ${{ matrix.gpu-arch-type }}
+      gpu-arch-version: ${{ matrix.gpu-arch-version }}
+      test-infra-ref: main
+      script: |
+        set -euo pipefail
 
-<<<<<<< HEAD
-#         export PYTHON_VERSION=3.8
-#         export VC_YEAR=2022
-#         export VSDEVCMD_ARGS=""
-#         export GPU_ARCH_TYPE=${{ matrix.gpu-arch-type }}
-#         export GPU_ARCH_VERSION=${{ matrix.gpu-arch-version }}
-=======
-        export PYTHON_VERSION=3.9
+        export PYTHON_VERSION=3.8
         export VC_YEAR=2022
         export VSDEVCMD_ARGS=""
         export GPU_ARCH_TYPE=${{ matrix.gpu-arch-type }}
         export GPU_ARCH_VERSION=${{ matrix.gpu-arch-version }}
->>>>>>> 8f73afac
 
-#         ./.github/scripts/cmake.sh+        ./.github/scripts/cmake.sh