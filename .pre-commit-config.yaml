repos:
  - repo: https://github.com/pre-commit/pre-commit-hooks
    rev: v4.0.1
    hooks:
      - id: check-docstring-first
      - id: check-toml
      - id: check-yaml
        exclude: packaging/.*
      - id: mixed-line-ending
        args: [--fix=lf]
      - id: end-of-file-fixer

<<<<<<< HEAD
  # - repo: https://github.com/asottile/pyupgrade
  #   rev: v2.29.0
  #   hooks:
  #     - id: pyupgrade
  #       args: [--py37-plus]
  #       name: Upgrade code

  - repo: https://github.com/omnilib/ufmt
    rev: v1.3.2
    hooks:
      - id: ufmt
        additional_dependencies:
          - black == 21.9b0
          - usort == 0.6.4
=======
# TODO: re-enable after https://github.com/omnilib/ufmt/issues/56 is resolved
#  - repo: https://github.com/omnilib/ufmt
#    rev: v1.3.0
#    hooks:
#      - id: ufmt
#        additional_dependencies:
#          - black == 21.9b0
#          - usort == 0.6.4
>>>>>>> 9301685a

  - repo: https://gitlab.com/pycqa/flake8
    rev: 3.9.2
    hooks:
      - id: flake8
        args: [--config=setup.cfg]

  - repo: https://github.com/PyCQA/pydocstyle
    rev: 6.1.1
    hooks:
      - id: pydocstyle<|MERGE_RESOLUTION|>--- conflicted
+++ resolved
@@ -10,22 +10,6 @@
         args: [--fix=lf]
       - id: end-of-file-fixer
 
-<<<<<<< HEAD
-  # - repo: https://github.com/asottile/pyupgrade
-  #   rev: v2.29.0
-  #   hooks:
-  #     - id: pyupgrade
-  #       args: [--py37-plus]
-  #       name: Upgrade code
-
-  - repo: https://github.com/omnilib/ufmt
-    rev: v1.3.2
-    hooks:
-      - id: ufmt
-        additional_dependencies:
-          - black == 21.9b0
-          - usort == 0.6.4
-=======
 # TODO: re-enable after https://github.com/omnilib/ufmt/issues/56 is resolved
 #  - repo: https://github.com/omnilib/ufmt
 #    rev: v1.3.0
@@ -34,7 +18,6 @@
 #        additional_dependencies:
 #          - black == 21.9b0
 #          - usort == 0.6.4
->>>>>>> 9301685a
 
   - repo: https://gitlab.com/pycqa/flake8
     rev: 3.9.2
