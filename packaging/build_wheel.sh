#!/bin/bash
set -ex

script_dir="$( cd "$( dirname "${BASH_SOURCE[0]}" )" >/dev/null 2>&1 && pwd )"
. "$script_dir/pkg_helpers.bash"

export BUILD_TYPE=wheel
setup_env 0.8.0
setup_wheel_python
<<<<<<< HEAD

pip_install numpy pyyaml future "ninja==1.9.0.post1"
=======
pip_install numpy pyyaml future ninja
>>>>>>> 446eac61
setup_pip_pytorch_version
python setup.py clean

# Copy binaries to be included in the wheel distribution
if [[ "$(uname)" == Darwin || "$OSTYPE" == "msys" ]]; then
    python_exec="$(which python)"
    bin_path=$(dirname $python_exec)
    env_path=$(dirname $bin_path)
    if [[ "$(uname)" == Darwin ]]; then
        # Include LibPNG
        cp "$env_path/lib/libpng16.dylib" torchvision
        # Include TurboJPEG
        cp "$env_path/lib/libturbojpeg.dylib" torchvision
    else
        # Include libPNG
        cp "$bin_path/Library/lib/libpng.lib" torchvision
        # Include TurboJPEG
        cp "$bin_path/Library/lib/turbojpeg.lib" torchvision
    fi
else
    # Include LibPNG
    cp "/usr/lib64/libpng.so" torchvision
    # Include TurboJPEG
    cp "/usr/lib64/libturbojpeg.so" torchvision
fi

if [[ "$OSTYPE" == "msys" ]]; then
    IS_WHEEL=1 "$script_dir/windows/internal/vc_env_helper.bat" python setup.py bdist_wheel
else
    IS_WHEEL=1 python setup.py bdist_wheel
fi<|MERGE_RESOLUTION|>--- conflicted
+++ resolved
@@ -7,12 +7,7 @@
 export BUILD_TYPE=wheel
 setup_env 0.8.0
 setup_wheel_python
-<<<<<<< HEAD
-
-pip_install numpy pyyaml future "ninja==1.9.0.post1"
-=======
 pip_install numpy pyyaml future ninja
->>>>>>> 446eac61
 setup_pip_pytorch_version
 python setup.py clean
 
