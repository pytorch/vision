# A set of useful bash functions for common functionality we need to do in
# many build scripts


# Setup CUDA environment variables, based on CU_VERSION
#
# Inputs:
#   CU_VERSION (cpu, cu92, cu100)
#   NO_CUDA_PACKAGE (bool)
#   BUILD_TYPE (conda, wheel)
#
# Outputs:
#   VERSION_SUFFIX (e.g., "")
#   PYTORCH_VERSION_SUFFIX (e.g., +cpu)
#   WHEEL_DIR (e.g., cu100/)
#   CUDA_HOME (e.g., /usr/local/cuda-9.2, respected by torch.utils.cpp_extension)
#   FORCE_CUDA (respected by torchvision setup.py)
#   NVCC_FLAGS (respected by torchvision setup.py)
#
# Precondition: CUDA versions are installed in their conventional locations in
# /usr/local/cuda-*
#
# NOTE: Why VERSION_SUFFIX versus PYTORCH_VERSION_SUFFIX?  If you're building
# a package with CUDA on a platform we support CUDA on, VERSION_SUFFIX ==
# PYTORCH_VERSION_SUFFIX and everyone is happy.  However, if you are building a
# package with only CPU bits (e.g., torchaudio), then VERSION_SUFFIX is always
# empty, but PYTORCH_VERSION_SUFFIX is +cpu (because that's how you get a CPU
# version of a Python package.  But that doesn't apply if you're on OS X,
# since the default CU_VERSION on OS X is cpu.
setup_cuda() {

  # First, compute version suffixes.  By default, assume no version suffixes
  export VERSION_SUFFIX=""
  export PYTORCH_VERSION_SUFFIX=""
  export WHEEL_DIR=""
  # Wheel builds need suffixes (but not if they're on OS X, which never has suffix)
  if [[ "$BUILD_TYPE" == "wheel" ]] && [[ "$(uname)" != Darwin ]]; then
    export PYTORCH_VERSION_SUFFIX="+$CU_VERSION"
    # Match the suffix scheme of pytorch, unless this package does not have
    # CUDA builds (in which case, use default)
    if [[ -z "$NO_CUDA_PACKAGE" ]]; then
      export VERSION_SUFFIX="$PYTORCH_VERSION_SUFFIX"
      export WHEEL_DIR="$CU_VERSION/"
    fi
  fi

  # Now work out the CUDA settings
  case "$CU_VERSION" in
    cu118)
      if [[ "$OSTYPE" == "msys" ]]; then
        export CUDA_HOME="C:\\Program Files\\NVIDIA GPU Computing Toolkit\\CUDA\\v11.8"
      else
        export CUDA_HOME=/usr/local/cuda-11.8/
      fi
      export TORCH_CUDA_ARCH_LIST="3.5;5.0+PTX;6.0;7.0;7.5;8.0;8.6"
      ;;
    cu117)
      if [[ "$OSTYPE" == "msys" ]]; then
        export CUDA_HOME="C:\\Program Files\\NVIDIA GPU Computing Toolkit\\CUDA\\v11.7"
      else
        export CUDA_HOME=/usr/local/cuda-11.7/
      fi
      export TORCH_CUDA_ARCH_LIST="3.5;5.0+PTX;6.0;7.0;7.5;8.0;8.6"
      ;;
    cu116)
      if [[ "$OSTYPE" == "msys" ]]; then
        export CUDA_HOME="C:\\Program Files\\NVIDIA GPU Computing Toolkit\\CUDA\\v11.6"
      else
        export CUDA_HOME=/usr/local/cuda-11.6/
      fi
      export TORCH_CUDA_ARCH_LIST="3.5;5.0+PTX;6.0;7.0;7.5;8.0;8.6"
      ;;
    cpu)
      ;;
    rocm*)
      export FORCE_CUDA=1
      ;;
    *)
      echo "Unrecognized CU_VERSION=$CU_VERSION"
      exit 1
      ;;
  esac
  if [[ -n "$CUDA_HOME" ]]; then
    # Adds nvcc binary to the search path so that CMake's `find_package(CUDA)` will pick the right one
    export PATH="$CUDA_HOME/bin:$PATH"
    export FORCE_CUDA=1
  fi
}

# Populate build version if necessary, and add version suffix
#
# Inputs:
#   BUILD_VERSION (e.g., 0.2.0 or empty)
#   VERSION_SUFFIX (e.g., +cpu)
#
# Outputs:
#   BUILD_VERSION (e.g., 0.2.0.dev20190807+cpu)
#
# Fill BUILD_VERSION if it doesn't exist already with a nightly string
# Usage: setup_build_version 0.2.0
setup_build_version() {
  if [[ -z "$BUILD_VERSION" ]]; then
    if [[ -z "$1" ]]; then
      setup_base_build_version
    else
      BUILD_VERSION="$1"
    fi
    BUILD_VERSION="$BUILD_VERSION.dev$(date "+%Y%m%d")$VERSION_SUFFIX"
  else
    BUILD_VERSION="$BUILD_VERSION$VERSION_SUFFIX"
  fi

  # Set build version based on tag if on tag
  if [[ -n "${CIRCLE_TAG}" ]]; then
    # Strip tag
    BUILD_VERSION="$(echo "${CIRCLE_TAG}" | sed -e 's/^v//' -e 's/-.*$//')${VERSION_SUFFIX}"
  fi

  export BUILD_VERSION
}

setup_base_build_version() {
  SCRIPT_DIR="$( cd "$( dirname "${BASH_SOURCE[0]}" )" >/dev/null 2>&1 && pwd )"
  # version.txt for some reason has `a` character after major.minor.rev
  # command below yields 0.10.0 from version.txt containing 0.10.0a0
  BUILD_VERSION=$( cut -f 1 -d a "$SCRIPT_DIR/../version.txt" )
  export BUILD_VERSION
}

# Set some useful variables for OS X, if applicable
setup_macos() {
  if [[ "$(uname)" == Darwin ]]; then
    export MACOSX_DEPLOYMENT_TARGET=10.9 CC=clang CXX=clang++
  fi
}


# Top-level entry point for things every package will need to do
#
# Usage: setup_env 0.2.0
setup_env() {
  setup_cuda
  setup_build_version "$1"
  setup_macos
}

# Function to retry functions that sometimes timeout or have flaky failures
retry () {
    $*  || (sleep 1 && $*) || (sleep 2 && $*) || (sleep 4 && $*) || (sleep 8 && $*)
}

# Inputs:
<<<<<<< HEAD
#   PYTHON_VERSION (3.7, 3.8, 3.9, 3.10, 3.11)
=======
#   PYTHON_VERSION (3.8, 3.9, 3.10)
>>>>>>> b094075c
#   UNICODE_ABI (bool)
#
# Outputs:
#   PATH modified to put correct Python version in PATH
#
# Precondition: If Linux, you are in a soumith/manylinux-cuda* Docker image
setup_wheel_python() {
  if [[ "$(uname)" == Darwin || "$OSTYPE" == "msys" ]]; then
    eval "$(conda shell.bash hook)"
    conda env remove -n "env$PYTHON_VERSION" || true
    conda create ${CONDA_CHANNEL_FLAGS} -yn "env$PYTHON_VERSION" python="$PYTHON_VERSION"
    conda activate "env$PYTHON_VERSION"
    # Install libpng from Anaconda (defaults)
    conda install ${CONDA_CHANNEL_FLAGS} libpng "jpeg<=9b" -y
  else
    # Install native CentOS libJPEG, freetype and GnuTLS
    yum install -y libjpeg-turbo-devel freetype gnutls
    case "$PYTHON_VERSION" in
      3.8) python_abi=cp38-cp38 ;;
      3.9) python_abi=cp39-cp39 ;;
      3.10) python_abi=cp310-cp310 ;;
      3.11) python_abi=cp311-cp311 ;;
      *)
        echo "Unrecognized PYTHON_VERSION=$PYTHON_VERSION"
        exit 1
        ;;
    esac
    # Download all the dependencies required to compile image and video_reader
    # extensions

    mkdir -p ext_libraries
    pushd ext_libraries
    popd
    export PATH="/opt/python/$python_abi/bin:$(pwd)/ext_libraries/bin:$PATH"
  fi
}

# Install with pip a bit more robustly than the default
pip_install() {
  retry pip install --progress-bar off "$@"
}

# Install torch with pip, respecting PYTORCH_VERSION, and record the installed
# version into PYTORCH_VERSION, if applicable
setup_pip_pytorch_version() {
  if [[ -z "$PYTORCH_VERSION" ]]; then
    # Install latest prerelease version of torch, per our nightlies, consistent
    # with the requested cuda version
    pip_install --pre torch -f "https://download.pytorch.org/whl/nightly/${WHEEL_DIR}torch_nightly.html"
    if [[ "$CUDA_VERSION" == "cpu" ]]; then
      # CUDA and CPU are ABI compatible on the CPU-only parts, so strip
      # in this case
      export PYTORCH_VERSION="$(pip show torch | grep ^Version: | sed 's/Version:  *//' | sed 's/+.\+//')"
    else
      export PYTORCH_VERSION="$(pip show torch | grep ^Version: | sed 's/Version:  *//')"
    fi
  else
    pip_install "torch==$PYTORCH_VERSION$PYTORCH_VERSION_SUFFIX" \
      -f "https://download.pytorch.org/whl/${CU_VERSION}/torch_stable.html" \
      -f "https://download.pytorch.org/whl/${UPLOAD_CHANNEL}/${CU_VERSION}/torch_${UPLOAD_CHANNEL}.html"
  fi
}

# Fill PYTORCH_VERSION with the latest conda nightly version, and
# CONDA_CHANNEL_FLAGS with appropriate flags to retrieve these versions
#
# You MUST have populated PYTORCH_VERSION_SUFFIX before hand.
setup_conda_pytorch_constraint() {
  if [[ -z "$PYTORCH_VERSION" ]]; then
    export CONDA_CHANNEL_FLAGS="${CONDA_CHANNEL_FLAGS} -c pytorch-nightly -c pytorch"
    PYTHON="python"
    # Check if we have python 3 instead and prefer that
    if python3 --version >/dev/null 2>/dev/null; then
      PYTHON="python3"
    fi
    export PYTORCH_VERSION="$(conda search --json 'pytorch[channel=pytorch-nightly]' | \
                              ${PYTHON} -c "import os, sys, json, re; cuver = os.environ.get('CU_VERSION'); \
                               cuver_1 = cuver.replace('cu', 'cuda') if cuver != 'cpu' else cuver; \
                               cuver_2 = (cuver[:-1] + '.' + cuver[-1]).replace('cu', 'cuda') if cuver != 'cpu' else cuver; \
                               print(re.sub(r'\\+.*$', '', \
                                [x['version'] for x in json.load(sys.stdin)['pytorch'] \
                                  if (x['platform'] == 'darwin' or cuver_1 in x['fn'] or cuver_2 in x['fn']) \
                                    and 'py' + os.environ['PYTHON_VERSION'] in x['fn']][-1]))")"
    if [[ -z "$PYTORCH_VERSION" ]]; then
      echo "PyTorch version auto detection failed"
      echo "No package found for CU_VERSION=$CU_VERSION and PYTHON_VERSION=$PYTHON_VERSION"
      exit 1
    fi
  else
    export CONDA_CHANNEL_FLAGS="${CONDA_CHANNEL_FLAGS} -c pytorch -c pytorch-${UPLOAD_CHANNEL}"
  fi
  if [[ "$CU_VERSION" == cpu ]]; then
    export CONDA_PYTORCH_BUILD_CONSTRAINT="- pytorch==$PYTORCH_VERSION${PYTORCH_VERSION_SUFFIX}"
    export CONDA_PYTORCH_CONSTRAINT="- pytorch==$PYTORCH_VERSION"
  else
    export CONDA_PYTORCH_BUILD_CONSTRAINT="- pytorch==${PYTORCH_VERSION}${PYTORCH_VERSION_SUFFIX}"
    export CONDA_PYTORCH_CONSTRAINT="- pytorch==${PYTORCH_VERSION}${PYTORCH_VERSION_SUFFIX}"
  fi
  if [[ "$OSTYPE" == msys && "$CU_VERSION" == cu92 ]]; then
    export CONDA_CHANNEL_FLAGS="${CONDA_CHANNEL_FLAGS} -c defaults -c numba/label/dev"
  fi
}

# Translate CUDA_VERSION into CUDA_CUDATOOLKIT_CONSTRAINT
setup_conda_cudatoolkit_constraint() {
  export CONDA_BUILD_VARIANT="cuda"
  if [[ "$(uname)" == Darwin ]]; then
    export CONDA_BUILD_VARIANT="cpu"
  else
    case "$CU_VERSION" in
      cu118)
        export CONDA_CUDATOOLKIT_CONSTRAINT="- pytorch-cuda=11.8 # [not osx]"
        ;;
      cu117)
        export CONDA_CUDATOOLKIT_CONSTRAINT="- pytorch-cuda=11.7 # [not osx]"
        ;;
      cu116)
        export CONDA_CUDATOOLKIT_CONSTRAINT="- pytorch-cuda=11.6 # [not osx]"
        ;;
      cpu)
        export CONDA_CUDATOOLKIT_CONSTRAINT=""
        export CONDA_BUILD_VARIANT="cpu"
        ;;
      *)
        echo "Unrecognized CU_VERSION=$CU_VERSION"
        exit 1
        ;;
    esac
  fi
}

setup_conda_cudatoolkit_plain_constraint() {
  export CONDA_BUILD_VARIANT="cuda"
  export CMAKE_USE_CUDA=1
  if [[ "$(uname)" == Darwin ]]; then
    export CONDA_BUILD_VARIANT="cpu"
    export CMAKE_USE_CUDA=0
  else
    case "$CU_VERSION" in
      cu118)
        export CONDA_CUDATOOLKIT_CONSTRAINT="pytorch-cuda=11.8"
        ;;
      cu117)
        export CONDA_CUDATOOLKIT_CONSTRAINT="pytorch-cuda=11.7"
        ;;
      cu116)
        export CONDA_CUDATOOLKIT_CONSTRAINT="pytorch-cuda=11.6"
        ;;
      cpu)
        export CONDA_CUDATOOLKIT_CONSTRAINT=""
        export CONDA_BUILD_VARIANT="cpu"
        export CMAKE_USE_CUDA=0
        ;;
      *)
        echo "Unrecognized CU_VERSION=$CU_VERSION"
        exit 1
        ;;
    esac
  fi
}

# Build the proper compiler package before building the final package
setup_visual_studio_constraint() {
  if [[ "$OSTYPE" == "msys" ]]; then
      export VSTOOLCHAIN_PACKAGE=vs$VC_YEAR
      conda build $CONDA_CHANNEL_FLAGS --no-anaconda-upload packaging/$VSTOOLCHAIN_PACKAGE
      cp packaging/$VSTOOLCHAIN_PACKAGE/conda_build_config.yaml packaging/torchvision/conda_build_config.yaml
  fi
}

setup_junit_results_folder() {
  if [[ "$CI" == "true" ]]; then
    export CONDA_PYTORCH_BUILD_RESULTS_DIRECTORY="${SOURCE_ROOT_DIR}/build_results/results.xml"
  fi
}


download_copy_ffmpeg() {
  if [[ "$OSTYPE" == "msys" ]]; then
    # conda install -yq ffmpeg=4.2 -c pytorch
    # curl -L -q https://anaconda.org/pytorch/ffmpeg/4.3/download/win-64/ffmpeg-4.3-ha925a31_0.tar.bz2 --output ffmpeg-4.3-ha925a31_0.tar.bz2
    # bzip2 --decompress --stdout ffmpeg-4.3-ha925a31_0.tar.bz2 | tar -x --file=-
    # cp Library/bin/*.dll ../torchvision
    echo "FFmpeg is disabled currently on Windows"
  else
    if [[ "$(uname)" == Darwin ]]; then
      conda install -yq ffmpeg=4.2 -c pytorch
      conda install -yq wget
    else
      # pushd ext_libraries
      # wget -q https://anaconda.org/pytorch/ffmpeg/4.2/download/linux-64/ffmpeg-4.2-hf484d3e_0.tar.bz2
      # tar -xjvf ffmpeg-4.2-hf484d3e_0.tar.bz2
      # rm -rf ffmpeg-4.2-hf484d3e_0.tar.bz2
      # ldconfig
      # which ffmpeg
      # popd
      echo "FFmpeg is disabled currently on Linux"
    fi
  fi
}<|MERGE_RESOLUTION|>--- conflicted
+++ resolved
@@ -150,11 +150,7 @@
 }
 
 # Inputs:
-<<<<<<< HEAD
-#   PYTHON_VERSION (3.7, 3.8, 3.9, 3.10, 3.11)
-=======
-#   PYTHON_VERSION (3.8, 3.9, 3.10)
->>>>>>> b094075c
+#   PYTHON_VERSION (3.8, 3.9, 3.10, 3.11)
 #   UNICODE_ABI (bool)
 #
 # Outputs:
