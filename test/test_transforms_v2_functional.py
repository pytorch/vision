import inspect
import math
import os
import re

import numpy as np
import PIL.Image
import pytest
import torch

from common_utils import assert_close, cache, cpu_and_cuda, needs_cuda, set_rng_seed
from torch.utils._pytree import tree_map
from torchvision import datapoints
from torchvision.transforms.functional import _get_perspective_coeffs
from torchvision.transforms.v2 import functional as F
from torchvision.transforms.v2.functional._geometry import _center_crop_compute_padding
from torchvision.transforms.v2.functional._meta import clamp_bounding_boxes, convert_format_bounding_boxes
from torchvision.transforms.v2.utils import is_pure_tensor
from transforms_v2_dispatcher_infos import DISPATCHER_INFOS
from transforms_v2_kernel_infos import KERNEL_INFOS
from transforms_v2_legacy_utils import (
    DEFAULT_SQUARE_SPATIAL_SIZE,
    make_multiple_bounding_boxes,
    parametrized_error_message,
)


KERNEL_INFOS_MAP = {info.kernel: info for info in KERNEL_INFOS}
DISPATCHER_INFOS_MAP = {info.dispatcher: info for info in DISPATCHER_INFOS}


@cache
def script(fn):
    try:
        return torch.jit.script(fn)
    except Exception as error:
        raise AssertionError(f"Trying to `torch.jit.script` '{fn.__name__}' raised the error above.") from error


# Scripting a function often triggers a warning like
# `UserWarning: operator() profile_node %$INT1 : int[] = prim::profile_ivalue($INT2) does not have profile information`
# with varying `INT1` and `INT2`. Since these are uninteresting for us and only clutter the test summary, we ignore
# them.
ignore_jit_warning_no_profile = pytest.mark.filterwarnings(
    f"ignore:{re.escape('operator() profile_node %')}:UserWarning"
)


def make_info_args_kwargs_params(info, *, args_kwargs_fn, test_id=None):
    args_kwargs = list(args_kwargs_fn(info))
    if not args_kwargs:
        raise pytest.UsageError(
            f"Couldn't collect a single `ArgsKwargs` for `{info.id}`{f' in {test_id}' if test_id else ''}"
        )
    idx_field_len = len(str(len(args_kwargs)))
    return [
        pytest.param(
            info,
            args_kwargs_,
            marks=info.get_marks(test_id, args_kwargs_) if test_id else [],
            id=f"{info.id}-{idx:0{idx_field_len}}",
        )
        for idx, args_kwargs_ in enumerate(args_kwargs)
    ]


def make_info_args_kwargs_parametrization(infos, *, args_kwargs_fn):
    def decorator(test_fn):
        parts = test_fn.__qualname__.split(".")
        if len(parts) == 1:
            test_class_name = None
            test_function_name = parts[0]
        elif len(parts) == 2:
            test_class_name, test_function_name = parts
        else:
            raise pytest.UsageError("Unable to parse the test class name and test function name from test function")
        test_id = (test_class_name, test_function_name)

        argnames = ("info", "args_kwargs")
        argvalues = []
        for info in infos:
            argvalues.extend(make_info_args_kwargs_params(info, args_kwargs_fn=args_kwargs_fn, test_id=test_id))

        return pytest.mark.parametrize(argnames, argvalues)(test_fn)

    return decorator


@pytest.fixture(autouse=True)
def fix_rng_seed():
    set_rng_seed(0)
    yield


@pytest.fixture()
def test_id(request):
    test_class_name = request.cls.__name__ if request.cls is not None else None
    test_function_name = request.node.originalname
    return test_class_name, test_function_name


class TestKernels:
    sample_inputs = make_info_args_kwargs_parametrization(
        KERNEL_INFOS,
        args_kwargs_fn=lambda kernel_info: kernel_info.sample_inputs_fn(),
    )
    reference_inputs = make_info_args_kwargs_parametrization(
        [info for info in KERNEL_INFOS if info.reference_fn is not None],
        args_kwargs_fn=lambda info: info.reference_inputs_fn(),
    )

    @make_info_args_kwargs_parametrization(
        [info for info in KERNEL_INFOS if info.logs_usage],
        args_kwargs_fn=lambda info: info.sample_inputs_fn(),
    )
    @pytest.mark.parametrize("device", cpu_and_cuda())
    def test_logging(self, spy_on, info, args_kwargs, device):
        spy = spy_on(torch._C._log_api_usage_once)

        (input, *other_args), kwargs = args_kwargs.load(device)
        info.kernel(input.as_subclass(torch.Tensor), *other_args, **kwargs)

        spy.assert_any_call(f"{info.kernel.__module__}.{info.id}")

    @ignore_jit_warning_no_profile
    @sample_inputs
    @pytest.mark.parametrize("device", cpu_and_cuda())
    def test_scripted_vs_eager(self, test_id, info, args_kwargs, device):
        kernel_eager = info.kernel
        kernel_scripted = script(kernel_eager)

        (input, *other_args), kwargs = args_kwargs.load(device)
        input = input.as_subclass(torch.Tensor)

        actual = kernel_scripted(input, *other_args, **kwargs)
        expected = kernel_eager(input, *other_args, **kwargs)

        assert_close(
            actual,
            expected,
            **info.get_closeness_kwargs(test_id, dtype=input.dtype, device=input.device),
            msg=parametrized_error_message(input, other_args, **kwargs),
        )

    def _unbatch(self, batch, *, data_dims):
        if isinstance(batch, torch.Tensor):
            batched_tensor = batch
            metadata = ()
        else:
            batched_tensor, *metadata = batch

        if batched_tensor.ndim == data_dims:
            return batch

        return [
            self._unbatch(unbatched, data_dims=data_dims)
            for unbatched in (
                batched_tensor.unbind(0) if not metadata else [(t, *metadata) for t in batched_tensor.unbind(0)]
            )
        ]

    @sample_inputs
    @pytest.mark.parametrize("device", cpu_and_cuda())
    def test_batched_vs_single(self, test_id, info, args_kwargs, device):
        (batched_input, *other_args), kwargs = args_kwargs.load(device)

        datapoint_type = datapoints.Image if is_pure_tensor(batched_input) else type(batched_input)
        # This dictionary contains the number of rightmost dimensions that contain the actual data.
        # Everything to the left is considered a batch dimension.
        data_dims = {
            datapoints.Image: 3,
            datapoints.BoundingBoxes: 1,
            # `Mask`'s are special in the sense that the data dimensions depend on the type of mask. For detection masks
            # it is 3 `(*, N, H, W)`, but for segmentation masks it is 2 `(*, H, W)`. Since both a grouped under one
            # type all kernels should also work without differentiating between the two. Thus, we go with 2 here as
            # common ground.
            datapoints.Mask: 2,
            datapoints.Video: 4,
        }.get(datapoint_type)
        if data_dims is None:
            raise pytest.UsageError(
                f"The number of data dimensions cannot be determined for input of type {datapoint_type.__name__}."
            ) from None
        elif batched_input.ndim <= data_dims:
            pytest.skip("Input is not batched.")
        elif not all(batched_input.shape[:-data_dims]):
            pytest.skip("Input has a degenerate batch shape.")

        batched_input = batched_input.as_subclass(torch.Tensor)
        batched_output = info.kernel(batched_input, *other_args, **kwargs)
        actual = self._unbatch(batched_output, data_dims=data_dims)

        single_inputs = self._unbatch(batched_input, data_dims=data_dims)
        expected = tree_map(lambda single_input: info.kernel(single_input, *other_args, **kwargs), single_inputs)

        assert_close(
            actual,
            expected,
            **info.get_closeness_kwargs(test_id, dtype=batched_input.dtype, device=batched_input.device),
            msg=parametrized_error_message(batched_input, *other_args, **kwargs),
        )

    @sample_inputs
    @pytest.mark.parametrize("device", cpu_and_cuda())
    def test_no_inplace(self, info, args_kwargs, device):
        (input, *other_args), kwargs = args_kwargs.load(device)
        input = input.as_subclass(torch.Tensor)

        if input.numel() == 0:
            pytest.skip("The input has a degenerate shape.")

        input_version = input._version
        info.kernel(input, *other_args, **kwargs)

        assert input._version == input_version

    @sample_inputs
    @needs_cuda
    def test_cuda_vs_cpu(self, test_id, info, args_kwargs):
        (input_cpu, *other_args), kwargs = args_kwargs.load("cpu")
        input_cpu = input_cpu.as_subclass(torch.Tensor)
        input_cuda = input_cpu.to("cuda")

        output_cpu = info.kernel(input_cpu, *other_args, **kwargs)
        output_cuda = info.kernel(input_cuda, *other_args, **kwargs)

        assert_close(
            output_cuda,
            output_cpu,
            check_device=False,
            **info.get_closeness_kwargs(test_id, dtype=input_cuda.dtype, device=input_cuda.device),
            msg=parametrized_error_message(input_cpu, *other_args, **kwargs),
        )

    @sample_inputs
    @pytest.mark.parametrize("device", cpu_and_cuda())
    def test_dtype_and_device_consistency(self, info, args_kwargs, device):
        (input, *other_args), kwargs = args_kwargs.load(device)
        input = input.as_subclass(torch.Tensor)

        output = info.kernel(input, *other_args, **kwargs)
        # Most kernels just return a tensor, but some also return some additional metadata
        if not isinstance(output, torch.Tensor):
            output, *_ = output

        assert output.dtype == input.dtype
        assert output.device == input.device

    @reference_inputs
    def test_against_reference(self, test_id, info, args_kwargs):
        (input, *other_args), kwargs = args_kwargs.load("cpu")

        actual = info.kernel(input.as_subclass(torch.Tensor), *other_args, **kwargs)
        # We intnetionally don't unwrap the input of the reference function in order for it to have access to all
        # metadata regardless of whether the kernel takes it explicitly or not
        expected = info.reference_fn(input, *other_args, **kwargs)

        assert_close(
            actual,
            expected,
            **info.get_closeness_kwargs(test_id, dtype=input.dtype, device=input.device),
            msg=parametrized_error_message(input, *other_args, **kwargs),
        )

    @make_info_args_kwargs_parametrization(
        [info for info in KERNEL_INFOS if info.float32_vs_uint8],
        args_kwargs_fn=lambda info: info.reference_inputs_fn(),
    )
    def test_float32_vs_uint8(self, test_id, info, args_kwargs):
        (input, *other_args), kwargs = args_kwargs.load("cpu")
        input = input.as_subclass(torch.Tensor)

        if input.dtype != torch.uint8:
            pytest.skip(f"Input dtype is {input.dtype}.")

        adapted_other_args, adapted_kwargs = info.float32_vs_uint8(other_args, kwargs)

        actual = info.kernel(
            F.to_dtype_image(input, dtype=torch.float32, scale=True),
            *adapted_other_args,
            **adapted_kwargs,
        )

        expected = F.to_dtype_image(info.kernel(input, *other_args, **kwargs), dtype=torch.float32, scale=True)

        assert_close(
            actual,
            expected,
            **info.get_closeness_kwargs(test_id, dtype=torch.float32, device=input.device),
            msg=parametrized_error_message(input, *other_args, **kwargs),
        )


@pytest.fixture
def spy_on(mocker):
    def make_spy(fn, *, module=None, name=None):
        # TODO: we can probably get rid of the non-default modules and names if we eliminate aliasing
        module = module or fn.__module__
        name = name or fn.__name__
        spy = mocker.patch(f"{module}.{name}", wraps=fn)
        return spy

    return make_spy


class TestDispatchers:
    image_sample_inputs = make_info_args_kwargs_parametrization(
        [info for info in DISPATCHER_INFOS if datapoints.Image in info.kernels],
        args_kwargs_fn=lambda info: info.sample_inputs(datapoints.Image),
    )

    @make_info_args_kwargs_parametrization(
        DISPATCHER_INFOS,
        args_kwargs_fn=lambda info: info.sample_inputs(),
    )
    @pytest.mark.parametrize("device", cpu_and_cuda())
    def test_logging(self, spy_on, info, args_kwargs, device):
        spy = spy_on(torch._C._log_api_usage_once)

        args, kwargs = args_kwargs.load(device)
        info.dispatcher(*args, **kwargs)

        spy.assert_any_call(f"{info.dispatcher.__module__}.{info.id}")

    @ignore_jit_warning_no_profile
    @image_sample_inputs
    @pytest.mark.parametrize("device", cpu_and_cuda())
    def test_scripted_smoke(self, info, args_kwargs, device):
        dispatcher = script(info.dispatcher)

        (image_datapoint, *other_args), kwargs = args_kwargs.load(device)
        image_pure_tensor = torch.Tensor(image_datapoint)

        dispatcher(image_pure_tensor, *other_args, **kwargs)

    # TODO: We need this until the dispatchers below also have `DispatcherInfo`'s. If they do, `test_scripted_smoke`
    #  replaces this test for them.
    @ignore_jit_warning_no_profile
    @pytest.mark.parametrize(
        "dispatcher",
        [
            F.get_dimensions,
            F.get_image_num_channels,
            F.get_image_size,
            F.get_num_channels,
            F.get_num_frames,
            F.get_size,
            F.rgb_to_grayscale,
            F.uniform_temporal_subsample,
        ],
        ids=lambda dispatcher: dispatcher.__name__,
    )
    def test_scriptable(self, dispatcher):
        script(dispatcher)

    @image_sample_inputs
    def test_pure_tensor_output_type(self, info, args_kwargs):
        (image_datapoint, *other_args), kwargs = args_kwargs.load()
        image_pure_tensor = image_datapoint.as_subclass(torch.Tensor)

        output = info.dispatcher(image_pure_tensor, *other_args, **kwargs)

        # We cannot use `isinstance` here since all datapoints are instances of `torch.Tensor` as well
        assert type(output) is torch.Tensor

    @make_info_args_kwargs_parametrization(
        [info for info in DISPATCHER_INFOS if info.pil_kernel_info is not None],
        args_kwargs_fn=lambda info: info.sample_inputs(datapoints.Image),
    )
    def test_pil_output_type(self, info, args_kwargs):
        (image_datapoint, *other_args), kwargs = args_kwargs.load()

        if image_datapoint.ndim > 3:
            pytest.skip("Input is batched")

        image_pil = F.to_pil_image(image_datapoint)

        output = info.dispatcher(image_pil, *other_args, **kwargs)

        assert isinstance(output, PIL.Image.Image)

    @make_info_args_kwargs_parametrization(
        DISPATCHER_INFOS,
        args_kwargs_fn=lambda info: info.sample_inputs(),
    )
    def test_datapoint_output_type(self, info, args_kwargs):
        (datapoint, *other_args), kwargs = args_kwargs.load()

        output = info.dispatcher(datapoint, *other_args, **kwargs)

        assert isinstance(output, type(datapoint))

        if isinstance(datapoint, datapoints.BoundingBoxes) and info.dispatcher is not F.convert_format_bounding_boxes:
            assert output.format == datapoint.format

    @pytest.mark.parametrize(
        ("dispatcher_info", "datapoint_type", "kernel_info"),
        [
            pytest.param(
                dispatcher_info, datapoint_type, kernel_info, id=f"{dispatcher_info.id}-{datapoint_type.__name__}"
            )
            for dispatcher_info in DISPATCHER_INFOS
            for datapoint_type, kernel_info in dispatcher_info.kernel_infos.items()
        ],
    )
    def test_dispatcher_kernel_signatures_consistency(self, dispatcher_info, datapoint_type, kernel_info):
        dispatcher_signature = inspect.signature(dispatcher_info.dispatcher)
        dispatcher_params = list(dispatcher_signature.parameters.values())[1:]

        kernel_signature = inspect.signature(kernel_info.kernel)
        kernel_params = list(kernel_signature.parameters.values())[1:]

        # We filter out metadata that is implicitly passed to the dispatcher through the input datapoint, but has to be
        # explicitly passed to the kernel.
        input_type = {v: k for k, v in dispatcher_info.kernels.items()}.get(kernel_info.kernel)
        explicit_metadata = {
            datapoints.BoundingBoxes: {"format", "canvas_size"},
        }
        kernel_params = [param for param in kernel_params if param.name not in explicit_metadata.get(input_type, set())]

        dispatcher_params = iter(dispatcher_params)
        for dispatcher_param, kernel_param in zip(dispatcher_params, kernel_params):
            try:
                # In general, the dispatcher parameters are a superset of the kernel parameters. Thus, we filter out
                # dispatcher parameters that have no kernel equivalent while keeping the order intact.
                while dispatcher_param.name != kernel_param.name:
                    dispatcher_param = next(dispatcher_params)
            except StopIteration:
                raise AssertionError(
                    f"Parameter `{kernel_param.name}` of kernel `{kernel_info.id}` "
                    f"has no corresponding parameter on the dispatcher `{dispatcher_info.id}`."
                ) from None

            assert dispatcher_param == kernel_param

    @pytest.mark.parametrize("info", DISPATCHER_INFOS, ids=lambda info: info.id)
    def test_unkown_type(self, info):
        unkown_input = object()
        (_, *other_args), kwargs = next(iter(info.sample_inputs())).load("cpu")

        with pytest.raises(TypeError, match=re.escape(str(type(unkown_input)))):
            info.dispatcher(unkown_input, *other_args, **kwargs)

    @make_info_args_kwargs_parametrization(
        [
            info
            for info in DISPATCHER_INFOS
            if datapoints.BoundingBoxes in info.kernels and info.dispatcher is not F.convert_format_bounding_boxes
        ],
        args_kwargs_fn=lambda info: info.sample_inputs(datapoints.BoundingBoxes),
    )
    def test_bounding_boxes_format_consistency(self, info, args_kwargs):
        (bounding_boxes, *other_args), kwargs = args_kwargs.load()
        format = bounding_boxes.format

        output = info.dispatcher(bounding_boxes, *other_args, **kwargs)

        assert output.format == format


@pytest.mark.parametrize(
    ("alias", "target"),
    [
        pytest.param(alias, target, id=alias.__name__)
        for alias, target in [
            (F.hflip, F.horizontal_flip),
            (F.vflip, F.vertical_flip),
            (F.get_image_num_channels, F.get_num_channels),
            (F.to_pil_image, F.to_pil_image),
            (F.elastic_transform, F.elastic),
            (F.to_grayscale, F.rgb_to_grayscale),
        ]
    ],
)
def test_alias(alias, target):
    assert alias is target


@pytest.mark.parametrize("device", cpu_and_cuda())
@pytest.mark.parametrize("num_channels", [1, 3])
def test_normalize_image_tensor_stats(device, num_channels):
    stats = pytest.importorskip("scipy.stats", reason="SciPy is not available")

    def assert_samples_from_standard_normal(t):
        p_value = stats.kstest(t.flatten(), cdf="norm", args=(0, 1)).pvalue
        return p_value > 1e-4

    image = torch.rand(num_channels, DEFAULT_SQUARE_SPATIAL_SIZE, DEFAULT_SQUARE_SPATIAL_SIZE)
    mean = image.mean(dim=(1, 2)).tolist()
    std = image.std(dim=(1, 2)).tolist()

    assert_samples_from_standard_normal(F.normalize_image(image, mean, std))


class TestClampBoundingBoxes:
    @pytest.mark.parametrize(
        "metadata",
        [
            dict(),
            dict(format=datapoints.BoundingBoxFormat.XYXY),
            dict(canvas_size=(1, 1)),
        ],
    )
<<<<<<< HEAD
    def test_simple_tensor_insufficient_metadata(self, metadata):
        simple_tensor = next(make_multiple_bounding_boxes()).as_subclass(torch.Tensor)
=======
    def test_pure_tensor_insufficient_metadata(self, metadata):
        pure_tensor = next(make_bounding_boxes()).as_subclass(torch.Tensor)
>>>>>>> 74f50d93

        with pytest.raises(ValueError, match=re.escape("`format` and `canvas_size` has to be passed")):
            F.clamp_bounding_boxes(pure_tensor, **metadata)

    @pytest.mark.parametrize(
        "metadata",
        [
            dict(format=datapoints.BoundingBoxFormat.XYXY),
            dict(canvas_size=(1, 1)),
            dict(format=datapoints.BoundingBoxFormat.XYXY, canvas_size=(1, 1)),
        ],
    )
    def test_datapoint_explicit_metadata(self, metadata):
        datapoint = next(make_multiple_bounding_boxes())

        with pytest.raises(ValueError, match=re.escape("`format` and `canvas_size` must not be passed")):
            F.clamp_bounding_boxes(datapoint, **metadata)


class TestConvertFormatBoundingBoxes:
    @pytest.mark.parametrize(
        ("inpt", "old_format"),
        [
            (next(make_multiple_bounding_boxes()), None),
            (next(make_multiple_bounding_boxes()).as_subclass(torch.Tensor), datapoints.BoundingBoxFormat.XYXY),
        ],
    )
    def test_missing_new_format(self, inpt, old_format):
        with pytest.raises(TypeError, match=re.escape("missing 1 required argument: 'new_format'")):
            F.convert_format_bounding_boxes(inpt, old_format)

<<<<<<< HEAD
    def test_simple_tensor_insufficient_metadata(self):
        simple_tensor = next(make_multiple_bounding_boxes()).as_subclass(torch.Tensor)
=======
    def test_pure_tensor_insufficient_metadata(self):
        pure_tensor = next(make_bounding_boxes()).as_subclass(torch.Tensor)
>>>>>>> 74f50d93

        with pytest.raises(ValueError, match=re.escape("`old_format` has to be passed")):
            F.convert_format_bounding_boxes(pure_tensor, new_format=datapoints.BoundingBoxFormat.CXCYWH)

    def test_datapoint_explicit_metadata(self):
        datapoint = next(make_multiple_bounding_boxes())

        with pytest.raises(ValueError, match=re.escape("`old_format` must not be passed")):
            F.convert_format_bounding_boxes(
                datapoint, old_format=datapoint.format, new_format=datapoints.BoundingBoxFormat.CXCYWH
            )


# TODO: All correctness checks below this line should be ported to be references on a `KernelInfo` in
#  `transforms_v2_kernel_infos.py`


def _compute_affine_matrix(angle_, translate_, scale_, shear_, center_):
    rot = math.radians(angle_)
    cx, cy = center_
    tx, ty = translate_
    sx, sy = [math.radians(sh_) for sh_ in shear_]

    c_matrix = np.array([[1, 0, cx], [0, 1, cy], [0, 0, 1]])
    t_matrix = np.array([[1, 0, tx], [0, 1, ty], [0, 0, 1]])
    c_matrix_inv = np.linalg.inv(c_matrix)
    rs_matrix = np.array(
        [
            [scale_ * math.cos(rot), -scale_ * math.sin(rot), 0],
            [scale_ * math.sin(rot), scale_ * math.cos(rot), 0],
            [0, 0, 1],
        ]
    )
    shear_x_matrix = np.array([[1, -math.tan(sx), 0], [0, 1, 0], [0, 0, 1]])
    shear_y_matrix = np.array([[1, 0, 0], [-math.tan(sy), 1, 0], [0, 0, 1]])
    rss_matrix = np.matmul(rs_matrix, np.matmul(shear_y_matrix, shear_x_matrix))
    true_matrix = np.matmul(t_matrix, np.matmul(c_matrix, np.matmul(rss_matrix, c_matrix_inv)))
    return true_matrix


@pytest.mark.parametrize("device", cpu_and_cuda())
@pytest.mark.parametrize(
    "format",
    [datapoints.BoundingBoxFormat.XYXY, datapoints.BoundingBoxFormat.XYWH, datapoints.BoundingBoxFormat.CXCYWH],
)
@pytest.mark.parametrize(
    "top, left, height, width, expected_bboxes",
    [
        [8, 12, 30, 40, [(-2.0, 7.0, 13.0, 27.0), (38.0, -3.0, 58.0, 14.0), (33.0, 38.0, 44.0, 54.0)]],
        [-8, 12, 70, 40, [(-2.0, 23.0, 13.0, 43.0), (38.0, 13.0, 58.0, 30.0), (33.0, 54.0, 44.0, 70.0)]],
    ],
)
def test_correctness_crop_bounding_boxes(device, format, top, left, height, width, expected_bboxes):

    # Expected bboxes computed using Albumentations:
    # import numpy as np
    # from albumentations.augmentations.crops.functional import crop_bbox_by_coords, normalize_bbox, denormalize_bbox
    # expected_bboxes = []
    # for in_box in in_boxes:
    #     n_in_box = normalize_bbox(in_box, *size)
    #     n_out_box = crop_bbox_by_coords(
    #         n_in_box, (left, top, left + width, top + height), height, width, *size
    #     )
    #     out_box = denormalize_bbox(n_out_box, height, width)
    #     expected_bboxes.append(out_box)

    format = datapoints.BoundingBoxFormat.XYXY
    canvas_size = (64, 76)
    in_boxes = [
        [10.0, 15.0, 25.0, 35.0],
        [50.0, 5.0, 70.0, 22.0],
        [45.0, 46.0, 56.0, 62.0],
    ]
    in_boxes = torch.tensor(in_boxes, device=device)
    if format != datapoints.BoundingBoxFormat.XYXY:
        in_boxes = convert_format_bounding_boxes(in_boxes, datapoints.BoundingBoxFormat.XYXY, format)

    expected_bboxes = clamp_bounding_boxes(
        datapoints.BoundingBoxes(expected_bboxes, format="XYXY", canvas_size=canvas_size)
    ).tolist()

    output_boxes, output_canvas_size = F.crop_bounding_boxes(
        in_boxes,
        format,
        top,
        left,
        canvas_size[0],
        canvas_size[1],
    )

    if format != datapoints.BoundingBoxFormat.XYXY:
        output_boxes = convert_format_bounding_boxes(output_boxes, format, datapoints.BoundingBoxFormat.XYXY)

    torch.testing.assert_close(output_boxes.tolist(), expected_bboxes)
    torch.testing.assert_close(output_canvas_size, canvas_size)


@pytest.mark.parametrize("device", cpu_and_cuda())
def test_correctness_vertical_flip_segmentation_mask_on_fixed_input(device):
    mask = torch.zeros((3, 3, 3), dtype=torch.long, device=device)
    mask[:, 0, :] = 1

    out_mask = F.vertical_flip_mask(mask)

    expected_mask = torch.zeros((3, 3, 3), dtype=torch.long, device=device)
    expected_mask[:, -1, :] = 1
    torch.testing.assert_close(out_mask, expected_mask)


@pytest.mark.parametrize("device", cpu_and_cuda())
@pytest.mark.parametrize(
    "format",
    [datapoints.BoundingBoxFormat.XYXY, datapoints.BoundingBoxFormat.XYWH, datapoints.BoundingBoxFormat.CXCYWH],
)
@pytest.mark.parametrize(
    "top, left, height, width, size",
    [
        [0, 0, 30, 30, (60, 60)],
        [-5, 5, 35, 45, (32, 34)],
    ],
)
def test_correctness_resized_crop_bounding_boxes(device, format, top, left, height, width, size):
    def _compute_expected_bbox(bbox, top_, left_, height_, width_, size_):
        # bbox should be xyxy
        bbox[0] = (bbox[0] - left_) * size_[1] / width_
        bbox[1] = (bbox[1] - top_) * size_[0] / height_
        bbox[2] = (bbox[2] - left_) * size_[1] / width_
        bbox[3] = (bbox[3] - top_) * size_[0] / height_
        return bbox

    format = datapoints.BoundingBoxFormat.XYXY
    canvas_size = (100, 100)
    in_boxes = [
        [10.0, 10.0, 20.0, 20.0],
        [5.0, 10.0, 15.0, 20.0],
    ]
    expected_bboxes = []
    for in_box in in_boxes:
        expected_bboxes.append(_compute_expected_bbox(list(in_box), top, left, height, width, size))
    expected_bboxes = torch.tensor(expected_bboxes, device=device)

    in_boxes = datapoints.BoundingBoxes(
        in_boxes, format=datapoints.BoundingBoxFormat.XYXY, canvas_size=canvas_size, device=device
    )
    if format != datapoints.BoundingBoxFormat.XYXY:
        in_boxes = convert_format_bounding_boxes(in_boxes, datapoints.BoundingBoxFormat.XYXY, format)

    output_boxes, output_canvas_size = F.resized_crop_bounding_boxes(in_boxes, format, top, left, height, width, size)

    if format != datapoints.BoundingBoxFormat.XYXY:
        output_boxes = convert_format_bounding_boxes(output_boxes, format, datapoints.BoundingBoxFormat.XYXY)

    torch.testing.assert_close(output_boxes, expected_bboxes)
    torch.testing.assert_close(output_canvas_size, size)


def _parse_padding(padding):
    if isinstance(padding, int):
        return [padding] * 4
    if isinstance(padding, list):
        if len(padding) == 1:
            return padding * 4
        if len(padding) == 2:
            return padding * 2  # [left, up, right, down]

    return padding


@pytest.mark.parametrize("device", cpu_and_cuda())
@pytest.mark.parametrize("padding", [[1], [1, 1], [1, 1, 2, 2]])
def test_correctness_pad_bounding_boxes(device, padding):
    def _compute_expected_bbox(bbox, format, padding_):
        pad_left, pad_up, _, _ = _parse_padding(padding_)

        dtype = bbox.dtype
        bbox = (
            bbox.clone()
            if format == datapoints.BoundingBoxFormat.XYXY
            else convert_format_bounding_boxes(bbox, old_format=format, new_format=datapoints.BoundingBoxFormat.XYXY)
        )

        bbox[0::2] += pad_left
        bbox[1::2] += pad_up

        bbox = convert_format_bounding_boxes(bbox, old_format=datapoints.BoundingBoxFormat.XYXY, new_format=format)
        if bbox.dtype != dtype:
            # Temporary cast to original dtype
            # e.g. float32 -> int
            bbox = bbox.to(dtype)
        return bbox

    def _compute_expected_canvas_size(bbox, padding_):
        pad_left, pad_up, pad_right, pad_down = _parse_padding(padding_)
        height, width = bbox.canvas_size
        return height + pad_up + pad_down, width + pad_left + pad_right

    for bboxes in make_multiple_bounding_boxes(extra_dims=((4,),)):
        bboxes = bboxes.to(device)
        bboxes_format = bboxes.format
        bboxes_canvas_size = bboxes.canvas_size

        output_boxes, output_canvas_size = F.pad_bounding_boxes(
            bboxes, format=bboxes_format, canvas_size=bboxes_canvas_size, padding=padding
        )

        torch.testing.assert_close(output_canvas_size, _compute_expected_canvas_size(bboxes, padding))

        expected_bboxes = torch.stack(
            [_compute_expected_bbox(b, bboxes_format, padding) for b in bboxes.reshape(-1, 4).unbind()]
        ).reshape(bboxes.shape)

        torch.testing.assert_close(output_boxes, expected_bboxes, atol=1, rtol=0)


@pytest.mark.parametrize("device", cpu_and_cuda())
def test_correctness_pad_segmentation_mask_on_fixed_input(device):
    mask = torch.ones((1, 3, 3), dtype=torch.long, device=device)

    out_mask = F.pad_mask(mask, padding=[1, 1, 1, 1])

    expected_mask = torch.zeros((1, 5, 5), dtype=torch.long, device=device)
    expected_mask[:, 1:-1, 1:-1] = 1
    torch.testing.assert_close(out_mask, expected_mask)


@pytest.mark.parametrize("device", cpu_and_cuda())
@pytest.mark.parametrize(
    "startpoints, endpoints",
    [
        [[[0, 0], [33, 0], [33, 25], [0, 25]], [[3, 2], [32, 3], [30, 24], [2, 25]]],
        [[[3, 2], [32, 3], [30, 24], [2, 25]], [[0, 0], [33, 0], [33, 25], [0, 25]]],
        [[[3, 2], [32, 3], [30, 24], [2, 25]], [[5, 5], [30, 3], [33, 19], [4, 25]]],
    ],
)
def test_correctness_perspective_bounding_boxes(device, startpoints, endpoints):
    def _compute_expected_bbox(bbox, format_, canvas_size_, pcoeffs_):
        m1 = np.array(
            [
                [pcoeffs_[0], pcoeffs_[1], pcoeffs_[2]],
                [pcoeffs_[3], pcoeffs_[4], pcoeffs_[5]],
            ]
        )
        m2 = np.array(
            [
                [pcoeffs_[6], pcoeffs_[7], 1.0],
                [pcoeffs_[6], pcoeffs_[7], 1.0],
            ]
        )

        bbox_xyxy = convert_format_bounding_boxes(
            bbox, old_format=format_, new_format=datapoints.BoundingBoxFormat.XYXY
        )
        points = np.array(
            [
                [bbox_xyxy[0].item(), bbox_xyxy[1].item(), 1.0],
                [bbox_xyxy[2].item(), bbox_xyxy[1].item(), 1.0],
                [bbox_xyxy[0].item(), bbox_xyxy[3].item(), 1.0],
                [bbox_xyxy[2].item(), bbox_xyxy[3].item(), 1.0],
            ]
        )
        numer = np.matmul(points, m1.T)
        denom = np.matmul(points, m2.T)
        transformed_points = numer / denom
        out_bbox = np.array(
            [
                np.min(transformed_points[:, 0]),
                np.min(transformed_points[:, 1]),
                np.max(transformed_points[:, 0]),
                np.max(transformed_points[:, 1]),
            ]
        )
        out_bbox = torch.from_numpy(out_bbox)
        out_bbox = convert_format_bounding_boxes(
            out_bbox, old_format=datapoints.BoundingBoxFormat.XYXY, new_format=format_
        )
        return clamp_bounding_boxes(out_bbox, format=format_, canvas_size=canvas_size_).to(bbox)

    canvas_size = (32, 38)

    pcoeffs = _get_perspective_coeffs(startpoints, endpoints)
    inv_pcoeffs = _get_perspective_coeffs(endpoints, startpoints)

    for bboxes in make_multiple_bounding_boxes(spatial_size=canvas_size, extra_dims=((4,),)):
        bboxes = bboxes.to(device)

        output_bboxes = F.perspective_bounding_boxes(
            bboxes.as_subclass(torch.Tensor),
            format=bboxes.format,
            canvas_size=bboxes.canvas_size,
            startpoints=None,
            endpoints=None,
            coefficients=pcoeffs,
        )

        expected_bboxes = torch.stack(
            [
                _compute_expected_bbox(b, bboxes.format, bboxes.canvas_size, inv_pcoeffs)
                for b in bboxes.reshape(-1, 4).unbind()
            ]
        ).reshape(bboxes.shape)

        torch.testing.assert_close(output_bboxes, expected_bboxes, rtol=0, atol=1)


@pytest.mark.parametrize("device", cpu_and_cuda())
@pytest.mark.parametrize(
    "output_size",
    [(18, 18), [18, 15], (16, 19), [12], [46, 48]],
)
def test_correctness_center_crop_bounding_boxes(device, output_size):
    def _compute_expected_bbox(bbox, format_, canvas_size_, output_size_):
        dtype = bbox.dtype
        bbox = convert_format_bounding_boxes(bbox.float(), format_, datapoints.BoundingBoxFormat.XYWH)

        if len(output_size_) == 1:
            output_size_.append(output_size_[-1])

        cy = int(round((canvas_size_[0] - output_size_[0]) * 0.5))
        cx = int(round((canvas_size_[1] - output_size_[1]) * 0.5))
        out_bbox = [
            bbox[0].item() - cx,
            bbox[1].item() - cy,
            bbox[2].item(),
            bbox[3].item(),
        ]
        out_bbox = torch.tensor(out_bbox)
        out_bbox = convert_format_bounding_boxes(out_bbox, datapoints.BoundingBoxFormat.XYWH, format_)
        out_bbox = clamp_bounding_boxes(out_bbox, format=format_, canvas_size=output_size)
        return out_bbox.to(dtype=dtype, device=bbox.device)

    for bboxes in make_multiple_bounding_boxes(extra_dims=((4,),)):
        bboxes = bboxes.to(device)
        bboxes_format = bboxes.format
        bboxes_canvas_size = bboxes.canvas_size

        output_boxes, output_canvas_size = F.center_crop_bounding_boxes(
            bboxes, bboxes_format, bboxes_canvas_size, output_size
        )

        expected_bboxes = torch.stack(
            [
                _compute_expected_bbox(b, bboxes_format, bboxes_canvas_size, output_size)
                for b in bboxes.reshape(-1, 4).unbind()
            ]
        ).reshape(bboxes.shape)

        torch.testing.assert_close(output_boxes, expected_bboxes, atol=1, rtol=0)
        torch.testing.assert_close(output_canvas_size, output_size)


@pytest.mark.parametrize("device", cpu_and_cuda())
@pytest.mark.parametrize("output_size", [[4, 2], [4], [7, 6]])
def test_correctness_center_crop_mask(device, output_size):
    def _compute_expected_mask(mask, output_size):
        crop_height, crop_width = output_size if len(output_size) > 1 else [output_size[0], output_size[0]]

        _, image_height, image_width = mask.shape
        if crop_width > image_height or crop_height > image_width:
            padding = _center_crop_compute_padding(crop_height, crop_width, image_height, image_width)
            mask = F.pad_image(mask, padding, fill=0)

        left = round((image_width - crop_width) * 0.5)
        top = round((image_height - crop_height) * 0.5)

        return mask[:, top : top + crop_height, left : left + crop_width]

    mask = torch.randint(0, 2, size=(1, 6, 6), dtype=torch.long, device=device)
    actual = F.center_crop_mask(mask, output_size)

    expected = _compute_expected_mask(mask, output_size)
    torch.testing.assert_close(expected, actual)


# Copied from test/test_functional_tensor.py
@pytest.mark.parametrize("device", cpu_and_cuda())
@pytest.mark.parametrize("canvas_size", ("small", "large"))
@pytest.mark.parametrize("dt", [None, torch.float32, torch.float64, torch.float16])
@pytest.mark.parametrize("ksize", [(3, 3), [3, 5], (23, 23)])
@pytest.mark.parametrize("sigma", [[0.5, 0.5], (0.5, 0.5), (0.8, 0.8), (1.7, 1.7)])
def test_correctness_gaussian_blur_image_tensor(device, canvas_size, dt, ksize, sigma):
    fn = F.gaussian_blur_image

    # true_cv2_results = {
    #     # np_img = np.arange(3 * 10 * 12, dtype="uint8").reshape((10, 12, 3))
    #     # cv2.GaussianBlur(np_img, ksize=(3, 3), sigmaX=0.8)
    #     "3_3_0.8": ...
    #     # cv2.GaussianBlur(np_img, ksize=(3, 3), sigmaX=0.5)
    #     "3_3_0.5": ...
    #     # cv2.GaussianBlur(np_img, ksize=(3, 5), sigmaX=0.8)
    #     "3_5_0.8": ...
    #     # cv2.GaussianBlur(np_img, ksize=(3, 5), sigmaX=0.5)
    #     "3_5_0.5": ...
    #     # np_img2 = np.arange(26 * 28, dtype="uint8").reshape((26, 28))
    #     # cv2.GaussianBlur(np_img2, ksize=(23, 23), sigmaX=1.7)
    #     "23_23_1.7": ...
    # }
    p = os.path.join(os.path.dirname(os.path.abspath(__file__)), "assets", "gaussian_blur_opencv_results.pt")
    true_cv2_results = torch.load(p)

    if canvas_size == "small":
        tensor = (
            torch.from_numpy(np.arange(3 * 10 * 12, dtype="uint8").reshape((10, 12, 3))).permute(2, 0, 1).to(device)
        )
    else:
        tensor = torch.from_numpy(np.arange(26 * 28, dtype="uint8").reshape((1, 26, 28))).to(device)

    if dt == torch.float16 and device == "cpu":
        # skip float16 on CPU case
        return

    if dt is not None:
        tensor = tensor.to(dtype=dt)

    _ksize = (ksize, ksize) if isinstance(ksize, int) else ksize
    _sigma = sigma[0] if sigma is not None else None
    shape = tensor.shape
    gt_key = f"{shape[-2]}_{shape[-1]}_{shape[-3]}__{_ksize[0]}_{_ksize[1]}_{_sigma}"
    if gt_key not in true_cv2_results:
        return

    true_out = (
        torch.tensor(true_cv2_results[gt_key]).reshape(shape[-2], shape[-1], shape[-3]).permute(2, 0, 1).to(tensor)
    )

    image = datapoints.Image(tensor)

    out = fn(image, kernel_size=ksize, sigma=sigma)
    torch.testing.assert_close(out, true_out, rtol=0.0, atol=1.0, msg=f"{ksize}, {sigma}")


@pytest.mark.parametrize(
    "inpt",
    [
        127 * np.ones((32, 32, 3), dtype="uint8"),
        PIL.Image.new("RGB", (32, 32), 122),
    ],
)
def test_to_image(inpt):
    output = F.to_image(inpt)
    assert isinstance(output, torch.Tensor)
    assert output.shape == (3, 32, 32)

    assert np.asarray(inpt).sum() == output.sum().item()


@pytest.mark.parametrize(
    "inpt",
    [
        torch.randint(0, 256, size=(3, 32, 32), dtype=torch.uint8),
        127 * np.ones((32, 32, 3), dtype="uint8"),
    ],
)
@pytest.mark.parametrize("mode", [None, "RGB"])
def test_to_pil_image(inpt, mode):
    output = F.to_pil_image(inpt, mode=mode)
    assert isinstance(output, PIL.Image.Image)

    assert np.asarray(inpt).sum() == np.asarray(output).sum()


def test_equalize_image_tensor_edge_cases():
    inpt = torch.zeros(3, 200, 200, dtype=torch.uint8)
    output = F.equalize_image(inpt)
    torch.testing.assert_close(inpt, output)

    inpt = torch.zeros(5, 3, 200, 200, dtype=torch.uint8)
    inpt[..., 100:, 100:] = 1
    output = F.equalize_image(inpt)
    assert output.unique().tolist() == [0, 255]


@pytest.mark.parametrize("device", cpu_and_cuda())
def test_correctness_uniform_temporal_subsample(device):
    video = torch.arange(10, device=device)[:, None, None, None].expand(-1, 3, 8, 8)
    out_video = F.uniform_temporal_subsample(video, 5)
    assert out_video.unique().tolist() == [0, 2, 4, 6, 9]

    out_video = F.uniform_temporal_subsample(video, 8)
    assert out_video.unique().tolist() == [0, 1, 2, 3, 5, 6, 7, 9]


# TODO: We can remove this test and related torchvision workaround
# once we fixed related pytorch issue: https://github.com/pytorch/pytorch/issues/68430
@make_info_args_kwargs_parametrization(
    [info for info in KERNEL_INFOS if info.kernel is F.resize_image],
    args_kwargs_fn=lambda info: info.reference_inputs_fn(),
)
def test_memory_format_consistency_resize_image_tensor(test_id, info, args_kwargs):
    (input, *other_args), kwargs = args_kwargs.load("cpu")

    output = info.kernel(input.as_subclass(torch.Tensor), *other_args, **kwargs)

    error_msg_fn = parametrized_error_message(input, *other_args, **kwargs)
    assert input.ndim == 3, error_msg_fn
    input_stride = input.stride()
    output_stride = output.stride()
    # Here we check output memory format according to the input:
    # if input_stride is (..., 1) then input is most likely channels first and thus
    #   output strides should match channels first strides (H * W, H, 1)
    # if input_stride is (1, ...) then input is most likely channels last and thus
    #   output strides should match channels last strides (1, W * C, C)
    if input_stride[-1] == 1:
        expected_stride = (output.shape[-2] * output.shape[-1], output.shape[-1], 1)
        assert expected_stride == output_stride, error_msg_fn("")
    elif input_stride[0] == 1:
        expected_stride = (1, output.shape[0] * output.shape[-1], output.shape[0])
        assert expected_stride == output_stride, error_msg_fn("")
    else:
        assert False, error_msg_fn("")


def test_resize_float16_no_rounding():
    # Make sure Resize() doesn't round float16 images
    # Non-regression test for https://github.com/pytorch/vision/issues/7667

    img = torch.randint(0, 256, size=(1, 3, 100, 100), dtype=torch.float16)
    out = F.resize(img, size=(10, 10))
    assert out.dtype == torch.float16
    assert (out.round() - out).sum() > 0<|MERGE_RESOLUTION|>--- conflicted
+++ resolved
@@ -501,13 +501,8 @@
             dict(canvas_size=(1, 1)),
         ],
     )
-<<<<<<< HEAD
-    def test_simple_tensor_insufficient_metadata(self, metadata):
-        simple_tensor = next(make_multiple_bounding_boxes()).as_subclass(torch.Tensor)
-=======
     def test_pure_tensor_insufficient_metadata(self, metadata):
-        pure_tensor = next(make_bounding_boxes()).as_subclass(torch.Tensor)
->>>>>>> 74f50d93
+        pure_tensor = next(make_multiple_bounding_boxes()).as_subclass(torch.Tensor)
 
         with pytest.raises(ValueError, match=re.escape("`format` and `canvas_size` has to be passed")):
             F.clamp_bounding_boxes(pure_tensor, **metadata)
@@ -539,13 +534,8 @@
         with pytest.raises(TypeError, match=re.escape("missing 1 required argument: 'new_format'")):
             F.convert_format_bounding_boxes(inpt, old_format)
 
-<<<<<<< HEAD
-    def test_simple_tensor_insufficient_metadata(self):
-        simple_tensor = next(make_multiple_bounding_boxes()).as_subclass(torch.Tensor)
-=======
     def test_pure_tensor_insufficient_metadata(self):
-        pure_tensor = next(make_bounding_boxes()).as_subclass(torch.Tensor)
->>>>>>> 74f50d93
+        pure_tensor = next(make_multiple_bounding_boxes()).as_subclass(torch.Tensor)
 
         with pytest.raises(ValueError, match=re.escape("`old_format` has to be passed")):
             F.convert_format_bounding_boxes(pure_tensor, new_format=datapoints.BoundingBoxFormat.CXCYWH)
