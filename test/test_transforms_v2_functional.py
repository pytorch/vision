import inspect
import math
import os
import re

import numpy as np
import PIL.Image
import pytest
import torch

from common_utils import assert_close, cache, cpu_and_cuda, needs_cuda, set_rng_seed
from torch.utils._pytree import tree_map
from torchvision import tv_tensors
from torchvision.transforms.functional import _get_perspective_coeffs
from torchvision.transforms.v2 import functional as F
from torchvision.transforms.v2._utils import is_pure_tensor
from torchvision.transforms.v2.functional._geometry import _center_crop_compute_padding
from torchvision.transforms.v2.functional._meta import clamp_bounding_boxes, convert_bounding_box_format
from transforms_v2_dispatcher_infos import DISPATCHER_INFOS
from transforms_v2_kernel_infos import KERNEL_INFOS
from transforms_v2_legacy_utils import (
    DEFAULT_SQUARE_SPATIAL_SIZE,
    make_multiple_bounding_boxes,
    parametrized_error_message,
)


KERNEL_INFOS_MAP = {info.kernel: info for info in KERNEL_INFOS}
DISPATCHER_INFOS_MAP = {info.dispatcher: info for info in DISPATCHER_INFOS}


@cache
def script(fn):
    try:
        return torch.jit.script(fn)
    except Exception as error:
        raise AssertionError(f"Trying to `torch.jit.script` '{fn.__name__}' raised the error above.") from error


# Scripting a function often triggers a warning like
# `UserWarning: operator() profile_node %$INT1 : int[] = prim::profile_ivalue($INT2) does not have profile information`
# with varying `INT1` and `INT2`. Since these are uninteresting for us and only clutter the test summary, we ignore
# them.
ignore_jit_warning_no_profile = pytest.mark.filterwarnings(
    f"ignore:{re.escape('operator() profile_node %')}:UserWarning"
)


def make_info_args_kwargs_params(info, *, args_kwargs_fn, test_id=None):
    args_kwargs = list(args_kwargs_fn(info))
    if not args_kwargs:
        raise pytest.UsageError(
            f"Couldn't collect a single `ArgsKwargs` for `{info.id}`{f' in {test_id}' if test_id else ''}"
        )
    idx_field_len = len(str(len(args_kwargs)))
    return [
        pytest.param(
            info,
            args_kwargs_,
            marks=info.get_marks(test_id, args_kwargs_) if test_id else [],
            id=f"{info.id}-{idx:0{idx_field_len}}",
        )
        for idx, args_kwargs_ in enumerate(args_kwargs)
    ]


def make_info_args_kwargs_parametrization(infos, *, args_kwargs_fn):
    def decorator(test_fn):
        parts = test_fn.__qualname__.split(".")
        if len(parts) == 1:
            test_class_name = None
            test_function_name = parts[0]
        elif len(parts) == 2:
            test_class_name, test_function_name = parts
        else:
            raise pytest.UsageError("Unable to parse the test class name and test function name from test function")
        test_id = (test_class_name, test_function_name)

        argnames = ("info", "args_kwargs")
        argvalues = []
        for info in infos:
            argvalues.extend(make_info_args_kwargs_params(info, args_kwargs_fn=args_kwargs_fn, test_id=test_id))

        return pytest.mark.parametrize(argnames, argvalues)(test_fn)

    return decorator


@pytest.fixture(autouse=True)
def fix_rng_seed():
    set_rng_seed(0)
    yield


@pytest.fixture()
def test_id(request):
    test_class_name = request.cls.__name__ if request.cls is not None else None
    test_function_name = request.node.originalname
    return test_class_name, test_function_name


class TestKernels:
    sample_inputs = make_info_args_kwargs_parametrization(
        KERNEL_INFOS,
        args_kwargs_fn=lambda kernel_info: kernel_info.sample_inputs_fn(),
    )
    reference_inputs = make_info_args_kwargs_parametrization(
        [info for info in KERNEL_INFOS if info.reference_fn is not None],
        args_kwargs_fn=lambda info: info.reference_inputs_fn(),
    )

    @make_info_args_kwargs_parametrization(
        [info for info in KERNEL_INFOS if info.logs_usage],
        args_kwargs_fn=lambda info: info.sample_inputs_fn(),
    )
    @pytest.mark.parametrize("device", cpu_and_cuda())
    def test_logging(self, spy_on, info, args_kwargs, device):
        spy = spy_on(torch._C._log_api_usage_once)

        (input, *other_args), kwargs = args_kwargs.load(device)
        info.kernel(input.as_subclass(torch.Tensor), *other_args, **kwargs)

        spy.assert_any_call(f"{info.kernel.__module__}.{info.id}")

    @ignore_jit_warning_no_profile
    @sample_inputs
    @pytest.mark.parametrize("device", cpu_and_cuda())
    def test_scripted_vs_eager(self, test_id, info, args_kwargs, device):
        kernel_eager = info.kernel
        kernel_scripted = script(kernel_eager)

        (input, *other_args), kwargs = args_kwargs.load(device)
        input = input.as_subclass(torch.Tensor)

        actual = kernel_scripted(input, *other_args, **kwargs)
        expected = kernel_eager(input, *other_args, **kwargs)

        assert_close(
            actual,
            expected,
            **info.get_closeness_kwargs(test_id, dtype=input.dtype, device=input.device),
            msg=parametrized_error_message(input, other_args, **kwargs),
        )

    def _unbatch(self, batch, *, data_dims):
        if isinstance(batch, torch.Tensor):
            batched_tensor = batch
            metadata = ()
        else:
            batched_tensor, *metadata = batch

        if batched_tensor.ndim == data_dims:
            return batch

        return [
            self._unbatch(unbatched, data_dims=data_dims)
            for unbatched in (
                batched_tensor.unbind(0) if not metadata else [(t, *metadata) for t in batched_tensor.unbind(0)]
            )
        ]

    @sample_inputs
    @pytest.mark.parametrize("device", cpu_and_cuda())
    def test_batched_vs_single(self, test_id, info, args_kwargs, device):
        (batched_input, *other_args), kwargs = args_kwargs.load(device)

        tv_tensor_type = tv_tensors.Image if is_pure_tensor(batched_input) else type(batched_input)
        # This dictionary contains the number of rightmost dimensions that contain the actual data.
        # Everything to the left is considered a batch dimension.
        data_dims = {
            tv_tensors.Image: 3,
            tv_tensors.BoundingBoxes: 1,
            # `Mask`'s are special in the sense that the data dimensions depend on the type of mask. For detection masks
            # it is 3 `(*, N, H, W)`, but for segmentation masks it is 2 `(*, H, W)`. Since both a grouped under one
            # type all kernels should also work without differentiating between the two. Thus, we go with 2 here as
            # common ground.
            tv_tensors.Mask: 2,
            tv_tensors.Video: 4,
        }.get(tv_tensor_type)
        if data_dims is None:
            raise pytest.UsageError(
                f"The number of data dimensions cannot be determined for input of type {tv_tensor_type.__name__}."
            ) from None
        elif batched_input.ndim <= data_dims:
            pytest.skip("Input is not batched.")
        elif not all(batched_input.shape[:-data_dims]):
            pytest.skip("Input has a degenerate batch shape.")

        batched_input = batched_input.as_subclass(torch.Tensor)
        batched_output = info.kernel(batched_input, *other_args, **kwargs)
        actual = self._unbatch(batched_output, data_dims=data_dims)

        single_inputs = self._unbatch(batched_input, data_dims=data_dims)
        expected = tree_map(lambda single_input: info.kernel(single_input, *other_args, **kwargs), single_inputs)

        assert_close(
            actual,
            expected,
            **info.get_closeness_kwargs(test_id, dtype=batched_input.dtype, device=batched_input.device),
            msg=parametrized_error_message(batched_input, *other_args, **kwargs),
        )

    @sample_inputs
    @pytest.mark.parametrize("device", cpu_and_cuda())
    def test_no_inplace(self, info, args_kwargs, device):
        (input, *other_args), kwargs = args_kwargs.load(device)
        input = input.as_subclass(torch.Tensor)

        if input.numel() == 0:
            pytest.skip("The input has a degenerate shape.")

        input_version = input._version
        info.kernel(input, *other_args, **kwargs)

        assert input._version == input_version

    @sample_inputs
    @needs_cuda
    def test_cuda_vs_cpu(self, test_id, info, args_kwargs):
        (input_cpu, *other_args), kwargs = args_kwargs.load("cpu")
        input_cpu = input_cpu.as_subclass(torch.Tensor)
        input_cuda = input_cpu.to("cuda")

        output_cpu = info.kernel(input_cpu, *other_args, **kwargs)
        output_cuda = info.kernel(input_cuda, *other_args, **kwargs)

        assert_close(
            output_cuda,
            output_cpu,
            check_device=False,
            **info.get_closeness_kwargs(test_id, dtype=input_cuda.dtype, device=input_cuda.device),
            msg=parametrized_error_message(input_cpu, *other_args, **kwargs),
        )

    @sample_inputs
    @pytest.mark.parametrize("device", cpu_and_cuda())
    def test_dtype_and_device_consistency(self, info, args_kwargs, device):
        (input, *other_args), kwargs = args_kwargs.load(device)
        input = input.as_subclass(torch.Tensor)

        output = info.kernel(input, *other_args, **kwargs)
        # Most kernels just return a tensor, but some also return some additional metadata
        if not isinstance(output, torch.Tensor):
            output, *_ = output

        assert output.dtype == input.dtype
        assert output.device == input.device

    @reference_inputs
    def test_against_reference(self, test_id, info, args_kwargs):
        (input, *other_args), kwargs = args_kwargs.load("cpu")

        actual = info.kernel(input.as_subclass(torch.Tensor), *other_args, **kwargs)
        # We intnetionally don't unwrap the input of the reference function in order for it to have access to all
        # metadata regardless of whether the kernel takes it explicitly or not
        expected = info.reference_fn(input, *other_args, **kwargs)

        assert_close(
            actual,
            expected,
            **info.get_closeness_kwargs(test_id, dtype=input.dtype, device=input.device),
            msg=parametrized_error_message(input, *other_args, **kwargs),
        )

    @make_info_args_kwargs_parametrization(
        [info for info in KERNEL_INFOS if info.float32_vs_uint8],
        args_kwargs_fn=lambda info: info.reference_inputs_fn(),
    )
    def test_float32_vs_uint8(self, test_id, info, args_kwargs):
        (input, *other_args), kwargs = args_kwargs.load("cpu")
        input = input.as_subclass(torch.Tensor)

        if input.dtype != torch.uint8:
            pytest.skip(f"Input dtype is {input.dtype}.")

        adapted_other_args, adapted_kwargs = info.float32_vs_uint8(other_args, kwargs)

        actual = info.kernel(
            F.to_dtype_image(input, dtype=torch.float32, scale=True),
            *adapted_other_args,
            **adapted_kwargs,
        )

        expected = F.to_dtype_image(info.kernel(input, *other_args, **kwargs), dtype=torch.float32, scale=True)

        assert_close(
            actual,
            expected,
            **info.get_closeness_kwargs(test_id, dtype=torch.float32, device=input.device),
            msg=parametrized_error_message(input, *other_args, **kwargs),
        )


@pytest.fixture
def spy_on(mocker):
    def make_spy(fn, *, module=None, name=None):
        # TODO: we can probably get rid of the non-default modules and names if we eliminate aliasing
        module = module or fn.__module__
        name = name or fn.__name__
        spy = mocker.patch(f"{module}.{name}", wraps=fn)
        return spy

    return make_spy


class TestDispatchers:
    image_sample_inputs = make_info_args_kwargs_parametrization(
        [info for info in DISPATCHER_INFOS if tv_tensors.Image in info.kernels],
        args_kwargs_fn=lambda info: info.sample_inputs(tv_tensors.Image),
    )

    @make_info_args_kwargs_parametrization(
        DISPATCHER_INFOS,
        args_kwargs_fn=lambda info: info.sample_inputs(),
    )
    @pytest.mark.parametrize("device", cpu_and_cuda())
    def test_logging(self, spy_on, info, args_kwargs, device):
        spy = spy_on(torch._C._log_api_usage_once)

        args, kwargs = args_kwargs.load(device)
        info.dispatcher(*args, **kwargs)

        spy.assert_any_call(f"{info.dispatcher.__module__}.{info.id}")

    @ignore_jit_warning_no_profile
    @image_sample_inputs
    @pytest.mark.parametrize("device", cpu_and_cuda())
    def test_scripted_smoke(self, info, args_kwargs, device):
        dispatcher = script(info.dispatcher)

        (image_tv_tensor, *other_args), kwargs = args_kwargs.load(device)
        image_pure_tensor = torch.Tensor(image_tv_tensor)

        dispatcher(image_pure_tensor, *other_args, **kwargs)

    # TODO: We need this until the dispatchers below also have `DispatcherInfo`'s. If they do, `test_scripted_smoke`
    #  replaces this test for them.
    @ignore_jit_warning_no_profile
    @pytest.mark.parametrize(
        "dispatcher",
        [
            F.get_dimensions,
            F.get_image_num_channels,
            F.get_image_size,
            F.get_num_channels,
            F.get_num_frames,
            F.get_size,
            F.rgb_to_grayscale,
            F.uniform_temporal_subsample,
        ],
        ids=lambda dispatcher: dispatcher.__name__,
    )
    def test_scriptable(self, dispatcher):
        script(dispatcher)

    @image_sample_inputs
    def test_pure_tensor_output_type(self, info, args_kwargs):
        (image_tv_tensor, *other_args), kwargs = args_kwargs.load()
        image_pure_tensor = image_tv_tensor.as_subclass(torch.Tensor)

        output = info.dispatcher(image_pure_tensor, *other_args, **kwargs)

        # We cannot use `isinstance` here since all tv_tensors are instances of `torch.Tensor` as well
        assert type(output) is torch.Tensor

    @make_info_args_kwargs_parametrization(
        [info for info in DISPATCHER_INFOS if info.pil_kernel_info is not None],
        args_kwargs_fn=lambda info: info.sample_inputs(tv_tensors.Image),
    )
    def test_pil_output_type(self, info, args_kwargs):
        (image_tv_tensor, *other_args), kwargs = args_kwargs.load()

        if image_tv_tensor.ndim > 3:
            pytest.skip("Input is batched")

        image_pil = F.to_pil_image(image_tv_tensor)

        output = info.dispatcher(image_pil, *other_args, **kwargs)

        assert isinstance(output, PIL.Image.Image)

    @make_info_args_kwargs_parametrization(
        DISPATCHER_INFOS,
        args_kwargs_fn=lambda info: info.sample_inputs(),
    )
    def test_tv_tensor_output_type(self, info, args_kwargs):
        (tv_tensor, *other_args), kwargs = args_kwargs.load()

        output = info.dispatcher(tv_tensor, *other_args, **kwargs)

        assert isinstance(output, type(tv_tensor))

        if isinstance(tv_tensor, tv_tensors.BoundingBoxes) and info.dispatcher is not F.convert_bounding_box_format:
            assert output.format == tv_tensor.format

    @pytest.mark.parametrize(
        ("dispatcher_info", "tv_tensor_type", "kernel_info"),
        [
            pytest.param(
                dispatcher_info, tv_tensor_type, kernel_info, id=f"{dispatcher_info.id}-{tv_tensor_type.__name__}"
            )
            for dispatcher_info in DISPATCHER_INFOS
            for tv_tensor_type, kernel_info in dispatcher_info.kernel_infos.items()
        ],
    )
    def test_dispatcher_kernel_signatures_consistency(self, dispatcher_info, tv_tensor_type, kernel_info):
        dispatcher_signature = inspect.signature(dispatcher_info.dispatcher)
        dispatcher_params = list(dispatcher_signature.parameters.values())[1:]

        kernel_signature = inspect.signature(kernel_info.kernel)
        kernel_params = list(kernel_signature.parameters.values())[1:]

        # We filter out metadata that is implicitly passed to the dispatcher through the input tv_tensor, but has to be
        # explicitly passed to the kernel.
        input_type = {v: k for k, v in dispatcher_info.kernels.items()}.get(kernel_info.kernel)
        explicit_metadata = {
            tv_tensors.BoundingBoxes: {"format", "canvas_size"},
        }
        kernel_params = [param for param in kernel_params if param.name not in explicit_metadata.get(input_type, set())]

        dispatcher_params = iter(dispatcher_params)
        for dispatcher_param, kernel_param in zip(dispatcher_params, kernel_params):
            try:
                # In general, the dispatcher parameters are a superset of the kernel parameters. Thus, we filter out
                # dispatcher parameters that have no kernel equivalent while keeping the order intact.
                while dispatcher_param.name != kernel_param.name:
                    dispatcher_param = next(dispatcher_params)
            except StopIteration:
                raise AssertionError(
                    f"Parameter `{kernel_param.name}` of kernel `{kernel_info.id}` "
                    f"has no corresponding parameter on the dispatcher `{dispatcher_info.id}`."
                ) from None

            assert dispatcher_param == kernel_param

    @pytest.mark.parametrize("info", DISPATCHER_INFOS, ids=lambda info: info.id)
    def test_unkown_type(self, info):
        unkown_input = object()
        (_, *other_args), kwargs = next(iter(info.sample_inputs())).load("cpu")

        with pytest.raises(TypeError, match=re.escape(str(type(unkown_input)))):
            info.dispatcher(unkown_input, *other_args, **kwargs)

    @make_info_args_kwargs_parametrization(
        [
            info
            for info in DISPATCHER_INFOS
            if tv_tensors.BoundingBoxes in info.kernels and info.dispatcher is not F.convert_bounding_box_format
        ],
        args_kwargs_fn=lambda info: info.sample_inputs(tv_tensors.BoundingBoxes),
    )
    def test_bounding_boxes_format_consistency(self, info, args_kwargs):
        (bounding_boxes, *other_args), kwargs = args_kwargs.load()
        format = bounding_boxes.format

        output = info.dispatcher(bounding_boxes, *other_args, **kwargs)

        assert output.format == format


@pytest.mark.parametrize(
    ("alias", "target"),
    [
        pytest.param(alias, target, id=alias.__name__)
        for alias, target in [
            (F.hflip, F.horizontal_flip),
            (F.vflip, F.vertical_flip),
            (F.get_image_num_channels, F.get_num_channels),
            (F.to_pil_image, F.to_pil_image),
            (F.elastic_transform, F.elastic),
            (F.to_grayscale, F.rgb_to_grayscale),
        ]
    ],
)
def test_alias(alias, target):
    assert alias is target


@pytest.mark.parametrize("device", cpu_and_cuda())
@pytest.mark.parametrize("num_channels", [1, 3])
def test_normalize_image_tensor_stats(device, num_channels):
    stats = pytest.importorskip("scipy.stats", reason="SciPy is not available")

    def assert_samples_from_standard_normal(t):
        p_value = stats.kstest(t.flatten(), cdf="norm", args=(0, 1)).pvalue
        return p_value > 1e-4

    image = torch.rand(num_channels, DEFAULT_SQUARE_SPATIAL_SIZE, DEFAULT_SQUARE_SPATIAL_SIZE)
    mean = image.mean(dim=(1, 2)).tolist()
    std = image.std(dim=(1, 2)).tolist()

    assert_samples_from_standard_normal(F.normalize_image(image, mean, std))


class TestClampBoundingBoxes:
    @pytest.mark.parametrize(
        "metadata",
        [
            dict(),
            dict(format=tv_tensors.BoundingBoxFormat.XYXY),
            dict(canvas_size=(1, 1)),
        ],
    )
    def test_pure_tensor_insufficient_metadata(self, metadata):
        pure_tensor = next(make_multiple_bounding_boxes()).as_subclass(torch.Tensor)

        with pytest.raises(ValueError, match=re.escape("`format` and `canvas_size` has to be passed")):
            F.clamp_bounding_boxes(pure_tensor, **metadata)

    @pytest.mark.parametrize(
        "metadata",
        [
            dict(format=tv_tensors.BoundingBoxFormat.XYXY),
            dict(canvas_size=(1, 1)),
            dict(format=tv_tensors.BoundingBoxFormat.XYXY, canvas_size=(1, 1)),
        ],
    )
    def test_tv_tensor_explicit_metadata(self, metadata):
        tv_tensor = next(make_multiple_bounding_boxes())

        with pytest.raises(ValueError, match=re.escape("`format` and `canvas_size` must not be passed")):
            F.clamp_bounding_boxes(tv_tensor, **metadata)


class TestConvertFormatBoundingBoxes:
    @pytest.mark.parametrize(
        ("inpt", "old_format"),
        [
            (next(make_multiple_bounding_boxes()), None),
            (next(make_multiple_bounding_boxes()).as_subclass(torch.Tensor), tv_tensors.BoundingBoxFormat.XYXY),
        ],
    )
    def test_missing_new_format(self, inpt, old_format):
        with pytest.raises(TypeError, match=re.escape("missing 1 required argument: 'new_format'")):
            F.convert_bounding_box_format(inpt, old_format)

    def test_pure_tensor_insufficient_metadata(self):
        pure_tensor = next(make_multiple_bounding_boxes()).as_subclass(torch.Tensor)

        with pytest.raises(ValueError, match=re.escape("`old_format` has to be passed")):
            F.convert_bounding_box_format(pure_tensor, new_format=tv_tensors.BoundingBoxFormat.CXCYWH)

    def test_tv_tensor_explicit_metadata(self):
        tv_tensor = next(make_multiple_bounding_boxes())

        with pytest.raises(ValueError, match=re.escape("`old_format` must not be passed")):
            F.convert_bounding_box_format(
                tv_tensor, old_format=tv_tensor.format, new_format=tv_tensors.BoundingBoxFormat.CXCYWH
            )


# TODO: All correctness checks below this line should be ported to be references on a `KernelInfo` in
#  `transforms_v2_kernel_infos.py`


def _compute_affine_matrix(angle_, translate_, scale_, shear_, center_):
    rot = math.radians(angle_)
    cx, cy = center_
    tx, ty = translate_
    sx, sy = [math.radians(sh_) for sh_ in shear_]

    c_matrix = np.array([[1, 0, cx], [0, 1, cy], [0, 0, 1]])
    t_matrix = np.array([[1, 0, tx], [0, 1, ty], [0, 0, 1]])
    c_matrix_inv = np.linalg.inv(c_matrix)
    rs_matrix = np.array(
        [
            [scale_ * math.cos(rot), -scale_ * math.sin(rot), 0],
            [scale_ * math.sin(rot), scale_ * math.cos(rot), 0],
            [0, 0, 1],
        ]
    )
    shear_x_matrix = np.array([[1, -math.tan(sx), 0], [0, 1, 0], [0, 0, 1]])
    shear_y_matrix = np.array([[1, 0, 0], [-math.tan(sy), 1, 0], [0, 0, 1]])
    rss_matrix = np.matmul(rs_matrix, np.matmul(shear_y_matrix, shear_x_matrix))
    true_matrix = np.matmul(t_matrix, np.matmul(c_matrix, np.matmul(rss_matrix, c_matrix_inv)))
    return true_matrix


@pytest.mark.parametrize("device", cpu_and_cuda())
<<<<<<< HEAD
=======
@pytest.mark.parametrize(
    "format",
    [tv_tensors.BoundingBoxFormat.XYXY, tv_tensors.BoundingBoxFormat.XYWH, tv_tensors.BoundingBoxFormat.CXCYWH],
)
@pytest.mark.parametrize(
    "top, left, height, width, expected_bboxes",
    [
        [8, 12, 30, 40, [(-2.0, 7.0, 13.0, 27.0), (38.0, -3.0, 58.0, 14.0), (33.0, 38.0, 44.0, 54.0)]],
        [-8, 12, 70, 40, [(-2.0, 23.0, 13.0, 43.0), (38.0, 13.0, 58.0, 30.0), (33.0, 54.0, 44.0, 70.0)]],
    ],
)
def test_correctness_crop_bounding_boxes(device, format, top, left, height, width, expected_bboxes):

    # Expected bboxes computed using Albumentations:
    # import numpy as np
    # from albumentations.augmentations.crops.functional import crop_bbox_by_coords, normalize_bbox, denormalize_bbox
    # expected_bboxes = []
    # for in_box in in_boxes:
    #     n_in_box = normalize_bbox(in_box, *size)
    #     n_out_box = crop_bbox_by_coords(
    #         n_in_box, (left, top, left + width, top + height), height, width, *size
    #     )
    #     out_box = denormalize_bbox(n_out_box, height, width)
    #     expected_bboxes.append(out_box)

    format = tv_tensors.BoundingBoxFormat.XYXY
    canvas_size = (64, 76)
    in_boxes = [
        [10.0, 15.0, 25.0, 35.0],
        [50.0, 5.0, 70.0, 22.0],
        [45.0, 46.0, 56.0, 62.0],
    ]
    in_boxes = torch.tensor(in_boxes, device=device)
    if format != tv_tensors.BoundingBoxFormat.XYXY:
        in_boxes = convert_bounding_box_format(in_boxes, tv_tensors.BoundingBoxFormat.XYXY, format)

    expected_bboxes = clamp_bounding_boxes(
        tv_tensors.BoundingBoxes(expected_bboxes, format="XYXY", canvas_size=canvas_size)
    ).tolist()

    output_boxes, output_canvas_size = F.crop_bounding_boxes(
        in_boxes,
        format,
        top,
        left,
        canvas_size[0],
        canvas_size[1],
    )

    if format != tv_tensors.BoundingBoxFormat.XYXY:
        output_boxes = convert_bounding_box_format(output_boxes, format, tv_tensors.BoundingBoxFormat.XYXY)

    torch.testing.assert_close(output_boxes.tolist(), expected_bboxes)
    torch.testing.assert_close(output_canvas_size, canvas_size)


@pytest.mark.parametrize("device", cpu_and_cuda())
>>>>>>> d5f4cc38
def test_correctness_vertical_flip_segmentation_mask_on_fixed_input(device):
    mask = torch.zeros((3, 3, 3), dtype=torch.long, device=device)
    mask[:, 0, :] = 1

    out_mask = F.vertical_flip_mask(mask)

    expected_mask = torch.zeros((3, 3, 3), dtype=torch.long, device=device)
    expected_mask[:, -1, :] = 1
    torch.testing.assert_close(out_mask, expected_mask)


@pytest.mark.parametrize("device", cpu_and_cuda())
@pytest.mark.parametrize(
    "format",
    [tv_tensors.BoundingBoxFormat.XYXY, tv_tensors.BoundingBoxFormat.XYWH, tv_tensors.BoundingBoxFormat.CXCYWH],
)
@pytest.mark.parametrize(
    "top, left, height, width, size",
    [
        [0, 0, 30, 30, (60, 60)],
        [-5, 5, 35, 45, (32, 34)],
    ],
)
def test_correctness_resized_crop_bounding_boxes(device, format, top, left, height, width, size):
    def _compute_expected_bbox(bbox, top_, left_, height_, width_, size_):
        # bbox should be xyxy
        bbox[0] = (bbox[0] - left_) * size_[1] / width_
        bbox[1] = (bbox[1] - top_) * size_[0] / height_
        bbox[2] = (bbox[2] - left_) * size_[1] / width_
        bbox[3] = (bbox[3] - top_) * size_[0] / height_
        return bbox

    format = tv_tensors.BoundingBoxFormat.XYXY
    canvas_size = (100, 100)
    in_boxes = [
        [10.0, 10.0, 20.0, 20.0],
        [5.0, 10.0, 15.0, 20.0],
    ]
    expected_bboxes = []
    for in_box in in_boxes:
        expected_bboxes.append(_compute_expected_bbox(list(in_box), top, left, height, width, size))
    expected_bboxes = torch.tensor(expected_bboxes, device=device)

    in_boxes = tv_tensors.BoundingBoxes(
        in_boxes, format=tv_tensors.BoundingBoxFormat.XYXY, canvas_size=canvas_size, device=device
    )
    if format != tv_tensors.BoundingBoxFormat.XYXY:
        in_boxes = convert_bounding_box_format(in_boxes, tv_tensors.BoundingBoxFormat.XYXY, format)

    output_boxes, output_canvas_size = F.resized_crop_bounding_boxes(in_boxes, format, top, left, height, width, size)

    if format != tv_tensors.BoundingBoxFormat.XYXY:
        output_boxes = convert_bounding_box_format(output_boxes, format, tv_tensors.BoundingBoxFormat.XYXY)

    torch.testing.assert_close(output_boxes, expected_bboxes)
    torch.testing.assert_close(output_canvas_size, size)


def _parse_padding(padding):
    if isinstance(padding, int):
        return [padding] * 4
    if isinstance(padding, list):
        if len(padding) == 1:
            return padding * 4
        if len(padding) == 2:
            return padding * 2  # [left, up, right, down]

    return padding


@pytest.mark.parametrize("device", cpu_and_cuda())
@pytest.mark.parametrize("padding", [[1], [1, 1], [1, 1, 2, 2]])
def test_correctness_pad_bounding_boxes(device, padding):
    def _compute_expected_bbox(bbox, format, padding_):
        pad_left, pad_up, _, _ = _parse_padding(padding_)

        dtype = bbox.dtype
        bbox = (
            bbox.clone()
            if format == tv_tensors.BoundingBoxFormat.XYXY
            else convert_bounding_box_format(bbox, old_format=format, new_format=tv_tensors.BoundingBoxFormat.XYXY)
        )

        bbox[0::2] += pad_left
        bbox[1::2] += pad_up

        bbox = convert_bounding_box_format(bbox, old_format=tv_tensors.BoundingBoxFormat.XYXY, new_format=format)
        if bbox.dtype != dtype:
            # Temporary cast to original dtype
            # e.g. float32 -> int
            bbox = bbox.to(dtype)
        return bbox

    def _compute_expected_canvas_size(bbox, padding_):
        pad_left, pad_up, pad_right, pad_down = _parse_padding(padding_)
        height, width = bbox.canvas_size
        return height + pad_up + pad_down, width + pad_left + pad_right

    for bboxes in make_multiple_bounding_boxes(extra_dims=((4,),)):
        bboxes = bboxes.to(device)
        bboxes_format = bboxes.format
        bboxes_canvas_size = bboxes.canvas_size

        output_boxes, output_canvas_size = F.pad_bounding_boxes(
            bboxes, format=bboxes_format, canvas_size=bboxes_canvas_size, padding=padding
        )

        torch.testing.assert_close(output_canvas_size, _compute_expected_canvas_size(bboxes, padding))

        expected_bboxes = torch.stack(
            [_compute_expected_bbox(b, bboxes_format, padding) for b in bboxes.reshape(-1, 4).unbind()]
        ).reshape(bboxes.shape)

        torch.testing.assert_close(output_boxes, expected_bboxes, atol=1, rtol=0)


@pytest.mark.parametrize("device", cpu_and_cuda())
def test_correctness_pad_segmentation_mask_on_fixed_input(device):
    mask = torch.ones((1, 3, 3), dtype=torch.long, device=device)

    out_mask = F.pad_mask(mask, padding=[1, 1, 1, 1])

    expected_mask = torch.zeros((1, 5, 5), dtype=torch.long, device=device)
    expected_mask[:, 1:-1, 1:-1] = 1
    torch.testing.assert_close(out_mask, expected_mask)


@pytest.mark.parametrize("device", cpu_and_cuda())
@pytest.mark.parametrize(
    "startpoints, endpoints",
    [
        [[[0, 0], [33, 0], [33, 25], [0, 25]], [[3, 2], [32, 3], [30, 24], [2, 25]]],
        [[[3, 2], [32, 3], [30, 24], [2, 25]], [[0, 0], [33, 0], [33, 25], [0, 25]]],
        [[[3, 2], [32, 3], [30, 24], [2, 25]], [[5, 5], [30, 3], [33, 19], [4, 25]]],
    ],
)
def test_correctness_perspective_bounding_boxes(device, startpoints, endpoints):
    def _compute_expected_bbox(bbox, format_, canvas_size_, pcoeffs_):
        m1 = np.array(
            [
                [pcoeffs_[0], pcoeffs_[1], pcoeffs_[2]],
                [pcoeffs_[3], pcoeffs_[4], pcoeffs_[5]],
            ]
        )
        m2 = np.array(
            [
                [pcoeffs_[6], pcoeffs_[7], 1.0],
                [pcoeffs_[6], pcoeffs_[7], 1.0],
            ]
        )

        bbox_xyxy = convert_bounding_box_format(bbox, old_format=format_, new_format=tv_tensors.BoundingBoxFormat.XYXY)
        points = np.array(
            [
                [bbox_xyxy[0].item(), bbox_xyxy[1].item(), 1.0],
                [bbox_xyxy[2].item(), bbox_xyxy[1].item(), 1.0],
                [bbox_xyxy[0].item(), bbox_xyxy[3].item(), 1.0],
                [bbox_xyxy[2].item(), bbox_xyxy[3].item(), 1.0],
            ]
        )
        numer = np.matmul(points, m1.T)
        denom = np.matmul(points, m2.T)
        transformed_points = numer / denom
        out_bbox = np.array(
            [
                np.min(transformed_points[:, 0]),
                np.min(transformed_points[:, 1]),
                np.max(transformed_points[:, 0]),
                np.max(transformed_points[:, 1]),
            ]
        )
        out_bbox = torch.from_numpy(out_bbox)
        out_bbox = convert_bounding_box_format(
            out_bbox, old_format=tv_tensors.BoundingBoxFormat.XYXY, new_format=format_
        )
        return clamp_bounding_boxes(out_bbox, format=format_, canvas_size=canvas_size_).to(bbox)

    canvas_size = (32, 38)

    pcoeffs = _get_perspective_coeffs(startpoints, endpoints)
    inv_pcoeffs = _get_perspective_coeffs(endpoints, startpoints)

    for bboxes in make_multiple_bounding_boxes(spatial_size=canvas_size, extra_dims=((4,),)):
        bboxes = bboxes.to(device)

        output_bboxes = F.perspective_bounding_boxes(
            bboxes.as_subclass(torch.Tensor),
            format=bboxes.format,
            canvas_size=bboxes.canvas_size,
            startpoints=None,
            endpoints=None,
            coefficients=pcoeffs,
        )

        expected_bboxes = torch.stack(
            [
                _compute_expected_bbox(b, bboxes.format, bboxes.canvas_size, inv_pcoeffs)
                for b in bboxes.reshape(-1, 4).unbind()
            ]
        ).reshape(bboxes.shape)

        torch.testing.assert_close(output_bboxes, expected_bboxes, rtol=0, atol=1)


@pytest.mark.parametrize("device", cpu_and_cuda())
@pytest.mark.parametrize(
    "output_size",
    [(18, 18), [18, 15], (16, 19), [12], [46, 48]],
)
def test_correctness_center_crop_bounding_boxes(device, output_size):
    def _compute_expected_bbox(bbox, format_, canvas_size_, output_size_):
        dtype = bbox.dtype
        bbox = convert_bounding_box_format(bbox.float(), format_, tv_tensors.BoundingBoxFormat.XYWH)

        if len(output_size_) == 1:
            output_size_.append(output_size_[-1])

        cy = int(round((canvas_size_[0] - output_size_[0]) * 0.5))
        cx = int(round((canvas_size_[1] - output_size_[1]) * 0.5))
        out_bbox = [
            bbox[0].item() - cx,
            bbox[1].item() - cy,
            bbox[2].item(),
            bbox[3].item(),
        ]
        out_bbox = torch.tensor(out_bbox)
        out_bbox = convert_bounding_box_format(out_bbox, tv_tensors.BoundingBoxFormat.XYWH, format_)
        out_bbox = clamp_bounding_boxes(out_bbox, format=format_, canvas_size=output_size)
        return out_bbox.to(dtype=dtype, device=bbox.device)

    for bboxes in make_multiple_bounding_boxes(extra_dims=((4,),)):
        bboxes = bboxes.to(device)
        bboxes_format = bboxes.format
        bboxes_canvas_size = bboxes.canvas_size

        output_boxes, output_canvas_size = F.center_crop_bounding_boxes(
            bboxes, bboxes_format, bboxes_canvas_size, output_size
        )

        expected_bboxes = torch.stack(
            [
                _compute_expected_bbox(b, bboxes_format, bboxes_canvas_size, output_size)
                for b in bboxes.reshape(-1, 4).unbind()
            ]
        ).reshape(bboxes.shape)

        torch.testing.assert_close(output_boxes, expected_bboxes, atol=1, rtol=0)
        torch.testing.assert_close(output_canvas_size, output_size)


@pytest.mark.parametrize("device", cpu_and_cuda())
@pytest.mark.parametrize("output_size", [[4, 2], [4], [7, 6]])
def test_correctness_center_crop_mask(device, output_size):
    def _compute_expected_mask(mask, output_size):
        crop_height, crop_width = output_size if len(output_size) > 1 else [output_size[0], output_size[0]]

        _, image_height, image_width = mask.shape
        if crop_width > image_height or crop_height > image_width:
            padding = _center_crop_compute_padding(crop_height, crop_width, image_height, image_width)
            mask = F.pad_image(mask, padding, fill=0)

        left = round((image_width - crop_width) * 0.5)
        top = round((image_height - crop_height) * 0.5)

        return mask[:, top : top + crop_height, left : left + crop_width]

    mask = torch.randint(0, 2, size=(1, 6, 6), dtype=torch.long, device=device)
    actual = F.center_crop_mask(mask, output_size)

    expected = _compute_expected_mask(mask, output_size)
    torch.testing.assert_close(expected, actual)


# Copied from test/test_functional_tensor.py
@pytest.mark.parametrize("device", cpu_and_cuda())
@pytest.mark.parametrize("canvas_size", ("small", "large"))
@pytest.mark.parametrize("dt", [None, torch.float32, torch.float64, torch.float16])
@pytest.mark.parametrize("ksize", [(3, 3), [3, 5], (23, 23)])
@pytest.mark.parametrize("sigma", [[0.5, 0.5], (0.5, 0.5), (0.8, 0.8), (1.7, 1.7)])
def test_correctness_gaussian_blur_image_tensor(device, canvas_size, dt, ksize, sigma):
    fn = F.gaussian_blur_image

    # true_cv2_results = {
    #     # np_img = np.arange(3 * 10 * 12, dtype="uint8").reshape((10, 12, 3))
    #     # cv2.GaussianBlur(np_img, ksize=(3, 3), sigmaX=0.8)
    #     "3_3_0.8": ...
    #     # cv2.GaussianBlur(np_img, ksize=(3, 3), sigmaX=0.5)
    #     "3_3_0.5": ...
    #     # cv2.GaussianBlur(np_img, ksize=(3, 5), sigmaX=0.8)
    #     "3_5_0.8": ...
    #     # cv2.GaussianBlur(np_img, ksize=(3, 5), sigmaX=0.5)
    #     "3_5_0.5": ...
    #     # np_img2 = np.arange(26 * 28, dtype="uint8").reshape((26, 28))
    #     # cv2.GaussianBlur(np_img2, ksize=(23, 23), sigmaX=1.7)
    #     "23_23_1.7": ...
    # }
    p = os.path.join(os.path.dirname(os.path.abspath(__file__)), "assets", "gaussian_blur_opencv_results.pt")
    true_cv2_results = torch.load(p)

    if canvas_size == "small":
        tensor = (
            torch.from_numpy(np.arange(3 * 10 * 12, dtype="uint8").reshape((10, 12, 3))).permute(2, 0, 1).to(device)
        )
    else:
        tensor = torch.from_numpy(np.arange(26 * 28, dtype="uint8").reshape((1, 26, 28))).to(device)

    if dt == torch.float16 and device == "cpu":
        # skip float16 on CPU case
        return

    if dt is not None:
        tensor = tensor.to(dtype=dt)

    _ksize = (ksize, ksize) if isinstance(ksize, int) else ksize
    _sigma = sigma[0] if sigma is not None else None
    shape = tensor.shape
    gt_key = f"{shape[-2]}_{shape[-1]}_{shape[-3]}__{_ksize[0]}_{_ksize[1]}_{_sigma}"
    if gt_key not in true_cv2_results:
        return

    true_out = (
        torch.tensor(true_cv2_results[gt_key]).reshape(shape[-2], shape[-1], shape[-3]).permute(2, 0, 1).to(tensor)
    )

    image = tv_tensors.Image(tensor)

    out = fn(image, kernel_size=ksize, sigma=sigma)
    torch.testing.assert_close(out, true_out, rtol=0.0, atol=1.0, msg=f"{ksize}, {sigma}")


@pytest.mark.parametrize(
    "inpt",
    [
        127 * np.ones((32, 32, 3), dtype="uint8"),
        PIL.Image.new("RGB", (32, 32), 122),
    ],
)
def test_to_image(inpt):
    output = F.to_image(inpt)
    assert isinstance(output, torch.Tensor)
    assert output.shape == (3, 32, 32)

    assert np.asarray(inpt).sum() == output.sum().item()


@pytest.mark.parametrize(
    "inpt",
    [
        torch.randint(0, 256, size=(3, 32, 32), dtype=torch.uint8),
        127 * np.ones((32, 32, 3), dtype="uint8"),
    ],
)
@pytest.mark.parametrize("mode", [None, "RGB"])
def test_to_pil_image(inpt, mode):
    output = F.to_pil_image(inpt, mode=mode)
    assert isinstance(output, PIL.Image.Image)

    assert np.asarray(inpt).sum() == np.asarray(output).sum()


def test_equalize_image_tensor_edge_cases():
    inpt = torch.zeros(3, 200, 200, dtype=torch.uint8)
    output = F.equalize_image(inpt)
    torch.testing.assert_close(inpt, output)

    inpt = torch.zeros(5, 3, 200, 200, dtype=torch.uint8)
    inpt[..., 100:, 100:] = 1
    output = F.equalize_image(inpt)
    assert output.unique().tolist() == [0, 255]


@pytest.mark.parametrize("device", cpu_and_cuda())
def test_correctness_uniform_temporal_subsample(device):
    video = torch.arange(10, device=device)[:, None, None, None].expand(-1, 3, 8, 8)
    out_video = F.uniform_temporal_subsample(video, 5)
    assert out_video.unique().tolist() == [0, 2, 4, 6, 9]

    out_video = F.uniform_temporal_subsample(video, 8)
    assert out_video.unique().tolist() == [0, 1, 2, 3, 5, 6, 7, 9]<|MERGE_RESOLUTION|>--- conflicted
+++ resolved
@@ -577,66 +577,6 @@
 
 
 @pytest.mark.parametrize("device", cpu_and_cuda())
-<<<<<<< HEAD
-=======
-@pytest.mark.parametrize(
-    "format",
-    [tv_tensors.BoundingBoxFormat.XYXY, tv_tensors.BoundingBoxFormat.XYWH, tv_tensors.BoundingBoxFormat.CXCYWH],
-)
-@pytest.mark.parametrize(
-    "top, left, height, width, expected_bboxes",
-    [
-        [8, 12, 30, 40, [(-2.0, 7.0, 13.0, 27.0), (38.0, -3.0, 58.0, 14.0), (33.0, 38.0, 44.0, 54.0)]],
-        [-8, 12, 70, 40, [(-2.0, 23.0, 13.0, 43.0), (38.0, 13.0, 58.0, 30.0), (33.0, 54.0, 44.0, 70.0)]],
-    ],
-)
-def test_correctness_crop_bounding_boxes(device, format, top, left, height, width, expected_bboxes):
-
-    # Expected bboxes computed using Albumentations:
-    # import numpy as np
-    # from albumentations.augmentations.crops.functional import crop_bbox_by_coords, normalize_bbox, denormalize_bbox
-    # expected_bboxes = []
-    # for in_box in in_boxes:
-    #     n_in_box = normalize_bbox(in_box, *size)
-    #     n_out_box = crop_bbox_by_coords(
-    #         n_in_box, (left, top, left + width, top + height), height, width, *size
-    #     )
-    #     out_box = denormalize_bbox(n_out_box, height, width)
-    #     expected_bboxes.append(out_box)
-
-    format = tv_tensors.BoundingBoxFormat.XYXY
-    canvas_size = (64, 76)
-    in_boxes = [
-        [10.0, 15.0, 25.0, 35.0],
-        [50.0, 5.0, 70.0, 22.0],
-        [45.0, 46.0, 56.0, 62.0],
-    ]
-    in_boxes = torch.tensor(in_boxes, device=device)
-    if format != tv_tensors.BoundingBoxFormat.XYXY:
-        in_boxes = convert_bounding_box_format(in_boxes, tv_tensors.BoundingBoxFormat.XYXY, format)
-
-    expected_bboxes = clamp_bounding_boxes(
-        tv_tensors.BoundingBoxes(expected_bboxes, format="XYXY", canvas_size=canvas_size)
-    ).tolist()
-
-    output_boxes, output_canvas_size = F.crop_bounding_boxes(
-        in_boxes,
-        format,
-        top,
-        left,
-        canvas_size[0],
-        canvas_size[1],
-    )
-
-    if format != tv_tensors.BoundingBoxFormat.XYXY:
-        output_boxes = convert_bounding_box_format(output_boxes, format, tv_tensors.BoundingBoxFormat.XYXY)
-
-    torch.testing.assert_close(output_boxes.tolist(), expected_bboxes)
-    torch.testing.assert_close(output_canvas_size, canvas_size)
-
-
-@pytest.mark.parametrize("device", cpu_and_cuda())
->>>>>>> d5f4cc38
 def test_correctness_vertical_flip_segmentation_mask_on_fixed_input(device):
     mask = torch.zeros((3, 3, 3), dtype=torch.long, device=device)
     mask[:, 0, :] = 1
