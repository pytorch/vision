import contextlib
import decimal
import functools
import inspect
import itertools
import math
import pickle
import re
from pathlib import Path
from unittest import mock

import numpy as np
import PIL.Image
import pytest

import torch

import torchvision.ops
import torchvision.transforms.v2 as transforms
from common_utils import (
    assert_equal,
    cache,
    cpu_and_cuda,
    freeze_rng_state,
    ignore_jit_no_profile_information_warning,
    make_bounding_boxes,
    make_detection_mask,
    make_image,
    make_image_pil,
    make_image_tensor,
    make_segmentation_mask,
    make_video,
    make_video_tensor,
    needs_cuda,
    set_rng_seed,
)

from torch import nn
from torch.testing import assert_close
from torch.utils._pytree import tree_map
from torch.utils.data import DataLoader, default_collate
from torchvision import tv_tensors

from torchvision.transforms._functional_tensor import _max_value as get_max_value
from torchvision.transforms.functional import pil_modes_mapping
from torchvision.transforms.v2 import functional as F
from torchvision.transforms.v2.functional._geometry import _get_perspective_coeffs
from torchvision.transforms.v2.functional._utils import _get_kernel, _register_kernel_internal


@pytest.fixture(autouse=True)
def fix_rng_seed():
    set_rng_seed(0)
    yield


def _to_tolerances(maybe_tolerance_dict):
    if not isinstance(maybe_tolerance_dict, dict):
        return dict(rtol=None, atol=None)

    tolerances = dict(rtol=0, atol=0)
    tolerances.update(maybe_tolerance_dict)
    return tolerances


def _check_kernel_cuda_vs_cpu(kernel, input, *args, rtol, atol, **kwargs):
    """Checks if the kernel produces closes results for inputs on GPU and CPU."""
    if input.device.type != "cuda":
        return

    input_cuda = input.as_subclass(torch.Tensor)
    input_cpu = input_cuda.to("cpu")

    with freeze_rng_state():
        actual = kernel(input_cuda, *args, **kwargs)
    with freeze_rng_state():
        expected = kernel(input_cpu, *args, **kwargs)

    assert_close(actual, expected, check_device=False, rtol=rtol, atol=atol)


@cache
def _script(obj):
    try:
        return torch.jit.script(obj)
    except Exception as error:
        name = getattr(obj, "__name__", obj.__class__.__name__)
        raise AssertionError(f"Trying to `torch.jit.script` '{name}' raised the error above.") from error


def _check_kernel_scripted_vs_eager(kernel, input, *args, rtol, atol, **kwargs):
    """Checks if the kernel is scriptable and if the scripted output is close to the eager one."""
    if input.device.type != "cpu":
        return

    kernel_scripted = _script(kernel)

    input = input.as_subclass(torch.Tensor)
    with ignore_jit_no_profile_information_warning():
        actual = kernel_scripted(input, *args, **kwargs)
    expected = kernel(input, *args, **kwargs)

    assert_close(actual, expected, rtol=rtol, atol=atol)


def _check_kernel_batched_vs_unbatched(kernel, input, *args, rtol, atol, **kwargs):
    """Checks if the kernel produces close results for batched and unbatched inputs."""
    unbatched_input = input.as_subclass(torch.Tensor)

    for batch_dims in [(2,), (2, 1)]:
        repeats = [*batch_dims, *[1] * input.ndim]

        actual = kernel(unbatched_input.repeat(repeats), *args, **kwargs)

        expected = kernel(unbatched_input, *args, **kwargs)
        # We can't directly call `.repeat()` on the output, since some kernel also return some additional metadata
        if isinstance(expected, torch.Tensor):
            expected = expected.repeat(repeats)
        else:
            tensor, *metadata = expected
            expected = (tensor.repeat(repeats), *metadata)

        assert_close(actual, expected, rtol=rtol, atol=atol)

    for degenerate_batch_dims in [(0,), (5, 0), (0, 5)]:
        degenerate_batched_input = torch.empty(
            degenerate_batch_dims + input.shape, dtype=input.dtype, device=input.device
        )

        output = kernel(degenerate_batched_input, *args, **kwargs)
        # Most kernels just return a tensor, but some also return some additional metadata
        if not isinstance(output, torch.Tensor):
            output, *_ = output

        assert output.shape[: -input.ndim] == degenerate_batch_dims


def check_kernel(
    kernel,
    input,
    *args,
    check_cuda_vs_cpu=True,
    check_scripted_vs_eager=True,
    check_batched_vs_unbatched=True,
    **kwargs,
):
    initial_input_version = input._version

    output = kernel(input.as_subclass(torch.Tensor), *args, **kwargs)
    # Most kernels just return a tensor, but some also return some additional metadata
    if not isinstance(output, torch.Tensor):
        output, *_ = output

    # check that no inplace operation happened
    assert input._version == initial_input_version

    if kernel not in {F.to_dtype_image, F.to_dtype_video}:
        assert output.dtype == input.dtype
    assert output.device == input.device

    if check_cuda_vs_cpu:
        _check_kernel_cuda_vs_cpu(kernel, input, *args, **kwargs, **_to_tolerances(check_cuda_vs_cpu))

    if check_scripted_vs_eager:
        _check_kernel_scripted_vs_eager(kernel, input, *args, **kwargs, **_to_tolerances(check_scripted_vs_eager))

    if check_batched_vs_unbatched:
        _check_kernel_batched_vs_unbatched(kernel, input, *args, **kwargs, **_to_tolerances(check_batched_vs_unbatched))


def _check_functional_scripted_smoke(functional, input, *args, **kwargs):
    """Checks if the functional can be scripted and the scripted version can be called without error."""
    if not isinstance(input, tv_tensors.Image):
        return

    functional_scripted = _script(functional)
    with ignore_jit_no_profile_information_warning():
        functional_scripted(input.as_subclass(torch.Tensor), *args, **kwargs)


def check_functional(functional, input, *args, check_scripted_smoke=True, **kwargs):
    unknown_input = object()
    with pytest.raises(TypeError, match=re.escape(str(type(unknown_input)))):
        functional(unknown_input, *args, **kwargs)

    with mock.patch("torch._C._log_api_usage_once", wraps=torch._C._log_api_usage_once) as spy:
        output = functional(input, *args, **kwargs)

        spy.assert_any_call(f"{functional.__module__}.{functional.__name__}")

    assert isinstance(output, type(input))

    if isinstance(input, tv_tensors.BoundingBoxes) and functional is not F.convert_bounding_box_format:
        assert output.format == input.format

    if check_scripted_smoke:
        _check_functional_scripted_smoke(functional, input, *args, **kwargs)


def check_functional_kernel_signature_match(functional, *, kernel, input_type):
    """Checks if the signature of the functional matches the kernel signature."""
    functional_params = list(inspect.signature(functional).parameters.values())[1:]
    kernel_params = list(inspect.signature(kernel).parameters.values())[1:]

    if issubclass(input_type, tv_tensors.TVTensor):
        # We filter out metadata that is implicitly passed to the functional through the input tv_tensor, but has to be
        # explicitly passed to the kernel.
        explicit_metadata = {
            tv_tensors.BoundingBoxes: {"format", "canvas_size"},
        }
        kernel_params = [param for param in kernel_params if param.name not in explicit_metadata.get(input_type, set())]

    functional_params = iter(functional_params)
    for functional_param, kernel_param in zip(functional_params, kernel_params):
        try:
            # In general, the functional parameters are a superset of the kernel parameters. Thus, we filter out
            # functional parameters that have no kernel equivalent while keeping the order intact.
            while functional_param.name != kernel_param.name:
                functional_param = next(functional_params)
        except StopIteration:
            raise AssertionError(
                f"Parameter `{kernel_param.name}` of kernel `{kernel.__name__}` "
                f"has no corresponding parameter on the functional `{functional.__name__}`."
            ) from None

        if issubclass(input_type, PIL.Image.Image):
            # PIL kernels often have more correct annotations, since they are not limited by JIT. Thus, we don't check
            # them in the first place.
            functional_param._annotation = kernel_param._annotation = inspect.Parameter.empty

        assert functional_param == kernel_param


def _check_transform_v1_compatibility(transform, input, *, rtol, atol):
    """If the transform defines the ``_v1_transform_cls`` attribute, checks if the transform has a public, static
    ``get_params`` method that is the v1 equivalent, the output is close to v1, is scriptable, and the scripted version
    can be called without error."""
    if not (type(input) is torch.Tensor or isinstance(input, PIL.Image.Image)):
        return

    v1_transform_cls = transform._v1_transform_cls
    if v1_transform_cls is None:
        return

    if hasattr(v1_transform_cls, "get_params"):
        assert type(transform).get_params is v1_transform_cls.get_params

    v1_transform = v1_transform_cls(**transform._extract_params_for_v1_transform())

    with freeze_rng_state():
        output_v2 = transform(input)

    with freeze_rng_state():
        output_v1 = v1_transform(input)

    assert_close(F.to_image(output_v2), F.to_image(output_v1), rtol=rtol, atol=atol)

    if isinstance(input, PIL.Image.Image):
        return

    _script(v1_transform)(input)


def check_transform(transform, input, check_v1_compatibility=True):
    pickle.loads(pickle.dumps(transform))

    output = transform(input)
    assert isinstance(output, type(input))

    if isinstance(input, tv_tensors.BoundingBoxes) and not isinstance(transform, transforms.ConvertBoundingBoxFormat):
        assert output.format == input.format

    if check_v1_compatibility:
        _check_transform_v1_compatibility(transform, input, **_to_tolerances(check_v1_compatibility))


def transform_cls_to_functional(transform_cls, **transform_specific_kwargs):
    def wrapper(input, *args, **kwargs):
        transform = transform_cls(*args, **transform_specific_kwargs, **kwargs)
        return transform(input)

    wrapper.__name__ = transform_cls.__name__

    return wrapper


def param_value_parametrization(**kwargs):
    """Helper function to turn

    @pytest.mark.parametrize(
        ("param", "value"),
        ("a", 1),
        ("a", 2),
        ("a", 3),
        ("b", -1.0)
        ("b", 1.0)
    )

    into

    @param_value_parametrization(a=[1, 2, 3], b=[-1.0, 1.0])
    """
    return pytest.mark.parametrize(
        ("param", "value"),
        [(param, value) for param, values in kwargs.items() for value in values],
    )


def adapt_fill(value, *, dtype):
    """Adapt fill values in the range [0.0, 1.0] to the value range of the dtype"""
    if value is None:
        return value

    max_value = get_max_value(dtype)
    value_type = float if dtype.is_floating_point else int

    if isinstance(value, (int, float)):
        return value_type(value * max_value)
    elif isinstance(value, (list, tuple)):
        return type(value)(value_type(v * max_value) for v in value)
    else:
        raise ValueError(f"fill should be an int or float, or a list or tuple of the former, but got '{value}'.")


EXHAUSTIVE_TYPE_FILLS = [
    None,
    1,
    0.5,
    [1],
    [0.2],
    (0,),
    (0.7,),
    [1, 0, 1],
    [0.1, 0.2, 0.3],
    (0, 1, 0),
    (0.9, 0.234, 0.314),
]
CORRECTNESS_FILLS = [
    v for v in EXHAUSTIVE_TYPE_FILLS if v is None or isinstance(v, float) or (isinstance(v, list) and len(v) > 1)
]


# We cannot use `list(transforms.InterpolationMode)` here, since it includes some PIL-only ones as well
INTERPOLATION_MODES = [
    transforms.InterpolationMode.NEAREST,
    transforms.InterpolationMode.NEAREST_EXACT,
    transforms.InterpolationMode.BILINEAR,
    transforms.InterpolationMode.BICUBIC,
]


def reference_affine_bounding_boxes_helper(bounding_boxes, *, affine_matrix, new_canvas_size=None, clamp=True):
    format = bounding_boxes.format
    canvas_size = new_canvas_size or bounding_boxes.canvas_size

    def affine_bounding_boxes(bounding_boxes):
        dtype = bounding_boxes.dtype
        device = bounding_boxes.device

        # Go to float before converting to prevent precision loss in case of CXCYWH -> XYXY and W or H is 1
        input_xyxy = F.convert_bounding_box_format(
            bounding_boxes.to(dtype=torch.float64, device="cpu", copy=True),
            old_format=format,
            new_format=tv_tensors.BoundingBoxFormat.XYXY,
            inplace=True,
        )
        x1, y1, x2, y2 = input_xyxy.squeeze(0).tolist()

        points = np.array(
            [
                [x1, y1, 1.0],
                [x2, y1, 1.0],
                [x1, y2, 1.0],
                [x2, y2, 1.0],
            ]
        )
        transformed_points = np.matmul(points, affine_matrix.astype(points.dtype).T)

        output_xyxy = torch.Tensor(
            [
                float(np.min(transformed_points[:, 0])),
                float(np.min(transformed_points[:, 1])),
                float(np.max(transformed_points[:, 0])),
                float(np.max(transformed_points[:, 1])),
            ]
        )

        output = F.convert_bounding_box_format(
            output_xyxy, old_format=tv_tensors.BoundingBoxFormat.XYXY, new_format=format
        )

        if clamp:
            # It is important to clamp before casting, especially for CXCYWH format, dtype=int64
            output = F.clamp_bounding_boxes(
                output,
                format=format,
                canvas_size=canvas_size,
            )
        else:
            # We leave the bounding box as float64 so the caller gets the full precision to perform any additional
            # operation
            dtype = output.dtype

        return output.to(dtype=dtype, device=device)

    return tv_tensors.BoundingBoxes(
        torch.cat([affine_bounding_boxes(b) for b in bounding_boxes.reshape(-1, 4).unbind()], dim=0).reshape(
            bounding_boxes.shape
        ),
        format=format,
        canvas_size=canvas_size,
    )


# turns all warnings into errors for this module
pytestmark = pytest.mark.filterwarnings("error")


class TestResize:
    INPUT_SIZE = (17, 11)
    OUTPUT_SIZES = [17, [17], (17,), [12, 13], (12, 13)]

    def _make_max_size_kwarg(self, *, use_max_size, size):
        if use_max_size:
            if not (isinstance(size, int) or len(size) == 1):
                # This would result in an `ValueError`
                return None

            max_size = (size if isinstance(size, int) else size[0]) + 1
        else:
            max_size = None

        return dict(max_size=max_size)

    def _compute_output_size(self, *, input_size, size, max_size):
        if not (isinstance(size, int) or len(size) == 1):
            return tuple(size)

        if not isinstance(size, int):
            size = size[0]

        old_height, old_width = input_size
        ratio = old_width / old_height
        if ratio > 1:
            new_height = size
            new_width = int(ratio * new_height)
        else:
            new_width = size
            new_height = int(new_width / ratio)

        if max_size is not None and max(new_height, new_width) > max_size:
            # Need to recompute the aspect ratio, since it might have changed due to rounding
            ratio = new_width / new_height
            if ratio > 1:
                new_width = max_size
                new_height = int(new_width / ratio)
            else:
                new_height = max_size
                new_width = int(new_height * ratio)

        return new_height, new_width

    @pytest.mark.parametrize("size", OUTPUT_SIZES)
    @pytest.mark.parametrize("interpolation", INTERPOLATION_MODES)
    @pytest.mark.parametrize("use_max_size", [True, False])
    @pytest.mark.parametrize("antialias", [True, False])
    @pytest.mark.parametrize("dtype", [torch.float32, torch.uint8])
    @pytest.mark.parametrize("device", cpu_and_cuda())
    def test_kernel_image(self, size, interpolation, use_max_size, antialias, dtype, device):
        if not (max_size_kwarg := self._make_max_size_kwarg(use_max_size=use_max_size, size=size)):
            return

        # In contrast to CPU, there is no native `InterpolationMode.BICUBIC` implementation for uint8 images on CUDA.
        # Internally, it uses the float path. Thus, we need to test with an enormous tolerance here to account for that.
        atol = 30 if transforms.InterpolationMode.BICUBIC and dtype is torch.uint8 else 1
        check_cuda_vs_cpu_tolerances = dict(rtol=0, atol=atol / 255 if dtype.is_floating_point else atol)

        check_kernel(
            F.resize_image,
            make_image(self.INPUT_SIZE, dtype=dtype, device=device),
            size=size,
            interpolation=interpolation,
            **max_size_kwarg,
            antialias=antialias,
            check_cuda_vs_cpu=check_cuda_vs_cpu_tolerances,
            check_scripted_vs_eager=not isinstance(size, int),
        )

    @pytest.mark.parametrize("format", list(tv_tensors.BoundingBoxFormat))
    @pytest.mark.parametrize("size", OUTPUT_SIZES)
    @pytest.mark.parametrize("use_max_size", [True, False])
    @pytest.mark.parametrize("dtype", [torch.float32, torch.int64])
    @pytest.mark.parametrize("device", cpu_and_cuda())
    def test_kernel_bounding_boxes(self, format, size, use_max_size, dtype, device):
        if not (max_size_kwarg := self._make_max_size_kwarg(use_max_size=use_max_size, size=size)):
            return

        bounding_boxes = make_bounding_boxes(
            format=format,
            canvas_size=self.INPUT_SIZE,
            dtype=dtype,
            device=device,
        )
        check_kernel(
            F.resize_bounding_boxes,
            bounding_boxes,
            canvas_size=bounding_boxes.canvas_size,
            size=size,
            **max_size_kwarg,
            check_scripted_vs_eager=not isinstance(size, int),
        )

    @pytest.mark.parametrize("make_mask", [make_segmentation_mask, make_detection_mask])
    def test_kernel_mask(self, make_mask):
        check_kernel(F.resize_mask, make_mask(self.INPUT_SIZE), size=self.OUTPUT_SIZES[-1])

    def test_kernel_video(self):
        check_kernel(F.resize_video, make_video(self.INPUT_SIZE), size=self.OUTPUT_SIZES[-1], antialias=True)

    @pytest.mark.parametrize("size", OUTPUT_SIZES)
    @pytest.mark.parametrize(
        "make_input",
        [make_image_tensor, make_image_pil, make_image, make_bounding_boxes, make_segmentation_mask, make_video],
    )
    def test_functional(self, size, make_input):
        check_functional(
            F.resize,
            make_input(self.INPUT_SIZE),
            size=size,
            antialias=True,
            check_scripted_smoke=not isinstance(size, int),
        )

    @pytest.mark.parametrize(
        ("kernel", "input_type"),
        [
            (F.resize_image, torch.Tensor),
            (F._resize_image_pil, PIL.Image.Image),
            (F.resize_image, tv_tensors.Image),
            (F.resize_bounding_boxes, tv_tensors.BoundingBoxes),
            (F.resize_mask, tv_tensors.Mask),
            (F.resize_video, tv_tensors.Video),
        ],
    )
    def test_functional_signature(self, kernel, input_type):
        check_functional_kernel_signature_match(F.resize, kernel=kernel, input_type=input_type)

    @pytest.mark.parametrize("size", OUTPUT_SIZES)
    @pytest.mark.parametrize("device", cpu_and_cuda())
    @pytest.mark.parametrize(
        "make_input",
        [
            make_image_tensor,
            make_image_pil,
            make_image,
            make_bounding_boxes,
            make_segmentation_mask,
            make_detection_mask,
            make_video,
        ],
    )
    def test_transform(self, size, device, make_input):
        check_transform(
            transforms.Resize(size=size, antialias=True),
            make_input(self.INPUT_SIZE, device=device),
            # atol=1 due to Resize v2 is using native uint8 interpolate path for bilinear and nearest modes
            check_v1_compatibility=dict(rtol=0, atol=1),
        )

    def _check_output_size(self, input, output, *, size, max_size):
        assert tuple(F.get_size(output)) == self._compute_output_size(
            input_size=F.get_size(input), size=size, max_size=max_size
        )

    @pytest.mark.parametrize("size", OUTPUT_SIZES)
    # `InterpolationMode.NEAREST` is modeled after the buggy `INTER_NEAREST` interpolation of CV2.
    # The PIL equivalent of `InterpolationMode.NEAREST` is `InterpolationMode.NEAREST_EXACT`
    @pytest.mark.parametrize("interpolation", set(INTERPOLATION_MODES) - {transforms.InterpolationMode.NEAREST})
    @pytest.mark.parametrize("use_max_size", [True, False])
    @pytest.mark.parametrize("fn", [F.resize, transform_cls_to_functional(transforms.Resize)])
    def test_image_correctness(self, size, interpolation, use_max_size, fn):
        if not (max_size_kwarg := self._make_max_size_kwarg(use_max_size=use_max_size, size=size)):
            return

        image = make_image(self.INPUT_SIZE, dtype=torch.uint8)

        actual = fn(image, size=size, interpolation=interpolation, **max_size_kwarg, antialias=True)
        expected = F.to_image(F.resize(F.to_pil_image(image), size=size, interpolation=interpolation, **max_size_kwarg))

        self._check_output_size(image, actual, size=size, **max_size_kwarg)
        torch.testing.assert_close(actual, expected, atol=1, rtol=0)

    def _reference_resize_bounding_boxes(self, bounding_boxes, *, size, max_size=None):
        old_height, old_width = bounding_boxes.canvas_size
        new_height, new_width = self._compute_output_size(
            input_size=bounding_boxes.canvas_size, size=size, max_size=max_size
        )

        if (old_height, old_width) == (new_height, new_width):
            return bounding_boxes

        affine_matrix = np.array(
            [
                [new_width / old_width, 0, 0],
                [0, new_height / old_height, 0],
            ],
        )

        return reference_affine_bounding_boxes_helper(
            bounding_boxes,
            affine_matrix=affine_matrix,
            new_canvas_size=(new_height, new_width),
        )

    @pytest.mark.parametrize("format", list(tv_tensors.BoundingBoxFormat))
    @pytest.mark.parametrize("size", OUTPUT_SIZES)
    @pytest.mark.parametrize("use_max_size", [True, False])
    @pytest.mark.parametrize("fn", [F.resize, transform_cls_to_functional(transforms.Resize)])
    def test_bounding_boxes_correctness(self, format, size, use_max_size, fn):
        if not (max_size_kwarg := self._make_max_size_kwarg(use_max_size=use_max_size, size=size)):
            return

        bounding_boxes = make_bounding_boxes(format=format, canvas_size=self.INPUT_SIZE)

        actual = fn(bounding_boxes, size=size, **max_size_kwarg)
        expected = self._reference_resize_bounding_boxes(bounding_boxes, size=size, **max_size_kwarg)

        self._check_output_size(bounding_boxes, actual, size=size, **max_size_kwarg)
        torch.testing.assert_close(actual, expected)

    @pytest.mark.parametrize("interpolation", set(transforms.InterpolationMode) - set(INTERPOLATION_MODES))
    @pytest.mark.parametrize(
        "make_input",
        [make_image_tensor, make_image_pil, make_image, make_video],
    )
    def test_pil_interpolation_compat_smoke(self, interpolation, make_input):
        input = make_input(self.INPUT_SIZE)

        with (
            contextlib.nullcontext()
            if isinstance(input, PIL.Image.Image)
            # This error is triggered in PyTorch core
            else pytest.raises(NotImplementedError, match=f"got {interpolation.value.lower()}")
        ):
            F.resize(
                input,
                size=self.OUTPUT_SIZES[0],
                interpolation=interpolation,
            )

    def test_functional_pil_antialias_warning(self):
        with pytest.warns(UserWarning, match="Anti-alias option is always applied for PIL Image input"):
            F.resize(make_image_pil(self.INPUT_SIZE), size=self.OUTPUT_SIZES[0], antialias=False)

    @pytest.mark.parametrize("size", OUTPUT_SIZES)
    @pytest.mark.parametrize(
        "make_input",
        [
            make_image_tensor,
            make_image_pil,
            make_image,
            make_bounding_boxes,
            make_segmentation_mask,
            make_detection_mask,
            make_video,
        ],
    )
    def test_max_size_error(self, size, make_input):
        if isinstance(size, int) or len(size) == 1:
            max_size = (size if isinstance(size, int) else size[0]) - 1
            match = "must be strictly greater than the requested size"
        else:
            # value can be anything other than None
            max_size = -1
            match = "size should be an int or a sequence of length 1"

        with pytest.raises(ValueError, match=match):
            F.resize(make_input(self.INPUT_SIZE), size=size, max_size=max_size, antialias=True)

    @pytest.mark.parametrize("interpolation", INTERPOLATION_MODES)
    @pytest.mark.parametrize(
        "make_input",
        [make_image_tensor, make_image_pil, make_image, make_video],
    )
    def test_interpolation_int(self, interpolation, make_input):
        input = make_input(self.INPUT_SIZE)

        # `InterpolationMode.NEAREST_EXACT` has no proper corresponding integer equivalent. Internally, we map it to
        # `0` to be the same as `InterpolationMode.NEAREST` for PIL. However, for the tensor backend there is a
        # difference and thus we don't test it here.
        if isinstance(input, torch.Tensor) and interpolation is transforms.InterpolationMode.NEAREST_EXACT:
            return

        expected = F.resize(input, size=self.OUTPUT_SIZES[0], interpolation=interpolation, antialias=True)
        actual = F.resize(
            input, size=self.OUTPUT_SIZES[0], interpolation=pil_modes_mapping[interpolation], antialias=True
        )

        assert_equal(actual, expected)

    def test_transform_unknown_size_error(self):
        with pytest.raises(ValueError, match="size can either be an integer or a list or tuple of one or two integers"):
            transforms.Resize(size=object())

    @pytest.mark.parametrize(
        "size", [min(INPUT_SIZE), [min(INPUT_SIZE)], (min(INPUT_SIZE),), list(INPUT_SIZE), tuple(INPUT_SIZE)]
    )
    @pytest.mark.parametrize(
        "make_input",
        [
            make_image_tensor,
            make_image_pil,
            make_image,
            make_bounding_boxes,
            make_segmentation_mask,
            make_detection_mask,
            make_video,
        ],
    )
    def test_noop(self, size, make_input):
        input = make_input(self.INPUT_SIZE)

        output = F.resize(input, size=F.get_size(input), antialias=True)

        # This identity check is not a requirement. It is here to avoid breaking the behavior by accident. If there
        # is a good reason to break this, feel free to downgrade to an equality check.
        if isinstance(input, tv_tensors.TVTensor):
            # We can't test identity directly, since that checks for the identity of the Python object. Since all
            # tv_tensors unwrap before a kernel and wrap again afterwards, the Python object changes. Thus, we check
            # that the underlying storage is the same
            assert output.data_ptr() == input.data_ptr()
        else:
            assert output is input

    @pytest.mark.parametrize(
        "make_input",
        [
            make_image_tensor,
            make_image_pil,
            make_image,
            make_bounding_boxes,
            make_segmentation_mask,
            make_detection_mask,
            make_video,
        ],
    )
    def test_no_regression_5405(self, make_input):
        # Checks that `max_size` is not ignored if `size == small_edge_size`
        # See https://github.com/pytorch/vision/issues/5405

        input = make_input(self.INPUT_SIZE)

        size = min(F.get_size(input))
        max_size = size + 1
        output = F.resize(input, size=size, max_size=max_size, antialias=True)

        assert max(F.get_size(output)) == max_size

    def _make_image(self, *args, batch_dims=(), memory_format=torch.contiguous_format, **kwargs):
        # torch.channels_last memory_format is only available for 4D tensors, i.e. (B, C, H, W). However, images coming
        # from PIL or our own I/O functions do not have a batch dimensions and are thus 3D, i.e. (C, H, W). Still, the
        # layout of the data in memory is channels last. To emulate this when a 3D input is requested here, we create
        # the image as 4D and create a view with the right shape afterwards. With this the layout in memory is channels
        # last although PyTorch doesn't recognizes it as such.
        emulate_channels_last = memory_format is torch.channels_last and len(batch_dims) != 1

        image = make_image(
            *args,
            batch_dims=(math.prod(batch_dims),) if emulate_channels_last else batch_dims,
            memory_format=memory_format,
            **kwargs,
        )

        if emulate_channels_last:
            image = tv_tensors.wrap(image.view(*batch_dims, *image.shape[-3:]), like=image)

        return image

    def _check_stride(self, image, *, memory_format):
        C, H, W = F.get_dimensions(image)
        if memory_format is torch.contiguous_format:
            expected_stride = (H * W, W, 1)
        elif memory_format is torch.channels_last:
            expected_stride = (1, W * C, C)
        else:
            raise ValueError(f"Unknown memory_format: {memory_format}")

        assert image.stride() == expected_stride

    # TODO: We can remove this test and related torchvision workaround
    #  once we fixed related pytorch issue: https://github.com/pytorch/pytorch/issues/68430
    @pytest.mark.parametrize("interpolation", INTERPOLATION_MODES)
    @pytest.mark.parametrize("antialias", [True, False])
    @pytest.mark.parametrize("memory_format", [torch.contiguous_format, torch.channels_last])
    @pytest.mark.parametrize("dtype", [torch.uint8, torch.float32])
    @pytest.mark.parametrize("device", cpu_and_cuda())
    def test_kernel_image_memory_format_consistency(self, interpolation, antialias, memory_format, dtype, device):
        size = self.OUTPUT_SIZES[0]

        input = self._make_image(self.INPUT_SIZE, dtype=dtype, device=device, memory_format=memory_format)

        # Smoke test to make sure we aren't starting with wrong assumptions
        self._check_stride(input, memory_format=memory_format)

        output = F.resize_image(input, size=size, interpolation=interpolation, antialias=antialias)

        self._check_stride(output, memory_format=memory_format)

    def test_float16_no_rounding(self):
        # Make sure Resize() doesn't round float16 images
        # Non-regression test for https://github.com/pytorch/vision/issues/7667

        input = make_image_tensor(self.INPUT_SIZE, dtype=torch.float16)
        output = F.resize_image(input, size=self.OUTPUT_SIZES[0], antialias=True)

        assert output.dtype is torch.float16
        assert (output.round() - output).abs().sum() > 0


class TestHorizontalFlip:
    @pytest.mark.parametrize("dtype", [torch.float32, torch.uint8])
    @pytest.mark.parametrize("device", cpu_and_cuda())
    def test_kernel_image(self, dtype, device):
        check_kernel(F.horizontal_flip_image, make_image(dtype=dtype, device=device))

    @pytest.mark.parametrize("format", list(tv_tensors.BoundingBoxFormat))
    @pytest.mark.parametrize("dtype", [torch.float32, torch.int64])
    @pytest.mark.parametrize("device", cpu_and_cuda())
    def test_kernel_bounding_boxes(self, format, dtype, device):
        bounding_boxes = make_bounding_boxes(format=format, dtype=dtype, device=device)
        check_kernel(
            F.horizontal_flip_bounding_boxes,
            bounding_boxes,
            format=format,
            canvas_size=bounding_boxes.canvas_size,
        )

    @pytest.mark.parametrize("make_mask", [make_segmentation_mask, make_detection_mask])
    def test_kernel_mask(self, make_mask):
        check_kernel(F.horizontal_flip_mask, make_mask())

    def test_kernel_video(self):
        check_kernel(F.horizontal_flip_video, make_video())

    @pytest.mark.parametrize(
        "make_input",
        [make_image_tensor, make_image_pil, make_image, make_bounding_boxes, make_segmentation_mask, make_video],
    )
    def test_functional(self, make_input):
        check_functional(F.horizontal_flip, make_input())

    @pytest.mark.parametrize(
        ("kernel", "input_type"),
        [
            (F.horizontal_flip_image, torch.Tensor),
            (F._horizontal_flip_image_pil, PIL.Image.Image),
            (F.horizontal_flip_image, tv_tensors.Image),
            (F.horizontal_flip_bounding_boxes, tv_tensors.BoundingBoxes),
            (F.horizontal_flip_mask, tv_tensors.Mask),
            (F.horizontal_flip_video, tv_tensors.Video),
        ],
    )
    def test_functional_signature(self, kernel, input_type):
        check_functional_kernel_signature_match(F.horizontal_flip, kernel=kernel, input_type=input_type)

    @pytest.mark.parametrize(
        "make_input",
        [make_image_tensor, make_image_pil, make_image, make_bounding_boxes, make_segmentation_mask, make_video],
    )
    @pytest.mark.parametrize("device", cpu_and_cuda())
    def test_transform(self, make_input, device):
        check_transform(transforms.RandomHorizontalFlip(p=1), make_input(device=device))

    @pytest.mark.parametrize(
        "fn", [F.horizontal_flip, transform_cls_to_functional(transforms.RandomHorizontalFlip, p=1)]
    )
    def test_image_correctness(self, fn):
        image = make_image(dtype=torch.uint8, device="cpu")

        actual = fn(image)
        expected = F.to_image(F.horizontal_flip(F.to_pil_image(image)))

        torch.testing.assert_close(actual, expected)

    def _reference_horizontal_flip_bounding_boxes(self, bounding_boxes):
        affine_matrix = np.array(
            [
                [-1, 0, bounding_boxes.canvas_size[1]],
                [0, 1, 0],
            ],
        )

        return reference_affine_bounding_boxes_helper(bounding_boxes, affine_matrix=affine_matrix)

    @pytest.mark.parametrize("format", list(tv_tensors.BoundingBoxFormat))
    @pytest.mark.parametrize(
        "fn", [F.horizontal_flip, transform_cls_to_functional(transforms.RandomHorizontalFlip, p=1)]
    )
    def test_bounding_boxes_correctness(self, format, fn):
        bounding_boxes = make_bounding_boxes(format=format)

        actual = fn(bounding_boxes)
        expected = self._reference_horizontal_flip_bounding_boxes(bounding_boxes)

        torch.testing.assert_close(actual, expected)

    @pytest.mark.parametrize(
        "make_input",
        [make_image_tensor, make_image_pil, make_image, make_bounding_boxes, make_segmentation_mask, make_video],
    )
    @pytest.mark.parametrize("device", cpu_and_cuda())
    def test_transform_noop(self, make_input, device):
        input = make_input(device=device)

        transform = transforms.RandomHorizontalFlip(p=0)

        output = transform(input)

        assert_equal(output, input)


class TestAffine:
    _EXHAUSTIVE_TYPE_AFFINE_KWARGS = dict(
        # float, int
        angle=[-10.9, 18],
        # two-list of float, two-list of int, two-tuple of float, two-tuple of int
        translate=[[6.3, -0.6], [1, -3], (16.6, -6.6), (-2, 4)],
        # float
        scale=[0.5],
        # float, int,
        # one-list of float, one-list of int, one-tuple of float, one-tuple of int
        # two-list of float, two-list of int, two-tuple of float, two-tuple of int
        shear=[35.6, 38, [-37.7], [-23], (5.3,), (-52,), [5.4, 21.8], [-47, 51], (-11.2, 36.7), (8, -53)],
        # None
        # two-list of float, two-list of int, two-tuple of float, two-tuple of int
        center=[None, [1.2, 4.9], [-3, 1], (2.5, -4.7), (3, 2)],
    )
    # The special case for shear makes sure we pick a value that is supported while JIT scripting
    _MINIMAL_AFFINE_KWARGS = {
        k: vs[0] if k != "shear" else next(v for v in vs if isinstance(v, list))
        for k, vs in _EXHAUSTIVE_TYPE_AFFINE_KWARGS.items()
    }
    _CORRECTNESS_AFFINE_KWARGS = {
        k: [v for v in vs if v is None or isinstance(v, float) or (isinstance(v, list) and len(v) > 1)]
        for k, vs in _EXHAUSTIVE_TYPE_AFFINE_KWARGS.items()
    }

    _EXHAUSTIVE_TYPE_TRANSFORM_AFFINE_RANGES = dict(
        degrees=[30, (-15, 20)],
        translate=[None, (0.5, 0.5)],
        scale=[None, (0.75, 1.25)],
        shear=[None, (12, 30, -17, 5), 10, (-5, 12)],
    )
    _CORRECTNESS_TRANSFORM_AFFINE_RANGES = {
        k: next(v for v in vs if v is not None) for k, vs in _EXHAUSTIVE_TYPE_TRANSFORM_AFFINE_RANGES.items()
    }

    def _check_kernel(self, kernel, input, *args, **kwargs):
        kwargs_ = self._MINIMAL_AFFINE_KWARGS.copy()
        kwargs_.update(kwargs)
        check_kernel(kernel, input, *args, **kwargs_)

    @param_value_parametrization(
        angle=_EXHAUSTIVE_TYPE_AFFINE_KWARGS["angle"],
        translate=_EXHAUSTIVE_TYPE_AFFINE_KWARGS["translate"],
        shear=_EXHAUSTIVE_TYPE_AFFINE_KWARGS["shear"],
        center=_EXHAUSTIVE_TYPE_AFFINE_KWARGS["center"],
        interpolation=[transforms.InterpolationMode.NEAREST, transforms.InterpolationMode.BILINEAR],
        fill=EXHAUSTIVE_TYPE_FILLS,
    )
    @pytest.mark.parametrize("dtype", [torch.float32, torch.uint8])
    @pytest.mark.parametrize("device", cpu_and_cuda())
    def test_kernel_image(self, param, value, dtype, device):
        if param == "fill":
            value = adapt_fill(value, dtype=dtype)
        self._check_kernel(
            F.affine_image,
            make_image(dtype=dtype, device=device),
            **{param: value},
            check_scripted_vs_eager=not (param in {"shear", "fill"} and isinstance(value, (int, float))),
            check_cuda_vs_cpu=dict(atol=1, rtol=0)
            if dtype is torch.uint8 and param == "interpolation" and value is transforms.InterpolationMode.BILINEAR
            else True,
        )

    @param_value_parametrization(
        angle=_EXHAUSTIVE_TYPE_AFFINE_KWARGS["angle"],
        translate=_EXHAUSTIVE_TYPE_AFFINE_KWARGS["translate"],
        shear=_EXHAUSTIVE_TYPE_AFFINE_KWARGS["shear"],
        center=_EXHAUSTIVE_TYPE_AFFINE_KWARGS["center"],
    )
    @pytest.mark.parametrize("format", list(tv_tensors.BoundingBoxFormat))
    @pytest.mark.parametrize("dtype", [torch.float32, torch.int64])
    @pytest.mark.parametrize("device", cpu_and_cuda())
    def test_kernel_bounding_boxes(self, param, value, format, dtype, device):
        bounding_boxes = make_bounding_boxes(format=format, dtype=dtype, device=device)
        self._check_kernel(
            F.affine_bounding_boxes,
            bounding_boxes,
            format=format,
            canvas_size=bounding_boxes.canvas_size,
            **{param: value},
            check_scripted_vs_eager=not (param == "shear" and isinstance(value, (int, float))),
        )

    @pytest.mark.parametrize("make_mask", [make_segmentation_mask, make_detection_mask])
    def test_kernel_mask(self, make_mask):
        self._check_kernel(F.affine_mask, make_mask())

    def test_kernel_video(self):
        self._check_kernel(F.affine_video, make_video())

    @pytest.mark.parametrize(
        "make_input",
        [make_image_tensor, make_image_pil, make_image, make_bounding_boxes, make_segmentation_mask, make_video],
    )
    def test_functional(self, make_input):
        check_functional(F.affine, make_input(), **self._MINIMAL_AFFINE_KWARGS)

    @pytest.mark.parametrize(
        ("kernel", "input_type"),
        [
            (F.affine_image, torch.Tensor),
            (F._affine_image_pil, PIL.Image.Image),
            (F.affine_image, tv_tensors.Image),
            (F.affine_bounding_boxes, tv_tensors.BoundingBoxes),
            (F.affine_mask, tv_tensors.Mask),
            (F.affine_video, tv_tensors.Video),
        ],
    )
    def test_functional_signature(self, kernel, input_type):
        check_functional_kernel_signature_match(F.affine, kernel=kernel, input_type=input_type)

    @pytest.mark.parametrize(
        "make_input",
        [make_image_tensor, make_image_pil, make_image, make_bounding_boxes, make_segmentation_mask, make_video],
    )
    @pytest.mark.parametrize("device", cpu_and_cuda())
    def test_transform(self, make_input, device):
        input = make_input(device=device)

        check_transform(transforms.RandomAffine(**self._CORRECTNESS_TRANSFORM_AFFINE_RANGES), input)

    @pytest.mark.parametrize("angle", _CORRECTNESS_AFFINE_KWARGS["angle"])
    @pytest.mark.parametrize("translate", _CORRECTNESS_AFFINE_KWARGS["translate"])
    @pytest.mark.parametrize("scale", _CORRECTNESS_AFFINE_KWARGS["scale"])
    @pytest.mark.parametrize("shear", _CORRECTNESS_AFFINE_KWARGS["shear"])
    @pytest.mark.parametrize("center", _CORRECTNESS_AFFINE_KWARGS["center"])
    @pytest.mark.parametrize(
        "interpolation", [transforms.InterpolationMode.NEAREST, transforms.InterpolationMode.BILINEAR]
    )
    @pytest.mark.parametrize("fill", CORRECTNESS_FILLS)
    def test_functional_image_correctness(self, angle, translate, scale, shear, center, interpolation, fill):
        image = make_image(dtype=torch.uint8, device="cpu")

        fill = adapt_fill(fill, dtype=torch.uint8)

        actual = F.affine(
            image,
            angle=angle,
            translate=translate,
            scale=scale,
            shear=shear,
            center=center,
            interpolation=interpolation,
            fill=fill,
        )
        expected = F.to_image(
            F.affine(
                F.to_pil_image(image),
                angle=angle,
                translate=translate,
                scale=scale,
                shear=shear,
                center=center,
                interpolation=interpolation,
                fill=fill,
            )
        )

        mae = (actual.float() - expected.float()).abs().mean()
        assert mae < 2 if interpolation is transforms.InterpolationMode.NEAREST else 8

    @pytest.mark.parametrize("center", _CORRECTNESS_AFFINE_KWARGS["center"])
    @pytest.mark.parametrize(
        "interpolation", [transforms.InterpolationMode.NEAREST, transforms.InterpolationMode.BILINEAR]
    )
    @pytest.mark.parametrize("fill", CORRECTNESS_FILLS)
    @pytest.mark.parametrize("seed", list(range(5)))
    def test_transform_image_correctness(self, center, interpolation, fill, seed):
        image = make_image(dtype=torch.uint8, device="cpu")

        fill = adapt_fill(fill, dtype=torch.uint8)

        transform = transforms.RandomAffine(
            **self._CORRECTNESS_TRANSFORM_AFFINE_RANGES, center=center, interpolation=interpolation, fill=fill
        )

        torch.manual_seed(seed)
        actual = transform(image)

        torch.manual_seed(seed)
        expected = F.to_image(transform(F.to_pil_image(image)))

        mae = (actual.float() - expected.float()).abs().mean()
        assert mae < 2 if interpolation is transforms.InterpolationMode.NEAREST else 8

    def _compute_affine_matrix(self, *, angle, translate, scale, shear, center):
        rot = math.radians(angle)
        cx, cy = center
        tx, ty = translate
        sx, sy = [math.radians(s) for s in ([shear, 0.0] if isinstance(shear, (int, float)) else shear)]

        c_matrix = np.array([[1, 0, cx], [0, 1, cy], [0, 0, 1]])
        t_matrix = np.array([[1, 0, tx], [0, 1, ty], [0, 0, 1]])
        c_matrix_inv = np.linalg.inv(c_matrix)
        rs_matrix = np.array(
            [
                [scale * math.cos(rot), -scale * math.sin(rot), 0],
                [scale * math.sin(rot), scale * math.cos(rot), 0],
                [0, 0, 1],
            ]
        )
        shear_x_matrix = np.array([[1, -math.tan(sx), 0], [0, 1, 0], [0, 0, 1]])
        shear_y_matrix = np.array([[1, 0, 0], [-math.tan(sy), 1, 0], [0, 0, 1]])
        rss_matrix = np.matmul(rs_matrix, np.matmul(shear_y_matrix, shear_x_matrix))
        true_matrix = np.matmul(t_matrix, np.matmul(c_matrix, np.matmul(rss_matrix, c_matrix_inv)))
        return true_matrix[:2, :]

    def _reference_affine_bounding_boxes(self, bounding_boxes, *, angle, translate, scale, shear, center):
        if center is None:
            center = [s * 0.5 for s in bounding_boxes.canvas_size[::-1]]

        return reference_affine_bounding_boxes_helper(
            bounding_boxes,
            affine_matrix=self._compute_affine_matrix(
                angle=angle, translate=translate, scale=scale, shear=shear, center=center
            ),
        )

    @pytest.mark.parametrize("format", list(tv_tensors.BoundingBoxFormat))
    @pytest.mark.parametrize("angle", _CORRECTNESS_AFFINE_KWARGS["angle"])
    @pytest.mark.parametrize("translate", _CORRECTNESS_AFFINE_KWARGS["translate"])
    @pytest.mark.parametrize("scale", _CORRECTNESS_AFFINE_KWARGS["scale"])
    @pytest.mark.parametrize("shear", _CORRECTNESS_AFFINE_KWARGS["shear"])
    @pytest.mark.parametrize("center", _CORRECTNESS_AFFINE_KWARGS["center"])
    def test_functional_bounding_boxes_correctness(self, format, angle, translate, scale, shear, center):
        bounding_boxes = make_bounding_boxes(format=format)

        actual = F.affine(
            bounding_boxes,
            angle=angle,
            translate=translate,
            scale=scale,
            shear=shear,
            center=center,
        )
        expected = self._reference_affine_bounding_boxes(
            bounding_boxes,
            angle=angle,
            translate=translate,
            scale=scale,
            shear=shear,
            center=center,
        )

        torch.testing.assert_close(actual, expected)

    @pytest.mark.parametrize("format", list(tv_tensors.BoundingBoxFormat))
    @pytest.mark.parametrize("center", _CORRECTNESS_AFFINE_KWARGS["center"])
    @pytest.mark.parametrize("seed", list(range(5)))
    def test_transform_bounding_boxes_correctness(self, format, center, seed):
        bounding_boxes = make_bounding_boxes(format=format)

        transform = transforms.RandomAffine(**self._CORRECTNESS_TRANSFORM_AFFINE_RANGES, center=center)

        torch.manual_seed(seed)
        params = transform._get_params([bounding_boxes])

        torch.manual_seed(seed)
        actual = transform(bounding_boxes)

        expected = self._reference_affine_bounding_boxes(bounding_boxes, **params, center=center)

        torch.testing.assert_close(actual, expected)

    @pytest.mark.parametrize("degrees", _EXHAUSTIVE_TYPE_TRANSFORM_AFFINE_RANGES["degrees"])
    @pytest.mark.parametrize("translate", _EXHAUSTIVE_TYPE_TRANSFORM_AFFINE_RANGES["translate"])
    @pytest.mark.parametrize("scale", _EXHAUSTIVE_TYPE_TRANSFORM_AFFINE_RANGES["scale"])
    @pytest.mark.parametrize("shear", _EXHAUSTIVE_TYPE_TRANSFORM_AFFINE_RANGES["shear"])
    @pytest.mark.parametrize("seed", list(range(10)))
    def test_transform_get_params_bounds(self, degrees, translate, scale, shear, seed):
        image = make_image()
        height, width = F.get_size(image)

        transform = transforms.RandomAffine(degrees=degrees, translate=translate, scale=scale, shear=shear)

        torch.manual_seed(seed)
        params = transform._get_params([image])

        if isinstance(degrees, (int, float)):
            assert -degrees <= params["angle"] <= degrees
        else:
            assert degrees[0] <= params["angle"] <= degrees[1]

        if translate is not None:
            width_max = int(round(translate[0] * width))
            height_max = int(round(translate[1] * height))
            assert -width_max <= params["translate"][0] <= width_max
            assert -height_max <= params["translate"][1] <= height_max
        else:
            assert params["translate"] == (0, 0)

        if scale is not None:
            assert scale[0] <= params["scale"] <= scale[1]
        else:
            assert params["scale"] == 1.0

        if shear is not None:
            if isinstance(shear, (int, float)):
                assert -shear <= params["shear"][0] <= shear
                assert params["shear"][1] == 0.0
            elif len(shear) == 2:
                assert shear[0] <= params["shear"][0] <= shear[1]
                assert params["shear"][1] == 0.0
            elif len(shear) == 4:
                assert shear[0] <= params["shear"][0] <= shear[1]
                assert shear[2] <= params["shear"][1] <= shear[3]
        else:
            assert params["shear"] == (0, 0)

    @pytest.mark.parametrize("param", ["degrees", "translate", "scale", "shear", "center"])
    @pytest.mark.parametrize("value", [0, [0], [0, 0, 0]])
    def test_transform_sequence_len_errors(self, param, value):
        if param in {"degrees", "shear"} and not isinstance(value, list):
            return

        kwargs = {param: value}
        if param != "degrees":
            kwargs["degrees"] = 0

        with pytest.raises(
            ValueError if isinstance(value, list) else TypeError, match=f"{param} should be a sequence of length 2"
        ):
            transforms.RandomAffine(**kwargs)

    def test_transform_negative_degrees_error(self):
        with pytest.raises(ValueError, match="If degrees is a single number, it must be positive"):
            transforms.RandomAffine(degrees=-1)

    @pytest.mark.parametrize("translate", [[-1, 0], [2, 0], [-1, 2]])
    def test_transform_translate_range_error(self, translate):
        with pytest.raises(ValueError, match="translation values should be between 0 and 1"):
            transforms.RandomAffine(degrees=0, translate=translate)

    @pytest.mark.parametrize("scale", [[-1, 0], [0, -1], [-1, -1]])
    def test_transform_scale_range_error(self, scale):
        with pytest.raises(ValueError, match="scale values should be positive"):
            transforms.RandomAffine(degrees=0, scale=scale)

    def test_transform_negative_shear_error(self):
        with pytest.raises(ValueError, match="If shear is a single number, it must be positive"):
            transforms.RandomAffine(degrees=0, shear=-1)

    def test_transform_unknown_fill_error(self):
        with pytest.raises(TypeError, match="Got inappropriate fill arg"):
            transforms.RandomAffine(degrees=0, fill="fill")


class TestVerticalFlip:
    @pytest.mark.parametrize("dtype", [torch.float32, torch.uint8])
    @pytest.mark.parametrize("device", cpu_and_cuda())
    def test_kernel_image(self, dtype, device):
        check_kernel(F.vertical_flip_image, make_image(dtype=dtype, device=device))

    @pytest.mark.parametrize("format", list(tv_tensors.BoundingBoxFormat))
    @pytest.mark.parametrize("dtype", [torch.float32, torch.int64])
    @pytest.mark.parametrize("device", cpu_and_cuda())
    def test_kernel_bounding_boxes(self, format, dtype, device):
        bounding_boxes = make_bounding_boxes(format=format, dtype=dtype, device=device)
        check_kernel(
            F.vertical_flip_bounding_boxes,
            bounding_boxes,
            format=format,
            canvas_size=bounding_boxes.canvas_size,
        )

    @pytest.mark.parametrize("make_mask", [make_segmentation_mask, make_detection_mask])
    def test_kernel_mask(self, make_mask):
        check_kernel(F.vertical_flip_mask, make_mask())

    def test_kernel_video(self):
        check_kernel(F.vertical_flip_video, make_video())

    @pytest.mark.parametrize(
        "make_input",
        [make_image_tensor, make_image_pil, make_image, make_bounding_boxes, make_segmentation_mask, make_video],
    )
    def test_functional(self, make_input):
        check_functional(F.vertical_flip, make_input())

    @pytest.mark.parametrize(
        ("kernel", "input_type"),
        [
            (F.vertical_flip_image, torch.Tensor),
            (F._vertical_flip_image_pil, PIL.Image.Image),
            (F.vertical_flip_image, tv_tensors.Image),
            (F.vertical_flip_bounding_boxes, tv_tensors.BoundingBoxes),
            (F.vertical_flip_mask, tv_tensors.Mask),
            (F.vertical_flip_video, tv_tensors.Video),
        ],
    )
    def test_functional_signature(self, kernel, input_type):
        check_functional_kernel_signature_match(F.vertical_flip, kernel=kernel, input_type=input_type)

    @pytest.mark.parametrize(
        "make_input",
        [make_image_tensor, make_image_pil, make_image, make_bounding_boxes, make_segmentation_mask, make_video],
    )
    @pytest.mark.parametrize("device", cpu_and_cuda())
    def test_transform(self, make_input, device):
        check_transform(transforms.RandomVerticalFlip(p=1), make_input(device=device))

    @pytest.mark.parametrize("fn", [F.vertical_flip, transform_cls_to_functional(transforms.RandomVerticalFlip, p=1)])
    def test_image_correctness(self, fn):
        image = make_image(dtype=torch.uint8, device="cpu")

        actual = fn(image)
        expected = F.to_image(F.vertical_flip(F.to_pil_image(image)))

        torch.testing.assert_close(actual, expected)

    def _reference_vertical_flip_bounding_boxes(self, bounding_boxes):
        affine_matrix = np.array(
            [
                [1, 0, 0],
                [0, -1, bounding_boxes.canvas_size[0]],
            ],
        )

        return reference_affine_bounding_boxes_helper(bounding_boxes, affine_matrix=affine_matrix)

    @pytest.mark.parametrize("format", list(tv_tensors.BoundingBoxFormat))
    @pytest.mark.parametrize("fn", [F.vertical_flip, transform_cls_to_functional(transforms.RandomVerticalFlip, p=1)])
    def test_bounding_boxes_correctness(self, format, fn):
        bounding_boxes = make_bounding_boxes(format=format)

        actual = fn(bounding_boxes)
        expected = self._reference_vertical_flip_bounding_boxes(bounding_boxes)

        torch.testing.assert_close(actual, expected)

    @pytest.mark.parametrize(
        "make_input",
        [make_image_tensor, make_image_pil, make_image, make_bounding_boxes, make_segmentation_mask, make_video],
    )
    @pytest.mark.parametrize("device", cpu_and_cuda())
    def test_transform_noop(self, make_input, device):
        input = make_input(device=device)

        transform = transforms.RandomVerticalFlip(p=0)

        output = transform(input)

        assert_equal(output, input)


class TestRotate:
    _EXHAUSTIVE_TYPE_AFFINE_KWARGS = dict(
        # float, int
        angle=[-10.9, 18],
        # None
        # two-list of float, two-list of int, two-tuple of float, two-tuple of int
        center=[None, [1.2, 4.9], [-3, 1], (2.5, -4.7), (3, 2)],
    )
    _MINIMAL_AFFINE_KWARGS = {k: vs[0] for k, vs in _EXHAUSTIVE_TYPE_AFFINE_KWARGS.items()}
    _CORRECTNESS_AFFINE_KWARGS = {
        k: [v for v in vs if v is None or isinstance(v, float) or isinstance(v, list)]
        for k, vs in _EXHAUSTIVE_TYPE_AFFINE_KWARGS.items()
    }

    _EXHAUSTIVE_TYPE_TRANSFORM_AFFINE_RANGES = dict(
        degrees=[30, (-15, 20)],
    )
    _CORRECTNESS_TRANSFORM_AFFINE_RANGES = {k: vs[0] for k, vs in _EXHAUSTIVE_TYPE_TRANSFORM_AFFINE_RANGES.items()}

    @param_value_parametrization(
        angle=_EXHAUSTIVE_TYPE_AFFINE_KWARGS["angle"],
        interpolation=[transforms.InterpolationMode.NEAREST, transforms.InterpolationMode.BILINEAR],
        expand=[False, True],
        center=_EXHAUSTIVE_TYPE_AFFINE_KWARGS["center"],
        fill=EXHAUSTIVE_TYPE_FILLS,
    )
    @pytest.mark.parametrize("dtype", [torch.float32, torch.uint8])
    @pytest.mark.parametrize("device", cpu_and_cuda())
    def test_kernel_image(self, param, value, dtype, device):
        kwargs = {param: value}
        if param != "angle":
            kwargs["angle"] = self._MINIMAL_AFFINE_KWARGS["angle"]
        check_kernel(
            F.rotate_image,
            make_image(dtype=dtype, device=device),
            **kwargs,
            check_scripted_vs_eager=not (param == "fill" and isinstance(value, (int, float))),
        )

    @param_value_parametrization(
        angle=_EXHAUSTIVE_TYPE_AFFINE_KWARGS["angle"],
        expand=[False, True],
        center=_EXHAUSTIVE_TYPE_AFFINE_KWARGS["center"],
    )
    @pytest.mark.parametrize("format", list(tv_tensors.BoundingBoxFormat))
    @pytest.mark.parametrize("dtype", [torch.float32, torch.uint8])
    @pytest.mark.parametrize("device", cpu_and_cuda())
    def test_kernel_bounding_boxes(self, param, value, format, dtype, device):
        kwargs = {param: value}
        if param != "angle":
            kwargs["angle"] = self._MINIMAL_AFFINE_KWARGS["angle"]

        bounding_boxes = make_bounding_boxes(format=format, dtype=dtype, device=device)

        check_kernel(
            F.rotate_bounding_boxes,
            bounding_boxes,
            format=format,
            canvas_size=bounding_boxes.canvas_size,
            **kwargs,
        )

    @pytest.mark.parametrize("make_mask", [make_segmentation_mask, make_detection_mask])
    def test_kernel_mask(self, make_mask):
        check_kernel(F.rotate_mask, make_mask(), **self._MINIMAL_AFFINE_KWARGS)

    def test_kernel_video(self):
        check_kernel(F.rotate_video, make_video(), **self._MINIMAL_AFFINE_KWARGS)

    @pytest.mark.parametrize(
        "make_input",
        [make_image_tensor, make_image_pil, make_image, make_bounding_boxes, make_segmentation_mask, make_video],
    )
    def test_functional(self, make_input):
        check_functional(F.rotate, make_input(), **self._MINIMAL_AFFINE_KWARGS)

    @pytest.mark.parametrize(
        ("kernel", "input_type"),
        [
            (F.rotate_image, torch.Tensor),
            (F._rotate_image_pil, PIL.Image.Image),
            (F.rotate_image, tv_tensors.Image),
            (F.rotate_bounding_boxes, tv_tensors.BoundingBoxes),
            (F.rotate_mask, tv_tensors.Mask),
            (F.rotate_video, tv_tensors.Video),
        ],
    )
    def test_functional_signature(self, kernel, input_type):
        check_functional_kernel_signature_match(F.rotate, kernel=kernel, input_type=input_type)

    @pytest.mark.parametrize(
        "make_input",
        [make_image_tensor, make_image_pil, make_image, make_bounding_boxes, make_segmentation_mask, make_video],
    )
    @pytest.mark.parametrize("device", cpu_and_cuda())
    def test_transform(self, make_input, device):
        check_transform(
            transforms.RandomRotation(**self._CORRECTNESS_TRANSFORM_AFFINE_RANGES), make_input(device=device)
        )

    @pytest.mark.parametrize("angle", _CORRECTNESS_AFFINE_KWARGS["angle"])
    @pytest.mark.parametrize("center", _CORRECTNESS_AFFINE_KWARGS["center"])
    @pytest.mark.parametrize(
        "interpolation", [transforms.InterpolationMode.NEAREST, transforms.InterpolationMode.BILINEAR]
    )
    @pytest.mark.parametrize("expand", [False, True])
    @pytest.mark.parametrize("fill", CORRECTNESS_FILLS)
    def test_functional_image_correctness(self, angle, center, interpolation, expand, fill):
        image = make_image(dtype=torch.uint8, device="cpu")

        fill = adapt_fill(fill, dtype=torch.uint8)

        actual = F.rotate(image, angle=angle, center=center, interpolation=interpolation, expand=expand, fill=fill)
        expected = F.to_image(
            F.rotate(
                F.to_pil_image(image), angle=angle, center=center, interpolation=interpolation, expand=expand, fill=fill
            )
        )

        mae = (actual.float() - expected.float()).abs().mean()
        assert mae < 1 if interpolation is transforms.InterpolationMode.NEAREST else 6

    @pytest.mark.parametrize("center", _CORRECTNESS_AFFINE_KWARGS["center"])
    @pytest.mark.parametrize(
        "interpolation", [transforms.InterpolationMode.NEAREST, transforms.InterpolationMode.BILINEAR]
    )
    @pytest.mark.parametrize("expand", [False, True])
    @pytest.mark.parametrize("fill", CORRECTNESS_FILLS)
    @pytest.mark.parametrize("seed", list(range(5)))
    def test_transform_image_correctness(self, center, interpolation, expand, fill, seed):
        image = make_image(dtype=torch.uint8, device="cpu")

        fill = adapt_fill(fill, dtype=torch.uint8)

        transform = transforms.RandomRotation(
            **self._CORRECTNESS_TRANSFORM_AFFINE_RANGES,
            center=center,
            interpolation=interpolation,
            expand=expand,
            fill=fill,
        )

        torch.manual_seed(seed)
        actual = transform(image)

        torch.manual_seed(seed)
        expected = F.to_image(transform(F.to_pil_image(image)))

        mae = (actual.float() - expected.float()).abs().mean()
        assert mae < 1 if interpolation is transforms.InterpolationMode.NEAREST else 6

    def _compute_output_canvas_size(self, *, expand, canvas_size, affine_matrix):
        if not expand:
            return canvas_size, (0.0, 0.0)

        input_height, input_width = canvas_size

        input_image_frame = np.array(
            [
                [0.0, 0.0, 1.0],
                [0.0, input_height, 1.0],
                [input_width, input_height, 1.0],
                [input_width, 0.0, 1.0],
            ],
            dtype=np.float64,
        )
        output_image_frame = np.matmul(input_image_frame, affine_matrix.astype(input_image_frame.dtype).T)

        recenter_x = float(np.min(output_image_frame[:, 0]))
        recenter_y = float(np.min(output_image_frame[:, 1]))

        output_width = int(np.max(output_image_frame[:, 0]) - recenter_x)
        output_height = int(np.max(output_image_frame[:, 1]) - recenter_y)

        return (output_height, output_width), (recenter_x, recenter_y)

    def _recenter_bounding_boxes_after_expand(self, bounding_boxes, *, recenter_xy):
        x, y = recenter_xy
        if bounding_boxes.format is tv_tensors.BoundingBoxFormat.XYXY:
            translate = [x, y, x, y]
        else:
            translate = [x, y, 0.0, 0.0]
        return tv_tensors.wrap(
            (bounding_boxes.to(torch.float64) - torch.tensor(translate)).to(bounding_boxes.dtype), like=bounding_boxes
        )

    def _reference_rotate_bounding_boxes(self, bounding_boxes, *, angle, expand, center):
        if center is None:
            center = [s * 0.5 for s in bounding_boxes.canvas_size[::-1]]
        cx, cy = center

        a = np.cos(angle * np.pi / 180.0)
        b = np.sin(angle * np.pi / 180.0)
        affine_matrix = np.array(
            [
                [a, b, cx - cx * a - b * cy],
                [-b, a, cy + cx * b - a * cy],
            ],
        )

        new_canvas_size, recenter_xy = self._compute_output_canvas_size(
            expand=expand, canvas_size=bounding_boxes.canvas_size, affine_matrix=affine_matrix
        )

        output = reference_affine_bounding_boxes_helper(
            bounding_boxes,
            affine_matrix=affine_matrix,
            new_canvas_size=new_canvas_size,
            clamp=False,
        )

        return F.clamp_bounding_boxes(self._recenter_bounding_boxes_after_expand(output, recenter_xy=recenter_xy)).to(
            bounding_boxes
        )

    @pytest.mark.parametrize("format", list(tv_tensors.BoundingBoxFormat))
    @pytest.mark.parametrize("angle", _CORRECTNESS_AFFINE_KWARGS["angle"])
    @pytest.mark.parametrize("expand", [False, True])
    @pytest.mark.parametrize("center", _CORRECTNESS_AFFINE_KWARGS["center"])
    def test_functional_bounding_boxes_correctness(self, format, angle, expand, center):
        bounding_boxes = make_bounding_boxes(format=format)

        actual = F.rotate(bounding_boxes, angle=angle, expand=expand, center=center)
        expected = self._reference_rotate_bounding_boxes(bounding_boxes, angle=angle, expand=expand, center=center)

        torch.testing.assert_close(actual, expected)
        torch.testing.assert_close(F.get_size(actual), F.get_size(expected), atol=2 if expand else 0, rtol=0)

    @pytest.mark.parametrize("format", list(tv_tensors.BoundingBoxFormat))
    @pytest.mark.parametrize("expand", [False, True])
    @pytest.mark.parametrize("center", _CORRECTNESS_AFFINE_KWARGS["center"])
    @pytest.mark.parametrize("seed", list(range(5)))
    def test_transform_bounding_boxes_correctness(self, format, expand, center, seed):
        bounding_boxes = make_bounding_boxes(format=format)

        transform = transforms.RandomRotation(**self._CORRECTNESS_TRANSFORM_AFFINE_RANGES, expand=expand, center=center)

        torch.manual_seed(seed)
        params = transform._get_params([bounding_boxes])

        torch.manual_seed(seed)
        actual = transform(bounding_boxes)

        expected = self._reference_rotate_bounding_boxes(bounding_boxes, **params, expand=expand, center=center)

        torch.testing.assert_close(actual, expected)
        torch.testing.assert_close(F.get_size(actual), F.get_size(expected), atol=2 if expand else 0, rtol=0)

    @pytest.mark.parametrize("degrees", _EXHAUSTIVE_TYPE_TRANSFORM_AFFINE_RANGES["degrees"])
    @pytest.mark.parametrize("seed", list(range(10)))
    def test_transform_get_params_bounds(self, degrees, seed):
        transform = transforms.RandomRotation(degrees=degrees)

        torch.manual_seed(seed)
        params = transform._get_params([])

        if isinstance(degrees, (int, float)):
            assert -degrees <= params["angle"] <= degrees
        else:
            assert degrees[0] <= params["angle"] <= degrees[1]

    @pytest.mark.parametrize("param", ["degrees", "center"])
    @pytest.mark.parametrize("value", [0, [0], [0, 0, 0]])
    def test_transform_sequence_len_errors(self, param, value):
        if param == "degrees" and not isinstance(value, list):
            return

        kwargs = {param: value}
        if param != "degrees":
            kwargs["degrees"] = 0

        with pytest.raises(
            ValueError if isinstance(value, list) else TypeError, match=f"{param} should be a sequence of length 2"
        ):
            transforms.RandomRotation(**kwargs)

    def test_transform_negative_degrees_error(self):
        with pytest.raises(ValueError, match="If degrees is a single number, it must be positive"):
            transforms.RandomAffine(degrees=-1)

    def test_transform_unknown_fill_error(self):
        with pytest.raises(TypeError, match="Got inappropriate fill arg"):
            transforms.RandomAffine(degrees=0, fill="fill")


class TestCompose:
    class BuiltinTransform(transforms.Transform):
        def _transform(self, inpt, params):
            return inpt

    class PackedInputTransform(nn.Module):
        def forward(self, sample):
            assert len(sample) == 2
            return sample

    class UnpackedInputTransform(nn.Module):
        def forward(self, image, label):
            return image, label

    @pytest.mark.parametrize(
        "transform_clss",
        [
            [BuiltinTransform],
            [PackedInputTransform],
            [UnpackedInputTransform],
            [BuiltinTransform, BuiltinTransform],
            [PackedInputTransform, PackedInputTransform],
            [UnpackedInputTransform, UnpackedInputTransform],
            [BuiltinTransform, PackedInputTransform, BuiltinTransform],
            [BuiltinTransform, UnpackedInputTransform, BuiltinTransform],
            [PackedInputTransform, BuiltinTransform, PackedInputTransform],
            [UnpackedInputTransform, BuiltinTransform, UnpackedInputTransform],
        ],
    )
    @pytest.mark.parametrize("unpack", [True, False])
    def test_packed_unpacked(self, transform_clss, unpack):
        needs_packed_inputs = any(issubclass(cls, self.PackedInputTransform) for cls in transform_clss)
        needs_unpacked_inputs = any(issubclass(cls, self.UnpackedInputTransform) for cls in transform_clss)
        assert not (needs_packed_inputs and needs_unpacked_inputs)

        transform = transforms.Compose([cls() for cls in transform_clss])

        image = make_image()
        label = 3
        packed_input = (image, label)

        def call_transform():
            if unpack:
                return transform(*packed_input)
            else:
                return transform(packed_input)

        if needs_unpacked_inputs and not unpack:
            with pytest.raises(TypeError, match="missing 1 required positional argument"):
                call_transform()
        elif needs_packed_inputs and unpack:
            with pytest.raises(TypeError, match="takes 2 positional arguments but 3 were given"):
                call_transform()
        else:
            output = call_transform()

            assert isinstance(output, tuple) and len(output) == 2
            assert output[0] is image
            assert output[1] is label


class TestToDtype:
    @pytest.mark.parametrize(
        ("kernel", "make_input"),
        [
            (F.to_dtype_image, make_image_tensor),
            (F.to_dtype_image, make_image),
            (F.to_dtype_video, make_video),
        ],
    )
    @pytest.mark.parametrize("input_dtype", [torch.float32, torch.float64, torch.uint8])
    @pytest.mark.parametrize("output_dtype", [torch.float32, torch.float64, torch.uint8])
    @pytest.mark.parametrize("device", cpu_and_cuda())
    @pytest.mark.parametrize("scale", (True, False))
    def test_kernel(self, kernel, make_input, input_dtype, output_dtype, device, scale):
        check_kernel(
            kernel,
            make_input(dtype=input_dtype, device=device),
            dtype=output_dtype,
            scale=scale,
        )

    @pytest.mark.parametrize("make_input", [make_image_tensor, make_image, make_video])
    @pytest.mark.parametrize("input_dtype", [torch.float32, torch.float64, torch.uint8])
    @pytest.mark.parametrize("output_dtype", [torch.float32, torch.float64, torch.uint8])
    @pytest.mark.parametrize("device", cpu_and_cuda())
    @pytest.mark.parametrize("scale", (True, False))
    def test_functional(self, make_input, input_dtype, output_dtype, device, scale):
        check_functional(
            F.to_dtype,
            make_input(dtype=input_dtype, device=device),
            dtype=output_dtype,
            scale=scale,
        )

    @pytest.mark.parametrize(
        "make_input",
        [make_image_tensor, make_image, make_bounding_boxes, make_segmentation_mask, make_video],
    )
    @pytest.mark.parametrize("input_dtype", [torch.float32, torch.float64, torch.uint8])
    @pytest.mark.parametrize("output_dtype", [torch.float32, torch.float64, torch.uint8])
    @pytest.mark.parametrize("device", cpu_and_cuda())
    @pytest.mark.parametrize("scale", (True, False))
    @pytest.mark.parametrize("as_dict", (True, False))
    def test_transform(self, make_input, input_dtype, output_dtype, device, scale, as_dict):
        input = make_input(dtype=input_dtype, device=device)
        if as_dict:
            output_dtype = {type(input): output_dtype}
        check_transform(transforms.ToDtype(dtype=output_dtype, scale=scale), input)

    def reference_convert_dtype_image_tensor(self, image, dtype=torch.float, scale=False):
        input_dtype = image.dtype
        output_dtype = dtype

        if not scale:
            return image.to(dtype)

        if output_dtype == input_dtype:
            return image

        def fn(value):
            if input_dtype.is_floating_point:
                if output_dtype.is_floating_point:
                    return value
                else:
                    return round(decimal.Decimal(value) * torch.iinfo(output_dtype).max)
            else:
                input_max_value = torch.iinfo(input_dtype).max

                if output_dtype.is_floating_point:
                    return float(decimal.Decimal(value) / input_max_value)
                else:
                    output_max_value = torch.iinfo(output_dtype).max

                    if input_max_value > output_max_value:
                        factor = (input_max_value + 1) // (output_max_value + 1)
                        return value / factor
                    else:
                        factor = (output_max_value + 1) // (input_max_value + 1)
                        return value * factor

        return torch.tensor(tree_map(fn, image.tolist()), dtype=dtype, device=image.device)

    @pytest.mark.parametrize("input_dtype", [torch.float32, torch.float64, torch.uint8])
    @pytest.mark.parametrize("output_dtype", [torch.float32, torch.float64, torch.uint8])
    @pytest.mark.parametrize("device", cpu_and_cuda())
    @pytest.mark.parametrize("scale", (True, False))
    def test_image_correctness(self, input_dtype, output_dtype, device, scale):
        if input_dtype.is_floating_point and output_dtype == torch.int64:
            pytest.xfail("float to int64 conversion is not supported")

        input = make_image(dtype=input_dtype, device=device)

        out = F.to_dtype(input, dtype=output_dtype, scale=scale)
        expected = self.reference_convert_dtype_image_tensor(input, dtype=output_dtype, scale=scale)

        if input_dtype.is_floating_point and not output_dtype.is_floating_point and scale:
            torch.testing.assert_close(out, expected, atol=1, rtol=0)
        else:
            torch.testing.assert_close(out, expected)

    def was_scaled(self, inpt):
        # this assumes the target dtype is float
        return inpt.max() <= 1

    def make_inpt_with_bbox_and_mask(self, make_input):
        H, W = 10, 10
        inpt_dtype = torch.uint8
        bbox_dtype = torch.float32
        mask_dtype = torch.bool
        sample = {
            "inpt": make_input(size=(H, W), dtype=inpt_dtype),
            "bbox": make_bounding_boxes(canvas_size=(H, W), dtype=bbox_dtype),
            "mask": make_detection_mask(size=(H, W), dtype=mask_dtype),
        }

        return sample, inpt_dtype, bbox_dtype, mask_dtype

    @pytest.mark.parametrize("make_input", (make_image_tensor, make_image, make_video))
    @pytest.mark.parametrize("scale", (True, False))
    def test_dtype_not_a_dict(self, make_input, scale):
        # assert only inpt gets transformed when dtype isn't a dict

        sample, inpt_dtype, bbox_dtype, mask_dtype = self.make_inpt_with_bbox_and_mask(make_input)
        out = transforms.ToDtype(dtype=torch.float32, scale=scale)(sample)

        assert out["inpt"].dtype != inpt_dtype
        assert out["inpt"].dtype == torch.float32
        if scale:
            assert self.was_scaled(out["inpt"])
        else:
            assert not self.was_scaled(out["inpt"])
        assert out["bbox"].dtype == bbox_dtype
        assert out["mask"].dtype == mask_dtype

    @pytest.mark.parametrize("make_input", (make_image_tensor, make_image, make_video))
    def test_others_catch_all_and_none(self, make_input):
        # make sure "others" works as a catch-all and that None means no conversion

        sample, inpt_dtype, bbox_dtype, mask_dtype = self.make_inpt_with_bbox_and_mask(make_input)
        out = transforms.ToDtype(dtype={tv_tensors.Mask: torch.int64, "others": None})(sample)
        assert out["inpt"].dtype == inpt_dtype
        assert out["bbox"].dtype == bbox_dtype
        assert out["mask"].dtype != mask_dtype
        assert out["mask"].dtype == torch.int64

    @pytest.mark.parametrize("make_input", (make_image_tensor, make_image, make_video))
    def test_typical_use_case(self, make_input):
        # Typical use-case: want to convert dtype and scale for inpt and just dtype for masks.
        # This just makes sure we now have a decent API for this

        sample, inpt_dtype, bbox_dtype, mask_dtype = self.make_inpt_with_bbox_and_mask(make_input)
        out = transforms.ToDtype(
            dtype={type(sample["inpt"]): torch.float32, tv_tensors.Mask: torch.int64, "others": None}, scale=True
        )(sample)
        assert out["inpt"].dtype != inpt_dtype
        assert out["inpt"].dtype == torch.float32
        assert self.was_scaled(out["inpt"])
        assert out["bbox"].dtype == bbox_dtype
        assert out["mask"].dtype != mask_dtype
        assert out["mask"].dtype == torch.int64

    @pytest.mark.parametrize("make_input", (make_image_tensor, make_image, make_video))
    def test_errors_warnings(self, make_input):
        sample, inpt_dtype, bbox_dtype, mask_dtype = self.make_inpt_with_bbox_and_mask(make_input)

        with pytest.raises(ValueError, match="No dtype was specified for"):
            out = transforms.ToDtype(dtype={tv_tensors.Mask: torch.float32})(sample)
        with pytest.warns(UserWarning, match=re.escape("plain `torch.Tensor` will *not* be transformed")):
            transforms.ToDtype(dtype={torch.Tensor: torch.float32, tv_tensors.Image: torch.float32})
        with pytest.warns(UserWarning, match="no scaling will be done"):
            out = transforms.ToDtype(dtype={"others": None}, scale=True)(sample)
        assert out["inpt"].dtype == inpt_dtype
        assert out["bbox"].dtype == bbox_dtype
        assert out["mask"].dtype == mask_dtype


class TestAdjustBrightness:
    _CORRECTNESS_BRIGHTNESS_FACTORS = [0.5, 0.0, 1.0, 5.0]
    _DEFAULT_BRIGHTNESS_FACTOR = _CORRECTNESS_BRIGHTNESS_FACTORS[0]

    @pytest.mark.parametrize(
        ("kernel", "make_input"),
        [
            (F.adjust_brightness_image, make_image),
            (F.adjust_brightness_video, make_video),
        ],
    )
    @pytest.mark.parametrize("dtype", [torch.float32, torch.uint8])
    @pytest.mark.parametrize("device", cpu_and_cuda())
    def test_kernel(self, kernel, make_input, dtype, device):
        check_kernel(kernel, make_input(dtype=dtype, device=device), brightness_factor=self._DEFAULT_BRIGHTNESS_FACTOR)

    @pytest.mark.parametrize("make_input", [make_image_tensor, make_image_pil, make_image, make_video])
    def test_functional(self, make_input):
        check_functional(F.adjust_brightness, make_input(), brightness_factor=self._DEFAULT_BRIGHTNESS_FACTOR)

    @pytest.mark.parametrize(
        ("kernel", "input_type"),
        [
            (F.adjust_brightness_image, torch.Tensor),
            (F._adjust_brightness_image_pil, PIL.Image.Image),
            (F.adjust_brightness_image, tv_tensors.Image),
            (F.adjust_brightness_video, tv_tensors.Video),
        ],
    )
    def test_functional_signature(self, kernel, input_type):
        check_functional_kernel_signature_match(F.adjust_brightness, kernel=kernel, input_type=input_type)

    @pytest.mark.parametrize("brightness_factor", _CORRECTNESS_BRIGHTNESS_FACTORS)
    def test_image_correctness(self, brightness_factor):
        image = make_image(dtype=torch.uint8, device="cpu")

        actual = F.adjust_brightness(image, brightness_factor=brightness_factor)
        expected = F.to_image(F.adjust_brightness(F.to_pil_image(image), brightness_factor=brightness_factor))

        torch.testing.assert_close(actual, expected)


class TestCutMixMixUp:
    class DummyDataset:
        def __init__(self, size, num_classes):
            self.size = size
            self.num_classes = num_classes
            assert size < num_classes

        def __getitem__(self, idx):
            img = torch.rand(3, 100, 100)
            label = idx  # This ensures all labels in a batch are unique and makes testing easier
            return img, label

        def __len__(self):
            return self.size

    @pytest.mark.parametrize("T", [transforms.CutMix, transforms.MixUp])
    def test_supported_input_structure(self, T):

        batch_size = 32
        num_classes = 100

        dataset = self.DummyDataset(size=batch_size, num_classes=num_classes)

        cutmix_mixup = T(num_classes=num_classes)

        dl = DataLoader(dataset, batch_size=batch_size)

        # Input sanity checks
        img, target = next(iter(dl))
        input_img_size = img.shape[-3:]
        assert isinstance(img, torch.Tensor) and isinstance(target, torch.Tensor)
        assert target.shape == (batch_size,)

        def check_output(img, target):
            assert img.shape == (batch_size, *input_img_size)
            assert target.shape == (batch_size, num_classes)
            torch.testing.assert_close(target.sum(axis=-1), torch.ones(batch_size))
            num_non_zero_labels = (target != 0).sum(axis=-1)
            assert (num_non_zero_labels == 2).all()

        # After Dataloader, as unpacked input
        img, target = next(iter(dl))
        assert target.shape == (batch_size,)
        img, target = cutmix_mixup(img, target)
        check_output(img, target)

        # After Dataloader, as packed input
        packed_from_dl = next(iter(dl))
        assert isinstance(packed_from_dl, list)
        img, target = cutmix_mixup(packed_from_dl)
        check_output(img, target)

        # As collation function. We expect default_collate to be used by users.
        def collate_fn_1(batch):
            return cutmix_mixup(default_collate(batch))

        def collate_fn_2(batch):
            return cutmix_mixup(*default_collate(batch))

        for collate_fn in (collate_fn_1, collate_fn_2):
            dl = DataLoader(dataset, batch_size=batch_size, collate_fn=collate_fn)
            img, target = next(iter(dl))
            check_output(img, target)

    @needs_cuda
    @pytest.mark.parametrize("T", [transforms.CutMix, transforms.MixUp])
    def test_cpu_vs_gpu(self, T):
        num_classes = 10
        batch_size = 3
        H, W = 12, 12

        imgs = torch.rand(batch_size, 3, H, W)
        labels = torch.randint(0, num_classes, (batch_size,))
        cutmix_mixup = T(alpha=0.5, num_classes=num_classes)

        _check_kernel_cuda_vs_cpu(cutmix_mixup, imgs, labels, rtol=None, atol=None)

    @pytest.mark.parametrize("T", [transforms.CutMix, transforms.MixUp])
    def test_error(self, T):

        num_classes = 10
        batch_size = 9

        imgs = torch.rand(batch_size, 3, 12, 12)
        cutmix_mixup = T(alpha=0.5, num_classes=num_classes)

        for input_with_bad_type in (
            F.to_pil_image(imgs[0]),
            tv_tensors.Mask(torch.rand(12, 12)),
            tv_tensors.BoundingBoxes(torch.rand(2, 4), format="XYXY", canvas_size=12),
        ):
            with pytest.raises(ValueError, match="does not support PIL images, "):
                cutmix_mixup(input_with_bad_type)

        with pytest.raises(ValueError, match="Could not infer where the labels are"):
            cutmix_mixup({"img": imgs, "Nothing_else": 3})

        with pytest.raises(ValueError, match="labels tensor should be of shape"):
            # Note: the error message isn't ideal, but that's because the label heuristic found the img as the label
            # It's OK, it's an edge-case. The important thing is that this fails loudly instead of passing silently
            cutmix_mixup(imgs)

        with pytest.raises(ValueError, match="When using the default labels_getter"):
            cutmix_mixup(imgs, "not_a_tensor")

        with pytest.raises(ValueError, match="labels tensor should be of shape"):
            cutmix_mixup(imgs, torch.randint(0, 2, size=(2, 3)))

        with pytest.raises(ValueError, match="Expected a batched input with 4 dims"):
            cutmix_mixup(imgs[None, None], torch.randint(0, num_classes, size=(batch_size,)))

        with pytest.raises(ValueError, match="does not match the batch size of the labels"):
            cutmix_mixup(imgs, torch.randint(0, num_classes, size=(batch_size + 1,)))

        with pytest.raises(ValueError, match="labels tensor should be of shape"):
            # The purpose of this check is more about documenting the current
            # behaviour of what happens on a Compose(), rather than actually
            # asserting the expected behaviour. We may support Compose() in the
            # future, e.g. for 2 consecutive CutMix?
            labels = torch.randint(0, num_classes, size=(batch_size,))
            transforms.Compose([cutmix_mixup, cutmix_mixup])(imgs, labels)


@pytest.mark.parametrize("key", ("labels", "LABELS", "LaBeL", "SOME_WEIRD_KEY_THAT_HAS_LABeL_IN_IT"))
@pytest.mark.parametrize("sample_type", (tuple, list, dict))
def test_labels_getter_default_heuristic(key, sample_type):
    labels = torch.arange(10)
    sample = {key: labels, "another_key": "whatever"}
    if sample_type is not dict:
        sample = sample_type((None, sample, "whatever_again"))
    assert transforms._utils._find_labels_default_heuristic(sample) is labels

    if key.lower() != "labels":
        # If "labels" is in the dict (case-insensitive),
        # it takes precedence over other keys which would otherwise be a match
        d = {key: "something_else", "labels": labels}
        assert transforms._utils._find_labels_default_heuristic(d) is labels


class TestShapeGetters:
    @pytest.mark.parametrize(
        ("kernel", "make_input"),
        [
            (F.get_dimensions_image, make_image_tensor),
            (F._get_dimensions_image_pil, make_image_pil),
            (F.get_dimensions_image, make_image),
            (F.get_dimensions_video, make_video),
        ],
    )
    def test_get_dimensions(self, kernel, make_input):
        size = (10, 10)
        color_space, num_channels = "RGB", 3

        input = make_input(size, color_space=color_space)

        assert kernel(input) == F.get_dimensions(input) == [num_channels, *size]

    @pytest.mark.parametrize(
        ("kernel", "make_input"),
        [
            (F.get_num_channels_image, make_image_tensor),
            (F._get_num_channels_image_pil, make_image_pil),
            (F.get_num_channels_image, make_image),
            (F.get_num_channels_video, make_video),
        ],
    )
    def test_get_num_channels(self, kernel, make_input):
        color_space, num_channels = "RGB", 3

        input = make_input(color_space=color_space)

        assert kernel(input) == F.get_num_channels(input) == num_channels

    @pytest.mark.parametrize(
        ("kernel", "make_input"),
        [
            (F.get_size_image, make_image_tensor),
            (F._get_size_image_pil, make_image_pil),
            (F.get_size_image, make_image),
            (F.get_size_bounding_boxes, make_bounding_boxes),
            (F.get_size_mask, make_detection_mask),
            (F.get_size_mask, make_segmentation_mask),
            (F.get_size_video, make_video),
        ],
    )
    def test_get_size(self, kernel, make_input):
        size = (10, 10)

        input = make_input(size)

        assert kernel(input) == F.get_size(input) == list(size)

    @pytest.mark.parametrize(
        ("kernel", "make_input"),
        [
            (F.get_num_frames_video, make_video_tensor),
            (F.get_num_frames_video, make_video),
        ],
    )
    def test_get_num_frames(self, kernel, make_input):
        num_frames = 4

        input = make_input(num_frames=num_frames)

        assert kernel(input) == F.get_num_frames(input) == num_frames

    @pytest.mark.parametrize(
        ("functional", "make_input"),
        [
            (F.get_dimensions, make_bounding_boxes),
            (F.get_dimensions, make_detection_mask),
            (F.get_dimensions, make_segmentation_mask),
            (F.get_num_channels, make_bounding_boxes),
            (F.get_num_channels, make_detection_mask),
            (F.get_num_channels, make_segmentation_mask),
            (F.get_num_frames, make_image_pil),
            (F.get_num_frames, make_image),
            (F.get_num_frames, make_bounding_boxes),
            (F.get_num_frames, make_detection_mask),
            (F.get_num_frames, make_segmentation_mask),
        ],
    )
    def test_unsupported_types(self, functional, make_input):
        input = make_input()

        with pytest.raises(TypeError, match=re.escape(str(type(input)))):
            functional(input)


class TestRegisterKernel:
    @pytest.mark.parametrize("functional", (F.resize, "resize"))
    def test_register_kernel(self, functional):
        class CustomTVTensor(tv_tensors.TVTensor):
            pass

        kernel_was_called = False

        @F.register_kernel(functional, CustomTVTensor)
        def new_resize(dp, *args, **kwargs):
            nonlocal kernel_was_called
            kernel_was_called = True
            return dp

        t = transforms.Resize(size=(224, 224), antialias=True)

        my_dp = CustomTVTensor(torch.rand(3, 10, 10))
        out = t(my_dp)
        assert out is my_dp
        assert kernel_was_called

        # Sanity check to make sure we didn't override the kernel of other types
        t(torch.rand(3, 10, 10)).shape == (3, 224, 224)
        t(tv_tensors.Image(torch.rand(3, 10, 10))).shape == (3, 224, 224)

    def test_errors(self):
        with pytest.raises(ValueError, match="Could not find functional with name"):
            F.register_kernel("bad_name", tv_tensors.Image)

        with pytest.raises(ValueError, match="Kernels can only be registered on functionals"):
            F.register_kernel(tv_tensors.Image, F.resize)

        with pytest.raises(ValueError, match="Kernels can only be registered for subclasses"):
            F.register_kernel(F.resize, object)

        with pytest.raises(ValueError, match="cannot be registered for the builtin tv_tensor classes"):
            F.register_kernel(F.resize, tv_tensors.Image)(F.resize_image)

        class CustomTVTensor(tv_tensors.TVTensor):
            pass

        def resize_custom_tv_tensor():
            pass

        F.register_kernel(F.resize, CustomTVTensor)(resize_custom_tv_tensor)

        with pytest.raises(ValueError, match="already has a kernel registered for type"):
            F.register_kernel(F.resize, CustomTVTensor)(resize_custom_tv_tensor)


class TestGetKernel:
    # We are using F.resize as functional and the kernels below as proxy. Any other functional / kernels combination
    # would also be fine
    KERNELS = {
        torch.Tensor: F.resize_image,
        PIL.Image.Image: F._resize_image_pil,
        tv_tensors.Image: F.resize_image,
        tv_tensors.BoundingBoxes: F.resize_bounding_boxes,
        tv_tensors.Mask: F.resize_mask,
        tv_tensors.Video: F.resize_video,
    }

    @pytest.mark.parametrize("input_type", [str, int, object])
    def test_unsupported_types(self, input_type):
        with pytest.raises(TypeError, match="supports inputs of type"):
            _get_kernel(F.resize, input_type)

    def test_exact_match(self):
        # We cannot use F.resize together with self.KERNELS mapping here directly here, since this is only the
        # ideal wrapping. Practically, we have an intermediate wrapper layer. Thus, we create a new resize functional
        # here, register the kernels without wrapper, and check the exact matching afterwards.
        def resize_with_pure_kernels():
            pass

        for input_type, kernel in self.KERNELS.items():
            _register_kernel_internal(resize_with_pure_kernels, input_type, tv_tensor_wrapper=False)(kernel)

            assert _get_kernel(resize_with_pure_kernels, input_type) is kernel

    def test_builtin_tv_tensor_subclass(self):
        # We cannot use F.resize together with self.KERNELS mapping here directly here, since this is only the
        # ideal wrapping. Practically, we have an intermediate wrapper layer. Thus, we create a new resize functional
        # here, register the kernels without wrapper, and check if subclasses of our builtin tv_tensors get dispatched
        # to the kernel of the corresponding superclass
        def resize_with_pure_kernels():
            pass

        class MyImage(tv_tensors.Image):
            pass

        class MyBoundingBoxes(tv_tensors.BoundingBoxes):
            pass

        class MyMask(tv_tensors.Mask):
            pass

        class MyVideo(tv_tensors.Video):
            pass

        for custom_tv_tensor_subclass in [
            MyImage,
            MyBoundingBoxes,
            MyMask,
            MyVideo,
        ]:
            builtin_tv_tensor_class = custom_tv_tensor_subclass.__mro__[1]
            builtin_tv_tensor_kernel = self.KERNELS[builtin_tv_tensor_class]
            _register_kernel_internal(resize_with_pure_kernels, builtin_tv_tensor_class, tv_tensor_wrapper=False)(
                builtin_tv_tensor_kernel
            )

            assert _get_kernel(resize_with_pure_kernels, custom_tv_tensor_subclass) is builtin_tv_tensor_kernel

    def test_tv_tensor_subclass(self):
        class MyTVTensor(tv_tensors.TVTensor):
            pass

        with pytest.raises(TypeError, match="supports inputs of type"):
            _get_kernel(F.resize, MyTVTensor)

        def resize_my_tv_tensor():
            pass

        _register_kernel_internal(F.resize, MyTVTensor, tv_tensor_wrapper=False)(resize_my_tv_tensor)

        assert _get_kernel(F.resize, MyTVTensor) is resize_my_tv_tensor

    def test_pil_image_subclass(self):
        opened_image = PIL.Image.open(Path(__file__).parent / "assets" / "encode_jpeg" / "grace_hopper_517x606.jpg")
        loaded_image = opened_image.convert("RGB")

        # check the assumptions
        assert isinstance(opened_image, PIL.Image.Image)
        assert type(opened_image) is not PIL.Image.Image

        assert type(loaded_image) is PIL.Image.Image

        size = [17, 11]
        for image in [opened_image, loaded_image]:
            kernel = _get_kernel(F.resize, type(image))

            output = kernel(image, size=size)

            assert F.get_size(output) == size


class TestPermuteChannels:
    _DEFAULT_PERMUTATION = [2, 0, 1]

    @pytest.mark.parametrize(
        ("kernel", "make_input"),
        [
            (F.permute_channels_image, make_image_tensor),
            # FIXME
            # check_kernel does not support PIL kernel, but it should
            (F.permute_channels_image, make_image),
            (F.permute_channels_video, make_video),
        ],
    )
    @pytest.mark.parametrize("dtype", [torch.float32, torch.uint8])
    @pytest.mark.parametrize("device", cpu_and_cuda())
    def test_kernel(self, kernel, make_input, dtype, device):
        check_kernel(kernel, make_input(dtype=dtype, device=device), permutation=self._DEFAULT_PERMUTATION)

    @pytest.mark.parametrize("make_input", [make_image_tensor, make_image_pil, make_image, make_video])
    def test_functional(self, make_input):
        check_functional(F.permute_channels, make_input(), permutation=self._DEFAULT_PERMUTATION)

    @pytest.mark.parametrize(
        ("kernel", "input_type"),
        [
            (F.permute_channels_image, torch.Tensor),
            (F._permute_channels_image_pil, PIL.Image.Image),
            (F.permute_channels_image, tv_tensors.Image),
            (F.permute_channels_video, tv_tensors.Video),
        ],
    )
    def test_functional_signature(self, kernel, input_type):
        check_functional_kernel_signature_match(F.permute_channels, kernel=kernel, input_type=input_type)

    def reference_image_correctness(self, image, permutation):
        channel_images = image.split(1, dim=-3)
        permuted_channel_images = [channel_images[channel_idx] for channel_idx in permutation]
        return tv_tensors.Image(torch.concat(permuted_channel_images, dim=-3))

    @pytest.mark.parametrize("permutation", [[2, 0, 1], [1, 2, 0], [2, 0, 1], [0, 1, 2]])
    @pytest.mark.parametrize("batch_dims", [(), (2,), (2, 1)])
    def test_image_correctness(self, permutation, batch_dims):
        image = make_image(batch_dims=batch_dims)

        actual = F.permute_channels(image, permutation=permutation)
        expected = self.reference_image_correctness(image, permutation=permutation)

        torch.testing.assert_close(actual, expected)


class TestElastic:
    def _make_displacement(self, inpt):
        return torch.rand(
            1,
            *F.get_size(inpt),
            2,
            dtype=torch.float32,
            device=inpt.device if isinstance(inpt, torch.Tensor) else "cpu",
        )

    @param_value_parametrization(
        interpolation=[transforms.InterpolationMode.NEAREST, transforms.InterpolationMode.BILINEAR],
        fill=EXHAUSTIVE_TYPE_FILLS,
    )
    @pytest.mark.parametrize("dtype", [torch.float32, torch.uint8])
    @pytest.mark.parametrize("device", cpu_and_cuda())
    def test_kernel_image(self, param, value, dtype, device):
        image = make_image_tensor(dtype=dtype, device=device)

        check_kernel(
            F.elastic_image,
            image,
            displacement=self._make_displacement(image),
            **{param: value},
            check_scripted_vs_eager=not (param == "fill" and isinstance(value, (int, float))),
        )

    @pytest.mark.parametrize("format", list(tv_tensors.BoundingBoxFormat))
    @pytest.mark.parametrize("dtype", [torch.float32, torch.int64])
    @pytest.mark.parametrize("device", cpu_and_cuda())
    def test_kernel_bounding_boxes(self, format, dtype, device):
        bounding_boxes = make_bounding_boxes(format=format, dtype=dtype, device=device)

        check_kernel(
            F.elastic_bounding_boxes,
            bounding_boxes,
            format=bounding_boxes.format,
            canvas_size=bounding_boxes.canvas_size,
            displacement=self._make_displacement(bounding_boxes),
        )

    @pytest.mark.parametrize("make_mask", [make_segmentation_mask, make_detection_mask])
    def test_kernel_mask(self, make_mask):
        mask = make_mask()
        check_kernel(F.elastic_mask, mask, displacement=self._make_displacement(mask))

    def test_kernel_video(self):
        video = make_video()
        check_kernel(F.elastic_video, video, displacement=self._make_displacement(video))

    @pytest.mark.parametrize(
        "make_input",
        [make_image_tensor, make_image_pil, make_image, make_bounding_boxes, make_segmentation_mask, make_video],
    )
    def test_functional(self, make_input):
        input = make_input()
        check_functional(F.elastic, input, displacement=self._make_displacement(input))

    @pytest.mark.parametrize(
        ("kernel", "input_type"),
        [
            (F.elastic_image, torch.Tensor),
            (F._elastic_image_pil, PIL.Image.Image),
            (F.elastic_image, tv_tensors.Image),
            (F.elastic_bounding_boxes, tv_tensors.BoundingBoxes),
            (F.elastic_mask, tv_tensors.Mask),
            (F.elastic_video, tv_tensors.Video),
        ],
    )
    def test_functional_signature(self, kernel, input_type):
        check_functional_kernel_signature_match(F.elastic, kernel=kernel, input_type=input_type)

    @pytest.mark.parametrize(
        "make_input",
        [make_image_tensor, make_image_pil, make_image, make_bounding_boxes, make_segmentation_mask, make_video],
    )
    def test_displacement_error(self, make_input):
        input = make_input()

        with pytest.raises(TypeError, match="displacement should be a Tensor"):
            F.elastic(input, displacement=None)

        with pytest.raises(ValueError, match="displacement shape should be"):
            F.elastic(input, displacement=torch.rand(F.get_size(input)))

    @pytest.mark.parametrize(
        "make_input",
        [make_image_tensor, make_image_pil, make_image, make_bounding_boxes, make_segmentation_mask, make_video],
    )
    # ElasticTransform needs larger images to avoid the needed internal padding being larger than the actual image
    @pytest.mark.parametrize("size", [(163, 163), (72, 333), (313, 95)])
    @pytest.mark.parametrize("device", cpu_and_cuda())
    def test_transform(self, make_input, size, device):
        check_transform(
            transforms.ElasticTransform(),
            make_input(size, device=device),
            # We updated gaussian blur kernel generation with a faster and numerically more stable version
            check_v1_compatibility=dict(rtol=0, atol=1),
        )


class TestToPureTensor:
    def test_correctness(self):
        input = {
            "img": make_image(),
            "img_tensor": make_image_tensor(),
            "img_pil": make_image_pil(),
            "mask": make_detection_mask(),
            "video": make_video(),
            "bbox": make_bounding_boxes(),
            "str": "str",
        }

        out = transforms.ToPureTensor()(input)

        for input_value, out_value in zip(input.values(), out.values()):
            if isinstance(input_value, tv_tensors.TVTensor):
                assert isinstance(out_value, torch.Tensor) and not isinstance(out_value, tv_tensors.TVTensor)
            else:
                assert isinstance(out_value, type(input_value))


class TestCrop:
    INPUT_SIZE = (21, 11)

    CORRECTNESS_CROP_KWARGS = [
        # center
        dict(top=5, left=5, height=10, width=5),
        # larger than input, i.e. pad
        dict(top=-5, left=-5, height=30, width=20),
        # sides: left, right, top, bottom
        dict(top=-5, left=-5, height=30, width=10),
        dict(top=-5, left=5, height=30, width=10),
        dict(top=-5, left=-5, height=20, width=20),
        dict(top=5, left=-5, height=20, width=20),
        # corners: top-left, top-right, bottom-left, bottom-right
        dict(top=-5, left=-5, height=20, width=10),
        dict(top=-5, left=5, height=20, width=10),
        dict(top=5, left=-5, height=20, width=10),
        dict(top=5, left=5, height=20, width=10),
    ]
    MINIMAL_CROP_KWARGS = CORRECTNESS_CROP_KWARGS[0]

    @pytest.mark.parametrize("kwargs", CORRECTNESS_CROP_KWARGS)
    @pytest.mark.parametrize("dtype", [torch.uint8, torch.float32])
    @pytest.mark.parametrize("device", cpu_and_cuda())
    def test_kernel_image(self, kwargs, dtype, device):
        check_kernel(F.crop_image, make_image(self.INPUT_SIZE, dtype=dtype, device=device), **kwargs)

    @pytest.mark.parametrize("kwargs", CORRECTNESS_CROP_KWARGS)
    @pytest.mark.parametrize("format", list(tv_tensors.BoundingBoxFormat))
    @pytest.mark.parametrize("dtype", [torch.float32, torch.int64])
    @pytest.mark.parametrize("device", cpu_and_cuda())
    def test_kernel_bounding_box(self, kwargs, format, dtype, device):
        bounding_boxes = make_bounding_boxes(self.INPUT_SIZE, format=format, dtype=dtype, device=device)
        check_kernel(F.crop_bounding_boxes, bounding_boxes, format=format, **kwargs)

    @pytest.mark.parametrize("make_mask", [make_segmentation_mask, make_detection_mask])
    def test_kernel_mask(self, make_mask):
        check_kernel(F.crop_mask, make_mask(self.INPUT_SIZE), **self.MINIMAL_CROP_KWARGS)

    def test_kernel_video(self):
        check_kernel(F.crop_video, make_video(self.INPUT_SIZE), **self.MINIMAL_CROP_KWARGS)

    @pytest.mark.parametrize(
        "make_input",
        [make_image_tensor, make_image_pil, make_image, make_bounding_boxes, make_segmentation_mask, make_video],
    )
    def test_functional(self, make_input):
        check_functional(F.crop, make_input(self.INPUT_SIZE), **self.MINIMAL_CROP_KWARGS)

    @pytest.mark.parametrize(
        ("kernel", "input_type"),
        [
            (F.crop_image, torch.Tensor),
            (F._crop_image_pil, PIL.Image.Image),
            (F.crop_image, tv_tensors.Image),
            (F.crop_bounding_boxes, tv_tensors.BoundingBoxes),
            (F.crop_mask, tv_tensors.Mask),
            (F.crop_video, tv_tensors.Video),
        ],
    )
    def test_functional_signature(self, kernel, input_type):
        check_functional_kernel_signature_match(F.crop, kernel=kernel, input_type=input_type)

    @pytest.mark.parametrize("kwargs", CORRECTNESS_CROP_KWARGS)
    def test_functional_image_correctness(self, kwargs):
        image = make_image(self.INPUT_SIZE, dtype=torch.uint8, device="cpu")

        actual = F.crop(image, **kwargs)
        expected = F.to_image(F.crop(F.to_pil_image(image), **kwargs))

        assert_equal(actual, expected)

    @param_value_parametrization(
        size=[(10, 5), (25, 15), (25, 5), (10, 15)],
        fill=EXHAUSTIVE_TYPE_FILLS,
    )
    @pytest.mark.parametrize(
        "make_input",
        [make_image_tensor, make_image_pil, make_image, make_bounding_boxes, make_segmentation_mask, make_video],
    )
    def test_transform(self, param, value, make_input):
        input = make_input(self.INPUT_SIZE)

        if param == "fill":
            if isinstance(input, tv_tensors.Mask) and isinstance(value, (tuple, list)):
                pytest.skip("F.pad_mask doesn't support non-scalar fill.")

            kwargs = dict(
                # 1. size is required
                # 2. the fill parameter only has an affect if we need padding
                size=[s + 4 for s in self.INPUT_SIZE],
                fill=adapt_fill(value, dtype=input.dtype if isinstance(input, torch.Tensor) else torch.uint8),
            )
        else:
            kwargs = {param: value}

        check_transform(
            transforms.RandomCrop(**kwargs, pad_if_needed=True),
            input,
            check_v1_compatibility=param != "fill" or isinstance(value, (int, float)),
        )

    @pytest.mark.parametrize("padding", [1, (1, 1), (1, 1, 1, 1)])
    def test_transform_padding(self, padding):
        inpt = make_image(self.INPUT_SIZE)

        output_size = [s + 2 for s in F.get_size(inpt)]
        transform = transforms.RandomCrop(output_size, padding=padding)

        output = transform(inpt)

        assert F.get_size(output) == output_size

    @pytest.mark.parametrize("padding", [None, 1, (1, 1), (1, 1, 1, 1)])
    def test_transform_insufficient_padding(self, padding):
        inpt = make_image(self.INPUT_SIZE)

        output_size = [s + 3 for s in F.get_size(inpt)]
        transform = transforms.RandomCrop(output_size, padding=padding)

        with pytest.raises(ValueError, match="larger than (padded )?input image size"):
            transform(inpt)

    def test_transform_pad_if_needed(self):
        inpt = make_image(self.INPUT_SIZE)

        output_size = [s * 2 for s in F.get_size(inpt)]
        transform = transforms.RandomCrop(output_size, pad_if_needed=True)

        output = transform(inpt)

        assert F.get_size(output) == output_size

    @param_value_parametrization(
        size=[(10, 5), (25, 15), (25, 5), (10, 15)],
        fill=CORRECTNESS_FILLS,
        padding_mode=["constant", "edge", "reflect", "symmetric"],
    )
    @pytest.mark.parametrize("seed", list(range(5)))
    def test_transform_image_correctness(self, param, value, seed):
        kwargs = {param: value}
        if param != "size":
            # 1. size is required
            # 2. the fill / padding_mode parameters only have an affect if we need padding
            kwargs["size"] = [s + 4 for s in self.INPUT_SIZE]
        if param == "fill":
            kwargs["fill"] = adapt_fill(kwargs["fill"], dtype=torch.uint8)

        transform = transforms.RandomCrop(pad_if_needed=True, **kwargs)

        image = make_image(self.INPUT_SIZE)

        with freeze_rng_state():
            torch.manual_seed(seed)
            actual = transform(image)

            torch.manual_seed(seed)
            expected = F.to_image(transform(F.to_pil_image(image)))

        assert_equal(actual, expected)

    def _reference_crop_bounding_boxes(self, bounding_boxes, *, top, left, height, width):
        affine_matrix = np.array(
            [
                [1, 0, -left],
                [0, 1, -top],
            ],
        )
        return reference_affine_bounding_boxes_helper(
            bounding_boxes, affine_matrix=affine_matrix, new_canvas_size=(height, width)
        )

    @pytest.mark.parametrize("kwargs", CORRECTNESS_CROP_KWARGS)
    @pytest.mark.parametrize("format", list(tv_tensors.BoundingBoxFormat))
    @pytest.mark.parametrize("dtype", [torch.float32, torch.int64])
    @pytest.mark.parametrize("device", cpu_and_cuda())
    def test_functional_bounding_box_correctness(self, kwargs, format, dtype, device):
        bounding_boxes = make_bounding_boxes(self.INPUT_SIZE, format=format, dtype=dtype, device=device)

        actual = F.crop(bounding_boxes, **kwargs)
        expected = self._reference_crop_bounding_boxes(bounding_boxes, **kwargs)

        assert_equal(actual, expected, atol=1, rtol=0)
        assert_equal(F.get_size(actual), F.get_size(expected))

    @pytest.mark.parametrize("output_size", [(17, 11), (11, 17), (11, 11)])
    @pytest.mark.parametrize("format", list(tv_tensors.BoundingBoxFormat))
    @pytest.mark.parametrize("dtype", [torch.float32, torch.int64])
    @pytest.mark.parametrize("device", cpu_and_cuda())
    @pytest.mark.parametrize("seed", list(range(5)))
    def test_transform_bounding_boxes_correctness(self, output_size, format, dtype, device, seed):
        input_size = [s * 2 for s in output_size]
        bounding_boxes = make_bounding_boxes(input_size, format=format, dtype=dtype, device=device)

        transform = transforms.RandomCrop(output_size)

        with freeze_rng_state():
            torch.manual_seed(seed)
            params = transform._get_params([bounding_boxes])
            assert not params.pop("needs_pad")
            del params["padding"]
            assert params.pop("needs_crop")

            torch.manual_seed(seed)
            actual = transform(bounding_boxes)

        expected = self._reference_crop_bounding_boxes(bounding_boxes, **params)

        assert_equal(actual, expected)
        assert_equal(F.get_size(actual), F.get_size(expected))

    def test_errors(self):
        with pytest.raises(ValueError, match="Please provide only two dimensions"):
            transforms.RandomCrop([10, 12, 14])

        with pytest.raises(TypeError, match="Got inappropriate padding arg"):
            transforms.RandomCrop([10, 12], padding="abc")

        with pytest.raises(ValueError, match="Padding must be an int or a 1, 2, or 4"):
            transforms.RandomCrop([10, 12], padding=[-0.7, 0, 0.7])

        with pytest.raises(TypeError, match="Got inappropriate fill arg"):
            transforms.RandomCrop([10, 12], padding=1, fill="abc")

        with pytest.raises(ValueError, match="Padding mode should be either"):
            transforms.RandomCrop([10, 12], padding=1, padding_mode="abc")


class TestErase:
    INPUT_SIZE = (17, 11)
    FUNCTIONAL_KWARGS = dict(
        zip("ijhwv", [2, 2, 10, 8, torch.tensor(0.0, dtype=torch.float32, device="cpu").reshape(-1, 1, 1)])
    )

    @pytest.mark.parametrize("dtype", [torch.float32, torch.uint8])
    @pytest.mark.parametrize("device", cpu_and_cuda())
    def test_kernel_image(self, dtype, device):
        check_kernel(F.erase_image, make_image(self.INPUT_SIZE, dtype=dtype, device=device), **self.FUNCTIONAL_KWARGS)

    @pytest.mark.parametrize("dtype", [torch.float32, torch.uint8])
    @pytest.mark.parametrize("device", cpu_and_cuda())
    def test_kernel_image_inplace(self, dtype, device):
        input = make_image(self.INPUT_SIZE, dtype=dtype, device=device)
        input_version = input._version

        output_out_of_place = F.erase_image(input, **self.FUNCTIONAL_KWARGS)
        assert output_out_of_place.data_ptr() != input.data_ptr()
        assert output_out_of_place is not input

        output_inplace = F.erase_image(input, **self.FUNCTIONAL_KWARGS, inplace=True)
        assert output_inplace.data_ptr() == input.data_ptr()
        assert output_inplace._version > input_version
        assert output_inplace is input

        assert_equal(output_inplace, output_out_of_place)

    def test_kernel_video(self):
        check_kernel(F.erase_video, make_video(self.INPUT_SIZE), **self.FUNCTIONAL_KWARGS)

    @pytest.mark.parametrize(
        "make_input",
        [make_image_tensor, make_image_pil, make_image, make_video],
    )
    def test_functional(self, make_input):
        check_functional(F.erase, make_input(), **self.FUNCTIONAL_KWARGS)

    @pytest.mark.parametrize(
        ("kernel", "input_type"),
        [
            (F.erase_image, torch.Tensor),
            (F._erase_image_pil, PIL.Image.Image),
            (F.erase_image, tv_tensors.Image),
            (F.erase_video, tv_tensors.Video),
        ],
    )
    def test_functional_signature(self, kernel, input_type):
        check_functional_kernel_signature_match(F.erase, kernel=kernel, input_type=input_type)

    @pytest.mark.parametrize(
        "make_input",
        [make_image_tensor, make_image_pil, make_image, make_video],
    )
    @pytest.mark.parametrize("device", cpu_and_cuda())
    def test_transform(self, make_input, device):
        input = make_input(device=device)
        check_transform(
            transforms.RandomErasing(p=1), input, check_v1_compatibility=not isinstance(input, PIL.Image.Image)
        )

    def _reference_erase_image(self, image, *, i, j, h, w, v):
        mask = torch.zeros_like(image, dtype=torch.bool)
        mask[..., i : i + h, j : j + w] = True

        # The broadcasting and type casting logic is handled automagically in the kernel through indexing
        value = torch.broadcast_to(v, (*image.shape[:-2], h, w)).to(image)

        erased_image = torch.empty_like(image)
        erased_image[mask] = value.flatten()
        erased_image[~mask] = image[~mask]

        return erased_image

    @pytest.mark.parametrize("dtype", [torch.float32, torch.uint8])
    @pytest.mark.parametrize("device", cpu_and_cuda())
    def test_functional_image_correctness(self, dtype, device):
        image = make_image(dtype=dtype, device=device)

        actual = F.erase(image, **self.FUNCTIONAL_KWARGS)
        expected = self._reference_erase_image(image, **self.FUNCTIONAL_KWARGS)

        assert_equal(actual, expected)

    @param_value_parametrization(
        scale=[(0.1, 0.2), [0.0, 1.0]],
        ratio=[(0.3, 0.7), [0.1, 5.0]],
        value=[0, 0.5, (0, 1, 0), [-0.2, 0.0, 1.3], "random"],
    )
    @pytest.mark.parametrize("dtype", [torch.float32, torch.uint8])
    @pytest.mark.parametrize("device", cpu_and_cuda())
    @pytest.mark.parametrize("seed", list(range(5)))
    def test_transform_image_correctness(self, param, value, dtype, device, seed):
        transform = transforms.RandomErasing(**{param: value}, p=1)

        image = make_image(dtype=dtype, device=device)

        with freeze_rng_state():
            torch.manual_seed(seed)
            # This emulates the random apply check that happens before _get_params is called
            torch.rand(1)
            params = transform._get_params([image])

            torch.manual_seed(seed)
            actual = transform(image)

        expected = self._reference_erase_image(image, **params)

        assert_equal(actual, expected)

    def test_transform_errors(self):
        with pytest.raises(TypeError, match="Argument value should be either a number or str or a sequence"):
            transforms.RandomErasing(value={})

        with pytest.raises(ValueError, match="If value is str, it should be 'random'"):
            transforms.RandomErasing(value="abc")

        with pytest.raises(TypeError, match="Scale should be a sequence"):
            transforms.RandomErasing(scale=123)

        with pytest.raises(TypeError, match="Ratio should be a sequence"):
            transforms.RandomErasing(ratio=123)

        with pytest.raises(ValueError, match="Scale should be between 0 and 1"):
            transforms.RandomErasing(scale=[-1, 2])

        transform = transforms.RandomErasing(value=[1, 2, 3, 4])

        with pytest.raises(ValueError, match="If value is a sequence, it should have either a single value"):
            transform._get_params([make_image()])

    @pytest.mark.parametrize("make_input", [make_bounding_boxes, make_detection_mask])
    def test_transform_passthrough(self, make_input):
        transform = transforms.RandomErasing(p=1)

        input = make_input(self.INPUT_SIZE)

        with pytest.warns(UserWarning, match="currently passing through inputs of type"):
            # RandomErasing requires an image or video to be present
            _, output = transform(make_image(self.INPUT_SIZE), input)

        assert output is input


class TestGaussianBlur:
    @pytest.mark.parametrize("kernel_size", [1, 3, (3, 1), [3, 5]])
    @pytest.mark.parametrize("sigma", [None, 1.0, 1, (0.5,), [0.3], (0.3, 0.7), [0.9, 0.2]])
    def test_kernel_image(self, kernel_size, sigma):
        check_kernel(
            F.gaussian_blur_image,
            make_image(),
            kernel_size=kernel_size,
            sigma=sigma,
            check_scripted_vs_eager=not (isinstance(kernel_size, int) or isinstance(sigma, (float, int))),
        )

    def test_kernel_image_errors(self):
        image = make_image_tensor()

        with pytest.raises(ValueError, match="kernel_size is a sequence its length should be 2"):
            F.gaussian_blur_image(image, kernel_size=[1, 2, 3])

        for kernel_size in [2, -1]:
            with pytest.raises(ValueError, match="kernel_size should have odd and positive integers"):
                F.gaussian_blur_image(image, kernel_size=kernel_size)

        with pytest.raises(ValueError, match="sigma is a sequence, its length should be 2"):
            F.gaussian_blur_image(image, kernel_size=1, sigma=[1, 2, 3])

        with pytest.raises(TypeError, match="sigma should be either float or sequence of floats"):
            F.gaussian_blur_image(image, kernel_size=1, sigma=object())

        with pytest.raises(ValueError, match="sigma should have positive values"):
            F.gaussian_blur_image(image, kernel_size=1, sigma=-1)

    def test_kernel_video(self):
        check_kernel(F.gaussian_blur_video, make_video(), kernel_size=(3, 3))

    @pytest.mark.parametrize(
        "make_input",
        [make_image_tensor, make_image_pil, make_image, make_video],
    )
    def test_functional(self, make_input):
        check_functional(F.gaussian_blur, make_input(), kernel_size=(3, 3))

    @pytest.mark.parametrize(
        ("kernel", "input_type"),
        [
            (F.gaussian_blur_image, torch.Tensor),
            (F._gaussian_blur_image_pil, PIL.Image.Image),
            (F.gaussian_blur_image, tv_tensors.Image),
            (F.gaussian_blur_video, tv_tensors.Video),
        ],
    )
    def test_functional_signature(self, kernel, input_type):
        check_functional_kernel_signature_match(F.gaussian_blur, kernel=kernel, input_type=input_type)

    @pytest.mark.parametrize(
        "make_input",
        [make_image_tensor, make_image_pil, make_image, make_bounding_boxes, make_segmentation_mask, make_video],
    )
    @pytest.mark.parametrize("device", cpu_and_cuda())
    @pytest.mark.parametrize("sigma", [5, 2.0, (0.5, 2), [1.3, 2.7]])
    def test_transform(self, make_input, device, sigma):
        check_transform(transforms.GaussianBlur(kernel_size=3, sigma=sigma), make_input(device=device))

    def test_assertions(self):
        with pytest.raises(ValueError, match="Kernel size should be a tuple/list of two integers"):
            transforms.GaussianBlur([10, 12, 14])

        with pytest.raises(ValueError, match="Kernel size value should be an odd and positive number"):
            transforms.GaussianBlur(4)

        with pytest.raises(ValueError, match="If sigma is a sequence its length should be 1 or 2. Got 3"):
            transforms.GaussianBlur(3, sigma=[1, 2, 3])

        with pytest.raises(ValueError, match="sigma values should be positive and of the form"):
            transforms.GaussianBlur(3, sigma=-1.0)

        with pytest.raises(ValueError, match="sigma values should be positive and of the form"):
            transforms.GaussianBlur(3, sigma=[2.0, 1.0])

        with pytest.raises(TypeError, match="sigma should be a number or a sequence of numbers"):
            transforms.GaussianBlur(3, sigma={})

    @pytest.mark.parametrize("sigma", [10.0, [10.0, 12.0], (10, 12.0), [10]])
    def test__get_params(self, sigma):
        transform = transforms.GaussianBlur(3, sigma=sigma)
        params = transform._get_params([])

        if isinstance(sigma, float):
            assert params["sigma"][0] == params["sigma"][1] == sigma
        elif isinstance(sigma, list) and len(sigma) == 1:
            assert params["sigma"][0] == params["sigma"][1] == sigma[0]
        else:
            assert sigma[0] <= params["sigma"][0] <= sigma[1]
            assert sigma[0] <= params["sigma"][1] <= sigma[1]

    # np_img = np.arange(3 * 10 * 12, dtype="uint8").reshape((10, 12, 3))
    # np_img2 = np.arange(26 * 28, dtype="uint8").reshape((26, 28))
    # {
    #     "10_12_3__3_3_0.8": cv2.GaussianBlur(np_img, ksize=(3, 3), sigmaX=0.8),
    #     "10_12_3__3_3_0.5": cv2.GaussianBlur(np_img, ksize=(3, 3), sigmaX=0.5),
    #     "10_12_3__3_5_0.8": cv2.GaussianBlur(np_img, ksize=(3, 5), sigmaX=0.8),
    #     "10_12_3__3_5_0.5": cv2.GaussianBlur(np_img, ksize=(3, 5), sigmaX=0.5),
    #     "26_28_1__23_23_1.7": cv2.GaussianBlur(np_img2, ksize=(23, 23), sigmaX=1.7),
    # }
    REFERENCE_GAUSSIAN_BLUR_IMAGE_RESULTS = torch.load(
        Path(__file__).parent / "assets" / "gaussian_blur_opencv_results.pt"
    )

    @pytest.mark.parametrize(
        ("dimensions", "kernel_size", "sigma"),
        [
            ((3, 10, 12), (3, 3), 0.8),
            ((3, 10, 12), (3, 3), 0.5),
            ((3, 10, 12), (3, 5), 0.8),
            ((3, 10, 12), (3, 5), 0.5),
            ((1, 26, 28), (23, 23), 1.7),
        ],
    )
    @pytest.mark.parametrize("dtype", [torch.float32, torch.float64, torch.float16])
    @pytest.mark.parametrize("device", cpu_and_cuda())
    def test_functional_image_correctness(self, dimensions, kernel_size, sigma, dtype, device):
        if dtype is torch.float16 and device == "cpu":
            pytest.skip("The CPU implementation of float16 on CPU differs from opencv")

        num_channels, height, width = dimensions

        reference_results_key = f"{height}_{width}_{num_channels}__{kernel_size[0]}_{kernel_size[1]}_{sigma}"
        expected = (
            torch.tensor(self.REFERENCE_GAUSSIAN_BLUR_IMAGE_RESULTS[reference_results_key])
            .reshape(height, width, num_channels)
            .permute(2, 0, 1)
            .to(dtype=dtype, device=device)
        )

        image = tv_tensors.Image(
            torch.arange(num_channels * height * width, dtype=torch.uint8)
            .reshape(height, width, num_channels)
            .permute(2, 0, 1),
            dtype=dtype,
            device=device,
        )

        actual = F.gaussian_blur_image(image, kernel_size=kernel_size, sigma=sigma)

        torch.testing.assert_close(actual, expected, rtol=0, atol=1)


class TestAutoAugmentTransforms:
    # These transforms have a lot of branches in their `forward()` passes which are conditioned on random sampling.
    # It's typically very hard to test the effect on some parameters without heavy mocking logic.
    # This class adds correctness tests for the kernels that are specific to those transforms. The rest of kernels, e.g.
    # rotate, are tested in their respective classes. The rest of the tests here are mostly smoke tests.

    def _reference_shear_translate(self, image, *, transform_id, magnitude, interpolation, fill):
        if isinstance(image, PIL.Image.Image):
            input = image
        else:
            input = F.to_pil_image(image)

        matrix = {
            "ShearX": (1, magnitude, 0, 0, 1, 0),
            "ShearY": (1, 0, 0, magnitude, 1, 0),
            "TranslateX": (1, 0, -int(magnitude), 0, 1, 0),
            "TranslateY": (1, 0, 0, 0, 1, -int(magnitude)),
        }[transform_id]

        output = input.transform(
            input.size, PIL.Image.AFFINE, matrix, resample=pil_modes_mapping[interpolation], fill=fill
        )

        if isinstance(image, PIL.Image.Image):
            return output
        else:
            return F.to_image(output)

    @pytest.mark.parametrize("transform_id", ["ShearX", "ShearY", "TranslateX", "TranslateY"])
    @pytest.mark.parametrize("magnitude", [0.3, -0.2, 0.0])
    @pytest.mark.parametrize(
        "interpolation", [transforms.InterpolationMode.NEAREST, transforms.InterpolationMode.BILINEAR]
    )
    @pytest.mark.parametrize("fill", CORRECTNESS_FILLS)
    @pytest.mark.parametrize("input_type", ["Tensor", "PIL"])
    def test_correctness_shear_translate(self, transform_id, magnitude, interpolation, fill, input_type):
        # ShearX/Y and TranslateX/Y are the only ops that are native to the AA transforms. They are modeled after the
        # reference implementation:
        # https://github.com/tensorflow/models/blob/885fda091c46c59d6c7bb5c7e760935eacc229da/research/autoaugment/augmentation_transforms.py#L273-L362
        # All other ops are checked in their respective dedicated tests.

        image = make_image(dtype=torch.uint8, device="cpu")
        if input_type == "PIL":
            image = F.to_pil_image(image)

        if "Translate" in transform_id:
            # For TranslateX/Y magnitude is a value in pixels
            magnitude *= min(F.get_size(image))

        actual = transforms.AutoAugment()._apply_image_or_video_transform(
            image,
            transform_id=transform_id,
            magnitude=magnitude,
            interpolation=interpolation,
            fill={type(image): fill},
        )
        expected = self._reference_shear_translate(
            image, transform_id=transform_id, magnitude=magnitude, interpolation=interpolation, fill=fill
        )

        if input_type == "PIL":
            actual, expected = F.to_image(actual), F.to_image(expected)

        if "Shear" in transform_id and input_type == "Tensor":
            mae = (actual.float() - expected.float()).abs().mean()
            assert mae < (12 if interpolation is transforms.InterpolationMode.NEAREST else 5)
        else:
            assert_close(actual, expected, rtol=0, atol=1)

    @pytest.mark.parametrize(
        "transform",
        [transforms.AutoAugment(), transforms.RandAugment(), transforms.TrivialAugmentWide(), transforms.AugMix()],
    )
    @pytest.mark.parametrize("make_input", [make_image_tensor, make_image_pil, make_image, make_video])
    @pytest.mark.parametrize("dtype", [torch.uint8, torch.float32])
    @pytest.mark.parametrize("device", cpu_and_cuda())
    def test_transform_smoke(self, transform, make_input, dtype, device):
        if make_input is make_image_pil and not (dtype is torch.uint8 and device == "cpu"):
            pytest.skip(
                "PIL image tests with parametrization other than dtype=torch.uint8 and device='cpu' "
                "will degenerate to that anyway."
            )
        input = make_input(dtype=dtype, device=device)

        with freeze_rng_state():
            # By default every test starts from the same random seed. This leads to minimal coverage of the sampling
            # that happens inside forward(). To avoid calling the transform multiple times to achieve higher coverage,
            # we build a reproducible random seed from the input type, dtype, and device.
            torch.manual_seed(hash((make_input, dtype, device)))

            # For v2, we changed the random sampling of the AA transforms. This makes it impossible to compare the v1
            # and v2 outputs without complicated mocking and monkeypatching. Thus, we skip the v1 compatibility checks
            # here and only check if we can script the v2 transform and subsequently call the result.
            check_transform(transform, input, check_v1_compatibility=False)

            if type(input) is torch.Tensor and dtype is torch.uint8:
                _script(transform)(input)

    def test_auto_augment_policy_error(self):
        with pytest.raises(ValueError, match="provided policy"):
            transforms.AutoAugment(policy=None)

    @pytest.mark.parametrize("severity", [0, 11])
    def test_aug_mix_severity_error(self, severity):
        with pytest.raises(ValueError, match="severity must be between"):
            transforms.AugMix(severity=severity)


class TestConvertBoundingBoxFormat:
    old_new_formats = list(itertools.permutations(iter(tv_tensors.BoundingBoxFormat), 2))

    @pytest.mark.parametrize(("old_format", "new_format"), old_new_formats)
    def test_kernel(self, old_format, new_format):
        check_kernel(
            F.convert_bounding_box_format,
            make_bounding_boxes(format=old_format),
            new_format=new_format,
            old_format=old_format,
        )

    @pytest.mark.parametrize("format", list(tv_tensors.BoundingBoxFormat))
    @pytest.mark.parametrize("inplace", [False, True])
    def test_kernel_noop(self, format, inplace):
        input = make_bounding_boxes(format=format).as_subclass(torch.Tensor)
        input_version = input._version

        output = F.convert_bounding_box_format(input, old_format=format, new_format=format, inplace=inplace)

        assert output is input
        assert output.data_ptr() == input.data_ptr()
        assert output._version == input_version

    @pytest.mark.parametrize(("old_format", "new_format"), old_new_formats)
    def test_kernel_inplace(self, old_format, new_format):
        input = make_bounding_boxes(format=old_format).as_subclass(torch.Tensor)
        input_version = input._version

        output_out_of_place = F.convert_bounding_box_format(input, old_format=old_format, new_format=new_format)
        assert output_out_of_place.data_ptr() != input.data_ptr()
        assert output_out_of_place is not input

        output_inplace = F.convert_bounding_box_format(
            input, old_format=old_format, new_format=new_format, inplace=True
        )
        assert output_inplace.data_ptr() == input.data_ptr()
        assert output_inplace._version > input_version
        assert output_inplace is input

        assert_equal(output_inplace, output_out_of_place)

    @pytest.mark.parametrize(("old_format", "new_format"), old_new_formats)
    def test_functional(self, old_format, new_format):
        check_functional(F.convert_bounding_box_format, make_bounding_boxes(format=old_format), new_format=new_format)

    @pytest.mark.parametrize(("old_format", "new_format"), old_new_formats)
    @pytest.mark.parametrize("format_type", ["enum", "str"])
    def test_transform(self, old_format, new_format, format_type):
        check_transform(
            transforms.ConvertBoundingBoxFormat(new_format.name if format_type == "str" else new_format),
            make_bounding_boxes(format=old_format),
        )

    def _reference_convert_bounding_box_format(self, bounding_boxes, new_format):
        return tv_tensors.wrap(
            torchvision.ops.box_convert(
                bounding_boxes.as_subclass(torch.Tensor),
                in_fmt=bounding_boxes.format.name.lower(),
                out_fmt=new_format.name.lower(),
            ).to(bounding_boxes.dtype),
            like=bounding_boxes,
            format=new_format,
        )

    @pytest.mark.parametrize(("old_format", "new_format"), old_new_formats)
    @pytest.mark.parametrize("dtype", [torch.int64, torch.float32])
    @pytest.mark.parametrize("device", cpu_and_cuda())
    @pytest.mark.parametrize("fn_type", ["functional", "transform"])
    def test_correctness(self, old_format, new_format, dtype, device, fn_type):
        bounding_boxes = make_bounding_boxes(format=old_format, dtype=dtype, device=device)

        if fn_type == "functional":
            fn = functools.partial(F.convert_bounding_box_format, new_format=new_format)
        else:
            fn = transforms.ConvertBoundingBoxFormat(format=new_format)

        actual = fn(bounding_boxes)
        expected = self._reference_convert_bounding_box_format(bounding_boxes, new_format)

        assert_equal(actual, expected)

    def test_errors(self):
        input_tv_tensor = make_bounding_boxes()
        input_pure_tensor = input_tv_tensor.as_subclass(torch.Tensor)

        for input in [input_tv_tensor, input_pure_tensor]:
            with pytest.raises(TypeError, match="missing 1 required argument: 'new_format'"):
                F.convert_bounding_box_format(input)

        with pytest.raises(ValueError, match="`old_format` has to be passed"):
            F.convert_bounding_box_format(input_pure_tensor, new_format=input_tv_tensor.format)

        with pytest.raises(ValueError, match="`old_format` must not be passed"):
            F.convert_bounding_box_format(
                input_tv_tensor, old_format=input_tv_tensor.format, new_format=input_tv_tensor.format
            )


class TestResizedCrop:
    INPUT_SIZE = (17, 11)
    CROP_KWARGS = dict(top=2, left=2, height=5, width=7)
    OUTPUT_SIZE = (19, 32)

    @pytest.mark.parametrize(
        ("kernel", "make_input"),
        [
            (F.resized_crop_image, make_image),
            (F.resized_crop_bounding_boxes, make_bounding_boxes),
            (F.resized_crop_mask, make_segmentation_mask),
            (F.resized_crop_mask, make_detection_mask),
            (F.resized_crop_video, make_video),
        ],
    )
    def test_kernel(self, kernel, make_input):
        input = make_input(self.INPUT_SIZE)
        if isinstance(input, tv_tensors.BoundingBoxes):
            extra_kwargs = dict(format=input.format)
        elif isinstance(input, tv_tensors.Mask):
            extra_kwargs = dict()
        else:
            extra_kwargs = dict(antialias=True)

        check_kernel(kernel, input, **self.CROP_KWARGS, size=self.OUTPUT_SIZE, **extra_kwargs)

    @pytest.mark.parametrize(
        "make_input",
        [make_image_tensor, make_image_pil, make_image, make_bounding_boxes, make_segmentation_mask, make_video],
    )
    def test_functional(self, make_input):
        check_functional(
            F.resized_crop, make_input(self.INPUT_SIZE), **self.CROP_KWARGS, size=self.OUTPUT_SIZE, antialias=True
        )

    @pytest.mark.parametrize(
        ("kernel", "input_type"),
        [
            (F.resized_crop_image, torch.Tensor),
            (F._resized_crop_image_pil, PIL.Image.Image),
            (F.resized_crop_image, tv_tensors.Image),
            (F.resized_crop_bounding_boxes, tv_tensors.BoundingBoxes),
            (F.resized_crop_mask, tv_tensors.Mask),
            (F.resized_crop_video, tv_tensors.Video),
        ],
    )
    def test_functional_signature(self, kernel, input_type):
        check_functional_kernel_signature_match(F.resized_crop, kernel=kernel, input_type=input_type)

    @param_value_parametrization(
        scale=[(0.1, 0.2), [0.0, 1.0]],
        ratio=[(0.3, 0.7), [0.1, 5.0]],
    )
    @pytest.mark.parametrize(
        "make_input",
        [make_image_tensor, make_image_pil, make_image, make_bounding_boxes, make_segmentation_mask, make_video],
    )
    def test_transform(self, param, value, make_input):
        check_transform(
            transforms.RandomResizedCrop(size=self.OUTPUT_SIZE, **{param: value}, antialias=True),
            make_input(self.INPUT_SIZE),
            check_v1_compatibility=dict(rtol=0, atol=1),
        )

    # `InterpolationMode.NEAREST` is modeled after the buggy `INTER_NEAREST` interpolation of CV2.
    # The PIL equivalent of `InterpolationMode.NEAREST` is `InterpolationMode.NEAREST_EXACT`
    @pytest.mark.parametrize("interpolation", set(INTERPOLATION_MODES) - {transforms.InterpolationMode.NEAREST})
    def test_functional_image_correctness(self, interpolation):
        image = make_image(self.INPUT_SIZE, dtype=torch.uint8)

        actual = F.resized_crop(
            image, **self.CROP_KWARGS, size=self.OUTPUT_SIZE, interpolation=interpolation, antialias=True
        )
        expected = F.to_image(
            F.resized_crop(
                F.to_pil_image(image), **self.CROP_KWARGS, size=self.OUTPUT_SIZE, interpolation=interpolation
            )
        )

        torch.testing.assert_close(actual, expected, atol=1, rtol=0)

    def _reference_resized_crop_bounding_boxes(self, bounding_boxes, *, top, left, height, width, size):
        new_height, new_width = size

        crop_affine_matrix = np.array(
            [
                [1, 0, -left],
                [0, 1, -top],
                [0, 0, 1],
            ],
        )
        resize_affine_matrix = np.array(
            [
                [new_width / width, 0, 0],
                [0, new_height / height, 0],
                [0, 0, 1],
            ],
        )
        affine_matrix = (resize_affine_matrix @ crop_affine_matrix)[:2, :]

        return reference_affine_bounding_boxes_helper(
            bounding_boxes,
            affine_matrix=affine_matrix,
            new_canvas_size=size,
        )

    @pytest.mark.parametrize("format", list(tv_tensors.BoundingBoxFormat))
    def test_functional_bounding_boxes_correctness(self, format):
        bounding_boxes = make_bounding_boxes(self.INPUT_SIZE, format=format)

        actual = F.resized_crop(bounding_boxes, **self.CROP_KWARGS, size=self.OUTPUT_SIZE)
        expected = self._reference_resized_crop_bounding_boxes(
            bounding_boxes, **self.CROP_KWARGS, size=self.OUTPUT_SIZE
        )

        assert_equal(actual, expected)
        assert_equal(F.get_size(actual), F.get_size(expected))

    def test_transform_errors_warnings(self):
        with pytest.raises(ValueError, match="provide only two dimensions"):
            transforms.RandomResizedCrop(size=(1, 2, 3))

        with pytest.raises(TypeError, match="Scale should be a sequence"):
            transforms.RandomResizedCrop(size=self.INPUT_SIZE, scale=123)

        with pytest.raises(TypeError, match="Ratio should be a sequence"):
            transforms.RandomResizedCrop(size=self.INPUT_SIZE, ratio=123)

        for param in ["scale", "ratio"]:
            with pytest.warns(match="Scale and ratio should be of kind"):
                transforms.RandomResizedCrop(size=self.INPUT_SIZE, **{param: [1, 0]})


class TestPad:
    EXHAUSTIVE_TYPE_PADDINGS = [1, (1,), (1, 2), (1, 2, 3, 4), [1], [1, 2], [1, 2, 3, 4]]
    CORRECTNESS_PADDINGS = [
        padding
        for padding in EXHAUSTIVE_TYPE_PADDINGS
        if isinstance(padding, int) or isinstance(padding, list) and len(padding) > 1
    ]
    PADDING_MODES = ["constant", "symmetric", "edge", "reflect"]

    @param_value_parametrization(
        padding=EXHAUSTIVE_TYPE_PADDINGS,
        fill=EXHAUSTIVE_TYPE_FILLS,
        padding_mode=PADDING_MODES,
    )
    @pytest.mark.parametrize("dtype", [torch.uint8, torch.float32])
    @pytest.mark.parametrize("device", cpu_and_cuda())
    def test_kernel_image(self, param, value, dtype, device):
        if param == "fill":
            value = adapt_fill(value, dtype=dtype)
        kwargs = {param: value}
        if param != "padding":
            kwargs["padding"] = [1]

        image = make_image(dtype=dtype, device=device)

        check_kernel(
            F.pad_image,
            image,
            **kwargs,
            check_scripted_vs_eager=not (
                (param == "padding" and isinstance(value, int))
                # See https://github.com/pytorch/vision/pull/7252#issue-1585585521 for details
                or (
                    param == "fill"
                    and (
                        isinstance(value, tuple) or (isinstance(value, list) and any(isinstance(v, int) for v in value))
                    )
                )
            ),
        )

    @pytest.mark.parametrize("format", list(tv_tensors.BoundingBoxFormat))
    def test_kernel_bounding_boxes(self, format):
        bounding_boxes = make_bounding_boxes(format=format)
        check_kernel(
            F.pad_bounding_boxes,
            bounding_boxes,
            format=bounding_boxes.format,
            canvas_size=bounding_boxes.canvas_size,
            padding=[1],
        )

    @pytest.mark.parametrize("padding_mode", ["symmetric", "edge", "reflect"])
    def test_kernel_bounding_boxes_errors(self, padding_mode):
        bounding_boxes = make_bounding_boxes()
        with pytest.raises(ValueError, match=f"'{padding_mode}' is not supported"):
            F.pad_bounding_boxes(
                bounding_boxes,
                format=bounding_boxes.format,
                canvas_size=bounding_boxes.canvas_size,
                padding=[1],
                padding_mode=padding_mode,
            )

    @pytest.mark.parametrize("make_mask", [make_segmentation_mask, make_detection_mask])
    def test_kernel_mask(self, make_mask):
        check_kernel(F.pad_mask, make_mask(), padding=[1])

    @pytest.mark.parametrize("fill", [[1], (0,), [1, 0, 1], (0, 1, 0)])
    def test_kernel_mask_errors(self, fill):
        with pytest.raises(ValueError, match="Non-scalar fill value is not supported"):
            check_kernel(F.pad_mask, make_segmentation_mask(), padding=[1], fill=fill)

    def test_kernel_video(self):
        check_kernel(F.pad_video, make_video(), padding=[1])

    @pytest.mark.parametrize(
        "make_input",
        [make_image_tensor, make_image_pil, make_image, make_bounding_boxes, make_segmentation_mask, make_video],
    )
    def test_functional(self, make_input):
        check_functional(F.pad, make_input(), padding=[1])

    @pytest.mark.parametrize(
        ("kernel", "input_type"),
        [
            (F.pad_image, torch.Tensor),
            # The PIL kernel uses fill=0 as default rather than fill=None as all others.
            # Since the whole fill story is already really inconsistent, we won't introduce yet another case to allow
            # for this test to pass.
            # See https://github.com/pytorch/vision/issues/6623 for a discussion.
            # (F._pad_image_pil, PIL.Image.Image),
            (F.pad_image, tv_tensors.Image),
            (F.pad_bounding_boxes, tv_tensors.BoundingBoxes),
            (F.pad_mask, tv_tensors.Mask),
            (F.pad_video, tv_tensors.Video),
        ],
    )
    def test_functional_signature(self, kernel, input_type):
        check_functional_kernel_signature_match(F.pad, kernel=kernel, input_type=input_type)

    @pytest.mark.parametrize(
        "make_input",
        [make_image_tensor, make_image_pil, make_image, make_bounding_boxes, make_segmentation_mask, make_video],
    )
    def test_transform(self, make_input):
        check_transform(transforms.Pad(padding=[1]), make_input())

    def test_transform_errors(self):
        with pytest.raises(TypeError, match="Got inappropriate padding arg"):
            transforms.Pad("abc")

        with pytest.raises(ValueError, match="Padding must be an int or a 1, 2, or 4"):
            transforms.Pad([-0.7, 0, 0.7])

        with pytest.raises(TypeError, match="Got inappropriate fill arg"):
            transforms.Pad(12, fill="abc")

        with pytest.raises(ValueError, match="Padding mode should be either"):
            transforms.Pad(12, padding_mode="abc")

    @pytest.mark.parametrize("padding", CORRECTNESS_PADDINGS)
    @pytest.mark.parametrize(
        ("padding_mode", "fill"),
        [
            *[("constant", fill) for fill in CORRECTNESS_FILLS],
            *[(padding_mode, None) for padding_mode in ["symmetric", "edge", "reflect"]],
        ],
    )
    @pytest.mark.parametrize("fn", [F.pad, transform_cls_to_functional(transforms.Pad)])
    def test_image_correctness(self, padding, padding_mode, fill, fn):
        image = make_image(dtype=torch.uint8, device="cpu")

        fill = adapt_fill(fill, dtype=torch.uint8)

        actual = fn(image, padding=padding, padding_mode=padding_mode, fill=fill)
        expected = F.to_image(F.pad(F.to_pil_image(image), padding=padding, padding_mode=padding_mode, fill=fill))

        assert_equal(actual, expected)

    def _reference_pad_bounding_boxes(self, bounding_boxes, *, padding):
        if isinstance(padding, int):
            padding = [padding]
        left, top, right, bottom = padding * (4 // len(padding))

        affine_matrix = np.array(
            [
                [1, 0, left],
                [0, 1, top],
            ],
        )

        height = bounding_boxes.canvas_size[0] + top + bottom
        width = bounding_boxes.canvas_size[1] + left + right

        return reference_affine_bounding_boxes_helper(
            bounding_boxes, affine_matrix=affine_matrix, new_canvas_size=(height, width)
        )

    @pytest.mark.parametrize("padding", CORRECTNESS_PADDINGS)
    @pytest.mark.parametrize("format", list(tv_tensors.BoundingBoxFormat))
    @pytest.mark.parametrize("dtype", [torch.int64, torch.float32])
    @pytest.mark.parametrize("device", cpu_and_cuda())
    @pytest.mark.parametrize("fn", [F.pad, transform_cls_to_functional(transforms.Pad)])
    def test_bounding_boxes_correctness(self, padding, format, dtype, device, fn):
        bounding_boxes = make_bounding_boxes(format=format, dtype=dtype, device=device)

        actual = fn(bounding_boxes, padding=padding)
        expected = self._reference_pad_bounding_boxes(bounding_boxes, padding=padding)

        assert_equal(actual, expected)


class TestCenterCrop:
    INPUT_SIZE = (17, 11)
    OUTPUT_SIZES = [(3, 5), (5, 3), (4, 4), (21, 9), (13, 15), (19, 14), 3, (4,), [5], INPUT_SIZE]

    @pytest.mark.parametrize("output_size", OUTPUT_SIZES)
    @pytest.mark.parametrize("dtype", [torch.int64, torch.float32])
    @pytest.mark.parametrize("device", cpu_and_cuda())
    def test_kernel_image(self, output_size, dtype, device):
        check_kernel(
            F.center_crop_image,
            make_image(self.INPUT_SIZE, dtype=dtype, device=device),
            output_size=output_size,
            check_scripted_vs_eager=not isinstance(output_size, int),
        )

    @pytest.mark.parametrize("output_size", OUTPUT_SIZES)
    @pytest.mark.parametrize("format", list(tv_tensors.BoundingBoxFormat))
    def test_kernel_bounding_boxes(self, output_size, format):
        bounding_boxes = make_bounding_boxes(self.INPUT_SIZE, format=format)
        check_kernel(
            F.center_crop_bounding_boxes,
            bounding_boxes,
            format=bounding_boxes.format,
            canvas_size=bounding_boxes.canvas_size,
            output_size=output_size,
            check_scripted_vs_eager=not isinstance(output_size, int),
        )

    @pytest.mark.parametrize("make_mask", [make_segmentation_mask, make_detection_mask])
    def test_kernel_mask(self, make_mask):
        check_kernel(F.center_crop_mask, make_mask(), output_size=self.OUTPUT_SIZES[0])

    def test_kernel_video(self):
        check_kernel(F.center_crop_video, make_video(self.INPUT_SIZE), output_size=self.OUTPUT_SIZES[0])

    @pytest.mark.parametrize(
        "make_input",
        [make_image_tensor, make_image_pil, make_image, make_bounding_boxes, make_segmentation_mask, make_video],
    )
    def test_functional(self, make_input):
        check_functional(F.center_crop, make_input(self.INPUT_SIZE), output_size=self.OUTPUT_SIZES[0])

    @pytest.mark.parametrize(
        ("kernel", "input_type"),
        [
            (F.center_crop_image, torch.Tensor),
            (F._center_crop_image_pil, PIL.Image.Image),
            (F.center_crop_image, tv_tensors.Image),
            (F.center_crop_bounding_boxes, tv_tensors.BoundingBoxes),
            (F.center_crop_mask, tv_tensors.Mask),
            (F.center_crop_video, tv_tensors.Video),
        ],
    )
    def test_functional_signature(self, kernel, input_type):
        check_functional_kernel_signature_match(F.center_crop, kernel=kernel, input_type=input_type)

    @pytest.mark.parametrize(
        "make_input",
        [make_image_tensor, make_image_pil, make_image, make_bounding_boxes, make_segmentation_mask, make_video],
    )
    def test_transform(self, make_input):
        check_transform(transforms.CenterCrop(self.OUTPUT_SIZES[0]), make_input(self.INPUT_SIZE))

    @pytest.mark.parametrize("output_size", OUTPUT_SIZES)
    @pytest.mark.parametrize("fn", [F.center_crop, transform_cls_to_functional(transforms.CenterCrop)])
    def test_image_correctness(self, output_size, fn):
        image = make_image(self.INPUT_SIZE, dtype=torch.uint8, device="cpu")

        actual = fn(image, output_size)
        expected = F.to_image(F.center_crop(F.to_pil_image(image), output_size=output_size))

        assert_equal(actual, expected)

    def _reference_center_crop_bounding_boxes(self, bounding_boxes, output_size):
        image_height, image_width = bounding_boxes.canvas_size
        if isinstance(output_size, int):
            output_size = (output_size, output_size)
        elif len(output_size) == 1:
            output_size *= 2
        crop_height, crop_width = output_size

        top = int(round((image_height - crop_height) / 2))
        left = int(round((image_width - crop_width) / 2))

        affine_matrix = np.array(
            [
                [1, 0, -left],
                [0, 1, -top],
            ],
        )
        return reference_affine_bounding_boxes_helper(
            bounding_boxes, affine_matrix=affine_matrix, new_canvas_size=output_size
        )

    @pytest.mark.parametrize("output_size", OUTPUT_SIZES)
    @pytest.mark.parametrize("format", list(tv_tensors.BoundingBoxFormat))
    @pytest.mark.parametrize("dtype", [torch.int64, torch.float32])
    @pytest.mark.parametrize("device", cpu_and_cuda())
    @pytest.mark.parametrize("fn", [F.center_crop, transform_cls_to_functional(transforms.CenterCrop)])
    def test_bounding_boxes_correctness(self, output_size, format, dtype, device, fn):
        bounding_boxes = make_bounding_boxes(self.INPUT_SIZE, format=format, dtype=dtype, device=device)

        actual = fn(bounding_boxes, output_size)
        expected = self._reference_center_crop_bounding_boxes(bounding_boxes, output_size)

        assert_equal(actual, expected)


class TestPerspective:
    COEFFICIENTS = [
        [1.2405, 0.1772, -6.9113, 0.0463, 1.251, -5.235, 0.00013, 0.0018],
        [0.7366, -0.11724, 1.45775, -0.15012, 0.73406, 2.6019, -0.0072, -0.0063],
    ]
    START_END_POINTS = [
        ([[0, 0], [33, 0], [33, 25], [0, 25]], [[3, 2], [32, 3], [30, 24], [2, 25]]),
        ([[3, 2], [32, 3], [30, 24], [2, 25]], [[0, 0], [33, 0], [33, 25], [0, 25]]),
        ([[3, 2], [32, 3], [30, 24], [2, 25]], [[5, 5], [30, 3], [33, 19], [4, 25]]),
    ]
    MINIMAL_KWARGS = dict(startpoints=None, endpoints=None, coefficients=COEFFICIENTS[0])

    @param_value_parametrization(
        coefficients=COEFFICIENTS,
        start_end_points=START_END_POINTS,
        fill=EXHAUSTIVE_TYPE_FILLS,
    )
    @pytest.mark.parametrize("dtype", [torch.uint8, torch.float32])
    @pytest.mark.parametrize("device", cpu_and_cuda())
    def test_kernel_image(self, param, value, dtype, device):
        if param == "start_end_points":
            kwargs = dict(zip(["startpoints", "endpoints"], value))
        else:
            kwargs = {"startpoints": None, "endpoints": None, param: value}
        if param == "fill":
            kwargs["coefficients"] = self.COEFFICIENTS[0]

        check_kernel(
            F.perspective_image,
            make_image(dtype=dtype, device=device),
            **kwargs,
            check_scripted_vs_eager=not (param == "fill" and isinstance(value, (int, float))),
        )

    def test_kernel_image_error(self):
        image = make_image_tensor()

        with pytest.raises(ValueError, match="startpoints/endpoints or the coefficients must have non `None` values"):
            F.perspective_image(image, startpoints=None, endpoints=None)

        with pytest.raises(
            ValueError, match="startpoints/endpoints and the coefficients shouldn't be defined concurrently"
        ):
            startpoints, endpoints = self.START_END_POINTS[0]
            coefficients = self.COEFFICIENTS[0]
            F.perspective_image(image, startpoints=startpoints, endpoints=endpoints, coefficients=coefficients)

        with pytest.raises(ValueError, match="coefficients should have 8 float values"):
            F.perspective_image(image, startpoints=None, endpoints=None, coefficients=list(range(7)))

    @param_value_parametrization(
        coefficients=COEFFICIENTS,
        start_end_points=START_END_POINTS,
    )
    @pytest.mark.parametrize("format", list(tv_tensors.BoundingBoxFormat))
    def test_kernel_bounding_boxes(self, param, value, format):
        if param == "start_end_points":
            kwargs = dict(zip(["startpoints", "endpoints"], value))
        else:
            kwargs = {"startpoints": None, "endpoints": None, param: value}

        bounding_boxes = make_bounding_boxes(format=format)

        check_kernel(
            F.perspective_bounding_boxes,
            bounding_boxes,
            format=bounding_boxes.format,
            canvas_size=bounding_boxes.canvas_size,
            **kwargs,
        )

    def test_kernel_bounding_boxes_error(self):
        bounding_boxes = make_bounding_boxes()
        format, canvas_size = bounding_boxes.format, bounding_boxes.canvas_size
        bounding_boxes = bounding_boxes.as_subclass(torch.Tensor)

        with pytest.raises(RuntimeError, match="Denominator is zero"):
            F.perspective_bounding_boxes(
                bounding_boxes,
                format=format,
                canvas_size=canvas_size,
                startpoints=None,
                endpoints=None,
                coefficients=[0.0] * 8,
            )

    @pytest.mark.parametrize("make_mask", [make_segmentation_mask, make_detection_mask])
    def test_kernel_mask(self, make_mask):
        check_kernel(F.perspective_mask, make_mask(), **self.MINIMAL_KWARGS)

    def test_kernel_video(self):
        check_kernel(F.perspective_video, make_video(), **self.MINIMAL_KWARGS)

    @pytest.mark.parametrize(
        "make_input",
        [make_image_tensor, make_image_pil, make_image, make_bounding_boxes, make_segmentation_mask, make_video],
    )
    def test_functional(self, make_input):
        check_functional(F.perspective, make_input(), **self.MINIMAL_KWARGS)

    @pytest.mark.parametrize(
        ("kernel", "input_type"),
        [
            (F.perspective_image, torch.Tensor),
            (F._perspective_image_pil, PIL.Image.Image),
            (F.perspective_image, tv_tensors.Image),
            (F.perspective_bounding_boxes, tv_tensors.BoundingBoxes),
            (F.perspective_mask, tv_tensors.Mask),
            (F.perspective_video, tv_tensors.Video),
        ],
    )
    def test_functional_signature(self, kernel, input_type):
        check_functional_kernel_signature_match(F.perspective, kernel=kernel, input_type=input_type)

    @pytest.mark.parametrize("distortion_scale", [0.5, 0.0, 1.0])
    @pytest.mark.parametrize(
        "make_input",
        [make_image_tensor, make_image_pil, make_image, make_bounding_boxes, make_segmentation_mask, make_video],
    )
    def test_transform(self, distortion_scale, make_input):
        check_transform(transforms.RandomPerspective(distortion_scale=distortion_scale, p=1), make_input())

    @pytest.mark.parametrize("distortion_scale", [-1, 2])
    def test_transform_error(self, distortion_scale):
        with pytest.raises(ValueError, match="distortion_scale value should be between 0 and 1"):
            transforms.RandomPerspective(distortion_scale=distortion_scale)

    @pytest.mark.parametrize("coefficients", COEFFICIENTS)
    @pytest.mark.parametrize(
        "interpolation", [transforms.InterpolationMode.NEAREST, transforms.InterpolationMode.BILINEAR]
    )
    @pytest.mark.parametrize("fill", CORRECTNESS_FILLS)
    def test_image_functional_correctness(self, coefficients, interpolation, fill):
        image = make_image(dtype=torch.uint8, device="cpu")

        actual = F.perspective(
            image, startpoints=None, endpoints=None, coefficients=coefficients, interpolation=interpolation, fill=fill
        )
        expected = F.to_image(
            F.perspective(
                F.to_pil_image(image),
                startpoints=None,
                endpoints=None,
                coefficients=coefficients,
                interpolation=interpolation,
                fill=fill,
            )
        )

        if interpolation is transforms.InterpolationMode.BILINEAR:
            abs_diff = (actual.float() - expected.float()).abs()
            assert (abs_diff > 1).float().mean() < 7e-2
            mae = abs_diff.mean()
            assert mae < 3
        else:
            assert_equal(actual, expected)

    def _reference_perspective_bounding_boxes(self, bounding_boxes, *, startpoints, endpoints):
        format = bounding_boxes.format
        canvas_size = bounding_boxes.canvas_size
        dtype = bounding_boxes.dtype
        device = bounding_boxes.device

        coefficients = _get_perspective_coeffs(endpoints, startpoints)

        def perspective_bounding_boxes(bounding_boxes):
            m1 = np.array(
                [
                    [coefficients[0], coefficients[1], coefficients[2]],
                    [coefficients[3], coefficients[4], coefficients[5]],
                ]
            )
            m2 = np.array(
                [
                    [coefficients[6], coefficients[7], 1.0],
                    [coefficients[6], coefficients[7], 1.0],
                ]
            )

            # Go to float before converting to prevent precision loss in case of CXCYWH -> XYXY and W or H is 1
            input_xyxy = F.convert_bounding_box_format(
                bounding_boxes.to(dtype=torch.float64, device="cpu", copy=True),
                old_format=format,
                new_format=tv_tensors.BoundingBoxFormat.XYXY,
                inplace=True,
            )
            x1, y1, x2, y2 = input_xyxy.squeeze(0).tolist()

            points = np.array(
                [
                    [x1, y1, 1.0],
                    [x2, y1, 1.0],
                    [x1, y2, 1.0],
                    [x2, y2, 1.0],
                ]
            )

            numerator = points @ m1.T
            denominator = points @ m2.T
            transformed_points = numerator / denominator

            output_xyxy = torch.Tensor(
                [
                    float(np.min(transformed_points[:, 0])),
                    float(np.min(transformed_points[:, 1])),
                    float(np.max(transformed_points[:, 0])),
                    float(np.max(transformed_points[:, 1])),
                ]
            )

            output = F.convert_bounding_box_format(
                output_xyxy, old_format=tv_tensors.BoundingBoxFormat.XYXY, new_format=format
            )

            # It is important to clamp before casting, especially for CXCYWH format, dtype=int64
            return F.clamp_bounding_boxes(
                output,
                format=format,
                canvas_size=canvas_size,
            ).to(dtype=dtype, device=device)

        return tv_tensors.BoundingBoxes(
            torch.cat([perspective_bounding_boxes(b) for b in bounding_boxes.reshape(-1, 4).unbind()], dim=0).reshape(
                bounding_boxes.shape
            ),
            format=format,
            canvas_size=canvas_size,
        )

    @pytest.mark.parametrize(("startpoints", "endpoints"), START_END_POINTS)
    @pytest.mark.parametrize("format", list(tv_tensors.BoundingBoxFormat))
    @pytest.mark.parametrize("dtype", [torch.int64, torch.float32])
    @pytest.mark.parametrize("device", cpu_and_cuda())
    def test_correctness_perspective_bounding_boxes(self, startpoints, endpoints, format, dtype, device):
        bounding_boxes = make_bounding_boxes(format=format, dtype=dtype, device=device)

        actual = F.perspective(bounding_boxes, startpoints=startpoints, endpoints=endpoints)
        expected = self._reference_perspective_bounding_boxes(
            bounding_boxes, startpoints=startpoints, endpoints=endpoints
        )

        assert_close(actual, expected, rtol=0, atol=1)


class TestColorJitter:
    @pytest.mark.parametrize(
        "make_input",
        [make_image_tensor, make_image_pil, make_image, make_video],
    )
    @pytest.mark.parametrize("dtype", [torch.uint8, torch.float32])
    @pytest.mark.parametrize("device", cpu_and_cuda())
    def test_transform(self, make_input, dtype, device):
        if make_input is make_image_pil and not (dtype is torch.uint8 and device == "cpu"):
            pytest.skip(
                "PIL image tests with parametrization other than dtype=torch.uint8 and device='cpu' "
                "will degenerate to that anyway."
            )

        check_transform(
            transforms.ColorJitter(brightness=0.5, contrast=0.5, saturation=0.5, hue=0.25),
            make_input(dtype=dtype, device=device),
        )

    def test_transform_noop(self):
        input = make_image()
        input_version = input._version

        transform = transforms.ColorJitter()
        output = transform(input)

        assert output is input
        assert output.data_ptr() == input.data_ptr()
        assert output._version == input_version

    def test_transform_error(self):
        with pytest.raises(ValueError, match="must be non negative"):
            transforms.ColorJitter(brightness=-1)

        for brightness in [object(), [1, 2, 3]]:
            with pytest.raises(TypeError, match="single number or a sequence with length 2"):
                transforms.ColorJitter(brightness=brightness)

        with pytest.raises(ValueError, match="values should be between"):
            transforms.ColorJitter(brightness=(-1, 0.5))

        with pytest.raises(ValueError, match="values should be between"):
            transforms.ColorJitter(hue=1)

    @pytest.mark.parametrize("brightness", [None, 0.1, (0.2, 0.3)])
    @pytest.mark.parametrize("contrast", [None, 0.4, (0.5, 0.6)])
    @pytest.mark.parametrize("saturation", [None, 0.7, (0.8, 0.9)])
    @pytest.mark.parametrize("hue", [None, 0.3, (-0.1, 0.2)])
    def test_transform_correctness(self, brightness, contrast, saturation, hue):
        image = make_image(dtype=torch.uint8, device="cpu")

        transform = transforms.ColorJitter(brightness=brightness, contrast=contrast, saturation=saturation, hue=hue)

        with freeze_rng_state():
            torch.manual_seed(0)
            actual = transform(image)

            torch.manual_seed(0)
            expected = F.to_image(transform(F.to_pil_image(image)))

        mae = (actual.float() - expected.float()).abs().mean()
        assert mae < 2


<<<<<<< HEAD
class TestRandomPhotometricDistort:
    @pytest.mark.parametrize(
        "make_input",
        [make_image_tensor, make_image_pil, make_image, make_video],
    )
    @pytest.mark.parametrize("dtype", [torch.uint8, torch.float32])
    @pytest.mark.parametrize("device", cpu_and_cuda())
    def test_transform(self, make_input, dtype, device):
        if make_input is make_image_pil and not (dtype is torch.uint8 and device == "cpu"):
            pytest.skip(
                "PIL image tests with parametrization other than dtype=torch.uint8 and device='cpu' "
                "will degenerate to that anyway."
            )

        check_transform(
            transforms.RandomPhotometricDistort(
                brightness=(0.3, 0.4), contrast=(0.5, 0.6), saturation=(0.7, 0.8), hue=(-0.1, 0.2), p=1
            ),
            make_input(dtype=dtype, device=device),
        )
=======
class TestRgbToGrayscale:
    @pytest.mark.parametrize("dtype", [torch.uint8, torch.float32])
    @pytest.mark.parametrize("device", cpu_and_cuda())
    def test_kernel_image(self, dtype, device):
        check_kernel(F.rgb_to_grayscale_image, make_image(dtype=dtype, device=device))

    @pytest.mark.parametrize("make_input", [make_image_tensor, make_image_pil, make_image])
    def test_functional(self, make_input):
        check_functional(F.rgb_to_grayscale, make_input())

    @pytest.mark.parametrize(
        ("kernel", "input_type"),
        [
            (F.rgb_to_grayscale_image, torch.Tensor),
            (F._rgb_to_grayscale_image_pil, PIL.Image.Image),
            (F.rgb_to_grayscale_image, tv_tensors.Image),
        ],
    )
    def test_functional_signature(self, kernel, input_type):
        check_functional_kernel_signature_match(F.rgb_to_grayscale, kernel=kernel, input_type=input_type)

    @pytest.mark.parametrize("transform", [transforms.Grayscale(), transforms.RandomGrayscale(p=1)])
    @pytest.mark.parametrize("make_input", [make_image_tensor, make_image_pil, make_image])
    def test_transform(self, transform, make_input):
        check_transform(transform, make_input())

    @pytest.mark.parametrize("num_output_channels", [1, 3])
    @pytest.mark.parametrize("fn", [F.rgb_to_grayscale, transform_cls_to_functional(transforms.Grayscale)])
    def test_image_correctness(self, num_output_channels, fn):
        image = make_image(dtype=torch.uint8, device="cpu")

        actual = fn(image, num_output_channels=num_output_channels)
        expected = F.to_image(F.rgb_to_grayscale(F.to_pil_image(image), num_output_channels=num_output_channels))

        assert_equal(actual, expected, rtol=0, atol=1)

    @pytest.mark.parametrize("num_input_channels", [1, 3])
    def test_random_transform_correctness(self, num_input_channels):
        image = make_image(
            color_space={
                1: "GRAY",
                3: "RGB",
            }[num_input_channels],
            dtype=torch.uint8,
            device="cpu",
        )

        transform = transforms.RandomGrayscale(p=1)

        actual = transform(image)
        expected = F.to_image(F.rgb_to_grayscale(F.to_pil_image(image), num_output_channels=num_input_channels))

        assert_equal(actual, expected, rtol=0, atol=1)


class TestRandomZoomOut:
    # Tests are light because this largely relies on the already tested `pad` kernels.

    @pytest.mark.parametrize(
        "make_input",
        [
            make_image_tensor,
            make_image_pil,
            make_image,
            make_bounding_boxes,
            make_segmentation_mask,
            make_detection_mask,
            make_video,
        ],
    )
    def test_transform(self, make_input):
        check_transform(transforms.RandomZoomOut(p=1), make_input())

    def test_transform_error(self):
        for side_range in [None, 1, [1, 2, 3]]:
            with pytest.raises(
                ValueError if isinstance(side_range, list) else TypeError, match="should be a sequence of length 2"
            ):
                transforms.RandomZoomOut(side_range=side_range)

        for side_range in [[0.5, 1.5], [2.0, 1.0]]:
            with pytest.raises(ValueError, match="Invalid side range"):
                transforms.RandomZoomOut(side_range=side_range)

    @pytest.mark.parametrize("side_range", [(1.0, 4.0), [2.0, 5.0]])
    @pytest.mark.parametrize(
        "make_input",
        [
            make_image_tensor,
            make_image_pil,
            make_image,
            make_bounding_boxes,
            make_segmentation_mask,
            make_detection_mask,
            make_video,
        ],
    )
    @pytest.mark.parametrize("device", cpu_and_cuda())
    def test_transform_params_correctness(self, side_range, make_input, device):
        if make_input is make_image_pil and device != "cpu":
            pytest.skip("PIL image tests with parametrization device!='cpu' will degenerate to that anyway.")

        transform = transforms.RandomZoomOut(side_range=side_range)

        input = make_input()
        height, width = F.get_size(input)

        params = transform._get_params([input])
        assert "padding" in params

        padding = params["padding"]
        assert len(padding) == 4

        assert 0 <= padding[0] <= (side_range[1] - 1) * width
        assert 0 <= padding[1] <= (side_range[1] - 1) * height
        assert 0 <= padding[2] <= (side_range[1] - 1) * width
        assert 0 <= padding[3] <= (side_range[1] - 1) * height
>>>>>>> ace92213
<|MERGE_RESOLUTION|>--- conflicted
+++ resolved
@@ -3923,28 +3923,6 @@
         assert mae < 2
 
 
-<<<<<<< HEAD
-class TestRandomPhotometricDistort:
-    @pytest.mark.parametrize(
-        "make_input",
-        [make_image_tensor, make_image_pil, make_image, make_video],
-    )
-    @pytest.mark.parametrize("dtype", [torch.uint8, torch.float32])
-    @pytest.mark.parametrize("device", cpu_and_cuda())
-    def test_transform(self, make_input, dtype, device):
-        if make_input is make_image_pil and not (dtype is torch.uint8 and device == "cpu"):
-            pytest.skip(
-                "PIL image tests with parametrization other than dtype=torch.uint8 and device='cpu' "
-                "will degenerate to that anyway."
-            )
-
-        check_transform(
-            transforms.RandomPhotometricDistort(
-                brightness=(0.3, 0.4), contrast=(0.5, 0.6), saturation=(0.7, 0.8), hue=(-0.1, 0.2), p=1
-            ),
-            make_input(dtype=dtype, device=device),
-        )
-=======
 class TestRgbToGrayscale:
     @pytest.mark.parametrize("dtype", [torch.uint8, torch.float32])
     @pytest.mark.parametrize("device", cpu_and_cuda())
@@ -4062,4 +4040,28 @@
         assert 0 <= padding[1] <= (side_range[1] - 1) * height
         assert 0 <= padding[2] <= (side_range[1] - 1) * width
         assert 0 <= padding[3] <= (side_range[1] - 1) * height
->>>>>>> ace92213
+
+
+class TestRandomPhotometricDistort:
+    # Tests are light because this largely relies on the already tested
+    # `adjust_{brightness,contrast,saturation,hue}` and `permute_channels` kernels.
+
+    @pytest.mark.parametrize(
+        "make_input",
+        [make_image_tensor, make_image_pil, make_image, make_video],
+    )
+    @pytest.mark.parametrize("dtype", [torch.uint8, torch.float32])
+    @pytest.mark.parametrize("device", cpu_and_cuda())
+    def test_transform(self, make_input, dtype, device):
+        if make_input is make_image_pil and not (dtype is torch.uint8 and device == "cpu"):
+            pytest.skip(
+                "PIL image tests with parametrization other than dtype=torch.uint8 and device='cpu' "
+                "will degenerate to that anyway."
+            )
+
+        check_transform(
+            transforms.RandomPhotometricDistort(
+                brightness=(0.3, 0.4), contrast=(0.5, 0.6), saturation=(0.7, 0.8), hue=(-0.1, 0.2), p=1
+            ),
+            make_input(dtype=dtype, device=device),
+        )