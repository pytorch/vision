import contextlib
import decimal
import functools
import inspect
import itertools
import math
import pickle
import re
from pathlib import Path
from unittest import mock

import numpy as np
import PIL.Image
import pytest

import torch

import torchvision.ops
import torchvision.transforms.v2 as transforms
from common_utils import (
    assert_equal,
    cache,
    cpu_and_cuda,
    freeze_rng_state,
    ignore_jit_no_profile_information_warning,
    make_bounding_boxes,
    make_detection_mask,
    make_image,
    make_image_pil,
    make_image_tensor,
    make_segmentation_mask,
    make_video,
    make_video_tensor,
    needs_cuda,
    set_rng_seed,
)

from torch import nn
from torch.testing import assert_close
from torch.utils._pytree import tree_map
from torch.utils.data import DataLoader, default_collate
from torchvision import tv_tensors

from torchvision.transforms._functional_tensor import _max_value as get_max_value
from torchvision.transforms.functional import pil_modes_mapping
from torchvision.transforms.v2 import functional as F
from torchvision.transforms.v2.functional._geometry import _get_perspective_coeffs
from torchvision.transforms.v2.functional._utils import _get_kernel, _register_kernel_internal


@pytest.fixture(autouse=True)
def fix_rng_seed():
    set_rng_seed(0)
    yield


def _to_tolerances(maybe_tolerance_dict):
    if not isinstance(maybe_tolerance_dict, dict):
        return dict(rtol=None, atol=None)

    tolerances = dict(rtol=0, atol=0)
    tolerances.update(maybe_tolerance_dict)
    return tolerances


def _check_kernel_cuda_vs_cpu(kernel, input, *args, rtol, atol, **kwargs):
    """Checks if the kernel produces closes results for inputs on GPU and CPU."""
    if input.device.type != "cuda":
        return

    input_cuda = input.as_subclass(torch.Tensor)
    input_cpu = input_cuda.to("cpu")

    with freeze_rng_state():
        actual = kernel(input_cuda, *args, **kwargs)
    with freeze_rng_state():
        expected = kernel(input_cpu, *args, **kwargs)

    assert_close(actual, expected, check_device=False, rtol=rtol, atol=atol)


@cache
def _script(obj):
    try:
        return torch.jit.script(obj)
    except Exception as error:
        name = getattr(obj, "__name__", obj.__class__.__name__)
        raise AssertionError(f"Trying to `torch.jit.script` '{name}' raised the error above.") from error


def _check_kernel_scripted_vs_eager(kernel, input, *args, rtol, atol, **kwargs):
    """Checks if the kernel is scriptable and if the scripted output is close to the eager one."""
    if input.device.type != "cpu":
        return

    kernel_scripted = _script(kernel)

    input = input.as_subclass(torch.Tensor)
    with ignore_jit_no_profile_information_warning():
        actual = kernel_scripted(input, *args, **kwargs)
    expected = kernel(input, *args, **kwargs)

    assert_close(actual, expected, rtol=rtol, atol=atol)


def _check_kernel_batched_vs_unbatched(kernel, input, *args, rtol, atol, **kwargs):
    """Checks if the kernel produces close results for batched and unbatched inputs."""
    unbatched_input = input.as_subclass(torch.Tensor)

    for batch_dims in [(2,), (2, 1)]:
        repeats = [*batch_dims, *[1] * input.ndim]

        actual = kernel(unbatched_input.repeat(repeats), *args, **kwargs)

        expected = kernel(unbatched_input, *args, **kwargs)
        # We can't directly call `.repeat()` on the output, since some kernel also return some additional metadata
        if isinstance(expected, torch.Tensor):
            expected = expected.repeat(repeats)
        else:
            tensor, *metadata = expected
            expected = (tensor.repeat(repeats), *metadata)

        assert_close(actual, expected, rtol=rtol, atol=atol)

    for degenerate_batch_dims in [(0,), (5, 0), (0, 5)]:
        degenerate_batched_input = torch.empty(
            degenerate_batch_dims + input.shape, dtype=input.dtype, device=input.device
        )

        output = kernel(degenerate_batched_input, *args, **kwargs)
        # Most kernels just return a tensor, but some also return some additional metadata
        if not isinstance(output, torch.Tensor):
            output, *_ = output

        assert output.shape[: -input.ndim] == degenerate_batch_dims


def check_kernel(
    kernel,
    input,
    *args,
    check_cuda_vs_cpu=True,
    check_scripted_vs_eager=True,
    check_batched_vs_unbatched=True,
    **kwargs,
):
    initial_input_version = input._version

    output = kernel(input.as_subclass(torch.Tensor), *args, **kwargs)
    # Most kernels just return a tensor, but some also return some additional metadata
    if not isinstance(output, torch.Tensor):
        output, *_ = output

    # check that no inplace operation happened
    assert input._version == initial_input_version

    if kernel not in {F.to_dtype_image, F.to_dtype_video}:
        assert output.dtype == input.dtype
    assert output.device == input.device

    if check_cuda_vs_cpu:
        _check_kernel_cuda_vs_cpu(kernel, input, *args, **kwargs, **_to_tolerances(check_cuda_vs_cpu))

    if check_scripted_vs_eager:
        _check_kernel_scripted_vs_eager(kernel, input, *args, **kwargs, **_to_tolerances(check_scripted_vs_eager))

    if check_batched_vs_unbatched:
        _check_kernel_batched_vs_unbatched(kernel, input, *args, **kwargs, **_to_tolerances(check_batched_vs_unbatched))


def _check_functional_scripted_smoke(functional, input, *args, **kwargs):
    """Checks if the functional can be scripted and the scripted version can be called without error."""
    if not isinstance(input, tv_tensors.Image):
        return

    functional_scripted = _script(functional)
    with ignore_jit_no_profile_information_warning():
        functional_scripted(input.as_subclass(torch.Tensor), *args, **kwargs)


def check_functional(functional, input, *args, check_scripted_smoke=True, **kwargs):
    unknown_input = object()
    with pytest.raises(TypeError, match=re.escape(str(type(unknown_input)))):
        functional(unknown_input, *args, **kwargs)

    with mock.patch("torch._C._log_api_usage_once", wraps=torch._C._log_api_usage_once) as spy:
        output = functional(input, *args, **kwargs)

        spy.assert_any_call(f"{functional.__module__}.{functional.__name__}")

    assert isinstance(output, type(input))

    if isinstance(input, tv_tensors.BoundingBoxes) and functional is not F.convert_bounding_box_format:
        assert output.format == input.format

    if check_scripted_smoke:
        _check_functional_scripted_smoke(functional, input, *args, **kwargs)


def check_functional_kernel_signature_match(functional, *, kernel, input_type):
    """Checks if the signature of the functional matches the kernel signature."""
    functional_params = list(inspect.signature(functional).parameters.values())[1:]
    kernel_params = list(inspect.signature(kernel).parameters.values())[1:]

    if issubclass(input_type, tv_tensors.TVTensor):
        # We filter out metadata that is implicitly passed to the functional through the input tv_tensor, but has to be
        # explicitly passed to the kernel.
        explicit_metadata = {
            tv_tensors.BoundingBoxes: {"format", "canvas_size"},
        }
        kernel_params = [param for param in kernel_params if param.name not in explicit_metadata.get(input_type, set())]

    functional_params = iter(functional_params)
    for functional_param, kernel_param in zip(functional_params, kernel_params):
        try:
            # In general, the functional parameters are a superset of the kernel parameters. Thus, we filter out
            # functional parameters that have no kernel equivalent while keeping the order intact.
            while functional_param.name != kernel_param.name:
                functional_param = next(functional_params)
        except StopIteration:
            raise AssertionError(
                f"Parameter `{kernel_param.name}` of kernel `{kernel.__name__}` "
                f"has no corresponding parameter on the functional `{functional.__name__}`."
            ) from None

        if issubclass(input_type, PIL.Image.Image):
            # PIL kernels often have more correct annotations, since they are not limited by JIT. Thus, we don't check
            # them in the first place.
            functional_param._annotation = kernel_param._annotation = inspect.Parameter.empty

        assert functional_param == kernel_param


def _check_transform_v1_compatibility(transform, input, *, rtol, atol):
    """If the transform defines the ``_v1_transform_cls`` attribute, checks if the transform has a public, static
    ``get_params`` method that is the v1 equivalent, the output is close to v1, is scriptable, and the scripted version
    can be called without error."""
    if not (type(input) is torch.Tensor or isinstance(input, PIL.Image.Image)):
        return

    v1_transform_cls = transform._v1_transform_cls
    if v1_transform_cls is None:
        return

    if hasattr(v1_transform_cls, "get_params"):
        assert type(transform).get_params is v1_transform_cls.get_params

    v1_transform = v1_transform_cls(**transform._extract_params_for_v1_transform())

    with freeze_rng_state():
        output_v2 = transform(input)

    with freeze_rng_state():
        output_v1 = v1_transform(input)

    assert_close(F.to_image(output_v2), F.to_image(output_v1), rtol=rtol, atol=atol)

    if isinstance(input, PIL.Image.Image):
        return

    _script(v1_transform)(input)


def check_transform(transform, input, check_v1_compatibility=True):
    pickle.loads(pickle.dumps(transform))

    output = transform(input)
    assert isinstance(output, type(input))

    if isinstance(input, tv_tensors.BoundingBoxes) and not isinstance(transform, transforms.ConvertBoundingBoxFormat):
        assert output.format == input.format

    if check_v1_compatibility:
        _check_transform_v1_compatibility(transform, input, **_to_tolerances(check_v1_compatibility))


def transform_cls_to_functional(transform_cls, **transform_specific_kwargs):
    def wrapper(input, *args, **kwargs):
        transform = transform_cls(*args, **transform_specific_kwargs, **kwargs)
        return transform(input)

    wrapper.__name__ = transform_cls.__name__

    return wrapper


def param_value_parametrization(**kwargs):
    """Helper function to turn

    @pytest.mark.parametrize(
        ("param", "value"),
        ("a", 1),
        ("a", 2),
        ("a", 3),
        ("b", -1.0)
        ("b", 1.0)
    )

    into

    @param_value_parametrization(a=[1, 2, 3], b=[-1.0, 1.0])
    """
    return pytest.mark.parametrize(
        ("param", "value"),
        [(param, value) for param, values in kwargs.items() for value in values],
    )


def adapt_fill(value, *, dtype):
    """Adapt fill values in the range [0.0, 1.0] to the value range of the dtype"""
    if value is None:
        return value

    max_value = get_max_value(dtype)
    value_type = float if dtype.is_floating_point else int

    if isinstance(value, (int, float)):
        return value_type(value * max_value)
    elif isinstance(value, (list, tuple)):
        return type(value)(value_type(v * max_value) for v in value)
    else:
        raise ValueError(f"fill should be an int or float, or a list or tuple of the former, but got '{value}'.")


EXHAUSTIVE_TYPE_FILLS = [
    None,
    1,
    0.5,
    [1],
    [0.2],
    (0,),
    (0.7,),
    [1, 0, 1],
    [0.1, 0.2, 0.3],
    (0, 1, 0),
    (0.9, 0.234, 0.314),
]
CORRECTNESS_FILLS = [
    v for v in EXHAUSTIVE_TYPE_FILLS if v is None or isinstance(v, float) or (isinstance(v, list) and len(v) > 1)
]


# We cannot use `list(transforms.InterpolationMode)` here, since it includes some PIL-only ones as well
INTERPOLATION_MODES = [
    transforms.InterpolationMode.NEAREST,
    transforms.InterpolationMode.NEAREST_EXACT,
    transforms.InterpolationMode.BILINEAR,
    transforms.InterpolationMode.BICUBIC,
]


def reference_affine_bounding_boxes_helper(bounding_boxes, *, affine_matrix, new_canvas_size=None, clamp=True):
    format = bounding_boxes.format
    canvas_size = new_canvas_size or bounding_boxes.canvas_size

    def affine_bounding_boxes(bounding_boxes):
        dtype = bounding_boxes.dtype
        device = bounding_boxes.device

        # Go to float before converting to prevent precision loss in case of CXCYWH -> XYXY and W or H is 1
        input_xyxy = F.convert_bounding_box_format(
            bounding_boxes.to(dtype=torch.float64, device="cpu", copy=True),
            old_format=format,
            new_format=tv_tensors.BoundingBoxFormat.XYXY,
            inplace=True,
        )
        x1, y1, x2, y2 = input_xyxy.squeeze(0).tolist()

        points = np.array(
            [
                [x1, y1, 1.0],
                [x2, y1, 1.0],
                [x1, y2, 1.0],
                [x2, y2, 1.0],
            ]
        )
        transformed_points = np.matmul(points, affine_matrix.astype(points.dtype).T)

        output_xyxy = torch.Tensor(
            [
                float(np.min(transformed_points[:, 0])),
                float(np.min(transformed_points[:, 1])),
                float(np.max(transformed_points[:, 0])),
                float(np.max(transformed_points[:, 1])),
            ]
        )

        output = F.convert_bounding_box_format(
            output_xyxy, old_format=tv_tensors.BoundingBoxFormat.XYXY, new_format=format
        )

        if clamp:
            # It is important to clamp before casting, especially for CXCYWH format, dtype=int64
            output = F.clamp_bounding_boxes(
                output,
                format=format,
                canvas_size=canvas_size,
            )
        else:
            # We leave the bounding box as float64 so the caller gets the full precision to perform any additional
            # operation
            dtype = output.dtype

        return output.to(dtype=dtype, device=device)

    return tv_tensors.BoundingBoxes(
        torch.cat([affine_bounding_boxes(b) for b in bounding_boxes.reshape(-1, 4).unbind()], dim=0).reshape(
            bounding_boxes.shape
        ),
        format=format,
        canvas_size=canvas_size,
    )


# turns all warnings into errors for this module
pytestmark = pytest.mark.filterwarnings("error")


class TestResize:
    INPUT_SIZE = (17, 11)
    OUTPUT_SIZES = [17, [17], (17,), [12, 13], (12, 13)]

    def _make_max_size_kwarg(self, *, use_max_size, size):
        if use_max_size:
            if not (isinstance(size, int) or len(size) == 1):
                # This would result in an `ValueError`
                return None

            max_size = (size if isinstance(size, int) else size[0]) + 1
        else:
            max_size = None

        return dict(max_size=max_size)

    def _compute_output_size(self, *, input_size, size, max_size):
        if not (isinstance(size, int) or len(size) == 1):
            return tuple(size)

        if not isinstance(size, int):
            size = size[0]

        old_height, old_width = input_size
        ratio = old_width / old_height
        if ratio > 1:
            new_height = size
            new_width = int(ratio * new_height)
        else:
            new_width = size
            new_height = int(new_width / ratio)

        if max_size is not None and max(new_height, new_width) > max_size:
            # Need to recompute the aspect ratio, since it might have changed due to rounding
            ratio = new_width / new_height
            if ratio > 1:
                new_width = max_size
                new_height = int(new_width / ratio)
            else:
                new_height = max_size
                new_width = int(new_height * ratio)

        return new_height, new_width

    @pytest.mark.parametrize("size", OUTPUT_SIZES)
    @pytest.mark.parametrize("interpolation", INTERPOLATION_MODES)
    @pytest.mark.parametrize("use_max_size", [True, False])
    @pytest.mark.parametrize("antialias", [True, False])
    @pytest.mark.parametrize("dtype", [torch.float32, torch.uint8])
    @pytest.mark.parametrize("device", cpu_and_cuda())
    def test_kernel_image(self, size, interpolation, use_max_size, antialias, dtype, device):
        if not (max_size_kwarg := self._make_max_size_kwarg(use_max_size=use_max_size, size=size)):
            return

        # In contrast to CPU, there is no native `InterpolationMode.BICUBIC` implementation for uint8 images on CUDA.
        # Internally, it uses the float path. Thus, we need to test with an enormous tolerance here to account for that.
        atol = 30 if transforms.InterpolationMode.BICUBIC and dtype is torch.uint8 else 1
        check_cuda_vs_cpu_tolerances = dict(rtol=0, atol=atol / 255 if dtype.is_floating_point else atol)

        check_kernel(
            F.resize_image,
            make_image(self.INPUT_SIZE, dtype=dtype, device=device),
            size=size,
            interpolation=interpolation,
            **max_size_kwarg,
            antialias=antialias,
            check_cuda_vs_cpu=check_cuda_vs_cpu_tolerances,
            check_scripted_vs_eager=not isinstance(size, int),
        )

    @pytest.mark.parametrize("format", list(tv_tensors.BoundingBoxFormat))
    @pytest.mark.parametrize("size", OUTPUT_SIZES)
    @pytest.mark.parametrize("use_max_size", [True, False])
    @pytest.mark.parametrize("dtype", [torch.float32, torch.int64])
    @pytest.mark.parametrize("device", cpu_and_cuda())
    def test_kernel_bounding_boxes(self, format, size, use_max_size, dtype, device):
        if not (max_size_kwarg := self._make_max_size_kwarg(use_max_size=use_max_size, size=size)):
            return

        bounding_boxes = make_bounding_boxes(
            format=format,
            canvas_size=self.INPUT_SIZE,
            dtype=dtype,
            device=device,
        )
        check_kernel(
            F.resize_bounding_boxes,
            bounding_boxes,
            canvas_size=bounding_boxes.canvas_size,
            size=size,
            **max_size_kwarg,
            check_scripted_vs_eager=not isinstance(size, int),
        )

    @pytest.mark.parametrize("make_mask", [make_segmentation_mask, make_detection_mask])
    def test_kernel_mask(self, make_mask):
        check_kernel(F.resize_mask, make_mask(self.INPUT_SIZE), size=self.OUTPUT_SIZES[-1])

    def test_kernel_video(self):
        check_kernel(F.resize_video, make_video(self.INPUT_SIZE), size=self.OUTPUT_SIZES[-1], antialias=True)

    @pytest.mark.parametrize("size", OUTPUT_SIZES)
    @pytest.mark.parametrize(
        "make_input",
        [make_image_tensor, make_image_pil, make_image, make_bounding_boxes, make_segmentation_mask, make_video],
    )
    def test_functional(self, size, make_input):
        check_functional(
            F.resize,
            make_input(self.INPUT_SIZE),
            size=size,
            antialias=True,
            check_scripted_smoke=not isinstance(size, int),
        )

    @pytest.mark.parametrize(
        ("kernel", "input_type"),
        [
            (F.resize_image, torch.Tensor),
            (F._resize_image_pil, PIL.Image.Image),
            (F.resize_image, tv_tensors.Image),
            (F.resize_bounding_boxes, tv_tensors.BoundingBoxes),
            (F.resize_mask, tv_tensors.Mask),
            (F.resize_video, tv_tensors.Video),
        ],
    )
    def test_functional_signature(self, kernel, input_type):
        check_functional_kernel_signature_match(F.resize, kernel=kernel, input_type=input_type)

    @pytest.mark.parametrize("size", OUTPUT_SIZES)
    @pytest.mark.parametrize("device", cpu_and_cuda())
    @pytest.mark.parametrize(
        "make_input",
        [
            make_image_tensor,
            make_image_pil,
            make_image,
            make_bounding_boxes,
            make_segmentation_mask,
            make_detection_mask,
            make_video,
        ],
    )
    def test_transform(self, size, device, make_input):
        check_transform(
            transforms.Resize(size=size, antialias=True),
            make_input(self.INPUT_SIZE, device=device),
            # atol=1 due to Resize v2 is using native uint8 interpolate path for bilinear and nearest modes
            check_v1_compatibility=dict(rtol=0, atol=1),
        )

    def _check_output_size(self, input, output, *, size, max_size):
        assert tuple(F.get_size(output)) == self._compute_output_size(
            input_size=F.get_size(input), size=size, max_size=max_size
        )

    @pytest.mark.parametrize("size", OUTPUT_SIZES)
    # `InterpolationMode.NEAREST` is modeled after the buggy `INTER_NEAREST` interpolation of CV2.
    # The PIL equivalent of `InterpolationMode.NEAREST` is `InterpolationMode.NEAREST_EXACT`
    @pytest.mark.parametrize("interpolation", set(INTERPOLATION_MODES) - {transforms.InterpolationMode.NEAREST})
    @pytest.mark.parametrize("use_max_size", [True, False])
    @pytest.mark.parametrize("fn", [F.resize, transform_cls_to_functional(transforms.Resize)])
    def test_image_correctness(self, size, interpolation, use_max_size, fn):
        if not (max_size_kwarg := self._make_max_size_kwarg(use_max_size=use_max_size, size=size)):
            return

        image = make_image(self.INPUT_SIZE, dtype=torch.uint8)

        actual = fn(image, size=size, interpolation=interpolation, **max_size_kwarg, antialias=True)
        expected = F.to_image(F.resize(F.to_pil_image(image), size=size, interpolation=interpolation, **max_size_kwarg))

        self._check_output_size(image, actual, size=size, **max_size_kwarg)
        torch.testing.assert_close(actual, expected, atol=1, rtol=0)

    def _reference_resize_bounding_boxes(self, bounding_boxes, *, size, max_size=None):
        old_height, old_width = bounding_boxes.canvas_size
        new_height, new_width = self._compute_output_size(
            input_size=bounding_boxes.canvas_size, size=size, max_size=max_size
        )

        if (old_height, old_width) == (new_height, new_width):
            return bounding_boxes

        affine_matrix = np.array(
            [
                [new_width / old_width, 0, 0],
                [0, new_height / old_height, 0],
            ],
        )

        return reference_affine_bounding_boxes_helper(
            bounding_boxes,
            affine_matrix=affine_matrix,
            new_canvas_size=(new_height, new_width),
        )

    @pytest.mark.parametrize("format", list(tv_tensors.BoundingBoxFormat))
    @pytest.mark.parametrize("size", OUTPUT_SIZES)
    @pytest.mark.parametrize("use_max_size", [True, False])
    @pytest.mark.parametrize("fn", [F.resize, transform_cls_to_functional(transforms.Resize)])
    def test_bounding_boxes_correctness(self, format, size, use_max_size, fn):
        if not (max_size_kwarg := self._make_max_size_kwarg(use_max_size=use_max_size, size=size)):
            return

        bounding_boxes = make_bounding_boxes(format=format, canvas_size=self.INPUT_SIZE)

        actual = fn(bounding_boxes, size=size, **max_size_kwarg)
        expected = self._reference_resize_bounding_boxes(bounding_boxes, size=size, **max_size_kwarg)

        self._check_output_size(bounding_boxes, actual, size=size, **max_size_kwarg)
        torch.testing.assert_close(actual, expected)

    @pytest.mark.parametrize("interpolation", set(transforms.InterpolationMode) - set(INTERPOLATION_MODES))
    @pytest.mark.parametrize(
        "make_input",
        [make_image_tensor, make_image_pil, make_image, make_video],
    )
    def test_pil_interpolation_compat_smoke(self, interpolation, make_input):
        input = make_input(self.INPUT_SIZE)

        with (
            contextlib.nullcontext()
            if isinstance(input, PIL.Image.Image)
            # This error is triggered in PyTorch core
            else pytest.raises(NotImplementedError, match=f"got {interpolation.value.lower()}")
        ):
            F.resize(
                input,
                size=self.OUTPUT_SIZES[0],
                interpolation=interpolation,
            )

    def test_functional_pil_antialias_warning(self):
        with pytest.warns(UserWarning, match="Anti-alias option is always applied for PIL Image input"):
            F.resize(make_image_pil(self.INPUT_SIZE), size=self.OUTPUT_SIZES[0], antialias=False)

    @pytest.mark.parametrize("size", OUTPUT_SIZES)
    @pytest.mark.parametrize(
        "make_input",
        [
            make_image_tensor,
            make_image_pil,
            make_image,
            make_bounding_boxes,
            make_segmentation_mask,
            make_detection_mask,
            make_video,
        ],
    )
    def test_max_size_error(self, size, make_input):
        if isinstance(size, int) or len(size) == 1:
            max_size = (size if isinstance(size, int) else size[0]) - 1
            match = "must be strictly greater than the requested size"
        else:
            # value can be anything other than None
            max_size = -1
            match = "size should be an int or a sequence of length 1"

        with pytest.raises(ValueError, match=match):
            F.resize(make_input(self.INPUT_SIZE), size=size, max_size=max_size, antialias=True)

    @pytest.mark.parametrize("interpolation", INTERPOLATION_MODES)
    @pytest.mark.parametrize(
        "make_input",
        [make_image_tensor, make_image_pil, make_image, make_video],
    )
    def test_interpolation_int(self, interpolation, make_input):
        input = make_input(self.INPUT_SIZE)

        # `InterpolationMode.NEAREST_EXACT` has no proper corresponding integer equivalent. Internally, we map it to
        # `0` to be the same as `InterpolationMode.NEAREST` for PIL. However, for the tensor backend there is a
        # difference and thus we don't test it here.
        if isinstance(input, torch.Tensor) and interpolation is transforms.InterpolationMode.NEAREST_EXACT:
            return

        expected = F.resize(input, size=self.OUTPUT_SIZES[0], interpolation=interpolation, antialias=True)
        actual = F.resize(
            input, size=self.OUTPUT_SIZES[0], interpolation=pil_modes_mapping[interpolation], antialias=True
        )

        assert_equal(actual, expected)

    def test_transform_unknown_size_error(self):
        with pytest.raises(ValueError, match="size can either be an integer or a list or tuple of one or two integers"):
            transforms.Resize(size=object())

    @pytest.mark.parametrize(
        "size", [min(INPUT_SIZE), [min(INPUT_SIZE)], (min(INPUT_SIZE),), list(INPUT_SIZE), tuple(INPUT_SIZE)]
    )
    @pytest.mark.parametrize(
        "make_input",
        [
            make_image_tensor,
            make_image_pil,
            make_image,
            make_bounding_boxes,
            make_segmentation_mask,
            make_detection_mask,
            make_video,
        ],
    )
    def test_noop(self, size, make_input):
        input = make_input(self.INPUT_SIZE)

        output = F.resize(input, size=F.get_size(input), antialias=True)

        # This identity check is not a requirement. It is here to avoid breaking the behavior by accident. If there
        # is a good reason to break this, feel free to downgrade to an equality check.
        if isinstance(input, tv_tensors.TVTensor):
            # We can't test identity directly, since that checks for the identity of the Python object. Since all
            # tv_tensors unwrap before a kernel and wrap again afterwards, the Python object changes. Thus, we check
            # that the underlying storage is the same
            assert output.data_ptr() == input.data_ptr()
        else:
            assert output is input

    @pytest.mark.parametrize(
        "make_input",
        [
            make_image_tensor,
            make_image_pil,
            make_image,
            make_bounding_boxes,
            make_segmentation_mask,
            make_detection_mask,
            make_video,
        ],
    )
    def test_no_regression_5405(self, make_input):
        # Checks that `max_size` is not ignored if `size == small_edge_size`
        # See https://github.com/pytorch/vision/issues/5405

        input = make_input(self.INPUT_SIZE)

        size = min(F.get_size(input))
        max_size = size + 1
        output = F.resize(input, size=size, max_size=max_size, antialias=True)

        assert max(F.get_size(output)) == max_size

    def _make_image(self, *args, batch_dims=(), memory_format=torch.contiguous_format, **kwargs):
        # torch.channels_last memory_format is only available for 4D tensors, i.e. (B, C, H, W). However, images coming
        # from PIL or our own I/O functions do not have a batch dimensions and are thus 3D, i.e. (C, H, W). Still, the
        # layout of the data in memory is channels last. To emulate this when a 3D input is requested here, we create
        # the image as 4D and create a view with the right shape afterwards. With this the layout in memory is channels
        # last although PyTorch doesn't recognizes it as such.
        emulate_channels_last = memory_format is torch.channels_last and len(batch_dims) != 1

        image = make_image(
            *args,
            batch_dims=(math.prod(batch_dims),) if emulate_channels_last else batch_dims,
            memory_format=memory_format,
            **kwargs,
        )

        if emulate_channels_last:
            image = tv_tensors.wrap(image.view(*batch_dims, *image.shape[-3:]), like=image)

        return image

    def _check_stride(self, image, *, memory_format):
        C, H, W = F.get_dimensions(image)
        if memory_format is torch.contiguous_format:
            expected_stride = (H * W, W, 1)
        elif memory_format is torch.channels_last:
            expected_stride = (1, W * C, C)
        else:
            raise ValueError(f"Unknown memory_format: {memory_format}")

        assert image.stride() == expected_stride

    # TODO: We can remove this test and related torchvision workaround
    #  once we fixed related pytorch issue: https://github.com/pytorch/pytorch/issues/68430
    @pytest.mark.parametrize("interpolation", INTERPOLATION_MODES)
    @pytest.mark.parametrize("antialias", [True, False])
    @pytest.mark.parametrize("memory_format", [torch.contiguous_format, torch.channels_last])
    @pytest.mark.parametrize("dtype", [torch.uint8, torch.float32])
    @pytest.mark.parametrize("device", cpu_and_cuda())
    def test_kernel_image_memory_format_consistency(self, interpolation, antialias, memory_format, dtype, device):
        size = self.OUTPUT_SIZES[0]

        input = self._make_image(self.INPUT_SIZE, dtype=dtype, device=device, memory_format=memory_format)

        # Smoke test to make sure we aren't starting with wrong assumptions
        self._check_stride(input, memory_format=memory_format)

        output = F.resize_image(input, size=size, interpolation=interpolation, antialias=antialias)

        self._check_stride(output, memory_format=memory_format)

    def test_float16_no_rounding(self):
        # Make sure Resize() doesn't round float16 images
        # Non-regression test for https://github.com/pytorch/vision/issues/7667

        input = make_image_tensor(self.INPUT_SIZE, dtype=torch.float16)
        output = F.resize_image(input, size=self.OUTPUT_SIZES[0], antialias=True)

        assert output.dtype is torch.float16
        assert (output.round() - output).abs().sum() > 0


class TestHorizontalFlip:
    @pytest.mark.parametrize("dtype", [torch.float32, torch.uint8])
    @pytest.mark.parametrize("device", cpu_and_cuda())
    def test_kernel_image(self, dtype, device):
        check_kernel(F.horizontal_flip_image, make_image(dtype=dtype, device=device))

    @pytest.mark.parametrize("format", list(tv_tensors.BoundingBoxFormat))
    @pytest.mark.parametrize("dtype", [torch.float32, torch.int64])
    @pytest.mark.parametrize("device", cpu_and_cuda())
    def test_kernel_bounding_boxes(self, format, dtype, device):
        bounding_boxes = make_bounding_boxes(format=format, dtype=dtype, device=device)
        check_kernel(
            F.horizontal_flip_bounding_boxes,
            bounding_boxes,
            format=format,
            canvas_size=bounding_boxes.canvas_size,
        )

    @pytest.mark.parametrize("make_mask", [make_segmentation_mask, make_detection_mask])
    def test_kernel_mask(self, make_mask):
        check_kernel(F.horizontal_flip_mask, make_mask())

    def test_kernel_video(self):
        check_kernel(F.horizontal_flip_video, make_video())

    @pytest.mark.parametrize(
        "make_input",
        [make_image_tensor, make_image_pil, make_image, make_bounding_boxes, make_segmentation_mask, make_video],
    )
    def test_functional(self, make_input):
        check_functional(F.horizontal_flip, make_input())

    @pytest.mark.parametrize(
        ("kernel", "input_type"),
        [
            (F.horizontal_flip_image, torch.Tensor),
            (F._horizontal_flip_image_pil, PIL.Image.Image),
            (F.horizontal_flip_image, tv_tensors.Image),
            (F.horizontal_flip_bounding_boxes, tv_tensors.BoundingBoxes),
            (F.horizontal_flip_mask, tv_tensors.Mask),
            (F.horizontal_flip_video, tv_tensors.Video),
        ],
    )
    def test_functional_signature(self, kernel, input_type):
        check_functional_kernel_signature_match(F.horizontal_flip, kernel=kernel, input_type=input_type)

    @pytest.mark.parametrize(
        "make_input",
        [make_image_tensor, make_image_pil, make_image, make_bounding_boxes, make_segmentation_mask, make_video],
    )
    @pytest.mark.parametrize("device", cpu_and_cuda())
    def test_transform(self, make_input, device):
        check_transform(transforms.RandomHorizontalFlip(p=1), make_input(device=device))

    @pytest.mark.parametrize(
        "fn", [F.horizontal_flip, transform_cls_to_functional(transforms.RandomHorizontalFlip, p=1)]
    )
    def test_image_correctness(self, fn):
        image = make_image(dtype=torch.uint8, device="cpu")

        actual = fn(image)
        expected = F.to_image(F.horizontal_flip(F.to_pil_image(image)))

        torch.testing.assert_close(actual, expected)

    def _reference_horizontal_flip_bounding_boxes(self, bounding_boxes):
        affine_matrix = np.array(
            [
                [-1, 0, bounding_boxes.canvas_size[1]],
                [0, 1, 0],
            ],
        )

        return reference_affine_bounding_boxes_helper(bounding_boxes, affine_matrix=affine_matrix)

    @pytest.mark.parametrize("format", list(tv_tensors.BoundingBoxFormat))
    @pytest.mark.parametrize(
        "fn", [F.horizontal_flip, transform_cls_to_functional(transforms.RandomHorizontalFlip, p=1)]
    )
    def test_bounding_boxes_correctness(self, format, fn):
        bounding_boxes = make_bounding_boxes(format=format)

        actual = fn(bounding_boxes)
        expected = self._reference_horizontal_flip_bounding_boxes(bounding_boxes)

        torch.testing.assert_close(actual, expected)

    @pytest.mark.parametrize(
        "make_input",
        [make_image_tensor, make_image_pil, make_image, make_bounding_boxes, make_segmentation_mask, make_video],
    )
    @pytest.mark.parametrize("device", cpu_and_cuda())
    def test_transform_noop(self, make_input, device):
        input = make_input(device=device)

        transform = transforms.RandomHorizontalFlip(p=0)

        output = transform(input)

        assert_equal(output, input)


class TestAffine:
    _EXHAUSTIVE_TYPE_AFFINE_KWARGS = dict(
        # float, int
        angle=[-10.9, 18],
        # two-list of float, two-list of int, two-tuple of float, two-tuple of int
        translate=[[6.3, -0.6], [1, -3], (16.6, -6.6), (-2, 4)],
        # float
        scale=[0.5],
        # float, int,
        # one-list of float, one-list of int, one-tuple of float, one-tuple of int
        # two-list of float, two-list of int, two-tuple of float, two-tuple of int
        shear=[35.6, 38, [-37.7], [-23], (5.3,), (-52,), [5.4, 21.8], [-47, 51], (-11.2, 36.7), (8, -53)],
        # None
        # two-list of float, two-list of int, two-tuple of float, two-tuple of int
        center=[None, [1.2, 4.9], [-3, 1], (2.5, -4.7), (3, 2)],
    )
    # The special case for shear makes sure we pick a value that is supported while JIT scripting
    _MINIMAL_AFFINE_KWARGS = {
        k: vs[0] if k != "shear" else next(v for v in vs if isinstance(v, list))
        for k, vs in _EXHAUSTIVE_TYPE_AFFINE_KWARGS.items()
    }
    _CORRECTNESS_AFFINE_KWARGS = {
        k: [v for v in vs if v is None or isinstance(v, float) or (isinstance(v, list) and len(v) > 1)]
        for k, vs in _EXHAUSTIVE_TYPE_AFFINE_KWARGS.items()
    }

    _EXHAUSTIVE_TYPE_TRANSFORM_AFFINE_RANGES = dict(
        degrees=[30, (-15, 20)],
        translate=[None, (0.5, 0.5)],
        scale=[None, (0.75, 1.25)],
        shear=[None, (12, 30, -17, 5), 10, (-5, 12)],
    )
    _CORRECTNESS_TRANSFORM_AFFINE_RANGES = {
        k: next(v for v in vs if v is not None) for k, vs in _EXHAUSTIVE_TYPE_TRANSFORM_AFFINE_RANGES.items()
    }

    def _check_kernel(self, kernel, input, *args, **kwargs):
        kwargs_ = self._MINIMAL_AFFINE_KWARGS.copy()
        kwargs_.update(kwargs)
        check_kernel(kernel, input, *args, **kwargs_)

    @param_value_parametrization(
        angle=_EXHAUSTIVE_TYPE_AFFINE_KWARGS["angle"],
        translate=_EXHAUSTIVE_TYPE_AFFINE_KWARGS["translate"],
        shear=_EXHAUSTIVE_TYPE_AFFINE_KWARGS["shear"],
        center=_EXHAUSTIVE_TYPE_AFFINE_KWARGS["center"],
        interpolation=[transforms.InterpolationMode.NEAREST, transforms.InterpolationMode.BILINEAR],
        fill=EXHAUSTIVE_TYPE_FILLS,
    )
    @pytest.mark.parametrize("dtype", [torch.float32, torch.uint8])
    @pytest.mark.parametrize("device", cpu_and_cuda())
    def test_kernel_image(self, param, value, dtype, device):
        if param == "fill":
            value = adapt_fill(value, dtype=dtype)
        self._check_kernel(
            F.affine_image,
            make_image(dtype=dtype, device=device),
            **{param: value},
            check_scripted_vs_eager=not (param in {"shear", "fill"} and isinstance(value, (int, float))),
            check_cuda_vs_cpu=dict(atol=1, rtol=0)
            if dtype is torch.uint8 and param == "interpolation" and value is transforms.InterpolationMode.BILINEAR
            else True,
        )

    @param_value_parametrization(
        angle=_EXHAUSTIVE_TYPE_AFFINE_KWARGS["angle"],
        translate=_EXHAUSTIVE_TYPE_AFFINE_KWARGS["translate"],
        shear=_EXHAUSTIVE_TYPE_AFFINE_KWARGS["shear"],
        center=_EXHAUSTIVE_TYPE_AFFINE_KWARGS["center"],
    )
    @pytest.mark.parametrize("format", list(tv_tensors.BoundingBoxFormat))
    @pytest.mark.parametrize("dtype", [torch.float32, torch.int64])
    @pytest.mark.parametrize("device", cpu_and_cuda())
    def test_kernel_bounding_boxes(self, param, value, format, dtype, device):
        bounding_boxes = make_bounding_boxes(format=format, dtype=dtype, device=device)
        self._check_kernel(
            F.affine_bounding_boxes,
            bounding_boxes,
            format=format,
            canvas_size=bounding_boxes.canvas_size,
            **{param: value},
            check_scripted_vs_eager=not (param == "shear" and isinstance(value, (int, float))),
        )

    @pytest.mark.parametrize("make_mask", [make_segmentation_mask, make_detection_mask])
    def test_kernel_mask(self, make_mask):
        self._check_kernel(F.affine_mask, make_mask())

    def test_kernel_video(self):
        self._check_kernel(F.affine_video, make_video())

    @pytest.mark.parametrize(
        "make_input",
        [make_image_tensor, make_image_pil, make_image, make_bounding_boxes, make_segmentation_mask, make_video],
    )
    def test_functional(self, make_input):
        check_functional(F.affine, make_input(), **self._MINIMAL_AFFINE_KWARGS)

    @pytest.mark.parametrize(
        ("kernel", "input_type"),
        [
            (F.affine_image, torch.Tensor),
            (F._affine_image_pil, PIL.Image.Image),
            (F.affine_image, tv_tensors.Image),
            (F.affine_bounding_boxes, tv_tensors.BoundingBoxes),
            (F.affine_mask, tv_tensors.Mask),
            (F.affine_video, tv_tensors.Video),
        ],
    )
    def test_functional_signature(self, kernel, input_type):
        check_functional_kernel_signature_match(F.affine, kernel=kernel, input_type=input_type)

    @pytest.mark.parametrize(
        "make_input",
        [make_image_tensor, make_image_pil, make_image, make_bounding_boxes, make_segmentation_mask, make_video],
    )
    @pytest.mark.parametrize("device", cpu_and_cuda())
    def test_transform(self, make_input, device):
        input = make_input(device=device)

        check_transform(transforms.RandomAffine(**self._CORRECTNESS_TRANSFORM_AFFINE_RANGES), input)

    @pytest.mark.parametrize("angle", _CORRECTNESS_AFFINE_KWARGS["angle"])
    @pytest.mark.parametrize("translate", _CORRECTNESS_AFFINE_KWARGS["translate"])
    @pytest.mark.parametrize("scale", _CORRECTNESS_AFFINE_KWARGS["scale"])
    @pytest.mark.parametrize("shear", _CORRECTNESS_AFFINE_KWARGS["shear"])
    @pytest.mark.parametrize("center", _CORRECTNESS_AFFINE_KWARGS["center"])
    @pytest.mark.parametrize(
        "interpolation", [transforms.InterpolationMode.NEAREST, transforms.InterpolationMode.BILINEAR]
    )
    @pytest.mark.parametrize("fill", CORRECTNESS_FILLS)
    def test_functional_image_correctness(self, angle, translate, scale, shear, center, interpolation, fill):
        image = make_image(dtype=torch.uint8, device="cpu")

        fill = adapt_fill(fill, dtype=torch.uint8)

        actual = F.affine(
            image,
            angle=angle,
            translate=translate,
            scale=scale,
            shear=shear,
            center=center,
            interpolation=interpolation,
            fill=fill,
        )
        expected = F.to_image(
            F.affine(
                F.to_pil_image(image),
                angle=angle,
                translate=translate,
                scale=scale,
                shear=shear,
                center=center,
                interpolation=interpolation,
                fill=fill,
            )
        )

        mae = (actual.float() - expected.float()).abs().mean()
        assert mae < 2 if interpolation is transforms.InterpolationMode.NEAREST else 8

    @pytest.mark.parametrize("center", _CORRECTNESS_AFFINE_KWARGS["center"])
    @pytest.mark.parametrize(
        "interpolation", [transforms.InterpolationMode.NEAREST, transforms.InterpolationMode.BILINEAR]
    )
    @pytest.mark.parametrize("fill", CORRECTNESS_FILLS)
    @pytest.mark.parametrize("seed", list(range(5)))
    def test_transform_image_correctness(self, center, interpolation, fill, seed):
        image = make_image(dtype=torch.uint8, device="cpu")

        fill = adapt_fill(fill, dtype=torch.uint8)

        transform = transforms.RandomAffine(
            **self._CORRECTNESS_TRANSFORM_AFFINE_RANGES, center=center, interpolation=interpolation, fill=fill
        )

        torch.manual_seed(seed)
        actual = transform(image)

        torch.manual_seed(seed)
        expected = F.to_image(transform(F.to_pil_image(image)))

        mae = (actual.float() - expected.float()).abs().mean()
        assert mae < 2 if interpolation is transforms.InterpolationMode.NEAREST else 8

    def _compute_affine_matrix(self, *, angle, translate, scale, shear, center):
        rot = math.radians(angle)
        cx, cy = center
        tx, ty = translate
        sx, sy = [math.radians(s) for s in ([shear, 0.0] if isinstance(shear, (int, float)) else shear)]

        c_matrix = np.array([[1, 0, cx], [0, 1, cy], [0, 0, 1]])
        t_matrix = np.array([[1, 0, tx], [0, 1, ty], [0, 0, 1]])
        c_matrix_inv = np.linalg.inv(c_matrix)
        rs_matrix = np.array(
            [
                [scale * math.cos(rot), -scale * math.sin(rot), 0],
                [scale * math.sin(rot), scale * math.cos(rot), 0],
                [0, 0, 1],
            ]
        )
        shear_x_matrix = np.array([[1, -math.tan(sx), 0], [0, 1, 0], [0, 0, 1]])
        shear_y_matrix = np.array([[1, 0, 0], [-math.tan(sy), 1, 0], [0, 0, 1]])
        rss_matrix = np.matmul(rs_matrix, np.matmul(shear_y_matrix, shear_x_matrix))
        true_matrix = np.matmul(t_matrix, np.matmul(c_matrix, np.matmul(rss_matrix, c_matrix_inv)))
        return true_matrix[:2, :]

    def _reference_affine_bounding_boxes(self, bounding_boxes, *, angle, translate, scale, shear, center):
        if center is None:
            center = [s * 0.5 for s in bounding_boxes.canvas_size[::-1]]

        return reference_affine_bounding_boxes_helper(
            bounding_boxes,
            affine_matrix=self._compute_affine_matrix(
                angle=angle, translate=translate, scale=scale, shear=shear, center=center
            ),
        )

    @pytest.mark.parametrize("format", list(tv_tensors.BoundingBoxFormat))
    @pytest.mark.parametrize("angle", _CORRECTNESS_AFFINE_KWARGS["angle"])
    @pytest.mark.parametrize("translate", _CORRECTNESS_AFFINE_KWARGS["translate"])
    @pytest.mark.parametrize("scale", _CORRECTNESS_AFFINE_KWARGS["scale"])
    @pytest.mark.parametrize("shear", _CORRECTNESS_AFFINE_KWARGS["shear"])
    @pytest.mark.parametrize("center", _CORRECTNESS_AFFINE_KWARGS["center"])
    def test_functional_bounding_boxes_correctness(self, format, angle, translate, scale, shear, center):
        bounding_boxes = make_bounding_boxes(format=format)

        actual = F.affine(
            bounding_boxes,
            angle=angle,
            translate=translate,
            scale=scale,
            shear=shear,
            center=center,
        )
        expected = self._reference_affine_bounding_boxes(
            bounding_boxes,
            angle=angle,
            translate=translate,
            scale=scale,
            shear=shear,
            center=center,
        )

        torch.testing.assert_close(actual, expected)

    @pytest.mark.parametrize("format", list(tv_tensors.BoundingBoxFormat))
    @pytest.mark.parametrize("center", _CORRECTNESS_AFFINE_KWARGS["center"])
    @pytest.mark.parametrize("seed", list(range(5)))
    def test_transform_bounding_boxes_correctness(self, format, center, seed):
        bounding_boxes = make_bounding_boxes(format=format)

        transform = transforms.RandomAffine(**self._CORRECTNESS_TRANSFORM_AFFINE_RANGES, center=center)

        torch.manual_seed(seed)
        params = transform._get_params([bounding_boxes])

        torch.manual_seed(seed)
        actual = transform(bounding_boxes)

        expected = self._reference_affine_bounding_boxes(bounding_boxes, **params, center=center)

        torch.testing.assert_close(actual, expected)

    @pytest.mark.parametrize("degrees", _EXHAUSTIVE_TYPE_TRANSFORM_AFFINE_RANGES["degrees"])
    @pytest.mark.parametrize("translate", _EXHAUSTIVE_TYPE_TRANSFORM_AFFINE_RANGES["translate"])
    @pytest.mark.parametrize("scale", _EXHAUSTIVE_TYPE_TRANSFORM_AFFINE_RANGES["scale"])
    @pytest.mark.parametrize("shear", _EXHAUSTIVE_TYPE_TRANSFORM_AFFINE_RANGES["shear"])
    @pytest.mark.parametrize("seed", list(range(10)))
    def test_transform_get_params_bounds(self, degrees, translate, scale, shear, seed):
        image = make_image()
        height, width = F.get_size(image)

        transform = transforms.RandomAffine(degrees=degrees, translate=translate, scale=scale, shear=shear)

        torch.manual_seed(seed)
        params = transform._get_params([image])

        if isinstance(degrees, (int, float)):
            assert -degrees <= params["angle"] <= degrees
        else:
            assert degrees[0] <= params["angle"] <= degrees[1]

        if translate is not None:
            width_max = int(round(translate[0] * width))
            height_max = int(round(translate[1] * height))
            assert -width_max <= params["translate"][0] <= width_max
            assert -height_max <= params["translate"][1] <= height_max
        else:
            assert params["translate"] == (0, 0)

        if scale is not None:
            assert scale[0] <= params["scale"] <= scale[1]
        else:
            assert params["scale"] == 1.0

        if shear is not None:
            if isinstance(shear, (int, float)):
                assert -shear <= params["shear"][0] <= shear
                assert params["shear"][1] == 0.0
            elif len(shear) == 2:
                assert shear[0] <= params["shear"][0] <= shear[1]
                assert params["shear"][1] == 0.0
            elif len(shear) == 4:
                assert shear[0] <= params["shear"][0] <= shear[1]
                assert shear[2] <= params["shear"][1] <= shear[3]
        else:
            assert params["shear"] == (0, 0)

    @pytest.mark.parametrize("param", ["degrees", "translate", "scale", "shear", "center"])
    @pytest.mark.parametrize("value", [0, [0], [0, 0, 0]])
    def test_transform_sequence_len_errors(self, param, value):
        if param in {"degrees", "shear"} and not isinstance(value, list):
            return

        kwargs = {param: value}
        if param != "degrees":
            kwargs["degrees"] = 0

        with pytest.raises(
            ValueError if isinstance(value, list) else TypeError, match=f"{param} should be a sequence of length 2"
        ):
            transforms.RandomAffine(**kwargs)

    def test_transform_negative_degrees_error(self):
        with pytest.raises(ValueError, match="If degrees is a single number, it must be positive"):
            transforms.RandomAffine(degrees=-1)

    @pytest.mark.parametrize("translate", [[-1, 0], [2, 0], [-1, 2]])
    def test_transform_translate_range_error(self, translate):
        with pytest.raises(ValueError, match="translation values should be between 0 and 1"):
            transforms.RandomAffine(degrees=0, translate=translate)

    @pytest.mark.parametrize("scale", [[-1, 0], [0, -1], [-1, -1]])
    def test_transform_scale_range_error(self, scale):
        with pytest.raises(ValueError, match="scale values should be positive"):
            transforms.RandomAffine(degrees=0, scale=scale)

    def test_transform_negative_shear_error(self):
        with pytest.raises(ValueError, match="If shear is a single number, it must be positive"):
            transforms.RandomAffine(degrees=0, shear=-1)

    def test_transform_unknown_fill_error(self):
        with pytest.raises(TypeError, match="Got inappropriate fill arg"):
            transforms.RandomAffine(degrees=0, fill="fill")


class TestVerticalFlip:
    @pytest.mark.parametrize("dtype", [torch.float32, torch.uint8])
    @pytest.mark.parametrize("device", cpu_and_cuda())
    def test_kernel_image(self, dtype, device):
        check_kernel(F.vertical_flip_image, make_image(dtype=dtype, device=device))

    @pytest.mark.parametrize("format", list(tv_tensors.BoundingBoxFormat))
    @pytest.mark.parametrize("dtype", [torch.float32, torch.int64])
    @pytest.mark.parametrize("device", cpu_and_cuda())
    def test_kernel_bounding_boxes(self, format, dtype, device):
        bounding_boxes = make_bounding_boxes(format=format, dtype=dtype, device=device)
        check_kernel(
            F.vertical_flip_bounding_boxes,
            bounding_boxes,
            format=format,
            canvas_size=bounding_boxes.canvas_size,
        )

    @pytest.mark.parametrize("make_mask", [make_segmentation_mask, make_detection_mask])
    def test_kernel_mask(self, make_mask):
        check_kernel(F.vertical_flip_mask, make_mask())

    def test_kernel_video(self):
        check_kernel(F.vertical_flip_video, make_video())

    @pytest.mark.parametrize(
        "make_input",
        [make_image_tensor, make_image_pil, make_image, make_bounding_boxes, make_segmentation_mask, make_video],
    )
    def test_functional(self, make_input):
        check_functional(F.vertical_flip, make_input())

    @pytest.mark.parametrize(
        ("kernel", "input_type"),
        [
            (F.vertical_flip_image, torch.Tensor),
            (F._vertical_flip_image_pil, PIL.Image.Image),
            (F.vertical_flip_image, tv_tensors.Image),
            (F.vertical_flip_bounding_boxes, tv_tensors.BoundingBoxes),
            (F.vertical_flip_mask, tv_tensors.Mask),
            (F.vertical_flip_video, tv_tensors.Video),
        ],
    )
    def test_functional_signature(self, kernel, input_type):
        check_functional_kernel_signature_match(F.vertical_flip, kernel=kernel, input_type=input_type)

    @pytest.mark.parametrize(
        "make_input",
        [make_image_tensor, make_image_pil, make_image, make_bounding_boxes, make_segmentation_mask, make_video],
    )
    @pytest.mark.parametrize("device", cpu_and_cuda())
    def test_transform(self, make_input, device):
        check_transform(transforms.RandomVerticalFlip(p=1), make_input(device=device))

    @pytest.mark.parametrize("fn", [F.vertical_flip, transform_cls_to_functional(transforms.RandomVerticalFlip, p=1)])
    def test_image_correctness(self, fn):
        image = make_image(dtype=torch.uint8, device="cpu")

        actual = fn(image)
        expected = F.to_image(F.vertical_flip(F.to_pil_image(image)))

        torch.testing.assert_close(actual, expected)

    def _reference_vertical_flip_bounding_boxes(self, bounding_boxes):
        affine_matrix = np.array(
            [
                [1, 0, 0],
                [0, -1, bounding_boxes.canvas_size[0]],
            ],
        )

        return reference_affine_bounding_boxes_helper(bounding_boxes, affine_matrix=affine_matrix)

    @pytest.mark.parametrize("format", list(tv_tensors.BoundingBoxFormat))
    @pytest.mark.parametrize("fn", [F.vertical_flip, transform_cls_to_functional(transforms.RandomVerticalFlip, p=1)])
    def test_bounding_boxes_correctness(self, format, fn):
        bounding_boxes = make_bounding_boxes(format=format)

        actual = fn(bounding_boxes)
        expected = self._reference_vertical_flip_bounding_boxes(bounding_boxes)

        torch.testing.assert_close(actual, expected)

    @pytest.mark.parametrize(
        "make_input",
        [make_image_tensor, make_image_pil, make_image, make_bounding_boxes, make_segmentation_mask, make_video],
    )
    @pytest.mark.parametrize("device", cpu_and_cuda())
    def test_transform_noop(self, make_input, device):
        input = make_input(device=device)

        transform = transforms.RandomVerticalFlip(p=0)

        output = transform(input)

        assert_equal(output, input)


class TestRotate:
    _EXHAUSTIVE_TYPE_AFFINE_KWARGS = dict(
        # float, int
        angle=[-10.9, 18],
        # None
        # two-list of float, two-list of int, two-tuple of float, two-tuple of int
        center=[None, [1.2, 4.9], [-3, 1], (2.5, -4.7), (3, 2)],
    )
    _MINIMAL_AFFINE_KWARGS = {k: vs[0] for k, vs in _EXHAUSTIVE_TYPE_AFFINE_KWARGS.items()}
    _CORRECTNESS_AFFINE_KWARGS = {
        k: [v for v in vs if v is None or isinstance(v, float) or isinstance(v, list)]
        for k, vs in _EXHAUSTIVE_TYPE_AFFINE_KWARGS.items()
    }

    _EXHAUSTIVE_TYPE_TRANSFORM_AFFINE_RANGES = dict(
        degrees=[30, (-15, 20)],
    )
    _CORRECTNESS_TRANSFORM_AFFINE_RANGES = {k: vs[0] for k, vs in _EXHAUSTIVE_TYPE_TRANSFORM_AFFINE_RANGES.items()}

    @param_value_parametrization(
        angle=_EXHAUSTIVE_TYPE_AFFINE_KWARGS["angle"],
        interpolation=[transforms.InterpolationMode.NEAREST, transforms.InterpolationMode.BILINEAR],
        expand=[False, True],
        center=_EXHAUSTIVE_TYPE_AFFINE_KWARGS["center"],
        fill=EXHAUSTIVE_TYPE_FILLS,
    )
    @pytest.mark.parametrize("dtype", [torch.float32, torch.uint8])
    @pytest.mark.parametrize("device", cpu_and_cuda())
    def test_kernel_image(self, param, value, dtype, device):
        kwargs = {param: value}
        if param != "angle":
            kwargs["angle"] = self._MINIMAL_AFFINE_KWARGS["angle"]
        check_kernel(
            F.rotate_image,
            make_image(dtype=dtype, device=device),
            **kwargs,
            check_scripted_vs_eager=not (param == "fill" and isinstance(value, (int, float))),
        )

    @param_value_parametrization(
        angle=_EXHAUSTIVE_TYPE_AFFINE_KWARGS["angle"],
        expand=[False, True],
        center=_EXHAUSTIVE_TYPE_AFFINE_KWARGS["center"],
    )
    @pytest.mark.parametrize("format", list(tv_tensors.BoundingBoxFormat))
    @pytest.mark.parametrize("dtype", [torch.float32, torch.uint8])
    @pytest.mark.parametrize("device", cpu_and_cuda())
    def test_kernel_bounding_boxes(self, param, value, format, dtype, device):
        kwargs = {param: value}
        if param != "angle":
            kwargs["angle"] = self._MINIMAL_AFFINE_KWARGS["angle"]

        bounding_boxes = make_bounding_boxes(format=format, dtype=dtype, device=device)

        check_kernel(
            F.rotate_bounding_boxes,
            bounding_boxes,
            format=format,
            canvas_size=bounding_boxes.canvas_size,
            **kwargs,
        )

    @pytest.mark.parametrize("make_mask", [make_segmentation_mask, make_detection_mask])
    def test_kernel_mask(self, make_mask):
        check_kernel(F.rotate_mask, make_mask(), **self._MINIMAL_AFFINE_KWARGS)

    def test_kernel_video(self):
        check_kernel(F.rotate_video, make_video(), **self._MINIMAL_AFFINE_KWARGS)

    @pytest.mark.parametrize(
        "make_input",
        [make_image_tensor, make_image_pil, make_image, make_bounding_boxes, make_segmentation_mask, make_video],
    )
    def test_functional(self, make_input):
        check_functional(F.rotate, make_input(), **self._MINIMAL_AFFINE_KWARGS)

    @pytest.mark.parametrize(
        ("kernel", "input_type"),
        [
            (F.rotate_image, torch.Tensor),
            (F._rotate_image_pil, PIL.Image.Image),
            (F.rotate_image, tv_tensors.Image),
            (F.rotate_bounding_boxes, tv_tensors.BoundingBoxes),
            (F.rotate_mask, tv_tensors.Mask),
            (F.rotate_video, tv_tensors.Video),
        ],
    )
    def test_functional_signature(self, kernel, input_type):
        check_functional_kernel_signature_match(F.rotate, kernel=kernel, input_type=input_type)

    @pytest.mark.parametrize(
        "make_input",
        [make_image_tensor, make_image_pil, make_image, make_bounding_boxes, make_segmentation_mask, make_video],
    )
    @pytest.mark.parametrize("device", cpu_and_cuda())
    def test_transform(self, make_input, device):
        check_transform(
            transforms.RandomRotation(**self._CORRECTNESS_TRANSFORM_AFFINE_RANGES), make_input(device=device)
        )

    @pytest.mark.parametrize("angle", _CORRECTNESS_AFFINE_KWARGS["angle"])
    @pytest.mark.parametrize("center", _CORRECTNESS_AFFINE_KWARGS["center"])
    @pytest.mark.parametrize(
        "interpolation", [transforms.InterpolationMode.NEAREST, transforms.InterpolationMode.BILINEAR]
    )
    @pytest.mark.parametrize("expand", [False, True])
    @pytest.mark.parametrize("fill", CORRECTNESS_FILLS)
    def test_functional_image_correctness(self, angle, center, interpolation, expand, fill):
        image = make_image(dtype=torch.uint8, device="cpu")

        fill = adapt_fill(fill, dtype=torch.uint8)

        actual = F.rotate(image, angle=angle, center=center, interpolation=interpolation, expand=expand, fill=fill)
        expected = F.to_image(
            F.rotate(
                F.to_pil_image(image), angle=angle, center=center, interpolation=interpolation, expand=expand, fill=fill
            )
        )

        mae = (actual.float() - expected.float()).abs().mean()
        assert mae < 1 if interpolation is transforms.InterpolationMode.NEAREST else 6

    @pytest.mark.parametrize("center", _CORRECTNESS_AFFINE_KWARGS["center"])
    @pytest.mark.parametrize(
        "interpolation", [transforms.InterpolationMode.NEAREST, transforms.InterpolationMode.BILINEAR]
    )
    @pytest.mark.parametrize("expand", [False, True])
    @pytest.mark.parametrize("fill", CORRECTNESS_FILLS)
    @pytest.mark.parametrize("seed", list(range(5)))
    def test_transform_image_correctness(self, center, interpolation, expand, fill, seed):
        image = make_image(dtype=torch.uint8, device="cpu")

        fill = adapt_fill(fill, dtype=torch.uint8)

        transform = transforms.RandomRotation(
            **self._CORRECTNESS_TRANSFORM_AFFINE_RANGES,
            center=center,
            interpolation=interpolation,
            expand=expand,
            fill=fill,
        )

        torch.manual_seed(seed)
        actual = transform(image)

        torch.manual_seed(seed)
        expected = F.to_image(transform(F.to_pil_image(image)))

        mae = (actual.float() - expected.float()).abs().mean()
        assert mae < 1 if interpolation is transforms.InterpolationMode.NEAREST else 6

    def _compute_output_canvas_size(self, *, expand, canvas_size, affine_matrix):
        if not expand:
            return canvas_size, (0.0, 0.0)

        input_height, input_width = canvas_size

        input_image_frame = np.array(
            [
                [0.0, 0.0, 1.0],
                [0.0, input_height, 1.0],
                [input_width, input_height, 1.0],
                [input_width, 0.0, 1.0],
            ],
            dtype=np.float64,
        )
        output_image_frame = np.matmul(input_image_frame, affine_matrix.astype(input_image_frame.dtype).T)

        recenter_x = float(np.min(output_image_frame[:, 0]))
        recenter_y = float(np.min(output_image_frame[:, 1]))

        output_width = int(np.max(output_image_frame[:, 0]) - recenter_x)
        output_height = int(np.max(output_image_frame[:, 1]) - recenter_y)

        return (output_height, output_width), (recenter_x, recenter_y)

    def _recenter_bounding_boxes_after_expand(self, bounding_boxes, *, recenter_xy):
        x, y = recenter_xy
        if bounding_boxes.format is tv_tensors.BoundingBoxFormat.XYXY:
            translate = [x, y, x, y]
        else:
            translate = [x, y, 0.0, 0.0]
        return tv_tensors.wrap(
            (bounding_boxes.to(torch.float64) - torch.tensor(translate)).to(bounding_boxes.dtype), like=bounding_boxes
        )

    def _reference_rotate_bounding_boxes(self, bounding_boxes, *, angle, expand, center):
        if center is None:
            center = [s * 0.5 for s in bounding_boxes.canvas_size[::-1]]
        cx, cy = center

        a = np.cos(angle * np.pi / 180.0)
        b = np.sin(angle * np.pi / 180.0)
        affine_matrix = np.array(
            [
                [a, b, cx - cx * a - b * cy],
                [-b, a, cy + cx * b - a * cy],
            ],
        )

        new_canvas_size, recenter_xy = self._compute_output_canvas_size(
            expand=expand, canvas_size=bounding_boxes.canvas_size, affine_matrix=affine_matrix
        )

        output = reference_affine_bounding_boxes_helper(
            bounding_boxes,
            affine_matrix=affine_matrix,
            new_canvas_size=new_canvas_size,
            clamp=False,
        )

        return F.clamp_bounding_boxes(self._recenter_bounding_boxes_after_expand(output, recenter_xy=recenter_xy)).to(
            bounding_boxes
        )

    @pytest.mark.parametrize("format", list(tv_tensors.BoundingBoxFormat))
    @pytest.mark.parametrize("angle", _CORRECTNESS_AFFINE_KWARGS["angle"])
    @pytest.mark.parametrize("expand", [False, True])
    @pytest.mark.parametrize("center", _CORRECTNESS_AFFINE_KWARGS["center"])
    def test_functional_bounding_boxes_correctness(self, format, angle, expand, center):
        bounding_boxes = make_bounding_boxes(format=format)

        actual = F.rotate(bounding_boxes, angle=angle, expand=expand, center=center)
        expected = self._reference_rotate_bounding_boxes(bounding_boxes, angle=angle, expand=expand, center=center)

        torch.testing.assert_close(actual, expected)
        torch.testing.assert_close(F.get_size(actual), F.get_size(expected), atol=2 if expand else 0, rtol=0)

    @pytest.mark.parametrize("format", list(tv_tensors.BoundingBoxFormat))
    @pytest.mark.parametrize("expand", [False, True])
    @pytest.mark.parametrize("center", _CORRECTNESS_AFFINE_KWARGS["center"])
    @pytest.mark.parametrize("seed", list(range(5)))
    def test_transform_bounding_boxes_correctness(self, format, expand, center, seed):
        bounding_boxes = make_bounding_boxes(format=format)

        transform = transforms.RandomRotation(**self._CORRECTNESS_TRANSFORM_AFFINE_RANGES, expand=expand, center=center)

        torch.manual_seed(seed)
        params = transform._get_params([bounding_boxes])

        torch.manual_seed(seed)
        actual = transform(bounding_boxes)

        expected = self._reference_rotate_bounding_boxes(bounding_boxes, **params, expand=expand, center=center)

        torch.testing.assert_close(actual, expected)
        torch.testing.assert_close(F.get_size(actual), F.get_size(expected), atol=2 if expand else 0, rtol=0)

    @pytest.mark.parametrize("degrees", _EXHAUSTIVE_TYPE_TRANSFORM_AFFINE_RANGES["degrees"])
    @pytest.mark.parametrize("seed", list(range(10)))
    def test_transform_get_params_bounds(self, degrees, seed):
        transform = transforms.RandomRotation(degrees=degrees)

        torch.manual_seed(seed)
        params = transform._get_params([])

        if isinstance(degrees, (int, float)):
            assert -degrees <= params["angle"] <= degrees
        else:
            assert degrees[0] <= params["angle"] <= degrees[1]

    @pytest.mark.parametrize("param", ["degrees", "center"])
    @pytest.mark.parametrize("value", [0, [0], [0, 0, 0]])
    def test_transform_sequence_len_errors(self, param, value):
        if param == "degrees" and not isinstance(value, list):
            return

        kwargs = {param: value}
        if param != "degrees":
            kwargs["degrees"] = 0

        with pytest.raises(
            ValueError if isinstance(value, list) else TypeError, match=f"{param} should be a sequence of length 2"
        ):
            transforms.RandomRotation(**kwargs)

    def test_transform_negative_degrees_error(self):
        with pytest.raises(ValueError, match="If degrees is a single number, it must be positive"):
            transforms.RandomAffine(degrees=-1)

    def test_transform_unknown_fill_error(self):
        with pytest.raises(TypeError, match="Got inappropriate fill arg"):
            transforms.RandomAffine(degrees=0, fill="fill")


class TestCompose:
    class BuiltinTransform(transforms.Transform):
        def _transform(self, inpt, params):
            return inpt

    class PackedInputTransform(nn.Module):
        def forward(self, sample):
            assert len(sample) == 2
            return sample

    class UnpackedInputTransform(nn.Module):
        def forward(self, image, label):
            return image, label

    @pytest.mark.parametrize(
        "transform_clss",
        [
            [BuiltinTransform],
            [PackedInputTransform],
            [UnpackedInputTransform],
            [BuiltinTransform, BuiltinTransform],
            [PackedInputTransform, PackedInputTransform],
            [UnpackedInputTransform, UnpackedInputTransform],
            [BuiltinTransform, PackedInputTransform, BuiltinTransform],
            [BuiltinTransform, UnpackedInputTransform, BuiltinTransform],
            [PackedInputTransform, BuiltinTransform, PackedInputTransform],
            [UnpackedInputTransform, BuiltinTransform, UnpackedInputTransform],
        ],
    )
    @pytest.mark.parametrize("unpack", [True, False])
    def test_packed_unpacked(self, transform_clss, unpack):
        needs_packed_inputs = any(issubclass(cls, self.PackedInputTransform) for cls in transform_clss)
        needs_unpacked_inputs = any(issubclass(cls, self.UnpackedInputTransform) for cls in transform_clss)
        assert not (needs_packed_inputs and needs_unpacked_inputs)

        transform = transforms.Compose([cls() for cls in transform_clss])

        image = make_image()
        label = 3
        packed_input = (image, label)

        def call_transform():
            if unpack:
                return transform(*packed_input)
            else:
                return transform(packed_input)

        if needs_unpacked_inputs and not unpack:
            with pytest.raises(TypeError, match="missing 1 required positional argument"):
                call_transform()
        elif needs_packed_inputs and unpack:
            with pytest.raises(TypeError, match="takes 2 positional arguments but 3 were given"):
                call_transform()
        else:
            output = call_transform()

            assert isinstance(output, tuple) and len(output) == 2
            assert output[0] is image
            assert output[1] is label


class TestToDtype:
    @pytest.mark.parametrize(
        ("kernel", "make_input"),
        [
            (F.to_dtype_image, make_image_tensor),
            (F.to_dtype_image, make_image),
            (F.to_dtype_video, make_video),
        ],
    )
    @pytest.mark.parametrize("input_dtype", [torch.float32, torch.float64, torch.uint8])
    @pytest.mark.parametrize("output_dtype", [torch.float32, torch.float64, torch.uint8])
    @pytest.mark.parametrize("device", cpu_and_cuda())
    @pytest.mark.parametrize("scale", (True, False))
    def test_kernel(self, kernel, make_input, input_dtype, output_dtype, device, scale):
        check_kernel(
            kernel,
            make_input(dtype=input_dtype, device=device),
            dtype=output_dtype,
            scale=scale,
        )

    @pytest.mark.parametrize("make_input", [make_image_tensor, make_image, make_video])
    @pytest.mark.parametrize("input_dtype", [torch.float32, torch.float64, torch.uint8])
    @pytest.mark.parametrize("output_dtype", [torch.float32, torch.float64, torch.uint8])
    @pytest.mark.parametrize("device", cpu_and_cuda())
    @pytest.mark.parametrize("scale", (True, False))
    def test_functional(self, make_input, input_dtype, output_dtype, device, scale):
        check_functional(
            F.to_dtype,
            make_input(dtype=input_dtype, device=device),
            dtype=output_dtype,
            scale=scale,
        )

    @pytest.mark.parametrize(
        "make_input",
        [make_image_tensor, make_image, make_bounding_boxes, make_segmentation_mask, make_video],
    )
    @pytest.mark.parametrize("input_dtype", [torch.float32, torch.float64, torch.uint8])
    @pytest.mark.parametrize("output_dtype", [torch.float32, torch.float64, torch.uint8])
    @pytest.mark.parametrize("device", cpu_and_cuda())
    @pytest.mark.parametrize("scale", (True, False))
    @pytest.mark.parametrize("as_dict", (True, False))
    def test_transform(self, make_input, input_dtype, output_dtype, device, scale, as_dict):
        input = make_input(dtype=input_dtype, device=device)
        if as_dict:
            output_dtype = {type(input): output_dtype}
        check_transform(transforms.ToDtype(dtype=output_dtype, scale=scale), input)

    def reference_convert_dtype_image_tensor(self, image, dtype=torch.float, scale=False):
        input_dtype = image.dtype
        output_dtype = dtype

        if not scale:
            return image.to(dtype)

        if output_dtype == input_dtype:
            return image

        def fn(value):
            if input_dtype.is_floating_point:
                if output_dtype.is_floating_point:
                    return value
                else:
                    return round(decimal.Decimal(value) * torch.iinfo(output_dtype).max)
            else:
                input_max_value = torch.iinfo(input_dtype).max

                if output_dtype.is_floating_point:
                    return float(decimal.Decimal(value) / input_max_value)
                else:
                    output_max_value = torch.iinfo(output_dtype).max

                    if input_max_value > output_max_value:
                        factor = (input_max_value + 1) // (output_max_value + 1)
                        return value / factor
                    else:
                        factor = (output_max_value + 1) // (input_max_value + 1)
                        return value * factor

        return torch.tensor(tree_map(fn, image.tolist()), dtype=dtype, device=image.device)

    @pytest.mark.parametrize("input_dtype", [torch.float32, torch.float64, torch.uint8])
    @pytest.mark.parametrize("output_dtype", [torch.float32, torch.float64, torch.uint8])
    @pytest.mark.parametrize("device", cpu_and_cuda())
    @pytest.mark.parametrize("scale", (True, False))
    def test_image_correctness(self, input_dtype, output_dtype, device, scale):
        if input_dtype.is_floating_point and output_dtype == torch.int64:
            pytest.xfail("float to int64 conversion is not supported")

        input = make_image(dtype=input_dtype, device=device)

        out = F.to_dtype(input, dtype=output_dtype, scale=scale)
        expected = self.reference_convert_dtype_image_tensor(input, dtype=output_dtype, scale=scale)

        if input_dtype.is_floating_point and not output_dtype.is_floating_point and scale:
            torch.testing.assert_close(out, expected, atol=1, rtol=0)
        else:
            torch.testing.assert_close(out, expected)

    def was_scaled(self, inpt):
        # this assumes the target dtype is float
        return inpt.max() <= 1

    def make_inpt_with_bbox_and_mask(self, make_input):
        H, W = 10, 10
        inpt_dtype = torch.uint8
        bbox_dtype = torch.float32
        mask_dtype = torch.bool
        sample = {
            "inpt": make_input(size=(H, W), dtype=inpt_dtype),
            "bbox": make_bounding_boxes(canvas_size=(H, W), dtype=bbox_dtype),
            "mask": make_detection_mask(size=(H, W), dtype=mask_dtype),
        }

        return sample, inpt_dtype, bbox_dtype, mask_dtype

    @pytest.mark.parametrize("make_input", (make_image_tensor, make_image, make_video))
    @pytest.mark.parametrize("scale", (True, False))
    def test_dtype_not_a_dict(self, make_input, scale):
        # assert only inpt gets transformed when dtype isn't a dict

        sample, inpt_dtype, bbox_dtype, mask_dtype = self.make_inpt_with_bbox_and_mask(make_input)
        out = transforms.ToDtype(dtype=torch.float32, scale=scale)(sample)

        assert out["inpt"].dtype != inpt_dtype
        assert out["inpt"].dtype == torch.float32
        if scale:
            assert self.was_scaled(out["inpt"])
        else:
            assert not self.was_scaled(out["inpt"])
        assert out["bbox"].dtype == bbox_dtype
        assert out["mask"].dtype == mask_dtype

    @pytest.mark.parametrize("make_input", (make_image_tensor, make_image, make_video))
    def test_others_catch_all_and_none(self, make_input):
        # make sure "others" works as a catch-all and that None means no conversion

        sample, inpt_dtype, bbox_dtype, mask_dtype = self.make_inpt_with_bbox_and_mask(make_input)
        out = transforms.ToDtype(dtype={tv_tensors.Mask: torch.int64, "others": None})(sample)
        assert out["inpt"].dtype == inpt_dtype
        assert out["bbox"].dtype == bbox_dtype
        assert out["mask"].dtype != mask_dtype
        assert out["mask"].dtype == torch.int64

    @pytest.mark.parametrize("make_input", (make_image_tensor, make_image, make_video))
    def test_typical_use_case(self, make_input):
        # Typical use-case: want to convert dtype and scale for inpt and just dtype for masks.
        # This just makes sure we now have a decent API for this

        sample, inpt_dtype, bbox_dtype, mask_dtype = self.make_inpt_with_bbox_and_mask(make_input)
        out = transforms.ToDtype(
            dtype={type(sample["inpt"]): torch.float32, tv_tensors.Mask: torch.int64, "others": None}, scale=True
        )(sample)
        assert out["inpt"].dtype != inpt_dtype
        assert out["inpt"].dtype == torch.float32
        assert self.was_scaled(out["inpt"])
        assert out["bbox"].dtype == bbox_dtype
        assert out["mask"].dtype != mask_dtype
        assert out["mask"].dtype == torch.int64

    @pytest.mark.parametrize("make_input", (make_image_tensor, make_image, make_video))
    def test_errors_warnings(self, make_input):
        sample, inpt_dtype, bbox_dtype, mask_dtype = self.make_inpt_with_bbox_and_mask(make_input)

        with pytest.raises(ValueError, match="No dtype was specified for"):
            out = transforms.ToDtype(dtype={tv_tensors.Mask: torch.float32})(sample)
        with pytest.warns(UserWarning, match=re.escape("plain `torch.Tensor` will *not* be transformed")):
            transforms.ToDtype(dtype={torch.Tensor: torch.float32, tv_tensors.Image: torch.float32})
        with pytest.warns(UserWarning, match="no scaling will be done"):
            out = transforms.ToDtype(dtype={"others": None}, scale=True)(sample)
        assert out["inpt"].dtype == inpt_dtype
        assert out["bbox"].dtype == bbox_dtype
        assert out["mask"].dtype == mask_dtype


class TestAdjustBrightness:
    _CORRECTNESS_BRIGHTNESS_FACTORS = [0.5, 0.0, 1.0, 5.0]
    _DEFAULT_BRIGHTNESS_FACTOR = _CORRECTNESS_BRIGHTNESS_FACTORS[0]

    @pytest.mark.parametrize(
        ("kernel", "make_input"),
        [
            (F.adjust_brightness_image, make_image),
            (F.adjust_brightness_video, make_video),
        ],
    )
    @pytest.mark.parametrize("dtype", [torch.float32, torch.uint8])
    @pytest.mark.parametrize("device", cpu_and_cuda())
    def test_kernel(self, kernel, make_input, dtype, device):
        check_kernel(kernel, make_input(dtype=dtype, device=device), brightness_factor=self._DEFAULT_BRIGHTNESS_FACTOR)

    @pytest.mark.parametrize("make_input", [make_image_tensor, make_image_pil, make_image, make_video])
    def test_functional(self, make_input):
        check_functional(F.adjust_brightness, make_input(), brightness_factor=self._DEFAULT_BRIGHTNESS_FACTOR)

    @pytest.mark.parametrize(
        ("kernel", "input_type"),
        [
            (F.adjust_brightness_image, torch.Tensor),
            (F._adjust_brightness_image_pil, PIL.Image.Image),
            (F.adjust_brightness_image, tv_tensors.Image),
            (F.adjust_brightness_video, tv_tensors.Video),
        ],
    )
    def test_functional_signature(self, kernel, input_type):
        check_functional_kernel_signature_match(F.adjust_brightness, kernel=kernel, input_type=input_type)

    @pytest.mark.parametrize("brightness_factor", _CORRECTNESS_BRIGHTNESS_FACTORS)
    def test_image_correctness(self, brightness_factor):
        image = make_image(dtype=torch.uint8, device="cpu")

        actual = F.adjust_brightness(image, brightness_factor=brightness_factor)
        expected = F.to_image(F.adjust_brightness(F.to_pil_image(image), brightness_factor=brightness_factor))

        torch.testing.assert_close(actual, expected)


class TestCutMixMixUp:
    class DummyDataset:
        def __init__(self, size, num_classes):
            self.size = size
            self.num_classes = num_classes
            assert size < num_classes

        def __getitem__(self, idx):
            img = torch.rand(3, 100, 100)
            label = idx  # This ensures all labels in a batch are unique and makes testing easier
            return img, label

        def __len__(self):
            return self.size

    @pytest.mark.parametrize("T", [transforms.CutMix, transforms.MixUp])
    def test_supported_input_structure(self, T):

        batch_size = 32
        num_classes = 100

        dataset = self.DummyDataset(size=batch_size, num_classes=num_classes)

        cutmix_mixup = T(num_classes=num_classes)

        dl = DataLoader(dataset, batch_size=batch_size)

        # Input sanity checks
        img, target = next(iter(dl))
        input_img_size = img.shape[-3:]
        assert isinstance(img, torch.Tensor) and isinstance(target, torch.Tensor)
        assert target.shape == (batch_size,)

        def check_output(img, target):
            assert img.shape == (batch_size, *input_img_size)
            assert target.shape == (batch_size, num_classes)
            torch.testing.assert_close(target.sum(axis=-1), torch.ones(batch_size))
            num_non_zero_labels = (target != 0).sum(axis=-1)
            assert (num_non_zero_labels == 2).all()

        # After Dataloader, as unpacked input
        img, target = next(iter(dl))
        assert target.shape == (batch_size,)
        img, target = cutmix_mixup(img, target)
        check_output(img, target)

        # After Dataloader, as packed input
        packed_from_dl = next(iter(dl))
        assert isinstance(packed_from_dl, list)
        img, target = cutmix_mixup(packed_from_dl)
        check_output(img, target)

        # As collation function. We expect default_collate to be used by users.
        def collate_fn_1(batch):
            return cutmix_mixup(default_collate(batch))

        def collate_fn_2(batch):
            return cutmix_mixup(*default_collate(batch))

        for collate_fn in (collate_fn_1, collate_fn_2):
            dl = DataLoader(dataset, batch_size=batch_size, collate_fn=collate_fn)
            img, target = next(iter(dl))
            check_output(img, target)

    @needs_cuda
    @pytest.mark.parametrize("T", [transforms.CutMix, transforms.MixUp])
    def test_cpu_vs_gpu(self, T):
        num_classes = 10
        batch_size = 3
        H, W = 12, 12

        imgs = torch.rand(batch_size, 3, H, W)
        labels = torch.randint(0, num_classes, (batch_size,))
        cutmix_mixup = T(alpha=0.5, num_classes=num_classes)

        _check_kernel_cuda_vs_cpu(cutmix_mixup, imgs, labels, rtol=None, atol=None)

    @pytest.mark.parametrize("T", [transforms.CutMix, transforms.MixUp])
    def test_error(self, T):

        num_classes = 10
        batch_size = 9

        imgs = torch.rand(batch_size, 3, 12, 12)
        cutmix_mixup = T(alpha=0.5, num_classes=num_classes)

        for input_with_bad_type in (
            F.to_pil_image(imgs[0]),
            tv_tensors.Mask(torch.rand(12, 12)),
            tv_tensors.BoundingBoxes(torch.rand(2, 4), format="XYXY", canvas_size=12),
        ):
            with pytest.raises(ValueError, match="does not support PIL images, "):
                cutmix_mixup(input_with_bad_type)

        with pytest.raises(ValueError, match="Could not infer where the labels are"):
            cutmix_mixup({"img": imgs, "Nothing_else": 3})

        with pytest.raises(ValueError, match="labels tensor should be of shape"):
            # Note: the error message isn't ideal, but that's because the label heuristic found the img as the label
            # It's OK, it's an edge-case. The important thing is that this fails loudly instead of passing silently
            cutmix_mixup(imgs)

        with pytest.raises(ValueError, match="When using the default labels_getter"):
            cutmix_mixup(imgs, "not_a_tensor")

        with pytest.raises(ValueError, match="labels tensor should be of shape"):
            cutmix_mixup(imgs, torch.randint(0, 2, size=(2, 3)))

        with pytest.raises(ValueError, match="Expected a batched input with 4 dims"):
            cutmix_mixup(imgs[None, None], torch.randint(0, num_classes, size=(batch_size,)))

        with pytest.raises(ValueError, match="does not match the batch size of the labels"):
            cutmix_mixup(imgs, torch.randint(0, num_classes, size=(batch_size + 1,)))

        with pytest.raises(ValueError, match="labels tensor should be of shape"):
            # The purpose of this check is more about documenting the current
            # behaviour of what happens on a Compose(), rather than actually
            # asserting the expected behaviour. We may support Compose() in the
            # future, e.g. for 2 consecutive CutMix?
            labels = torch.randint(0, num_classes, size=(batch_size,))
            transforms.Compose([cutmix_mixup, cutmix_mixup])(imgs, labels)


@pytest.mark.parametrize("key", ("labels", "LABELS", "LaBeL", "SOME_WEIRD_KEY_THAT_HAS_LABeL_IN_IT"))
@pytest.mark.parametrize("sample_type", (tuple, list, dict))
def test_labels_getter_default_heuristic(key, sample_type):
    labels = torch.arange(10)
    sample = {key: labels, "another_key": "whatever"}
    if sample_type is not dict:
        sample = sample_type((None, sample, "whatever_again"))
    assert transforms._utils._find_labels_default_heuristic(sample) is labels

    if key.lower() != "labels":
        # If "labels" is in the dict (case-insensitive),
        # it takes precedence over other keys which would otherwise be a match
        d = {key: "something_else", "labels": labels}
        assert transforms._utils._find_labels_default_heuristic(d) is labels


class TestShapeGetters:
    @pytest.mark.parametrize(
        ("kernel", "make_input"),
        [
            (F.get_dimensions_image, make_image_tensor),
            (F._get_dimensions_image_pil, make_image_pil),
            (F.get_dimensions_image, make_image),
            (F.get_dimensions_video, make_video),
        ],
    )
    def test_get_dimensions(self, kernel, make_input):
        size = (10, 10)
        color_space, num_channels = "RGB", 3

        input = make_input(size, color_space=color_space)

        assert kernel(input) == F.get_dimensions(input) == [num_channels, *size]

    @pytest.mark.parametrize(
        ("kernel", "make_input"),
        [
            (F.get_num_channels_image, make_image_tensor),
            (F._get_num_channels_image_pil, make_image_pil),
            (F.get_num_channels_image, make_image),
            (F.get_num_channels_video, make_video),
        ],
    )
    def test_get_num_channels(self, kernel, make_input):
        color_space, num_channels = "RGB", 3

        input = make_input(color_space=color_space)

        assert kernel(input) == F.get_num_channels(input) == num_channels

    @pytest.mark.parametrize(
        ("kernel", "make_input"),
        [
            (F.get_size_image, make_image_tensor),
            (F._get_size_image_pil, make_image_pil),
            (F.get_size_image, make_image),
            (F.get_size_bounding_boxes, make_bounding_boxes),
            (F.get_size_mask, make_detection_mask),
            (F.get_size_mask, make_segmentation_mask),
            (F.get_size_video, make_video),
        ],
    )
    def test_get_size(self, kernel, make_input):
        size = (10, 10)

        input = make_input(size)

        assert kernel(input) == F.get_size(input) == list(size)

    @pytest.mark.parametrize(
        ("kernel", "make_input"),
        [
            (F.get_num_frames_video, make_video_tensor),
            (F.get_num_frames_video, make_video),
        ],
    )
    def test_get_num_frames(self, kernel, make_input):
        num_frames = 4

        input = make_input(num_frames=num_frames)

        assert kernel(input) == F.get_num_frames(input) == num_frames

    @pytest.mark.parametrize(
        ("functional", "make_input"),
        [
            (F.get_dimensions, make_bounding_boxes),
            (F.get_dimensions, make_detection_mask),
            (F.get_dimensions, make_segmentation_mask),
            (F.get_num_channels, make_bounding_boxes),
            (F.get_num_channels, make_detection_mask),
            (F.get_num_channels, make_segmentation_mask),
            (F.get_num_frames, make_image_pil),
            (F.get_num_frames, make_image),
            (F.get_num_frames, make_bounding_boxes),
            (F.get_num_frames, make_detection_mask),
            (F.get_num_frames, make_segmentation_mask),
        ],
    )
    def test_unsupported_types(self, functional, make_input):
        input = make_input()

        with pytest.raises(TypeError, match=re.escape(str(type(input)))):
            functional(input)


class TestRegisterKernel:
    @pytest.mark.parametrize("functional", (F.resize, "resize"))
    def test_register_kernel(self, functional):
        class CustomTVTensor(tv_tensors.TVTensor):
            pass

        kernel_was_called = False

        @F.register_kernel(functional, CustomTVTensor)
        def new_resize(dp, *args, **kwargs):
            nonlocal kernel_was_called
            kernel_was_called = True
            return dp

        t = transforms.Resize(size=(224, 224), antialias=True)

        my_dp = CustomTVTensor(torch.rand(3, 10, 10))
        out = t(my_dp)
        assert out is my_dp
        assert kernel_was_called

        # Sanity check to make sure we didn't override the kernel of other types
        t(torch.rand(3, 10, 10)).shape == (3, 224, 224)
        t(tv_tensors.Image(torch.rand(3, 10, 10))).shape == (3, 224, 224)

    def test_errors(self):
        with pytest.raises(ValueError, match="Could not find functional with name"):
            F.register_kernel("bad_name", tv_tensors.Image)

        with pytest.raises(ValueError, match="Kernels can only be registered on functionals"):
            F.register_kernel(tv_tensors.Image, F.resize)

        with pytest.raises(ValueError, match="Kernels can only be registered for subclasses"):
            F.register_kernel(F.resize, object)

        with pytest.raises(ValueError, match="cannot be registered for the builtin tv_tensor classes"):
            F.register_kernel(F.resize, tv_tensors.Image)(F.resize_image)

        class CustomTVTensor(tv_tensors.TVTensor):
            pass

        def resize_custom_tv_tensor():
            pass

        F.register_kernel(F.resize, CustomTVTensor)(resize_custom_tv_tensor)

        with pytest.raises(ValueError, match="already has a kernel registered for type"):
            F.register_kernel(F.resize, CustomTVTensor)(resize_custom_tv_tensor)


class TestGetKernel:
    # We are using F.resize as functional and the kernels below as proxy. Any other functional / kernels combination
    # would also be fine
    KERNELS = {
        torch.Tensor: F.resize_image,
        PIL.Image.Image: F._resize_image_pil,
        tv_tensors.Image: F.resize_image,
        tv_tensors.BoundingBoxes: F.resize_bounding_boxes,
        tv_tensors.Mask: F.resize_mask,
        tv_tensors.Video: F.resize_video,
    }

    @pytest.mark.parametrize("input_type", [str, int, object])
    def test_unsupported_types(self, input_type):
        with pytest.raises(TypeError, match="supports inputs of type"):
            _get_kernel(F.resize, input_type)

    def test_exact_match(self):
        # We cannot use F.resize together with self.KERNELS mapping here directly here, since this is only the
        # ideal wrapping. Practically, we have an intermediate wrapper layer. Thus, we create a new resize functional
        # here, register the kernels without wrapper, and check the exact matching afterwards.
        def resize_with_pure_kernels():
            pass

        for input_type, kernel in self.KERNELS.items():
            _register_kernel_internal(resize_with_pure_kernels, input_type, tv_tensor_wrapper=False)(kernel)

            assert _get_kernel(resize_with_pure_kernels, input_type) is kernel

    def test_builtin_tv_tensor_subclass(self):
        # We cannot use F.resize together with self.KERNELS mapping here directly here, since this is only the
        # ideal wrapping. Practically, we have an intermediate wrapper layer. Thus, we create a new resize functional
        # here, register the kernels without wrapper, and check if subclasses of our builtin tv_tensors get dispatched
        # to the kernel of the corresponding superclass
        def resize_with_pure_kernels():
            pass

        class MyImage(tv_tensors.Image):
            pass

        class MyBoundingBoxes(tv_tensors.BoundingBoxes):
            pass

        class MyMask(tv_tensors.Mask):
            pass

        class MyVideo(tv_tensors.Video):
            pass

        for custom_tv_tensor_subclass in [
            MyImage,
            MyBoundingBoxes,
            MyMask,
            MyVideo,
        ]:
            builtin_tv_tensor_class = custom_tv_tensor_subclass.__mro__[1]
            builtin_tv_tensor_kernel = self.KERNELS[builtin_tv_tensor_class]
            _register_kernel_internal(resize_with_pure_kernels, builtin_tv_tensor_class, tv_tensor_wrapper=False)(
                builtin_tv_tensor_kernel
            )

            assert _get_kernel(resize_with_pure_kernels, custom_tv_tensor_subclass) is builtin_tv_tensor_kernel

    def test_tv_tensor_subclass(self):
        class MyTVTensor(tv_tensors.TVTensor):
            pass

        with pytest.raises(TypeError, match="supports inputs of type"):
            _get_kernel(F.resize, MyTVTensor)

        def resize_my_tv_tensor():
            pass

        _register_kernel_internal(F.resize, MyTVTensor, tv_tensor_wrapper=False)(resize_my_tv_tensor)

        assert _get_kernel(F.resize, MyTVTensor) is resize_my_tv_tensor

    def test_pil_image_subclass(self):
        opened_image = PIL.Image.open(Path(__file__).parent / "assets" / "encode_jpeg" / "grace_hopper_517x606.jpg")
        loaded_image = opened_image.convert("RGB")

        # check the assumptions
        assert isinstance(opened_image, PIL.Image.Image)
        assert type(opened_image) is not PIL.Image.Image

        assert type(loaded_image) is PIL.Image.Image

        size = [17, 11]
        for image in [opened_image, loaded_image]:
            kernel = _get_kernel(F.resize, type(image))

            output = kernel(image, size=size)

            assert F.get_size(output) == size


class TestPermuteChannels:
    _DEFAULT_PERMUTATION = [2, 0, 1]

    @pytest.mark.parametrize(
        ("kernel", "make_input"),
        [
            (F.permute_channels_image, make_image_tensor),
            # FIXME
            # check_kernel does not support PIL kernel, but it should
            (F.permute_channels_image, make_image),
            (F.permute_channels_video, make_video),
        ],
    )
    @pytest.mark.parametrize("dtype", [torch.float32, torch.uint8])
    @pytest.mark.parametrize("device", cpu_and_cuda())
    def test_kernel(self, kernel, make_input, dtype, device):
        check_kernel(kernel, make_input(dtype=dtype, device=device), permutation=self._DEFAULT_PERMUTATION)

    @pytest.mark.parametrize("make_input", [make_image_tensor, make_image_pil, make_image, make_video])
    def test_functional(self, make_input):
        check_functional(F.permute_channels, make_input(), permutation=self._DEFAULT_PERMUTATION)

    @pytest.mark.parametrize(
        ("kernel", "input_type"),
        [
            (F.permute_channels_image, torch.Tensor),
            (F._permute_channels_image_pil, PIL.Image.Image),
            (F.permute_channels_image, tv_tensors.Image),
            (F.permute_channels_video, tv_tensors.Video),
        ],
    )
    def test_functional_signature(self, kernel, input_type):
        check_functional_kernel_signature_match(F.permute_channels, kernel=kernel, input_type=input_type)

    def reference_image_correctness(self, image, permutation):
        channel_images = image.split(1, dim=-3)
        permuted_channel_images = [channel_images[channel_idx] for channel_idx in permutation]
        return tv_tensors.Image(torch.concat(permuted_channel_images, dim=-3))

    @pytest.mark.parametrize("permutation", [[2, 0, 1], [1, 2, 0], [2, 0, 1], [0, 1, 2]])
    @pytest.mark.parametrize("batch_dims", [(), (2,), (2, 1)])
    def test_image_correctness(self, permutation, batch_dims):
        image = make_image(batch_dims=batch_dims)

        actual = F.permute_channels(image, permutation=permutation)
        expected = self.reference_image_correctness(image, permutation=permutation)

        torch.testing.assert_close(actual, expected)


class TestElastic:
    def _make_displacement(self, inpt):
        return torch.rand(
            1,
            *F.get_size(inpt),
            2,
            dtype=torch.float32,
            device=inpt.device if isinstance(inpt, torch.Tensor) else "cpu",
        )

    @param_value_parametrization(
        interpolation=[transforms.InterpolationMode.NEAREST, transforms.InterpolationMode.BILINEAR],
        fill=EXHAUSTIVE_TYPE_FILLS,
    )
    @pytest.mark.parametrize("dtype", [torch.float32, torch.uint8])
    @pytest.mark.parametrize("device", cpu_and_cuda())
    def test_kernel_image(self, param, value, dtype, device):
        image = make_image_tensor(dtype=dtype, device=device)

        check_kernel(
            F.elastic_image,
            image,
            displacement=self._make_displacement(image),
            **{param: value},
            check_scripted_vs_eager=not (param == "fill" and isinstance(value, (int, float))),
        )

    @pytest.mark.parametrize("format", list(tv_tensors.BoundingBoxFormat))
    @pytest.mark.parametrize("dtype", [torch.float32, torch.int64])
    @pytest.mark.parametrize("device", cpu_and_cuda())
    def test_kernel_bounding_boxes(self, format, dtype, device):
        bounding_boxes = make_bounding_boxes(format=format, dtype=dtype, device=device)

        check_kernel(
            F.elastic_bounding_boxes,
            bounding_boxes,
            format=bounding_boxes.format,
            canvas_size=bounding_boxes.canvas_size,
            displacement=self._make_displacement(bounding_boxes),
        )

    @pytest.mark.parametrize("make_mask", [make_segmentation_mask, make_detection_mask])
    def test_kernel_mask(self, make_mask):
        mask = make_mask()
        check_kernel(F.elastic_mask, mask, displacement=self._make_displacement(mask))

    def test_kernel_video(self):
        video = make_video()
        check_kernel(F.elastic_video, video, displacement=self._make_displacement(video))

    @pytest.mark.parametrize(
        "make_input",
        [make_image_tensor, make_image_pil, make_image, make_bounding_boxes, make_segmentation_mask, make_video],
    )
    def test_functional(self, make_input):
        input = make_input()
        check_functional(F.elastic, input, displacement=self._make_displacement(input))

    @pytest.mark.parametrize(
        ("kernel", "input_type"),
        [
            (F.elastic_image, torch.Tensor),
            (F._elastic_image_pil, PIL.Image.Image),
            (F.elastic_image, tv_tensors.Image),
            (F.elastic_bounding_boxes, tv_tensors.BoundingBoxes),
            (F.elastic_mask, tv_tensors.Mask),
            (F.elastic_video, tv_tensors.Video),
        ],
    )
    def test_functional_signature(self, kernel, input_type):
        check_functional_kernel_signature_match(F.elastic, kernel=kernel, input_type=input_type)

    @pytest.mark.parametrize(
        "make_input",
        [make_image_tensor, make_image_pil, make_image, make_bounding_boxes, make_segmentation_mask, make_video],
    )
    def test_displacement_error(self, make_input):
        input = make_input()

        with pytest.raises(TypeError, match="displacement should be a Tensor"):
            F.elastic(input, displacement=None)

        with pytest.raises(ValueError, match="displacement shape should be"):
            F.elastic(input, displacement=torch.rand(F.get_size(input)))

    @pytest.mark.parametrize(
        "make_input",
        [make_image_tensor, make_image_pil, make_image, make_bounding_boxes, make_segmentation_mask, make_video],
    )
    # ElasticTransform needs larger images to avoid the needed internal padding being larger than the actual image
    @pytest.mark.parametrize("size", [(163, 163), (72, 333), (313, 95)])
    @pytest.mark.parametrize("device", cpu_and_cuda())
    def test_transform(self, make_input, size, device):
        check_transform(
            transforms.ElasticTransform(),
            make_input(size, device=device),
            # We updated gaussian blur kernel generation with a faster and numerically more stable version
            check_v1_compatibility=dict(rtol=0, atol=1),
        )


class TestToPureTensor:
    def test_correctness(self):
        input = {
            "img": make_image(),
            "img_tensor": make_image_tensor(),
            "img_pil": make_image_pil(),
            "mask": make_detection_mask(),
            "video": make_video(),
            "bbox": make_bounding_boxes(),
            "str": "str",
        }

        out = transforms.ToPureTensor()(input)

        for input_value, out_value in zip(input.values(), out.values()):
            if isinstance(input_value, tv_tensors.TVTensor):
                assert isinstance(out_value, torch.Tensor) and not isinstance(out_value, tv_tensors.TVTensor)
            else:
                assert isinstance(out_value, type(input_value))


class TestCrop:
    INPUT_SIZE = (21, 11)

    CORRECTNESS_CROP_KWARGS = [
        # center
        dict(top=5, left=5, height=10, width=5),
        # larger than input, i.e. pad
        dict(top=-5, left=-5, height=30, width=20),
        # sides: left, right, top, bottom
        dict(top=-5, left=-5, height=30, width=10),
        dict(top=-5, left=5, height=30, width=10),
        dict(top=-5, left=-5, height=20, width=20),
        dict(top=5, left=-5, height=20, width=20),
        # corners: top-left, top-right, bottom-left, bottom-right
        dict(top=-5, left=-5, height=20, width=10),
        dict(top=-5, left=5, height=20, width=10),
        dict(top=5, left=-5, height=20, width=10),
        dict(top=5, left=5, height=20, width=10),
    ]
    MINIMAL_CROP_KWARGS = CORRECTNESS_CROP_KWARGS[0]

    @pytest.mark.parametrize("kwargs", CORRECTNESS_CROP_KWARGS)
    @pytest.mark.parametrize("dtype", [torch.uint8, torch.float32])
    @pytest.mark.parametrize("device", cpu_and_cuda())
    def test_kernel_image(self, kwargs, dtype, device):
        check_kernel(F.crop_image, make_image(self.INPUT_SIZE, dtype=dtype, device=device), **kwargs)

    @pytest.mark.parametrize("kwargs", CORRECTNESS_CROP_KWARGS)
    @pytest.mark.parametrize("format", list(tv_tensors.BoundingBoxFormat))
    @pytest.mark.parametrize("dtype", [torch.float32, torch.int64])
    @pytest.mark.parametrize("device", cpu_and_cuda())
    def test_kernel_bounding_box(self, kwargs, format, dtype, device):
        bounding_boxes = make_bounding_boxes(self.INPUT_SIZE, format=format, dtype=dtype, device=device)
        check_kernel(F.crop_bounding_boxes, bounding_boxes, format=format, **kwargs)

    @pytest.mark.parametrize("make_mask", [make_segmentation_mask, make_detection_mask])
    def test_kernel_mask(self, make_mask):
        check_kernel(F.crop_mask, make_mask(self.INPUT_SIZE), **self.MINIMAL_CROP_KWARGS)

    def test_kernel_video(self):
        check_kernel(F.crop_video, make_video(self.INPUT_SIZE), **self.MINIMAL_CROP_KWARGS)

    @pytest.mark.parametrize(
        "make_input",
        [make_image_tensor, make_image_pil, make_image, make_bounding_boxes, make_segmentation_mask, make_video],
    )
    def test_functional(self, make_input):
        check_functional(F.crop, make_input(self.INPUT_SIZE), **self.MINIMAL_CROP_KWARGS)

    @pytest.mark.parametrize(
        ("kernel", "input_type"),
        [
            (F.crop_image, torch.Tensor),
            (F._crop_image_pil, PIL.Image.Image),
            (F.crop_image, tv_tensors.Image),
            (F.crop_bounding_boxes, tv_tensors.BoundingBoxes),
            (F.crop_mask, tv_tensors.Mask),
            (F.crop_video, tv_tensors.Video),
        ],
    )
    def test_functional_signature(self, kernel, input_type):
        check_functional_kernel_signature_match(F.crop, kernel=kernel, input_type=input_type)

    @pytest.mark.parametrize("kwargs", CORRECTNESS_CROP_KWARGS)
    def test_functional_image_correctness(self, kwargs):
        image = make_image(self.INPUT_SIZE, dtype=torch.uint8, device="cpu")

        actual = F.crop(image, **kwargs)
        expected = F.to_image(F.crop(F.to_pil_image(image), **kwargs))

        assert_equal(actual, expected)

    @param_value_parametrization(
        size=[(10, 5), (25, 15), (25, 5), (10, 15)],
        fill=EXHAUSTIVE_TYPE_FILLS,
    )
    @pytest.mark.parametrize(
        "make_input",
        [make_image_tensor, make_image_pil, make_image, make_bounding_boxes, make_segmentation_mask, make_video],
    )
    def test_transform(self, param, value, make_input):
        input = make_input(self.INPUT_SIZE)

        if param == "fill":
            if isinstance(input, tv_tensors.Mask) and isinstance(value, (tuple, list)):
                pytest.skip("F.pad_mask doesn't support non-scalar fill.")

            kwargs = dict(
                # 1. size is required
                # 2. the fill parameter only has an affect if we need padding
                size=[s + 4 for s in self.INPUT_SIZE],
                fill=adapt_fill(value, dtype=input.dtype if isinstance(input, torch.Tensor) else torch.uint8),
            )
        else:
            kwargs = {param: value}

        check_transform(
            transforms.RandomCrop(**kwargs, pad_if_needed=True),
            input,
            check_v1_compatibility=param != "fill" or isinstance(value, (int, float)),
        )

    @pytest.mark.parametrize("padding", [1, (1, 1), (1, 1, 1, 1)])
    def test_transform_padding(self, padding):
        inpt = make_image(self.INPUT_SIZE)

        output_size = [s + 2 for s in F.get_size(inpt)]
        transform = transforms.RandomCrop(output_size, padding=padding)

        output = transform(inpt)

        assert F.get_size(output) == output_size

    @pytest.mark.parametrize("padding", [None, 1, (1, 1), (1, 1, 1, 1)])
    def test_transform_insufficient_padding(self, padding):
        inpt = make_image(self.INPUT_SIZE)

        output_size = [s + 3 for s in F.get_size(inpt)]
        transform = transforms.RandomCrop(output_size, padding=padding)

        with pytest.raises(ValueError, match="larger than (padded )?input image size"):
            transform(inpt)

    def test_transform_pad_if_needed(self):
        inpt = make_image(self.INPUT_SIZE)

        output_size = [s * 2 for s in F.get_size(inpt)]
        transform = transforms.RandomCrop(output_size, pad_if_needed=True)

        output = transform(inpt)

        assert F.get_size(output) == output_size

    @param_value_parametrization(
        size=[(10, 5), (25, 15), (25, 5), (10, 15)],
        fill=CORRECTNESS_FILLS,
        padding_mode=["constant", "edge", "reflect", "symmetric"],
    )
    @pytest.mark.parametrize("seed", list(range(5)))
    def test_transform_image_correctness(self, param, value, seed):
        kwargs = {param: value}
        if param != "size":
            # 1. size is required
            # 2. the fill / padding_mode parameters only have an affect if we need padding
            kwargs["size"] = [s + 4 for s in self.INPUT_SIZE]
        if param == "fill":
            kwargs["fill"] = adapt_fill(kwargs["fill"], dtype=torch.uint8)

        transform = transforms.RandomCrop(pad_if_needed=True, **kwargs)

        image = make_image(self.INPUT_SIZE)

        with freeze_rng_state():
            torch.manual_seed(seed)
            actual = transform(image)

            torch.manual_seed(seed)
            expected = F.to_image(transform(F.to_pil_image(image)))

        assert_equal(actual, expected)

    def _reference_crop_bounding_boxes(self, bounding_boxes, *, top, left, height, width):
        affine_matrix = np.array(
            [
                [1, 0, -left],
                [0, 1, -top],
            ],
        )
        return reference_affine_bounding_boxes_helper(
            bounding_boxes, affine_matrix=affine_matrix, new_canvas_size=(height, width)
        )

    @pytest.mark.parametrize("kwargs", CORRECTNESS_CROP_KWARGS)
    @pytest.mark.parametrize("format", list(tv_tensors.BoundingBoxFormat))
    @pytest.mark.parametrize("dtype", [torch.float32, torch.int64])
    @pytest.mark.parametrize("device", cpu_and_cuda())
    def test_functional_bounding_box_correctness(self, kwargs, format, dtype, device):
        bounding_boxes = make_bounding_boxes(self.INPUT_SIZE, format=format, dtype=dtype, device=device)

        actual = F.crop(bounding_boxes, **kwargs)
        expected = self._reference_crop_bounding_boxes(bounding_boxes, **kwargs)

        assert_equal(actual, expected, atol=1, rtol=0)
        assert_equal(F.get_size(actual), F.get_size(expected))

    @pytest.mark.parametrize("output_size", [(17, 11), (11, 17), (11, 11)])
    @pytest.mark.parametrize("format", list(tv_tensors.BoundingBoxFormat))
    @pytest.mark.parametrize("dtype", [torch.float32, torch.int64])
    @pytest.mark.parametrize("device", cpu_and_cuda())
    @pytest.mark.parametrize("seed", list(range(5)))
    def test_transform_bounding_boxes_correctness(self, output_size, format, dtype, device, seed):
        input_size = [s * 2 for s in output_size]
        bounding_boxes = make_bounding_boxes(input_size, format=format, dtype=dtype, device=device)

        transform = transforms.RandomCrop(output_size)

        with freeze_rng_state():
            torch.manual_seed(seed)
            params = transform._get_params([bounding_boxes])
            assert not params.pop("needs_pad")
            del params["padding"]
            assert params.pop("needs_crop")

            torch.manual_seed(seed)
            actual = transform(bounding_boxes)

        expected = self._reference_crop_bounding_boxes(bounding_boxes, **params)

        assert_equal(actual, expected)
        assert_equal(F.get_size(actual), F.get_size(expected))

    def test_errors(self):
        with pytest.raises(ValueError, match="Please provide only two dimensions"):
            transforms.RandomCrop([10, 12, 14])

        with pytest.raises(TypeError, match="Got inappropriate padding arg"):
            transforms.RandomCrop([10, 12], padding="abc")

        with pytest.raises(ValueError, match="Padding must be an int or a 1, 2, or 4"):
            transforms.RandomCrop([10, 12], padding=[-0.7, 0, 0.7])

        with pytest.raises(TypeError, match="Got inappropriate fill arg"):
            transforms.RandomCrop([10, 12], padding=1, fill="abc")

        with pytest.raises(ValueError, match="Padding mode should be either"):
            transforms.RandomCrop([10, 12], padding=1, padding_mode="abc")


class TestErase:
    INPUT_SIZE = (17, 11)
    FUNCTIONAL_KWARGS = dict(
        zip("ijhwv", [2, 2, 10, 8, torch.tensor(0.0, dtype=torch.float32, device="cpu").reshape(-1, 1, 1)])
    )

    @pytest.mark.parametrize("dtype", [torch.float32, torch.uint8])
    @pytest.mark.parametrize("device", cpu_and_cuda())
    def test_kernel_image(self, dtype, device):
        check_kernel(F.erase_image, make_image(self.INPUT_SIZE, dtype=dtype, device=device), **self.FUNCTIONAL_KWARGS)

    @pytest.mark.parametrize("dtype", [torch.float32, torch.uint8])
    @pytest.mark.parametrize("device", cpu_and_cuda())
    def test_kernel_image_inplace(self, dtype, device):
        input = make_image(self.INPUT_SIZE, dtype=dtype, device=device)
        input_version = input._version

        output_out_of_place = F.erase_image(input, **self.FUNCTIONAL_KWARGS)
        assert output_out_of_place.data_ptr() != input.data_ptr()
        assert output_out_of_place is not input

        output_inplace = F.erase_image(input, **self.FUNCTIONAL_KWARGS, inplace=True)
        assert output_inplace.data_ptr() == input.data_ptr()
        assert output_inplace._version > input_version
        assert output_inplace is input

        assert_equal(output_inplace, output_out_of_place)

    def test_kernel_video(self):
        check_kernel(F.erase_video, make_video(self.INPUT_SIZE), **self.FUNCTIONAL_KWARGS)

    @pytest.mark.parametrize(
        "make_input",
        [make_image_tensor, make_image_pil, make_image, make_video],
    )
    def test_functional(self, make_input):
        check_functional(F.erase, make_input(), **self.FUNCTIONAL_KWARGS)

    @pytest.mark.parametrize(
        ("kernel", "input_type"),
        [
            (F.erase_image, torch.Tensor),
            (F._erase_image_pil, PIL.Image.Image),
            (F.erase_image, tv_tensors.Image),
            (F.erase_video, tv_tensors.Video),
        ],
    )
    def test_functional_signature(self, kernel, input_type):
        check_functional_kernel_signature_match(F.erase, kernel=kernel, input_type=input_type)

    @pytest.mark.parametrize(
        "make_input",
        [make_image_tensor, make_image_pil, make_image, make_video],
    )
    @pytest.mark.parametrize("device", cpu_and_cuda())
    def test_transform(self, make_input, device):
        input = make_input(device=device)
        check_transform(
            transforms.RandomErasing(p=1), input, check_v1_compatibility=not isinstance(input, PIL.Image.Image)
        )

    def _reference_erase_image(self, image, *, i, j, h, w, v):
        mask = torch.zeros_like(image, dtype=torch.bool)
        mask[..., i : i + h, j : j + w] = True

        # The broadcasting and type casting logic is handled automagically in the kernel through indexing
        value = torch.broadcast_to(v, (*image.shape[:-2], h, w)).to(image)

        erased_image = torch.empty_like(image)
        erased_image[mask] = value.flatten()
        erased_image[~mask] = image[~mask]

        return erased_image

    @pytest.mark.parametrize("dtype", [torch.float32, torch.uint8])
    @pytest.mark.parametrize("device", cpu_and_cuda())
    def test_functional_image_correctness(self, dtype, device):
        image = make_image(dtype=dtype, device=device)

        actual = F.erase(image, **self.FUNCTIONAL_KWARGS)
        expected = self._reference_erase_image(image, **self.FUNCTIONAL_KWARGS)

        assert_equal(actual, expected)

    @param_value_parametrization(
        scale=[(0.1, 0.2), [0.0, 1.0]],
        ratio=[(0.3, 0.7), [0.1, 5.0]],
        value=[0, 0.5, (0, 1, 0), [-0.2, 0.0, 1.3], "random"],
    )
    @pytest.mark.parametrize("dtype", [torch.float32, torch.uint8])
    @pytest.mark.parametrize("device", cpu_and_cuda())
    @pytest.mark.parametrize("seed", list(range(5)))
    def test_transform_image_correctness(self, param, value, dtype, device, seed):
        transform = transforms.RandomErasing(**{param: value}, p=1)

        image = make_image(dtype=dtype, device=device)

        with freeze_rng_state():
            torch.manual_seed(seed)
            # This emulates the random apply check that happens before _get_params is called
            torch.rand(1)
            params = transform._get_params([image])

            torch.manual_seed(seed)
            actual = transform(image)

        expected = self._reference_erase_image(image, **params)

        assert_equal(actual, expected)

    def test_transform_errors(self):
        with pytest.raises(TypeError, match="Argument value should be either a number or str or a sequence"):
            transforms.RandomErasing(value={})

        with pytest.raises(ValueError, match="If value is str, it should be 'random'"):
            transforms.RandomErasing(value="abc")

        with pytest.raises(TypeError, match="Scale should be a sequence"):
            transforms.RandomErasing(scale=123)

        with pytest.raises(TypeError, match="Ratio should be a sequence"):
            transforms.RandomErasing(ratio=123)

        with pytest.raises(ValueError, match="Scale should be between 0 and 1"):
            transforms.RandomErasing(scale=[-1, 2])

        transform = transforms.RandomErasing(value=[1, 2, 3, 4])

        with pytest.raises(ValueError, match="If value is a sequence, it should have either a single value"):
            transform._get_params([make_image()])

    @pytest.mark.parametrize("make_input", [make_bounding_boxes, make_detection_mask])
    def test_transform_passthrough(self, make_input):
        transform = transforms.RandomErasing(p=1)

        input = make_input(self.INPUT_SIZE)

        with pytest.warns(UserWarning, match="currently passing through inputs of type"):
            # RandomErasing requires an image or video to be present
            _, output = transform(make_image(self.INPUT_SIZE), input)

        assert output is input


class TestGaussianBlur:
    @pytest.mark.parametrize("kernel_size", [1, 3, (3, 1), [3, 5]])
    @pytest.mark.parametrize("sigma", [None, 1.0, 1, (0.5,), [0.3], (0.3, 0.7), [0.9, 0.2]])
    def test_kernel_image(self, kernel_size, sigma):
        check_kernel(
            F.gaussian_blur_image,
            make_image(),
            kernel_size=kernel_size,
            sigma=sigma,
            check_scripted_vs_eager=not (isinstance(kernel_size, int) or isinstance(sigma, (float, int))),
        )

    def test_kernel_image_errors(self):
        image = make_image_tensor()

        with pytest.raises(ValueError, match="kernel_size is a sequence its length should be 2"):
            F.gaussian_blur_image(image, kernel_size=[1, 2, 3])

        for kernel_size in [2, -1]:
            with pytest.raises(ValueError, match="kernel_size should have odd and positive integers"):
                F.gaussian_blur_image(image, kernel_size=kernel_size)

        with pytest.raises(ValueError, match="sigma is a sequence, its length should be 2"):
            F.gaussian_blur_image(image, kernel_size=1, sigma=[1, 2, 3])

        with pytest.raises(TypeError, match="sigma should be either float or sequence of floats"):
            F.gaussian_blur_image(image, kernel_size=1, sigma=object())

        with pytest.raises(ValueError, match="sigma should have positive values"):
            F.gaussian_blur_image(image, kernel_size=1, sigma=-1)

    def test_kernel_video(self):
        check_kernel(F.gaussian_blur_video, make_video(), kernel_size=(3, 3))

    @pytest.mark.parametrize(
        "make_input",
        [make_image_tensor, make_image_pil, make_image, make_video],
    )
    def test_functional(self, make_input):
        check_functional(F.gaussian_blur, make_input(), kernel_size=(3, 3))

    @pytest.mark.parametrize(
        ("kernel", "input_type"),
        [
            (F.gaussian_blur_image, torch.Tensor),
            (F._gaussian_blur_image_pil, PIL.Image.Image),
            (F.gaussian_blur_image, tv_tensors.Image),
            (F.gaussian_blur_video, tv_tensors.Video),
        ],
    )
    def test_functional_signature(self, kernel, input_type):
        check_functional_kernel_signature_match(F.gaussian_blur, kernel=kernel, input_type=input_type)

    @pytest.mark.parametrize(
        "make_input",
        [make_image_tensor, make_image_pil, make_image, make_bounding_boxes, make_segmentation_mask, make_video],
    )
    @pytest.mark.parametrize("device", cpu_and_cuda())
    @pytest.mark.parametrize("sigma", [5, 2.0, (0.5, 2), [1.3, 2.7]])
    def test_transform(self, make_input, device, sigma):
        check_transform(transforms.GaussianBlur(kernel_size=3, sigma=sigma), make_input(device=device))

    def test_assertions(self):
        with pytest.raises(ValueError, match="Kernel size should be a tuple/list of two integers"):
            transforms.GaussianBlur([10, 12, 14])

        with pytest.raises(ValueError, match="Kernel size value should be an odd and positive number"):
            transforms.GaussianBlur(4)

        with pytest.raises(ValueError, match="If sigma is a sequence its length should be 1 or 2. Got 3"):
            transforms.GaussianBlur(3, sigma=[1, 2, 3])

        with pytest.raises(ValueError, match="sigma values should be positive and of the form"):
            transforms.GaussianBlur(3, sigma=-1.0)

        with pytest.raises(ValueError, match="sigma values should be positive and of the form"):
            transforms.GaussianBlur(3, sigma=[2.0, 1.0])

        with pytest.raises(TypeError, match="sigma should be a number or a sequence of numbers"):
            transforms.GaussianBlur(3, sigma={})

    @pytest.mark.parametrize("sigma", [10.0, [10.0, 12.0], (10, 12.0), [10]])
    def test__get_params(self, sigma):
        transform = transforms.GaussianBlur(3, sigma=sigma)
        params = transform._get_params([])

        if isinstance(sigma, float):
            assert params["sigma"][0] == params["sigma"][1] == sigma
        elif isinstance(sigma, list) and len(sigma) == 1:
            assert params["sigma"][0] == params["sigma"][1] == sigma[0]
        else:
            assert sigma[0] <= params["sigma"][0] <= sigma[1]
            assert sigma[0] <= params["sigma"][1] <= sigma[1]

    # np_img = np.arange(3 * 10 * 12, dtype="uint8").reshape((10, 12, 3))
    # np_img2 = np.arange(26 * 28, dtype="uint8").reshape((26, 28))
    # {
    #     "10_12_3__3_3_0.8": cv2.GaussianBlur(np_img, ksize=(3, 3), sigmaX=0.8),
    #     "10_12_3__3_3_0.5": cv2.GaussianBlur(np_img, ksize=(3, 3), sigmaX=0.5),
    #     "10_12_3__3_5_0.8": cv2.GaussianBlur(np_img, ksize=(3, 5), sigmaX=0.8),
    #     "10_12_3__3_5_0.5": cv2.GaussianBlur(np_img, ksize=(3, 5), sigmaX=0.5),
    #     "26_28_1__23_23_1.7": cv2.GaussianBlur(np_img2, ksize=(23, 23), sigmaX=1.7),
    # }
    REFERENCE_GAUSSIAN_BLUR_IMAGE_RESULTS = torch.load(
        Path(__file__).parent / "assets" / "gaussian_blur_opencv_results.pt"
    )

    @pytest.mark.parametrize(
        ("dimensions", "kernel_size", "sigma"),
        [
            ((3, 10, 12), (3, 3), 0.8),
            ((3, 10, 12), (3, 3), 0.5),
            ((3, 10, 12), (3, 5), 0.8),
            ((3, 10, 12), (3, 5), 0.5),
            ((1, 26, 28), (23, 23), 1.7),
        ],
    )
    @pytest.mark.parametrize("dtype", [torch.float32, torch.float64, torch.float16])
    @pytest.mark.parametrize("device", cpu_and_cuda())
    def test_functional_image_correctness(self, dimensions, kernel_size, sigma, dtype, device):
        if dtype is torch.float16 and device == "cpu":
            pytest.skip("The CPU implementation of float16 on CPU differs from opencv")

        num_channels, height, width = dimensions

        reference_results_key = f"{height}_{width}_{num_channels}__{kernel_size[0]}_{kernel_size[1]}_{sigma}"
        expected = (
            torch.tensor(self.REFERENCE_GAUSSIAN_BLUR_IMAGE_RESULTS[reference_results_key])
            .reshape(height, width, num_channels)
            .permute(2, 0, 1)
            .to(dtype=dtype, device=device)
        )

        image = tv_tensors.Image(
            torch.arange(num_channels * height * width, dtype=torch.uint8)
            .reshape(height, width, num_channels)
            .permute(2, 0, 1),
            dtype=dtype,
            device=device,
        )

        actual = F.gaussian_blur_image(image, kernel_size=kernel_size, sigma=sigma)

        torch.testing.assert_close(actual, expected, rtol=0, atol=1)


class TestAutoAugmentTransforms:
    # These transforms have a lot of branches in their `forward()` passes which are conditioned on random sampling.
    # It's typically very hard to test the effect on some parameters without heavy mocking logic.
    # This class adds correctness tests for the kernels that are specific to those transforms. The rest of kernels, e.g.
    # rotate, are tested in their respective classes. The rest of the tests here are mostly smoke tests.

    def _reference_shear_translate(self, image, *, transform_id, magnitude, interpolation, fill):
        if isinstance(image, PIL.Image.Image):
            input = image
        else:
            input = F.to_pil_image(image)

        matrix = {
            "ShearX": (1, magnitude, 0, 0, 1, 0),
            "ShearY": (1, 0, 0, magnitude, 1, 0),
            "TranslateX": (1, 0, -int(magnitude), 0, 1, 0),
            "TranslateY": (1, 0, 0, 0, 1, -int(magnitude)),
        }[transform_id]

        output = input.transform(
            input.size, PIL.Image.AFFINE, matrix, resample=pil_modes_mapping[interpolation], fill=fill
        )

        if isinstance(image, PIL.Image.Image):
            return output
        else:
            return F.to_image(output)

    @pytest.mark.parametrize("transform_id", ["ShearX", "ShearY", "TranslateX", "TranslateY"])
    @pytest.mark.parametrize("magnitude", [0.3, -0.2, 0.0])
    @pytest.mark.parametrize(
        "interpolation", [transforms.InterpolationMode.NEAREST, transforms.InterpolationMode.BILINEAR]
    )
    @pytest.mark.parametrize("fill", CORRECTNESS_FILLS)
    @pytest.mark.parametrize("input_type", ["Tensor", "PIL"])
    def test_correctness_shear_translate(self, transform_id, magnitude, interpolation, fill, input_type):
        # ShearX/Y and TranslateX/Y are the only ops that are native to the AA transforms. They are modeled after the
        # reference implementation:
        # https://github.com/tensorflow/models/blob/885fda091c46c59d6c7bb5c7e760935eacc229da/research/autoaugment/augmentation_transforms.py#L273-L362
        # All other ops are checked in their respective dedicated tests.

        image = make_image(dtype=torch.uint8, device="cpu")
        if input_type == "PIL":
            image = F.to_pil_image(image)

        if "Translate" in transform_id:
            # For TranslateX/Y magnitude is a value in pixels
            magnitude *= min(F.get_size(image))

        actual = transforms.AutoAugment()._apply_image_or_video_transform(
            image,
            transform_id=transform_id,
            magnitude=magnitude,
            interpolation=interpolation,
            fill={type(image): fill},
        )
        expected = self._reference_shear_translate(
            image, transform_id=transform_id, magnitude=magnitude, interpolation=interpolation, fill=fill
        )

        if input_type == "PIL":
            actual, expected = F.to_image(actual), F.to_image(expected)

        if "Shear" in transform_id and input_type == "Tensor":
            mae = (actual.float() - expected.float()).abs().mean()
            assert mae < (12 if interpolation is transforms.InterpolationMode.NEAREST else 5)
        else:
            assert_close(actual, expected, rtol=0, atol=1)

    @pytest.mark.parametrize(
        "transform",
        [transforms.AutoAugment(), transforms.RandAugment(), transforms.TrivialAugmentWide(), transforms.AugMix()],
    )
    @pytest.mark.parametrize("make_input", [make_image_tensor, make_image_pil, make_image, make_video])
    @pytest.mark.parametrize("dtype", [torch.uint8, torch.float32])
    @pytest.mark.parametrize("device", cpu_and_cuda())
    def test_transform_smoke(self, transform, make_input, dtype, device):
        if make_input is make_image_pil and not (dtype is torch.uint8 and device == "cpu"):
            pytest.skip(
                "PIL image tests with parametrization other than dtype=torch.uint8 and device='cpu' "
                "will degenerate to that anyway."
            )
        input = make_input(dtype=dtype, device=device)

        with freeze_rng_state():
            # By default every test starts from the same random seed. This leads to minimal coverage of the sampling
            # that happens inside forward(). To avoid calling the transform multiple times to achieve higher coverage,
            # we build a reproducible random seed from the input type, dtype, and device.
            torch.manual_seed(hash((make_input, dtype, device)))

            # For v2, we changed the random sampling of the AA transforms. This makes it impossible to compare the v1
            # and v2 outputs without complicated mocking and monkeypatching. Thus, we skip the v1 compatibility checks
            # here and only check if we can script the v2 transform and subsequently call the result.
            check_transform(transform, input, check_v1_compatibility=False)

            if type(input) is torch.Tensor and dtype is torch.uint8:
                _script(transform)(input)

    def test_auto_augment_policy_error(self):
        with pytest.raises(ValueError, match="provided policy"):
            transforms.AutoAugment(policy=None)

    @pytest.mark.parametrize("severity", [0, 11])
    def test_aug_mix_severity_error(self, severity):
        with pytest.raises(ValueError, match="severity must be between"):
            transforms.AugMix(severity=severity)


class TestConvertBoundingBoxFormat:
    old_new_formats = list(itertools.permutations(iter(tv_tensors.BoundingBoxFormat), 2))

    @pytest.mark.parametrize(("old_format", "new_format"), old_new_formats)
    def test_kernel(self, old_format, new_format):
        check_kernel(
            F.convert_bounding_box_format,
            make_bounding_boxes(format=old_format),
            new_format=new_format,
            old_format=old_format,
        )

    @pytest.mark.parametrize("format", list(tv_tensors.BoundingBoxFormat))
    @pytest.mark.parametrize("inplace", [False, True])
    def test_kernel_noop(self, format, inplace):
        input = make_bounding_boxes(format=format).as_subclass(torch.Tensor)
        input_version = input._version

        output = F.convert_bounding_box_format(input, old_format=format, new_format=format, inplace=inplace)

        assert output is input
        assert output.data_ptr() == input.data_ptr()
        assert output._version == input_version

    @pytest.mark.parametrize(("old_format", "new_format"), old_new_formats)
    def test_kernel_inplace(self, old_format, new_format):
        input = make_bounding_boxes(format=old_format).as_subclass(torch.Tensor)
        input_version = input._version

        output_out_of_place = F.convert_bounding_box_format(input, old_format=old_format, new_format=new_format)
        assert output_out_of_place.data_ptr() != input.data_ptr()
        assert output_out_of_place is not input

        output_inplace = F.convert_bounding_box_format(
            input, old_format=old_format, new_format=new_format, inplace=True
        )
        assert output_inplace.data_ptr() == input.data_ptr()
        assert output_inplace._version > input_version
        assert output_inplace is input

        assert_equal(output_inplace, output_out_of_place)

    @pytest.mark.parametrize(("old_format", "new_format"), old_new_formats)
    def test_functional(self, old_format, new_format):
        check_functional(F.convert_bounding_box_format, make_bounding_boxes(format=old_format), new_format=new_format)

    @pytest.mark.parametrize(("old_format", "new_format"), old_new_formats)
    @pytest.mark.parametrize("format_type", ["enum", "str"])
    def test_transform(self, old_format, new_format, format_type):
        check_transform(
            transforms.ConvertBoundingBoxFormat(new_format.name if format_type == "str" else new_format),
            make_bounding_boxes(format=old_format),
        )

    def _reference_convert_bounding_box_format(self, bounding_boxes, new_format):
        return tv_tensors.wrap(
            torchvision.ops.box_convert(
                bounding_boxes.as_subclass(torch.Tensor),
                in_fmt=bounding_boxes.format.name.lower(),
                out_fmt=new_format.name.lower(),
            ).to(bounding_boxes.dtype),
            like=bounding_boxes,
            format=new_format,
        )

    @pytest.mark.parametrize(("old_format", "new_format"), old_new_formats)
    @pytest.mark.parametrize("dtype", [torch.int64, torch.float32])
    @pytest.mark.parametrize("device", cpu_and_cuda())
    @pytest.mark.parametrize("fn_type", ["functional", "transform"])
    def test_correctness(self, old_format, new_format, dtype, device, fn_type):
        bounding_boxes = make_bounding_boxes(format=old_format, dtype=dtype, device=device)

        if fn_type == "functional":
            fn = functools.partial(F.convert_bounding_box_format, new_format=new_format)
        else:
            fn = transforms.ConvertBoundingBoxFormat(format=new_format)

        actual = fn(bounding_boxes)
        expected = self._reference_convert_bounding_box_format(bounding_boxes, new_format)

        assert_equal(actual, expected)

    def test_errors(self):
        input_tv_tensor = make_bounding_boxes()
        input_pure_tensor = input_tv_tensor.as_subclass(torch.Tensor)

        for input in [input_tv_tensor, input_pure_tensor]:
            with pytest.raises(TypeError, match="missing 1 required argument: 'new_format'"):
                F.convert_bounding_box_format(input)

        with pytest.raises(ValueError, match="`old_format` has to be passed"):
            F.convert_bounding_box_format(input_pure_tensor, new_format=input_tv_tensor.format)

        with pytest.raises(ValueError, match="`old_format` must not be passed"):
            F.convert_bounding_box_format(
                input_tv_tensor, old_format=input_tv_tensor.format, new_format=input_tv_tensor.format
            )


class TestResizedCrop:
    INPUT_SIZE = (17, 11)
    CROP_KWARGS = dict(top=2, left=2, height=5, width=7)
    OUTPUT_SIZE = (19, 32)

    @pytest.mark.parametrize(
        ("kernel", "make_input"),
        [
            (F.resized_crop_image, make_image),
            (F.resized_crop_bounding_boxes, make_bounding_boxes),
            (F.resized_crop_mask, make_segmentation_mask),
            (F.resized_crop_mask, make_detection_mask),
            (F.resized_crop_video, make_video),
        ],
    )
    def test_kernel(self, kernel, make_input):
        input = make_input(self.INPUT_SIZE)
        if isinstance(input, tv_tensors.BoundingBoxes):
            extra_kwargs = dict(format=input.format)
        elif isinstance(input, tv_tensors.Mask):
            extra_kwargs = dict()
        else:
            extra_kwargs = dict(antialias=True)

        check_kernel(kernel, input, **self.CROP_KWARGS, size=self.OUTPUT_SIZE, **extra_kwargs)

    @pytest.mark.parametrize(
        "make_input",
        [make_image_tensor, make_image_pil, make_image, make_bounding_boxes, make_segmentation_mask, make_video],
    )
    def test_functional(self, make_input):
        check_functional(
            F.resized_crop, make_input(self.INPUT_SIZE), **self.CROP_KWARGS, size=self.OUTPUT_SIZE, antialias=True
        )

    @pytest.mark.parametrize(
        ("kernel", "input_type"),
        [
            (F.resized_crop_image, torch.Tensor),
            (F._resized_crop_image_pil, PIL.Image.Image),
            (F.resized_crop_image, tv_tensors.Image),
            (F.resized_crop_bounding_boxes, tv_tensors.BoundingBoxes),
            (F.resized_crop_mask, tv_tensors.Mask),
            (F.resized_crop_video, tv_tensors.Video),
        ],
    )
    def test_functional_signature(self, kernel, input_type):
        check_functional_kernel_signature_match(F.resized_crop, kernel=kernel, input_type=input_type)

    @param_value_parametrization(
        scale=[(0.1, 0.2), [0.0, 1.0]],
        ratio=[(0.3, 0.7), [0.1, 5.0]],
    )
    @pytest.mark.parametrize(
        "make_input",
        [make_image_tensor, make_image_pil, make_image, make_bounding_boxes, make_segmentation_mask, make_video],
    )
    def test_transform(self, param, value, make_input):
        check_transform(
            transforms.RandomResizedCrop(size=self.OUTPUT_SIZE, **{param: value}, antialias=True),
            make_input(self.INPUT_SIZE),
            check_v1_compatibility=dict(rtol=0, atol=1),
        )

    # `InterpolationMode.NEAREST` is modeled after the buggy `INTER_NEAREST` interpolation of CV2.
    # The PIL equivalent of `InterpolationMode.NEAREST` is `InterpolationMode.NEAREST_EXACT`
    @pytest.mark.parametrize("interpolation", set(INTERPOLATION_MODES) - {transforms.InterpolationMode.NEAREST})
    def test_functional_image_correctness(self, interpolation):
        image = make_image(self.INPUT_SIZE, dtype=torch.uint8)

        actual = F.resized_crop(
            image, **self.CROP_KWARGS, size=self.OUTPUT_SIZE, interpolation=interpolation, antialias=True
        )
        expected = F.to_image(
            F.resized_crop(
                F.to_pil_image(image), **self.CROP_KWARGS, size=self.OUTPUT_SIZE, interpolation=interpolation
            )
        )

        torch.testing.assert_close(actual, expected, atol=1, rtol=0)

    def _reference_resized_crop_bounding_boxes(self, bounding_boxes, *, top, left, height, width, size):
        new_height, new_width = size

        crop_affine_matrix = np.array(
            [
                [1, 0, -left],
                [0, 1, -top],
                [0, 0, 1],
            ],
        )
        resize_affine_matrix = np.array(
            [
                [new_width / width, 0, 0],
                [0, new_height / height, 0],
                [0, 0, 1],
            ],
        )
        affine_matrix = (resize_affine_matrix @ crop_affine_matrix)[:2, :]

        return reference_affine_bounding_boxes_helper(
            bounding_boxes,
            affine_matrix=affine_matrix,
            new_canvas_size=size,
        )

    @pytest.mark.parametrize("format", list(tv_tensors.BoundingBoxFormat))
    def test_functional_bounding_boxes_correctness(self, format):
        bounding_boxes = make_bounding_boxes(self.INPUT_SIZE, format=format)

        actual = F.resized_crop(bounding_boxes, **self.CROP_KWARGS, size=self.OUTPUT_SIZE)
        expected = self._reference_resized_crop_bounding_boxes(
            bounding_boxes, **self.CROP_KWARGS, size=self.OUTPUT_SIZE
        )

        assert_equal(actual, expected)
        assert_equal(F.get_size(actual), F.get_size(expected))

    def test_transform_errors_warnings(self):
        with pytest.raises(ValueError, match="provide only two dimensions"):
            transforms.RandomResizedCrop(size=(1, 2, 3))

        with pytest.raises(TypeError, match="Scale should be a sequence"):
            transforms.RandomResizedCrop(size=self.INPUT_SIZE, scale=123)

        with pytest.raises(TypeError, match="Ratio should be a sequence"):
            transforms.RandomResizedCrop(size=self.INPUT_SIZE, ratio=123)

        for param in ["scale", "ratio"]:
            with pytest.warns(match="Scale and ratio should be of kind"):
                transforms.RandomResizedCrop(size=self.INPUT_SIZE, **{param: [1, 0]})


class TestPad:
    EXHAUSTIVE_TYPE_PADDINGS = [1, (1,), (1, 2), (1, 2, 3, 4), [1], [1, 2], [1, 2, 3, 4]]
    CORRECTNESS_PADDINGS = [
        padding
        for padding in EXHAUSTIVE_TYPE_PADDINGS
        if isinstance(padding, int) or isinstance(padding, list) and len(padding) > 1
    ]
    PADDING_MODES = ["constant", "symmetric", "edge", "reflect"]

    @param_value_parametrization(
        padding=EXHAUSTIVE_TYPE_PADDINGS,
        fill=EXHAUSTIVE_TYPE_FILLS,
        padding_mode=PADDING_MODES,
    )
    @pytest.mark.parametrize("dtype", [torch.uint8, torch.float32])
    @pytest.mark.parametrize("device", cpu_and_cuda())
    def test_kernel_image(self, param, value, dtype, device):
        if param == "fill":
            value = adapt_fill(value, dtype=dtype)
        kwargs = {param: value}
        if param != "padding":
            kwargs["padding"] = [1]

        image = make_image(dtype=dtype, device=device)

        check_kernel(
            F.pad_image,
            image,
            **kwargs,
            check_scripted_vs_eager=not (
                (param == "padding" and isinstance(value, int))
                # See https://github.com/pytorch/vision/pull/7252#issue-1585585521 for details
                or (
                    param == "fill"
                    and (
                        isinstance(value, tuple) or (isinstance(value, list) and any(isinstance(v, int) for v in value))
                    )
                )
            ),
        )

    @pytest.mark.parametrize("format", list(tv_tensors.BoundingBoxFormat))
    def test_kernel_bounding_boxes(self, format):
        bounding_boxes = make_bounding_boxes(format=format)
        check_kernel(
            F.pad_bounding_boxes,
            bounding_boxes,
            format=bounding_boxes.format,
            canvas_size=bounding_boxes.canvas_size,
            padding=[1],
        )

    @pytest.mark.parametrize("padding_mode", ["symmetric", "edge", "reflect"])
    def test_kernel_bounding_boxes_errors(self, padding_mode):
        bounding_boxes = make_bounding_boxes()
        with pytest.raises(ValueError, match=f"'{padding_mode}' is not supported"):
            F.pad_bounding_boxes(
                bounding_boxes,
                format=bounding_boxes.format,
                canvas_size=bounding_boxes.canvas_size,
                padding=[1],
                padding_mode=padding_mode,
            )

    @pytest.mark.parametrize("make_mask", [make_segmentation_mask, make_detection_mask])
    def test_kernel_mask(self, make_mask):
        check_kernel(F.pad_mask, make_mask(), padding=[1])

    @pytest.mark.parametrize("fill", [[1], (0,), [1, 0, 1], (0, 1, 0)])
    def test_kernel_mask_errors(self, fill):
        with pytest.raises(ValueError, match="Non-scalar fill value is not supported"):
            check_kernel(F.pad_mask, make_segmentation_mask(), padding=[1], fill=fill)

    def test_kernel_video(self):
        check_kernel(F.pad_video, make_video(), padding=[1])

    @pytest.mark.parametrize(
        "make_input",
        [make_image_tensor, make_image_pil, make_image, make_bounding_boxes, make_segmentation_mask, make_video],
    )
    def test_functional(self, make_input):
        check_functional(F.pad, make_input(), padding=[1])

    @pytest.mark.parametrize(
        ("kernel", "input_type"),
        [
            (F.pad_image, torch.Tensor),
            # The PIL kernel uses fill=0 as default rather than fill=None as all others.
            # Since the whole fill story is already really inconsistent, we won't introduce yet another case to allow
            # for this test to pass.
            # See https://github.com/pytorch/vision/issues/6623 for a discussion.
            # (F._pad_image_pil, PIL.Image.Image),
            (F.pad_image, tv_tensors.Image),
            (F.pad_bounding_boxes, tv_tensors.BoundingBoxes),
            (F.pad_mask, tv_tensors.Mask),
            (F.pad_video, tv_tensors.Video),
        ],
    )
    def test_functional_signature(self, kernel, input_type):
        check_functional_kernel_signature_match(F.pad, kernel=kernel, input_type=input_type)

    @pytest.mark.parametrize(
        "make_input",
        [make_image_tensor, make_image_pil, make_image, make_bounding_boxes, make_segmentation_mask, make_video],
    )
    def test_transform(self, make_input):
        check_transform(transforms.Pad(padding=[1]), make_input())

    def test_transform_errors(self):
        with pytest.raises(TypeError, match="Got inappropriate padding arg"):
            transforms.Pad("abc")

        with pytest.raises(ValueError, match="Padding must be an int or a 1, 2, or 4"):
            transforms.Pad([-0.7, 0, 0.7])

        with pytest.raises(TypeError, match="Got inappropriate fill arg"):
            transforms.Pad(12, fill="abc")

        with pytest.raises(ValueError, match="Padding mode should be either"):
            transforms.Pad(12, padding_mode="abc")

    @pytest.mark.parametrize("padding", CORRECTNESS_PADDINGS)
    @pytest.mark.parametrize(
        ("padding_mode", "fill"),
        [
            *[("constant", fill) for fill in CORRECTNESS_FILLS],
            *[(padding_mode, None) for padding_mode in ["symmetric", "edge", "reflect"]],
        ],
    )
    @pytest.mark.parametrize("fn", [F.pad, transform_cls_to_functional(transforms.Pad)])
    def test_image_correctness(self, padding, padding_mode, fill, fn):
        image = make_image(dtype=torch.uint8, device="cpu")

        fill = adapt_fill(fill, dtype=torch.uint8)

        actual = fn(image, padding=padding, padding_mode=padding_mode, fill=fill)
        expected = F.to_image(F.pad(F.to_pil_image(image), padding=padding, padding_mode=padding_mode, fill=fill))

        assert_equal(actual, expected)

    def _reference_pad_bounding_boxes(self, bounding_boxes, *, padding):
        if isinstance(padding, int):
            padding = [padding]
        left, top, right, bottom = padding * (4 // len(padding))

        affine_matrix = np.array(
            [
                [1, 0, left],
                [0, 1, top],
            ],
        )

        height = bounding_boxes.canvas_size[0] + top + bottom
        width = bounding_boxes.canvas_size[1] + left + right

        return reference_affine_bounding_boxes_helper(
            bounding_boxes, affine_matrix=affine_matrix, new_canvas_size=(height, width)
        )

    @pytest.mark.parametrize("padding", CORRECTNESS_PADDINGS)
    @pytest.mark.parametrize("format", list(tv_tensors.BoundingBoxFormat))
    @pytest.mark.parametrize("dtype", [torch.int64, torch.float32])
    @pytest.mark.parametrize("device", cpu_and_cuda())
    @pytest.mark.parametrize("fn", [F.pad, transform_cls_to_functional(transforms.Pad)])
    def test_bounding_boxes_correctness(self, padding, format, dtype, device, fn):
        bounding_boxes = make_bounding_boxes(format=format, dtype=dtype, device=device)

        actual = fn(bounding_boxes, padding=padding)
        expected = self._reference_pad_bounding_boxes(bounding_boxes, padding=padding)

        assert_equal(actual, expected)


class TestCenterCrop:
    INPUT_SIZE = (17, 11)
    OUTPUT_SIZES = [(3, 5), (5, 3), (4, 4), (21, 9), (13, 15), (19, 14), 3, (4,), [5], INPUT_SIZE]

    @pytest.mark.parametrize("output_size", OUTPUT_SIZES)
    @pytest.mark.parametrize("dtype", [torch.int64, torch.float32])
    @pytest.mark.parametrize("device", cpu_and_cuda())
    def test_kernel_image(self, output_size, dtype, device):
        check_kernel(
            F.center_crop_image,
            make_image(self.INPUT_SIZE, dtype=dtype, device=device),
            output_size=output_size,
            check_scripted_vs_eager=not isinstance(output_size, int),
        )

    @pytest.mark.parametrize("output_size", OUTPUT_SIZES)
    @pytest.mark.parametrize("format", list(tv_tensors.BoundingBoxFormat))
    def test_kernel_bounding_boxes(self, output_size, format):
        bounding_boxes = make_bounding_boxes(self.INPUT_SIZE, format=format)
        check_kernel(
            F.center_crop_bounding_boxes,
            bounding_boxes,
            format=bounding_boxes.format,
            canvas_size=bounding_boxes.canvas_size,
            output_size=output_size,
            check_scripted_vs_eager=not isinstance(output_size, int),
        )

    @pytest.mark.parametrize("make_mask", [make_segmentation_mask, make_detection_mask])
    def test_kernel_mask(self, make_mask):
        check_kernel(F.center_crop_mask, make_mask(), output_size=self.OUTPUT_SIZES[0])

    def test_kernel_video(self):
        check_kernel(F.center_crop_video, make_video(self.INPUT_SIZE), output_size=self.OUTPUT_SIZES[0])

    @pytest.mark.parametrize(
        "make_input",
        [make_image_tensor, make_image_pil, make_image, make_bounding_boxes, make_segmentation_mask, make_video],
    )
    def test_functional(self, make_input):
        check_functional(F.center_crop, make_input(self.INPUT_SIZE), output_size=self.OUTPUT_SIZES[0])

    @pytest.mark.parametrize(
        ("kernel", "input_type"),
        [
            (F.center_crop_image, torch.Tensor),
            (F._center_crop_image_pil, PIL.Image.Image),
            (F.center_crop_image, tv_tensors.Image),
            (F.center_crop_bounding_boxes, tv_tensors.BoundingBoxes),
            (F.center_crop_mask, tv_tensors.Mask),
            (F.center_crop_video, tv_tensors.Video),
        ],
    )
    def test_functional_signature(self, kernel, input_type):
        check_functional_kernel_signature_match(F.center_crop, kernel=kernel, input_type=input_type)

    @pytest.mark.parametrize(
        "make_input",
        [make_image_tensor, make_image_pil, make_image, make_bounding_boxes, make_segmentation_mask, make_video],
    )
    def test_transform(self, make_input):
        check_transform(transforms.CenterCrop(self.OUTPUT_SIZES[0]), make_input(self.INPUT_SIZE))

    @pytest.mark.parametrize("output_size", OUTPUT_SIZES)
    @pytest.mark.parametrize("fn", [F.center_crop, transform_cls_to_functional(transforms.CenterCrop)])
    def test_image_correctness(self, output_size, fn):
        image = make_image(self.INPUT_SIZE, dtype=torch.uint8, device="cpu")

        actual = fn(image, output_size)
        expected = F.to_image(F.center_crop(F.to_pil_image(image), output_size=output_size))

        assert_equal(actual, expected)

    def _reference_center_crop_bounding_boxes(self, bounding_boxes, output_size):
        image_height, image_width = bounding_boxes.canvas_size
        if isinstance(output_size, int):
            output_size = (output_size, output_size)
        elif len(output_size) == 1:
            output_size *= 2
        crop_height, crop_width = output_size

        top = int(round((image_height - crop_height) / 2))
        left = int(round((image_width - crop_width) / 2))

        affine_matrix = np.array(
            [
                [1, 0, -left],
                [0, 1, -top],
            ],
        )
        return reference_affine_bounding_boxes_helper(
            bounding_boxes, affine_matrix=affine_matrix, new_canvas_size=output_size
        )

    @pytest.mark.parametrize("output_size", OUTPUT_SIZES)
    @pytest.mark.parametrize("format", list(tv_tensors.BoundingBoxFormat))
    @pytest.mark.parametrize("dtype", [torch.int64, torch.float32])
    @pytest.mark.parametrize("device", cpu_and_cuda())
    @pytest.mark.parametrize("fn", [F.center_crop, transform_cls_to_functional(transforms.CenterCrop)])
    def test_bounding_boxes_correctness(self, output_size, format, dtype, device, fn):
        bounding_boxes = make_bounding_boxes(self.INPUT_SIZE, format=format, dtype=dtype, device=device)

        actual = fn(bounding_boxes, output_size)
        expected = self._reference_center_crop_bounding_boxes(bounding_boxes, output_size)

        assert_equal(actual, expected)


class TestPerspective:
    COEFFICIENTS = [
        [1.2405, 0.1772, -6.9113, 0.0463, 1.251, -5.235, 0.00013, 0.0018],
        [0.7366, -0.11724, 1.45775, -0.15012, 0.73406, 2.6019, -0.0072, -0.0063],
    ]
    START_END_POINTS = [
        ([[0, 0], [33, 0], [33, 25], [0, 25]], [[3, 2], [32, 3], [30, 24], [2, 25]]),
        ([[3, 2], [32, 3], [30, 24], [2, 25]], [[0, 0], [33, 0], [33, 25], [0, 25]]),
        ([[3, 2], [32, 3], [30, 24], [2, 25]], [[5, 5], [30, 3], [33, 19], [4, 25]]),
    ]
    MINIMAL_KWARGS = dict(startpoints=None, endpoints=None, coefficients=COEFFICIENTS[0])

    @param_value_parametrization(
        coefficients=COEFFICIENTS,
        start_end_points=START_END_POINTS,
        fill=EXHAUSTIVE_TYPE_FILLS,
    )
    @pytest.mark.parametrize("dtype", [torch.uint8, torch.float32])
    @pytest.mark.parametrize("device", cpu_and_cuda())
    def test_kernel_image(self, param, value, dtype, device):
        if param == "start_end_points":
            kwargs = dict(zip(["startpoints", "endpoints"], value))
        else:
            kwargs = {"startpoints": None, "endpoints": None, param: value}
        if param == "fill":
            kwargs["coefficients"] = self.COEFFICIENTS[0]

        check_kernel(
            F.perspective_image,
            make_image(dtype=dtype, device=device),
            **kwargs,
            check_scripted_vs_eager=not (param == "fill" and isinstance(value, (int, float))),
        )

    def test_kernel_image_error(self):
        image = make_image_tensor()

        with pytest.raises(ValueError, match="startpoints/endpoints or the coefficients must have non `None` values"):
            F.perspective_image(image, startpoints=None, endpoints=None)

        with pytest.raises(
            ValueError, match="startpoints/endpoints and the coefficients shouldn't be defined concurrently"
        ):
            startpoints, endpoints = self.START_END_POINTS[0]
            coefficients = self.COEFFICIENTS[0]
            F.perspective_image(image, startpoints=startpoints, endpoints=endpoints, coefficients=coefficients)

        with pytest.raises(ValueError, match="coefficients should have 8 float values"):
            F.perspective_image(image, startpoints=None, endpoints=None, coefficients=list(range(7)))

    @param_value_parametrization(
        coefficients=COEFFICIENTS,
        start_end_points=START_END_POINTS,
    )
    @pytest.mark.parametrize("format", list(tv_tensors.BoundingBoxFormat))
    def test_kernel_bounding_boxes(self, param, value, format):
        if param == "start_end_points":
            kwargs = dict(zip(["startpoints", "endpoints"], value))
        else:
            kwargs = {"startpoints": None, "endpoints": None, param: value}

        bounding_boxes = make_bounding_boxes(format=format)

        check_kernel(
            F.perspective_bounding_boxes,
            bounding_boxes,
            format=bounding_boxes.format,
            canvas_size=bounding_boxes.canvas_size,
            **kwargs,
        )

    def test_kernel_bounding_boxes_error(self):
        bounding_boxes = make_bounding_boxes()
        format, canvas_size = bounding_boxes.format, bounding_boxes.canvas_size
        bounding_boxes = bounding_boxes.as_subclass(torch.Tensor)

        with pytest.raises(RuntimeError, match="Denominator is zero"):
            F.perspective_bounding_boxes(
                bounding_boxes,
                format=format,
                canvas_size=canvas_size,
                startpoints=None,
                endpoints=None,
                coefficients=[0.0] * 8,
            )

    @pytest.mark.parametrize("make_mask", [make_segmentation_mask, make_detection_mask])
    def test_kernel_mask(self, make_mask):
        check_kernel(F.perspective_mask, make_mask(), **self.MINIMAL_KWARGS)

    def test_kernel_video(self):
        check_kernel(F.perspective_video, make_video(), **self.MINIMAL_KWARGS)

    @pytest.mark.parametrize(
        "make_input",
        [make_image_tensor, make_image_pil, make_image, make_bounding_boxes, make_segmentation_mask, make_video],
    )
    def test_functional(self, make_input):
        check_functional(F.perspective, make_input(), **self.MINIMAL_KWARGS)

    @pytest.mark.parametrize(
        ("kernel", "input_type"),
        [
            (F.perspective_image, torch.Tensor),
            (F._perspective_image_pil, PIL.Image.Image),
            (F.perspective_image, tv_tensors.Image),
            (F.perspective_bounding_boxes, tv_tensors.BoundingBoxes),
            (F.perspective_mask, tv_tensors.Mask),
            (F.perspective_video, tv_tensors.Video),
        ],
    )
    def test_functional_signature(self, kernel, input_type):
        check_functional_kernel_signature_match(F.perspective, kernel=kernel, input_type=input_type)

    @pytest.mark.parametrize("distortion_scale", [0.5, 0.0, 1.0])
    @pytest.mark.parametrize(
        "make_input",
        [make_image_tensor, make_image_pil, make_image, make_bounding_boxes, make_segmentation_mask, make_video],
    )
    def test_transform(self, distortion_scale, make_input):
        check_transform(transforms.RandomPerspective(distortion_scale=distortion_scale, p=1), make_input())

    @pytest.mark.parametrize("distortion_scale", [-1, 2])
    def test_transform_error(self, distortion_scale):
        with pytest.raises(ValueError, match="distortion_scale value should be between 0 and 1"):
            transforms.RandomPerspective(distortion_scale=distortion_scale)

    @pytest.mark.parametrize("coefficients", COEFFICIENTS)
    @pytest.mark.parametrize(
        "interpolation", [transforms.InterpolationMode.NEAREST, transforms.InterpolationMode.BILINEAR]
    )
    @pytest.mark.parametrize("fill", CORRECTNESS_FILLS)
    def test_image_functional_correctness(self, coefficients, interpolation, fill):
        image = make_image(dtype=torch.uint8, device="cpu")

        actual = F.perspective(
            image, startpoints=None, endpoints=None, coefficients=coefficients, interpolation=interpolation, fill=fill
        )
        expected = F.to_image(
            F.perspective(
                F.to_pil_image(image),
                startpoints=None,
                endpoints=None,
                coefficients=coefficients,
                interpolation=interpolation,
                fill=fill,
            )
        )

        if interpolation is transforms.InterpolationMode.BILINEAR:
            abs_diff = (actual.float() - expected.float()).abs()
            assert (abs_diff > 1).float().mean() < 7e-2
            mae = abs_diff.mean()
            assert mae < 3
        else:
            assert_equal(actual, expected)

    def _reference_perspective_bounding_boxes(self, bounding_boxes, *, startpoints, endpoints):
        format = bounding_boxes.format
        canvas_size = bounding_boxes.canvas_size
        dtype = bounding_boxes.dtype
        device = bounding_boxes.device

        coefficients = _get_perspective_coeffs(endpoints, startpoints)

        def perspective_bounding_boxes(bounding_boxes):
            m1 = np.array(
                [
                    [coefficients[0], coefficients[1], coefficients[2]],
                    [coefficients[3], coefficients[4], coefficients[5]],
                ]
            )
            m2 = np.array(
                [
                    [coefficients[6], coefficients[7], 1.0],
                    [coefficients[6], coefficients[7], 1.0],
                ]
            )

            # Go to float before converting to prevent precision loss in case of CXCYWH -> XYXY and W or H is 1
            input_xyxy = F.convert_bounding_box_format(
                bounding_boxes.to(dtype=torch.float64, device="cpu", copy=True),
                old_format=format,
                new_format=tv_tensors.BoundingBoxFormat.XYXY,
                inplace=True,
            )
            x1, y1, x2, y2 = input_xyxy.squeeze(0).tolist()

            points = np.array(
                [
                    [x1, y1, 1.0],
                    [x2, y1, 1.0],
                    [x1, y2, 1.0],
                    [x2, y2, 1.0],
                ]
            )

            numerator = points @ m1.T
            denominator = points @ m2.T
            transformed_points = numerator / denominator

            output_xyxy = torch.Tensor(
                [
                    float(np.min(transformed_points[:, 0])),
                    float(np.min(transformed_points[:, 1])),
                    float(np.max(transformed_points[:, 0])),
                    float(np.max(transformed_points[:, 1])),
                ]
            )

            output = F.convert_bounding_box_format(
                output_xyxy, old_format=tv_tensors.BoundingBoxFormat.XYXY, new_format=format
            )

            # It is important to clamp before casting, especially for CXCYWH format, dtype=int64
            return F.clamp_bounding_boxes(
                output,
                format=format,
                canvas_size=canvas_size,
            ).to(dtype=dtype, device=device)

        return tv_tensors.BoundingBoxes(
            torch.cat([perspective_bounding_boxes(b) for b in bounding_boxes.reshape(-1, 4).unbind()], dim=0).reshape(
                bounding_boxes.shape
            ),
            format=format,
            canvas_size=canvas_size,
        )

    @pytest.mark.parametrize(("startpoints", "endpoints"), START_END_POINTS)
    @pytest.mark.parametrize("format", list(tv_tensors.BoundingBoxFormat))
    @pytest.mark.parametrize("dtype", [torch.int64, torch.float32])
    @pytest.mark.parametrize("device", cpu_and_cuda())
    def test_correctness_perspective_bounding_boxes(self, startpoints, endpoints, format, dtype, device):
        bounding_boxes = make_bounding_boxes(format=format, dtype=dtype, device=device)

        actual = F.perspective(bounding_boxes, startpoints=startpoints, endpoints=endpoints)
        expected = self._reference_perspective_bounding_boxes(
            bounding_boxes, startpoints=startpoints, endpoints=endpoints
        )

        assert_close(actual, expected, rtol=0, atol=1)


<<<<<<< HEAD
class TestEqualize:
    @pytest.mark.parametrize("dtype", [torch.uint8, torch.float32])
    @pytest.mark.parametrize("device", cpu_and_cuda())
    def test_kernel_image(self, dtype, device):
        check_kernel(F.equalize_image, make_image(dtype=dtype, device=device))

    def test_kernel_video(self):
        check_kernel(F.equalize_image, make_video())

    @pytest.mark.parametrize("make_input", [make_image_tensor, make_image_pil, make_image, make_video])
    def test_functional(self, make_input):
        check_functional(F.equalize, make_input())

    @pytest.mark.parametrize(
        ("kernel", "input_type"),
        [
            (F.equalize_image, torch.Tensor),
            (F._equalize_image_pil, PIL.Image.Image),
            (F.equalize_image, tv_tensors.Image),
            (F.equalize_video, tv_tensors.Video),
        ],
    )
    def test_functional_signature(self, kernel, input_type):
        check_functional_kernel_signature_match(F.equalize, kernel=kernel, input_type=input_type)

=======
class TestColorJitter:
>>>>>>> ace92213
    @pytest.mark.parametrize(
        "make_input",
        [make_image_tensor, make_image_pil, make_image, make_video],
    )
<<<<<<< HEAD
    def test_transform(self, make_input):
        check_transform(transforms.RandomEqualize(p=1), make_input())

    # We are not using the default `make_image` here since that uniformly samples the values over the whole value range.
    # Since the whole point of F.equalize is to transform an arbitrary distribution of values into a uniform one,
    # the information gain is low if we already provide something really close to the expected value.
    def _make_correctness_image(self, *, type, **kwargs):
        shape = (3, 117, 253)
        dtype = torch.uint8
        device = "cpu"

        max_value = get_max_value(dtype)

        def make_constant_image(*, value_factor=0.0):
            return torch.full(shape, value_factor * max_value, dtype=dtype, device=device)

        def make_uniform_band_distributed_image(*, low_factor=0.1, high_factor=0.9):
            return torch.testing.make_tensor(
                shape, dtype=dtype, device=device, low=low_factor * max_value, high=high_factor * max_value
            )

        def make_beta_distributed_image(*, alpha=2.0, beta=5.0):
            image = torch.distributions.Beta(alpha, beta).sample(shape)
            image.mul_(get_max_value(dtype)).round_()
            return image.to(dtype=dtype, device=device)

        make_fn = {
            "constant": make_constant_image,
            "uniform_band_distributed": make_uniform_band_distributed_image,
            "beta_distributed": make_beta_distributed_image,
        }[type]
        return tv_tensors.Image(make_fn(**kwargs))

    @pytest.mark.parametrize(
        "make_correctness_image_kwargs",
        [
            *[dict(type="constant", value_factor=value_factor) for value_factor in [0.0, 0.5, 1.0]],
            *[
                dict(type="uniform_band_distributed", low_factor=low_factor, high_factor=high_factor)
                for low_factor, high_factor in [
                    (0.0, 0.25),
                    (0.25, 0.75),
                    (0.75, 1.0),
                ]
            ],
            *[
                dict(type="beta_distributed", alpha=alpha, beta=beta)
                for alpha, beta in [
                    (0.5, 0.5),
                    (2.0, 2.0),
                    (2.0, 5.0),
                    (5.0, 2.0),
                ]
            ],
        ],
    )
    @pytest.mark.parametrize("fn", [F.equalize, transform_cls_to_functional(transforms.RandomEqualize, p=1)])
    def test_image_correctness(self, make_correctness_image_kwargs, fn):
        image = self._make_correctness_image(**make_correctness_image_kwargs)

        actual = fn(image)
        expected = F.to_image(F.equalize(F.to_pil_image(image)))

        assert_equal(actual, expected)


class TestUniformTemporalSubsample:
    def test_kernel_video(self):
        check_kernel(F.uniform_temporal_subsample_video, make_video(), num_samples=2)

    @pytest.mark.parametrize("make_input", [make_video_tensor, make_video])
    def test_functional(self, make_input):
        check_functional(F.uniform_temporal_subsample, make_input(), num_samples=2)

    @pytest.mark.parametrize(
        ("kernel", "input_type"),
        [
            (F.uniform_temporal_subsample_video, torch.Tensor),
            (F.uniform_temporal_subsample_video, tv_tensors.Video),
        ],
    )
    def test_functional_signature(self, kernel, input_type):
        check_functional_kernel_signature_match(F.uniform_temporal_subsample, kernel=kernel, input_type=input_type)

    @pytest.mark.parametrize("make_input", [make_video_tensor, make_video])
    def test_transform(self, make_input):
        check_transform(transforms.UniformTemporalSubsample(num_samples=2), make_input())

    def _reference_uniform_temporal_subsample_video(self, video, *, num_samples):
        # Adapted from
        # https://github.com/facebookresearch/pytorchvideo/blob/c8d23d8b7e597586a9e2d18f6ed31ad8aa379a7a/pytorchvideo/transforms/functional.py#L19
        t = video.shape[-4]
        assert num_samples > 0 and t > 0
        # Sample by nearest neighbor interpolation if num_samples > t.
        indices = torch.linspace(0, t - 1, num_samples, device=video.device)
        indices = torch.clamp(indices, 0, t - 1).long()
        return tv_tensors.Video(torch.index_select(video, -4, indices))

    CORRECTNESS_NUM_FRAMES = 5

    @pytest.mark.parametrize("num_samples", list(range(1, CORRECTNESS_NUM_FRAMES + 1)))
    @pytest.mark.parametrize("dtype", [torch.uint8, torch.float32])
    @pytest.mark.parametrize("device", cpu_and_cuda())
    @pytest.mark.parametrize(
        "fn", [F.uniform_temporal_subsample, transform_cls_to_functional(transforms.UniformTemporalSubsample)]
    )
    def test_video_correctness(self, num_samples, dtype, device, fn):
        video = make_video(num_frames=self.CORRECTNESS_NUM_FRAMES, dtype=dtype, device=device)

        actual = fn(video, num_samples=num_samples)
        expected = self._reference_uniform_temporal_subsample_video(video, num_samples=num_samples)

        assert_equal(actual, expected)


class TestNormalize:
    MEANS_STDS = [
        ((0.485, 0.456, 0.406), (0.229, 0.224, 0.225)),
        ([0.0, 0.0, 0.0], [1.0, 1.0, 1.0]),
    ]
    MEAN, STD = MEANS_STDS[0]

    @pytest.mark.parametrize(("mean", "std"), [*MEANS_STDS, (0.5, 2.0)])
    @pytest.mark.parametrize("device", cpu_and_cuda())
    def test_kernel_image(self, mean, std, device):
        check_kernel(F.normalize_image, make_image(dtype=torch.float32, device=device), mean=self.MEAN, std=self.STD)

    @pytest.mark.parametrize("device", cpu_and_cuda())
    def test_kernel_image_inplace(self, device):
        input = make_image_tensor(dtype=torch.float32, device=device)
        input_version = input._version

        output_out_of_place = F.normalize_image(input, mean=self.MEAN, std=self.STD)
        assert output_out_of_place.data_ptr() != input.data_ptr()
        assert output_out_of_place is not input

        output_inplace = F.normalize_image(input, mean=self.MEAN, std=self.STD, inplace=True)
        assert output_inplace.data_ptr() == input.data_ptr()
        assert output_inplace._version > input_version
        assert output_inplace is input

        assert_equal(output_inplace, output_out_of_place)

    def test_kernel_video(self):
        check_kernel(F.normalize_video, make_video(dtype=torch.float32), mean=self.MEAN, std=self.STD)

    @pytest.mark.parametrize("make_input", [make_image_tensor, make_image, make_video])
    def test_functional(self, make_input):
        check_functional(F.normalize, make_input(dtype=torch.float32), mean=self.MEAN, std=self.STD)

    @pytest.mark.parametrize(
        ("kernel", "input_type"),
        [
            (F.normalize_image, torch.Tensor),
            (F.normalize_image, tv_tensors.Image),
            (F.normalize_video, tv_tensors.Video),
        ],
    )
    def test_functional_signature(self, kernel, input_type):
        check_functional_kernel_signature_match(F.normalize, kernel=kernel, input_type=input_type)

    def test_functional_error(self):
        with pytest.raises(TypeError, match="should be a float tensor"):
            F.normalize_image(make_image(dtype=torch.uint8), mean=self.MEAN, std=self.STD)

        with pytest.raises(ValueError, match="tensor image of size"):
            F.normalize_image(torch.rand(16, 16, dtype=torch.float32), mean=self.MEAN, std=self.STD)

        for std in [0, [0, 0, 0], [0, 1, 1]]:
            with pytest.raises(ValueError, match="std evaluated to zero, leading to division by zero"):
                F.normalize_image(make_image(dtype=torch.float32), mean=self.MEAN, std=std)

    @pytest.mark.parametrize("make_input", [make_image_tensor, make_image, make_video])
    def test_transform(self, make_input):
        check_transform(transforms.Normalize(mean=self.MEAN, std=self.STD), make_input(dtype=torch.float32))

    def _reference_normalize_image(self, image, *, mean, std):
        image = image.numpy()
        mean, std = [np.array(stat, dtype=image.dtype).reshape((-1, 1, 1)) for stat in [mean, std]]
        return tv_tensors.Image((image - mean) / std)

    @pytest.mark.parametrize(("mean", "std"), MEANS_STDS)
    @pytest.mark.parametrize("dtype", [torch.float16, torch.float32, torch.float64])
    @pytest.mark.parametrize("fn", [F.normalize, transform_cls_to_functional(transforms.Normalize)])
    def test_correctness_image(self, mean, std, dtype, fn):
        image = make_image(dtype=dtype)

        actual = fn(image, mean=mean, std=std)
        expected = self._reference_normalize_image(image, mean=mean, std=std)

        assert_equal(actual, expected)


class TestClampBoundingBoxes:
    @pytest.mark.parametrize("format", list(tv_tensors.BoundingBoxFormat))
    @pytest.mark.parametrize("dtype", [torch.int64, torch.float32])
    @pytest.mark.parametrize("device", cpu_and_cuda())
    def test_kernel(self, format, dtype, device):
        bounding_boxes = make_bounding_boxes(format=format, dtype=dtype, device=device)
        check_kernel(
            F.clamp_bounding_boxes,
            bounding_boxes,
            format=bounding_boxes.format,
            canvas_size=bounding_boxes.canvas_size,
        )

    @pytest.mark.parametrize("format", list(tv_tensors.BoundingBoxFormat))
    def test_functional(self, format):
        check_functional(F.clamp_bounding_boxes, make_bounding_boxes(format=format))

    def test_errors(self):
        input_tv_tensor = make_bounding_boxes()
        input_pure_tensor = input_tv_tensor.as_subclass(torch.Tensor)
        format, canvas_size = input_tv_tensor.format, input_tv_tensor.canvas_size

        for format_, canvas_size_ in [(None, None), (format, None), (None, canvas_size)]:
            with pytest.raises(
                ValueError, match="For pure tensor inputs, `format` and `canvas_size` have to be passed."
            ):
                F.clamp_bounding_boxes(input_pure_tensor, format=format_, canvas_size=canvas_size_)

        for format_, canvas_size_ in [(format, canvas_size), (format, None), (None, canvas_size)]:
            with pytest.raises(
                ValueError, match="For bounding box tv_tensor inputs, `format` and `canvas_size` must not be passed."
            ):
                F.clamp_bounding_boxes(input_tv_tensor, format=format_, canvas_size=canvas_size_)

    def test_transform(self):
        check_transform(transforms.ClampBoundingBoxes(), make_bounding_boxes())


class TestInvert:
    @pytest.mark.parametrize("dtype", [torch.uint8, torch.int16, torch.float32])
    @pytest.mark.parametrize("device", cpu_and_cuda())
    def test_kernel_image(self, dtype, device):
        check_kernel(F.invert_image, make_image(dtype=dtype, device=device))

    def test_kernel_video(self):
        check_kernel(F.invert_video, make_video())

    @pytest.mark.parametrize("make_input", [make_image_tensor, make_image, make_image_pil, make_video])
    def test_functional(self, make_input):
        check_functional(F.invert, make_input())

    @pytest.mark.parametrize(
        ("kernel", "input_type"),
        [
            (F.invert_image, torch.Tensor),
            (F._invert_image_pil, PIL.Image.Image),
            (F.invert_image, tv_tensors.Image),
            (F.invert_video, tv_tensors.Video),
        ],
    )
    def test_functional_signature(self, kernel, input_type):
        check_functional_kernel_signature_match(F.invert, kernel=kernel, input_type=input_type)

    @pytest.mark.parametrize("make_input", [make_image_tensor, make_image_pil, make_image, make_video])
    def test_transform(self, make_input):
        check_transform(transforms.RandomInvert(p=1), make_input())

    @pytest.mark.parametrize("fn", [F.invert, transform_cls_to_functional(transforms.RandomInvert, p=1)])
    def test_correctness_image(self, fn):
        image = make_image(dtype=torch.uint8, device="cpu")

        actual = fn(image)
        expected = F.to_image(F.invert(F.to_pil_image(image)))

        assert_equal(actual, expected)


class TestPosterize:
    @pytest.mark.parametrize("dtype", [torch.uint8, torch.float32])
    @pytest.mark.parametrize("device", cpu_and_cuda())
    def test_kernel_image(self, dtype, device):
        check_kernel(F.posterize_image, make_image(dtype=dtype, device=device), bits=1)

    def test_kernel_video(self):
        check_kernel(F.posterize_video, make_video(), bits=1)

    @pytest.mark.parametrize("make_input", [make_image_tensor, make_image, make_image_pil, make_video])
    def test_functional(self, make_input):
        check_functional(F.posterize, make_input(), bits=1)

    @pytest.mark.parametrize(
        ("kernel", "input_type"),
        [
            (F.posterize_image, torch.Tensor),
            (F._posterize_image_pil, PIL.Image.Image),
            (F.posterize_image, tv_tensors.Image),
            (F.posterize_video, tv_tensors.Video),
        ],
    )
    def test_functional_signature(self, kernel, input_type):
        check_functional_kernel_signature_match(F.posterize, kernel=kernel, input_type=input_type)

    @pytest.mark.parametrize("make_input", [make_image_tensor, make_image_pil, make_image, make_video])
    def test_transform(self, make_input):
        check_transform(transforms.RandomPosterize(bits=1, p=1), make_input())

    @pytest.mark.parametrize("bits", [1, 4, 8])
    @pytest.mark.parametrize("fn", [F.posterize, transform_cls_to_functional(transforms.RandomPosterize, p=1)])
    def test_correctness_image(self, bits, fn):
        image = make_image(dtype=torch.uint8, device="cpu")

        actual = fn(image, bits=bits)
        expected = F.to_image(F.posterize(F.to_pil_image(image), bits=bits))

        assert_equal(actual, expected)


class TestSolarize:
    def _make_threshold(self, input, *, factor=0.5):
        dtype = input.dtype if isinstance(input, torch.Tensor) else torch.uint8
        return (float if dtype.is_floating_point else int)(get_max_value(dtype) * factor)

    @pytest.mark.parametrize("dtype", [torch.uint8, torch.float32])
    @pytest.mark.parametrize("device", cpu_and_cuda())
    def test_kernel_image(self, dtype, device):
        image = make_image(dtype=dtype, device=device)
        check_kernel(F.solarize_image, image, threshold=self._make_threshold(image))

    def test_kernel_video(self):
        video = make_video()
        check_kernel(F.solarize_video, video, threshold=self._make_threshold(video))

    @pytest.mark.parametrize("make_input", [make_image_tensor, make_image, make_image_pil, make_video])
    def test_functional(self, make_input):
        input = make_input()
        check_functional(F.solarize, input, threshold=self._make_threshold(input))

    @pytest.mark.parametrize(
        ("kernel", "input_type"),
        [
            (F.solarize_image, torch.Tensor),
            (F._solarize_image_pil, PIL.Image.Image),
            (F.solarize_image, tv_tensors.Image),
            (F.solarize_video, tv_tensors.Video),
        ],
    )
    def test_functional_signature(self, kernel, input_type):
        check_functional_kernel_signature_match(F.solarize, kernel=kernel, input_type=input_type)

    @pytest.mark.parametrize(("dtype", "threshold"), [(torch.uint8, 256), (torch.float, 1.5)])
    def test_functional_error(self, dtype, threshold):
        with pytest.raises(TypeError, match="Threshold should be less or equal the maximum value of the dtype"):
            F.solarize(make_image(dtype=dtype), threshold=threshold)

    @pytest.mark.parametrize("make_input", [make_image_tensor, make_image_pil, make_image, make_video])
    def test_transform(self, make_input):
        input = make_input()
        check_transform(transforms.RandomSolarize(threshold=self._make_threshold(input), p=1), input)

    @pytest.mark.parametrize("threshold", [0.0, 0.1, 0.5, 0.9, 1.0])
    @pytest.mark.parametrize("fn", [F.solarize, transform_cls_to_functional(transforms.RandomSolarize, p=1)])
    def test_correctness_image(self, threshold, fn):
        image = make_image(dtype=torch.uint8, device="cpu")

        actual = fn(image, threshold=threshold)
        expected = F.to_image(F.solarize(F.to_pil_image(image), threshold=threshold))

        assert_equal(actual, expected)


class TestAutocontrast:
    @pytest.mark.parametrize("dtype", [torch.uint8, torch.int16, torch.float32])
    @pytest.mark.parametrize("device", cpu_and_cuda())
    def test_kernel_image(self, dtype, device):
        check_kernel(F.autocontrast_image, make_image(dtype=dtype, device=device))

    def test_kernel_video(self):
        check_kernel(F.autocontrast_video, make_video())

    @pytest.mark.parametrize("make_input", [make_image_tensor, make_image, make_image_pil, make_video])
    def test_functional(self, make_input):
        check_functional(F.autocontrast, make_input())

    @pytest.mark.parametrize(
        ("kernel", "input_type"),
        [
            (F.autocontrast_image, torch.Tensor),
            (F._autocontrast_image_pil, PIL.Image.Image),
            (F.autocontrast_image, tv_tensors.Image),
            (F.autocontrast_video, tv_tensors.Video),
        ],
    )
    def test_functional_signature(self, kernel, input_type):
        check_functional_kernel_signature_match(F.autocontrast, kernel=kernel, input_type=input_type)

    @pytest.mark.parametrize("make_input", [make_image_tensor, make_image_pil, make_image, make_video])
    def test_transform(self, make_input):
        check_transform(transforms.RandomAutocontrast(p=1), make_input(), check_v1_compatibility=dict(rtol=0, atol=1))

    @pytest.mark.parametrize("fn", [F.autocontrast, transform_cls_to_functional(transforms.RandomAutocontrast, p=1)])
    def test_correctness_image(self, fn):
        image = make_image(dtype=torch.uint8, device="cpu")

        actual = fn(image)
        expected = F.to_image(F.autocontrast(F.to_pil_image(image)))

        assert_close(actual, expected, rtol=0, atol=1)


class TestAdjustSharpness:
    @pytest.mark.parametrize("dtype", [torch.uint8, torch.float32])
    @pytest.mark.parametrize("device", cpu_and_cuda())
    def test_kernel_image(self, dtype, device):
        check_kernel(F.adjust_sharpness_image, make_image(dtype=dtype, device=device), sharpness_factor=0.5)

    def test_kernel_video(self):
        check_kernel(F.adjust_sharpness_video, make_video(), sharpness_factor=0.5)

    @pytest.mark.parametrize("make_input", [make_image_tensor, make_image, make_image_pil, make_video])
    def test_functional(self, make_input):
        check_functional(F.adjust_sharpness, make_input(), sharpness_factor=0.5)

    @pytest.mark.parametrize(
        ("kernel", "input_type"),
        [
            (F.adjust_sharpness_image, torch.Tensor),
            (F._adjust_sharpness_image_pil, PIL.Image.Image),
            (F.adjust_sharpness_image, tv_tensors.Image),
            (F.adjust_sharpness_video, tv_tensors.Video),
        ],
    )
    def test_functional_signature(self, kernel, input_type):
        check_functional_kernel_signature_match(F.adjust_sharpness, kernel=kernel, input_type=input_type)

    @pytest.mark.parametrize("make_input", [make_image_tensor, make_image_pil, make_image, make_video])
    def test_transform(self, make_input):
        check_transform(transforms.RandomAdjustSharpness(sharpness_factor=0.5, p=1), make_input())

    def test_functional_error(self):
        with pytest.raises(TypeError, match="can have 1 or 3 channels"):
            F.adjust_sharpness(make_image(color_space="RGBA"), sharpness_factor=0.5)

        with pytest.raises(ValueError, match="is not non-negative"):
            F.adjust_sharpness(make_image(), sharpness_factor=-1)

    @pytest.mark.parametrize("sharpness_factor", [0.1, 0.5, 1.0])
    @pytest.mark.parametrize(
        "fn", [F.adjust_sharpness, transform_cls_to_functional(transforms.RandomAdjustSharpness, p=1)]
    )
    def test_correctness_image(self, sharpness_factor, fn):
        image = make_image(dtype=torch.uint8, device="cpu")

        actual = fn(image, sharpness_factor=sharpness_factor)
        expected = F.to_image(F.adjust_sharpness(F.to_pil_image(image), sharpness_factor=sharpness_factor))

        assert_equal(actual, expected)


class TestAdjustContrast:
    @pytest.mark.parametrize("dtype", [torch.uint8, torch.float32])
    @pytest.mark.parametrize("device", cpu_and_cuda())
    def test_kernel_image(self, dtype, device):
        check_kernel(F.adjust_contrast_image, make_image(dtype=dtype, device=device), contrast_factor=0.5)

    def test_kernel_video(self):
        check_kernel(F.adjust_contrast_video, make_video(), contrast_factor=0.5)

    @pytest.mark.parametrize("make_input", [make_image_tensor, make_image, make_image_pil, make_video])
    def test_functional(self, make_input):
        check_functional(F.adjust_contrast, make_input(), contrast_factor=0.5)

    @pytest.mark.parametrize(
        ("kernel", "input_type"),
        [
            (F.adjust_contrast_image, torch.Tensor),
            (F._adjust_contrast_image_pil, PIL.Image.Image),
            (F.adjust_contrast_image, tv_tensors.Image),
            (F.adjust_contrast_video, tv_tensors.Video),
        ],
    )
    def test_functional_signature(self, kernel, input_type):
        check_functional_kernel_signature_match(F.adjust_contrast, kernel=kernel, input_type=input_type)

    def test_functional_error(self):
        with pytest.raises(TypeError, match="permitted channel values are 1 or 3"):
            F.adjust_contrast(make_image(color_space="RGBA"), contrast_factor=0.5)

        with pytest.raises(ValueError, match="is not non-negative"):
            F.adjust_contrast(make_image(), contrast_factor=-1)

    @pytest.mark.parametrize("contrast_factor", [0.1, 0.5, 1.0])
    def test_correctness_image(self, contrast_factor):
        image = make_image(dtype=torch.uint8, device="cpu")

        actual = F.adjust_contrast(image, contrast_factor=contrast_factor)
        expected = F.to_image(F.adjust_contrast(F.to_pil_image(image), contrast_factor=contrast_factor))

        assert_close(actual, expected, rtol=0, atol=1)


class TestAdjustGamma:
    @pytest.mark.parametrize("dtype", [torch.uint8, torch.float32])
    @pytest.mark.parametrize("device", cpu_and_cuda())
    def test_kernel_image(self, dtype, device):
        check_kernel(F.adjust_gamma_image, make_image(dtype=dtype, device=device), gamma=0.5)

    def test_kernel_video(self):
        check_kernel(F.adjust_gamma_video, make_video(), gamma=0.5)

    @pytest.mark.parametrize("make_input", [make_image_tensor, make_image, make_image_pil, make_video])
    def test_functional(self, make_input):
        check_functional(F.adjust_gamma, make_input(), gamma=0.5)

    @pytest.mark.parametrize(
        ("kernel", "input_type"),
        [
            (F.adjust_gamma_image, torch.Tensor),
            (F._adjust_gamma_image_pil, PIL.Image.Image),
            (F.adjust_gamma_image, tv_tensors.Image),
            (F.adjust_gamma_video, tv_tensors.Video),
        ],
    )
    def test_functional_signature(self, kernel, input_type):
        check_functional_kernel_signature_match(F.adjust_gamma, kernel=kernel, input_type=input_type)

    def test_functional_error(self):
        with pytest.raises(ValueError, match="Gamma should be a non-negative real number"):
            F.adjust_gamma(make_image(), gamma=-1)

    @pytest.mark.parametrize("gamma", [0.1, 0.5, 1.0])
    @pytest.mark.parametrize("gain", [0.1, 1.0, 2.0])
    def test_correctness_image(self, gamma, gain):
        image = make_image(dtype=torch.uint8, device="cpu")

        actual = F.adjust_gamma(image, gamma=gamma, gain=gain)
        expected = F.to_image(F.adjust_gamma(F.to_pil_image(image), gamma=gamma, gain=gain))

        assert_equal(actual, expected)


class TestAdjustHue:
    @pytest.mark.parametrize("dtype", [torch.uint8, torch.float32])
    @pytest.mark.parametrize("device", cpu_and_cuda())
    def test_kernel_image(self, dtype, device):
        check_kernel(F.adjust_hue_image, make_image(dtype=dtype, device=device), hue_factor=0.25)

    def test_kernel_video(self):
        check_kernel(F.adjust_hue_video, make_video(), hue_factor=0.25)

    @pytest.mark.parametrize("make_input", [make_image_tensor, make_image, make_image_pil, make_video])
    def test_functional(self, make_input):
        check_functional(F.adjust_hue, make_input(), hue_factor=0.25)

    @pytest.mark.parametrize(
        ("kernel", "input_type"),
        [
            (F.adjust_hue_image, torch.Tensor),
            (F._adjust_hue_image_pil, PIL.Image.Image),
            (F.adjust_hue_image, tv_tensors.Image),
            (F.adjust_hue_video, tv_tensors.Video),
        ],
    )
    def test_functional_signature(self, kernel, input_type):
        check_functional_kernel_signature_match(F.adjust_hue, kernel=kernel, input_type=input_type)

    def test_functional_error(self):
        with pytest.raises(TypeError, match="permitted channel values are 1 or 3"):
            F.adjust_hue(make_image(color_space="RGBA"), hue_factor=0.25)

        for hue_factor in [-1, 1]:
            with pytest.raises(ValueError, match=re.escape("is not in [-0.5, 0.5]")):
                F.adjust_hue(make_image(), hue_factor=hue_factor)

    @pytest.mark.parametrize("hue_factor", [-0.5, -0.3, 0.0, 0.2, 0.5])
    def test_correctness_image(self, hue_factor):
        image = make_image(dtype=torch.uint8, device="cpu")

        actual = F.adjust_hue(image, hue_factor=hue_factor)
        expected = F.to_image(F.adjust_hue(F.to_pil_image(image), hue_factor=hue_factor))
=======
    @pytest.mark.parametrize("dtype", [torch.uint8, torch.float32])
    @pytest.mark.parametrize("device", cpu_and_cuda())
    def test_transform(self, make_input, dtype, device):
        if make_input is make_image_pil and not (dtype is torch.uint8 and device == "cpu"):
            pytest.skip(
                "PIL image tests with parametrization other than dtype=torch.uint8 and device='cpu' "
                "will degenerate to that anyway."
            )

        check_transform(
            transforms.ColorJitter(brightness=0.5, contrast=0.5, saturation=0.5, hue=0.25),
            make_input(dtype=dtype, device=device),
        )

    def test_transform_noop(self):
        input = make_image()
        input_version = input._version

        transform = transforms.ColorJitter()
        output = transform(input)

        assert output is input
        assert output.data_ptr() == input.data_ptr()
        assert output._version == input_version

    def test_transform_error(self):
        with pytest.raises(ValueError, match="must be non negative"):
            transforms.ColorJitter(brightness=-1)

        for brightness in [object(), [1, 2, 3]]:
            with pytest.raises(TypeError, match="single number or a sequence with length 2"):
                transforms.ColorJitter(brightness=brightness)

        with pytest.raises(ValueError, match="values should be between"):
            transforms.ColorJitter(brightness=(-1, 0.5))

        with pytest.raises(ValueError, match="values should be between"):
            transforms.ColorJitter(hue=1)

    @pytest.mark.parametrize("brightness", [None, 0.1, (0.2, 0.3)])
    @pytest.mark.parametrize("contrast", [None, 0.4, (0.5, 0.6)])
    @pytest.mark.parametrize("saturation", [None, 0.7, (0.8, 0.9)])
    @pytest.mark.parametrize("hue", [None, 0.3, (-0.1, 0.2)])
    def test_transform_correctness(self, brightness, contrast, saturation, hue):
        image = make_image(dtype=torch.uint8, device="cpu")

        transform = transforms.ColorJitter(brightness=brightness, contrast=contrast, saturation=saturation, hue=hue)

        with freeze_rng_state():
            torch.manual_seed(0)
            actual = transform(image)

            torch.manual_seed(0)
            expected = F.to_image(transform(F.to_pil_image(image)))
>>>>>>> ace92213

        mae = (actual.float() - expected.float()).abs().mean()
        assert mae < 2


<<<<<<< HEAD
class TestAdjustSaturation:
    @pytest.mark.parametrize("dtype", [torch.uint8, torch.float32])
    @pytest.mark.parametrize("device", cpu_and_cuda())
    def test_kernel_image(self, dtype, device):
        check_kernel(F.adjust_saturation_image, make_image(dtype=dtype, device=device), saturation_factor=0.5)

    def test_kernel_video(self):
        check_kernel(F.adjust_saturation_video, make_video(), saturation_factor=0.5)

    @pytest.mark.parametrize("make_input", [make_image_tensor, make_image, make_image_pil, make_video])
    def test_functional(self, make_input):
        check_functional(F.adjust_saturation, make_input(), saturation_factor=0.5)
=======
class TestRgbToGrayscale:
    @pytest.mark.parametrize("dtype", [torch.uint8, torch.float32])
    @pytest.mark.parametrize("device", cpu_and_cuda())
    def test_kernel_image(self, dtype, device):
        check_kernel(F.rgb_to_grayscale_image, make_image(dtype=dtype, device=device))

    @pytest.mark.parametrize("make_input", [make_image_tensor, make_image_pil, make_image])
    def test_functional(self, make_input):
        check_functional(F.rgb_to_grayscale, make_input())
>>>>>>> ace92213

    @pytest.mark.parametrize(
        ("kernel", "input_type"),
        [
<<<<<<< HEAD
            (F.adjust_saturation_image, torch.Tensor),
            (F._adjust_saturation_image_pil, PIL.Image.Image),
            (F.adjust_saturation_image, tv_tensors.Image),
            (F.adjust_saturation_video, tv_tensors.Video),
        ],
    )
    def test_functional_signature(self, kernel, input_type):
        check_functional_kernel_signature_match(F.adjust_saturation, kernel=kernel, input_type=input_type)

    def test_functional_error(self):
        with pytest.raises(TypeError, match="permitted channel values are 1 or 3"):
            F.adjust_saturation(make_image(color_space="RGBA"), saturation_factor=0.5)

        with pytest.raises(ValueError, match="is not non-negative"):
            F.adjust_saturation(make_image(), saturation_factor=-1)

    @pytest.mark.parametrize("saturation_factor", [0.1, 0.5, 1.0])
    def test_correctness_image(self, saturation_factor):
        image = make_image(dtype=torch.uint8, device="cpu")

        actual = F.adjust_saturation(image, saturation_factor=saturation_factor)
        expected = F.to_image(F.adjust_saturation(F.to_pil_image(image), saturation_factor=saturation_factor))

        assert_close(actual, expected, rtol=0, atol=1)


class TestFiveTenCrop:
    INPUT_SIZE = (17, 11)
    OUTPUT_SIZE = (3, 5)

    @pytest.mark.parametrize("dtype", [torch.uint8, torch.float32])
    @pytest.mark.parametrize("device", cpu_and_cuda())
    @pytest.mark.parametrize("kernel", [F.five_crop_image, F.ten_crop])
    def test_kernel_image(self, dtype, device, kernel):
        check_kernel(
            kernel,
            make_image(self.INPUT_SIZE, dtype=dtype, device=device),
            size=self.OUTPUT_SIZE,
            check_batched_vs_unbatched=False,
        )

    @pytest.mark.parametrize("kernel", [F.five_crop_video, F.ten_crop_video])
    def test_kernel_video(self, kernel):
        check_kernel(kernel, make_video(self.INPUT_SIZE), size=self.OUTPUT_SIZE, check_batched_vs_unbatched=False)

    def _five_ten_crop_functional_wrapper(self, fn):
        # This wrapper is needed to make five_crop / ten_crop compatible with check_functional, since that requires a
        # single rather than a sequence.
        @functools.wraps(fn)
        def wrapper(*args, **kwargs):
            outputs = fn(*args, **kwargs)
            return outputs[0]

        return wrapper

    @pytest.mark.parametrize(
        "make_input",
        [make_image_tensor, make_image_pil, make_image, make_video],
    )
    @pytest.mark.parametrize("functional", [F.five_crop, F.ten_crop])
    def test_functional(self, make_input, functional):
        check_functional(
            self._five_ten_crop_functional_wrapper(functional),
            make_input(self.INPUT_SIZE),
            size=self.OUTPUT_SIZE,
            check_scripted_smoke=False,
        )

    @pytest.mark.parametrize(
        ("functional", "kernel", "input_type"),
        [
            (F.five_crop, F.five_crop_image, torch.Tensor),
            (F.five_crop, F._five_crop_image_pil, PIL.Image.Image),
            (F.five_crop, F.five_crop_image, tv_tensors.Image),
            (F.five_crop, F.five_crop_video, tv_tensors.Video),
            (F.ten_crop, F.ten_crop_image, torch.Tensor),
            (F.ten_crop, F._ten_crop_image_pil, PIL.Image.Image),
            (F.ten_crop, F.ten_crop_image, tv_tensors.Image),
            (F.ten_crop, F.ten_crop_video, tv_tensors.Video),
        ],
    )
    def test_functional_signature(self, functional, kernel, input_type):
        check_functional_kernel_signature_match(functional, kernel=kernel, input_type=input_type)

    class _FiveTenCropTransformWrapper(nn.Module):
        # This wrapper is needed to make FiveCrop / TenCrop compatible with check_transform, since that requires a
        # single output rather than a sequence.
        _v1_transform_cls = None

        def _extract_params_for_v1_transform(self):
            return dict(five_ten_crop_transform=self.five_ten_crop_transform.__prepare_scriptable__())

        def __init__(self, five_ten_crop_transform):
            super().__init__()
            type(self)._v1_transform_cls = type(self)
            self.five_ten_crop_transform = five_ten_crop_transform

        def forward(self, input: torch.Tensor) -> torch.Tensor:
            outputs = self.five_ten_crop_transform(input)
            return outputs[0]

    @pytest.mark.parametrize(
        "make_input",
        [make_image_tensor, make_image_pil, make_image, make_video],
    )
    @pytest.mark.parametrize("transform_cls", [transforms.FiveCrop, transforms.TenCrop])
    def test_transform(self, make_input, transform_cls):
        check_transform(
            self._FiveTenCropTransformWrapper(transform_cls(size=self.OUTPUT_SIZE)), make_input(self.INPUT_SIZE)
        )

    @pytest.mark.parametrize("make_input", [make_bounding_boxes, make_detection_mask])
    @pytest.mark.parametrize("transform_cls", [transforms.FiveCrop, transforms.TenCrop])
    def test_transform_error(self, make_input, transform_cls):
        transform = transform_cls(size=self.OUTPUT_SIZE)

        with pytest.raises(TypeError, match="not supported"):
            transform(make_input(self.INPUT_SIZE))

    @pytest.mark.parametrize("fn", [F.five_crop, transform_cls_to_functional(transforms.FiveCrop)])
    def test_correctness_image_five_crop(self, fn):
        image = make_image(self.INPUT_SIZE, dtype=torch.uint8, device="cpu")

        actual = fn(image, size=self.OUTPUT_SIZE)
        expected = F.five_crop(F.to_pil_image(image), size=self.OUTPUT_SIZE)

        assert isinstance(actual, tuple)
        assert_equal(actual, [F.to_image(e) for e in expected])

    @pytest.mark.parametrize("fn_or_class", [F.ten_crop, transforms.TenCrop])
    @pytest.mark.parametrize("vertical_flip", [False, True])
    def test_correctness_image_ten_crop(self, fn_or_class, vertical_flip):
        if fn_or_class is transforms.TenCrop:
            fn = transform_cls_to_functional(fn_or_class, size=self.OUTPUT_SIZE, vertical_flip=vertical_flip)
            kwargs = dict()
        else:
            fn = fn_or_class
            kwargs = dict(size=self.OUTPUT_SIZE, vertical_flip=vertical_flip)

        image = make_image(self.INPUT_SIZE, dtype=torch.uint8, device="cpu")

        actual = fn(image, **kwargs)
        expected = F.ten_crop(F.to_pil_image(image), size=self.OUTPUT_SIZE, vertical_flip=vertical_flip)

        assert isinstance(actual, tuple)
        assert_equal(actual, [F.to_image(e) for e in expected])
=======
            (F.rgb_to_grayscale_image, torch.Tensor),
            (F._rgb_to_grayscale_image_pil, PIL.Image.Image),
            (F.rgb_to_grayscale_image, tv_tensors.Image),
        ],
    )
    def test_functional_signature(self, kernel, input_type):
        check_functional_kernel_signature_match(F.rgb_to_grayscale, kernel=kernel, input_type=input_type)

    @pytest.mark.parametrize("transform", [transforms.Grayscale(), transforms.RandomGrayscale(p=1)])
    @pytest.mark.parametrize("make_input", [make_image_tensor, make_image_pil, make_image])
    def test_transform(self, transform, make_input):
        check_transform(transform, make_input())

    @pytest.mark.parametrize("num_output_channels", [1, 3])
    @pytest.mark.parametrize("fn", [F.rgb_to_grayscale, transform_cls_to_functional(transforms.Grayscale)])
    def test_image_correctness(self, num_output_channels, fn):
        image = make_image(dtype=torch.uint8, device="cpu")

        actual = fn(image, num_output_channels=num_output_channels)
        expected = F.to_image(F.rgb_to_grayscale(F.to_pil_image(image), num_output_channels=num_output_channels))

        assert_equal(actual, expected, rtol=0, atol=1)

    @pytest.mark.parametrize("num_input_channels", [1, 3])
    def test_random_transform_correctness(self, num_input_channels):
        image = make_image(
            color_space={
                1: "GRAY",
                3: "RGB",
            }[num_input_channels],
            dtype=torch.uint8,
            device="cpu",
        )

        transform = transforms.RandomGrayscale(p=1)

        actual = transform(image)
        expected = F.to_image(F.rgb_to_grayscale(F.to_pil_image(image), num_output_channels=num_input_channels))

        assert_equal(actual, expected, rtol=0, atol=1)


class TestRandomZoomOut:
    # Tests are light because this largely relies on the already tested `pad` kernels.

    @pytest.mark.parametrize(
        "make_input",
        [
            make_image_tensor,
            make_image_pil,
            make_image,
            make_bounding_boxes,
            make_segmentation_mask,
            make_detection_mask,
            make_video,
        ],
    )
    def test_transform(self, make_input):
        check_transform(transforms.RandomZoomOut(p=1), make_input())

    def test_transform_error(self):
        for side_range in [None, 1, [1, 2, 3]]:
            with pytest.raises(
                ValueError if isinstance(side_range, list) else TypeError, match="should be a sequence of length 2"
            ):
                transforms.RandomZoomOut(side_range=side_range)

        for side_range in [[0.5, 1.5], [2.0, 1.0]]:
            with pytest.raises(ValueError, match="Invalid side range"):
                transforms.RandomZoomOut(side_range=side_range)

    @pytest.mark.parametrize("side_range", [(1.0, 4.0), [2.0, 5.0]])
    @pytest.mark.parametrize(
        "make_input",
        [
            make_image_tensor,
            make_image_pil,
            make_image,
            make_bounding_boxes,
            make_segmentation_mask,
            make_detection_mask,
            make_video,
        ],
    )
    @pytest.mark.parametrize("device", cpu_and_cuda())
    def test_transform_params_correctness(self, side_range, make_input, device):
        if make_input is make_image_pil and device != "cpu":
            pytest.skip("PIL image tests with parametrization device!='cpu' will degenerate to that anyway.")

        transform = transforms.RandomZoomOut(side_range=side_range)

        input = make_input()
        height, width = F.get_size(input)

        params = transform._get_params([input])
        assert "padding" in params

        padding = params["padding"]
        assert len(padding) == 4

        assert 0 <= padding[0] <= (side_range[1] - 1) * width
        assert 0 <= padding[1] <= (side_range[1] - 1) * height
        assert 0 <= padding[2] <= (side_range[1] - 1) * width
        assert 0 <= padding[3] <= (side_range[1] - 1) * height
>>>>>>> ace92213
<|MERGE_RESOLUTION|>--- conflicted
+++ resolved
@@ -3859,7 +3859,6 @@
         assert_close(actual, expected, rtol=0, atol=1)
 
 
-<<<<<<< HEAD
 class TestEqualize:
     @pytest.mark.parametrize("dtype", [torch.uint8, torch.float32])
     @pytest.mark.parametrize("device", cpu_and_cuda())
@@ -3885,14 +3884,10 @@
     def test_functional_signature(self, kernel, input_type):
         check_functional_kernel_signature_match(F.equalize, kernel=kernel, input_type=input_type)
 
-=======
-class TestColorJitter:
->>>>>>> ace92213
     @pytest.mark.parametrize(
         "make_input",
         [make_image_tensor, make_image_pil, make_image, make_video],
     )
-<<<<<<< HEAD
     def test_transform(self, make_input):
         check_transform(transforms.RandomEqualize(p=1), make_input())
 
@@ -4465,68 +4460,11 @@
 
         actual = F.adjust_hue(image, hue_factor=hue_factor)
         expected = F.to_image(F.adjust_hue(F.to_pil_image(image), hue_factor=hue_factor))
-=======
-    @pytest.mark.parametrize("dtype", [torch.uint8, torch.float32])
-    @pytest.mark.parametrize("device", cpu_and_cuda())
-    def test_transform(self, make_input, dtype, device):
-        if make_input is make_image_pil and not (dtype is torch.uint8 and device == "cpu"):
-            pytest.skip(
-                "PIL image tests with parametrization other than dtype=torch.uint8 and device='cpu' "
-                "will degenerate to that anyway."
-            )
-
-        check_transform(
-            transforms.ColorJitter(brightness=0.5, contrast=0.5, saturation=0.5, hue=0.25),
-            make_input(dtype=dtype, device=device),
-        )
-
-    def test_transform_noop(self):
-        input = make_image()
-        input_version = input._version
-
-        transform = transforms.ColorJitter()
-        output = transform(input)
-
-        assert output is input
-        assert output.data_ptr() == input.data_ptr()
-        assert output._version == input_version
-
-    def test_transform_error(self):
-        with pytest.raises(ValueError, match="must be non negative"):
-            transforms.ColorJitter(brightness=-1)
-
-        for brightness in [object(), [1, 2, 3]]:
-            with pytest.raises(TypeError, match="single number or a sequence with length 2"):
-                transforms.ColorJitter(brightness=brightness)
-
-        with pytest.raises(ValueError, match="values should be between"):
-            transforms.ColorJitter(brightness=(-1, 0.5))
-
-        with pytest.raises(ValueError, match="values should be between"):
-            transforms.ColorJitter(hue=1)
-
-    @pytest.mark.parametrize("brightness", [None, 0.1, (0.2, 0.3)])
-    @pytest.mark.parametrize("contrast", [None, 0.4, (0.5, 0.6)])
-    @pytest.mark.parametrize("saturation", [None, 0.7, (0.8, 0.9)])
-    @pytest.mark.parametrize("hue", [None, 0.3, (-0.1, 0.2)])
-    def test_transform_correctness(self, brightness, contrast, saturation, hue):
-        image = make_image(dtype=torch.uint8, device="cpu")
-
-        transform = transforms.ColorJitter(brightness=brightness, contrast=contrast, saturation=saturation, hue=hue)
-
-        with freeze_rng_state():
-            torch.manual_seed(0)
-            actual = transform(image)
-
-            torch.manual_seed(0)
-            expected = F.to_image(transform(F.to_pil_image(image)))
->>>>>>> ace92213
 
         mae = (actual.float() - expected.float()).abs().mean()
         assert mae < 2
 
 
-<<<<<<< HEAD
 class TestAdjustSaturation:
     @pytest.mark.parametrize("dtype", [torch.uint8, torch.float32])
     @pytest.mark.parametrize("device", cpu_and_cuda())
@@ -4539,22 +4477,10 @@
     @pytest.mark.parametrize("make_input", [make_image_tensor, make_image, make_image_pil, make_video])
     def test_functional(self, make_input):
         check_functional(F.adjust_saturation, make_input(), saturation_factor=0.5)
-=======
-class TestRgbToGrayscale:
-    @pytest.mark.parametrize("dtype", [torch.uint8, torch.float32])
-    @pytest.mark.parametrize("device", cpu_and_cuda())
-    def test_kernel_image(self, dtype, device):
-        check_kernel(F.rgb_to_grayscale_image, make_image(dtype=dtype, device=device))
-
-    @pytest.mark.parametrize("make_input", [make_image_tensor, make_image_pil, make_image])
-    def test_functional(self, make_input):
-        check_functional(F.rgb_to_grayscale, make_input())
->>>>>>> ace92213
 
     @pytest.mark.parametrize(
         ("kernel", "input_type"),
         [
-<<<<<<< HEAD
             (F.adjust_saturation_image, torch.Tensor),
             (F._adjust_saturation_image_pil, PIL.Image.Image),
             (F.adjust_saturation_image, tv_tensors.Image),
@@ -4701,7 +4627,85 @@
 
         assert isinstance(actual, tuple)
         assert_equal(actual, [F.to_image(e) for e in expected])
-=======
+
+
+class TestColorJitter:
+    @pytest.mark.parametrize(
+        "make_input",
+        [make_image_tensor, make_image_pil, make_image, make_video],
+    )
+    @pytest.mark.parametrize("dtype", [torch.uint8, torch.float32])
+    @pytest.mark.parametrize("device", cpu_and_cuda())
+    def test_transform(self, make_input, dtype, device):
+        if make_input is make_image_pil and not (dtype is torch.uint8 and device == "cpu"):
+            pytest.skip(
+                "PIL image tests with parametrization other than dtype=torch.uint8 and device='cpu' "
+                "will degenerate to that anyway."
+            )
+
+        check_transform(
+            transforms.ColorJitter(brightness=0.5, contrast=0.5, saturation=0.5, hue=0.25),
+            make_input(dtype=dtype, device=device),
+        )
+
+    def test_transform_noop(self):
+        input = make_image()
+        input_version = input._version
+
+        transform = transforms.ColorJitter()
+        output = transform(input)
+
+        assert output is input
+        assert output.data_ptr() == input.data_ptr()
+        assert output._version == input_version
+
+    def test_transform_error(self):
+        with pytest.raises(ValueError, match="must be non negative"):
+            transforms.ColorJitter(brightness=-1)
+
+        for brightness in [object(), [1, 2, 3]]:
+            with pytest.raises(TypeError, match="single number or a sequence with length 2"):
+                transforms.ColorJitter(brightness=brightness)
+
+        with pytest.raises(ValueError, match="values should be between"):
+            transforms.ColorJitter(brightness=(-1, 0.5))
+
+        with pytest.raises(ValueError, match="values should be between"):
+            transforms.ColorJitter(hue=1)
+
+    @pytest.mark.parametrize("brightness", [None, 0.1, (0.2, 0.3)])
+    @pytest.mark.parametrize("contrast", [None, 0.4, (0.5, 0.6)])
+    @pytest.mark.parametrize("saturation", [None, 0.7, (0.8, 0.9)])
+    @pytest.mark.parametrize("hue", [None, 0.3, (-0.1, 0.2)])
+    def test_transform_correctness(self, brightness, contrast, saturation, hue):
+        image = make_image(dtype=torch.uint8, device="cpu")
+
+        transform = transforms.ColorJitter(brightness=brightness, contrast=contrast, saturation=saturation, hue=hue)
+
+        with freeze_rng_state():
+            torch.manual_seed(0)
+            actual = transform(image)
+
+            torch.manual_seed(0)
+            expected = F.to_image(transform(F.to_pil_image(image)))
+
+        mae = (actual.float() - expected.float()).abs().mean()
+        assert mae < 2
+
+
+class TestRgbToGrayscale:
+    @pytest.mark.parametrize("dtype", [torch.uint8, torch.float32])
+    @pytest.mark.parametrize("device", cpu_and_cuda())
+    def test_kernel_image(self, dtype, device):
+        check_kernel(F.rgb_to_grayscale_image, make_image(dtype=dtype, device=device))
+
+    @pytest.mark.parametrize("make_input", [make_image_tensor, make_image_pil, make_image])
+    def test_functional(self, make_input):
+        check_functional(F.rgb_to_grayscale, make_input())
+
+    @pytest.mark.parametrize(
+        ("kernel", "input_type"),
+        [
             (F.rgb_to_grayscale_image, torch.Tensor),
             (F._rgb_to_grayscale_image_pil, PIL.Image.Image),
             (F.rgb_to_grayscale_image, tv_tensors.Image),
@@ -4805,5 +4809,4 @@
         assert 0 <= padding[0] <= (side_range[1] - 1) * width
         assert 0 <= padding[1] <= (side_range[1] - 1) * height
         assert 0 <= padding[2] <= (side_range[1] - 1) * width
-        assert 0 <= padding[3] <= (side_range[1] - 1) * height
->>>>>>> ace92213
+        assert 0 <= padding[3] <= (side_range[1] - 1) * height