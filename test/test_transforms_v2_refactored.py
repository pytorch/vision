import contextlib
import inspect
import math
import re
from typing import get_type_hints
from unittest import mock

import numpy as np
import PIL.Image
import pytest

import torch
import torchvision.transforms.v2 as transforms
from common_utils import (
    assert_equal,
    assert_no_warnings,
    cache,
    cpu_and_cuda,
    ignore_jit_no_profile_information_warning,
    make_bounding_box,
    make_detection_mask,
    make_image,
    make_image_pil,
    make_image_tensor,
    make_segmentation_mask,
    make_video,
    needs_cuda,
    set_rng_seed,
)

from torch import nn
from torch.testing import assert_close
from torch.utils.data import DataLoader, default_collate
from torchvision import datapoints

from torchvision.transforms._functional_tensor import _max_value as get_max_value
from torchvision.transforms.functional import pil_modes_mapping
from torchvision.transforms.v2 import functional as F


@pytest.fixture(autouse=True)
def fix_rng_seed():
    set_rng_seed(0)
    yield


def _to_tolerances(maybe_tolerance_dict):
    if not isinstance(maybe_tolerance_dict, dict):
        return dict(rtol=None, atol=None)

    tolerances = dict(rtol=0, atol=0)
    tolerances.update(maybe_tolerance_dict)
    return tolerances


def _check_kernel_cuda_vs_cpu(kernel, input, *args, rtol, atol, **kwargs):
    """Checks if the kernel produces closes results for inputs on GPU and CPU."""
    if input.device.type != "cuda":
        return

    input_cuda = input.as_subclass(torch.Tensor)
    input_cpu = input_cuda.to("cpu")

    actual = kernel(input_cuda, *args, **kwargs)
    expected = kernel(input_cpu, *args, **kwargs)

    assert_close(actual, expected, check_device=False, rtol=rtol, atol=atol)


@cache
def _script(fn):
    try:
        return torch.jit.script(fn)
    except Exception as error:
        raise AssertionError(f"Trying to `torch.jit.script` '{fn.__name__}' raised the error above.") from error


def _check_kernel_scripted_vs_eager(kernel, input, *args, rtol, atol, **kwargs):
    """Checks if the kernel is scriptable and if the scripted output is close to the eager one."""
    if input.device.type != "cpu":
        return

    kernel_scripted = _script(kernel)

    input = input.as_subclass(torch.Tensor)
    with ignore_jit_no_profile_information_warning():
        actual = kernel_scripted(input, *args, **kwargs)
    expected = kernel(input, *args, **kwargs)

    assert_close(actual, expected, rtol=rtol, atol=atol)


def _check_kernel_batched_vs_unbatched(kernel, input, *args, rtol, atol, **kwargs):
    """Checks if the kernel produces close results for batched and unbatched inputs."""
    unbatched_input = input.as_subclass(torch.Tensor)

    for batch_dims in [(2,), (2, 1)]:
        repeats = [*batch_dims, *[1] * input.ndim]

        actual = kernel(unbatched_input.repeat(repeats), *args, **kwargs)

        expected = kernel(unbatched_input, *args, **kwargs)
        # We can't directly call `.repeat()` on the output, since some kernel also return some additional metadata
        if isinstance(expected, torch.Tensor):
            expected = expected.repeat(repeats)
        else:
            tensor, *metadata = expected
            expected = (tensor.repeat(repeats), *metadata)

        assert_close(actual, expected, rtol=rtol, atol=atol)

    for degenerate_batch_dims in [(0,), (5, 0), (0, 5)]:
        degenerate_batched_input = torch.empty(
            degenerate_batch_dims + input.shape, dtype=input.dtype, device=input.device
        )

        output = kernel(degenerate_batched_input, *args, **kwargs)
        # Most kernels just return a tensor, but some also return some additional metadata
        if not isinstance(output, torch.Tensor):
            output, *_ = output

        assert output.shape[: -input.ndim] == degenerate_batch_dims


def check_kernel(
    kernel,
    input,
    *args,
    check_cuda_vs_cpu=True,
    check_scripted_vs_eager=True,
    check_batched_vs_unbatched=True,
    **kwargs,
):
    initial_input_version = input._version

    output = kernel(input.as_subclass(torch.Tensor), *args, **kwargs)
    # Most kernels just return a tensor, but some also return some additional metadata
    if not isinstance(output, torch.Tensor):
        output, *_ = output

    # check that no inplace operation happened
    assert input._version == initial_input_version

    assert output.dtype == input.dtype
    assert output.device == input.device

    if check_cuda_vs_cpu:
        _check_kernel_cuda_vs_cpu(kernel, input, *args, **kwargs, **_to_tolerances(check_cuda_vs_cpu))

    if check_scripted_vs_eager:
        _check_kernel_scripted_vs_eager(kernel, input, *args, **kwargs, **_to_tolerances(check_scripted_vs_eager))

    if check_batched_vs_unbatched:
        _check_kernel_batched_vs_unbatched(kernel, input, *args, **kwargs, **_to_tolerances(check_batched_vs_unbatched))


def _check_dispatcher_scripted_smoke(dispatcher, input, *args, **kwargs):
    """Checks if the dispatcher can be scripted and the scripted version can be called without error."""
    if not isinstance(input, datapoints.Image):
        return

    dispatcher_scripted = _script(dispatcher)
    with ignore_jit_no_profile_information_warning():
        dispatcher_scripted(input.as_subclass(torch.Tensor), *args, **kwargs)


def _check_dispatcher_dispatch(dispatcher, kernel, input, *args, **kwargs):
    """Checks if the dispatcher correctly dispatches the input to the corresponding kernel and that the input type is
    preserved in doing so. For bounding boxes also checks that the format is preserved.
    """
    if isinstance(input, datapoints._datapoint.Datapoint):
        # Due to our complex dispatch architecture for datapoints, we cannot spy on the kernel directly,
        # but rather have to patch the `Datapoint.__F` attribute to contain the spied on kernel.
        spy = mock.MagicMock(wraps=kernel, name=kernel.__name__)
        with mock.patch.object(F, kernel.__name__, spy):
            # Due to Python's name mangling, the `Datapoint.__F` attribute is only accessible from inside the class.
            # Since that is not the case here, we need to prefix f"_{cls.__name__}"
            # See https://docs.python.org/3/tutorial/classes.html#private-variables for details
            with mock.patch.object(datapoints._datapoint.Datapoint, "_Datapoint__F", new=F):
                output = dispatcher(input, *args, **kwargs)

        spy.assert_called_once()
    else:
        with mock.patch(f"{dispatcher.__module__}.{kernel.__name__}", wraps=kernel) as spy:
            output = dispatcher(input, *args, **kwargs)

            spy.assert_called_once()

    assert isinstance(output, type(input))

    if isinstance(input, datapoints.BoundingBox):
        assert output.format == input.format


def check_dispatcher(
    dispatcher,
    kernel,
    input,
    *args,
    check_scripted_smoke=True,
    check_dispatch=True,
    **kwargs,
):
    with mock.patch("torch._C._log_api_usage_once", wraps=torch._C._log_api_usage_once) as spy:
        dispatcher(input, *args, **kwargs)

        spy.assert_any_call(f"{dispatcher.__module__}.{dispatcher.__name__}")

    unknown_input = object()
    with pytest.raises(TypeError, match=re.escape(str(type(unknown_input)))):
        dispatcher(unknown_input, *args, **kwargs)

    if check_scripted_smoke:
        _check_dispatcher_scripted_smoke(dispatcher, input, *args, **kwargs)

    if check_dispatch:
        _check_dispatcher_dispatch(dispatcher, kernel, input, *args, **kwargs)


def _check_dispatcher_kernel_signature_match(dispatcher, *, kernel, input_type):
    """Checks if the signature of the dispatcher matches the kernel signature."""
    dispatcher_signature = inspect.signature(dispatcher)
    dispatcher_params = list(dispatcher_signature.parameters.values())[1:]

    kernel_signature = inspect.signature(kernel)
    kernel_params = list(kernel_signature.parameters.values())[1:]

    if issubclass(input_type, datapoints._datapoint.Datapoint):
        # We filter out metadata that is implicitly passed to the dispatcher through the input datapoint, but has to be
        # explicitly passed to the kernel.
        kernel_params = [param for param in kernel_params if param.name not in input_type.__annotations__.keys()]

    dispatcher_params = iter(dispatcher_params)
    for dispatcher_param, kernel_param in zip(dispatcher_params, kernel_params):
        try:
            # In general, the dispatcher parameters are a superset of the kernel parameters. Thus, we filter out
            # dispatcher parameters that have no kernel equivalent while keeping the order intact.
            while dispatcher_param.name != kernel_param.name:
                dispatcher_param = next(dispatcher_params)
        except StopIteration:
            raise AssertionError(
                f"Parameter `{kernel_param.name}` of kernel `{kernel.__name__}` "
                f"has no corresponding parameter on the dispatcher `{dispatcher.__name__}`."
            ) from None

        if issubclass(input_type, PIL.Image.Image):
            # PIL kernels often have more correct annotations, since they are not limited by JIT. Thus, we don't check
            # them in the first place.
            dispatcher_param._annotation = kernel_param._annotation = inspect.Parameter.empty

        assert dispatcher_param == kernel_param


def _check_dispatcher_datapoint_signature_match(dispatcher):
    """Checks if the signature of the dispatcher matches the corresponding method signature on the Datapoint class."""
    dispatcher_signature = inspect.signature(dispatcher)
    dispatcher_params = list(dispatcher_signature.parameters.values())[1:]

    datapoint_method = getattr(datapoints._datapoint.Datapoint, dispatcher.__name__)
    datapoint_signature = inspect.signature(datapoint_method)
    datapoint_params = list(datapoint_signature.parameters.values())[1:]

    # Some annotations in the `datapoints._datapoint` module
    # are stored as strings. The block below makes them concrete again (non-strings), so they can be compared to the
    # natively concrete dispatcher annotations.
    datapoint_annotations = get_type_hints(datapoint_method)
    for param in datapoint_params:
        param._annotation = datapoint_annotations[param.name]

    assert dispatcher_params == datapoint_params


def check_dispatcher_signatures_match(dispatcher, *, kernel, input_type):
    _check_dispatcher_kernel_signature_match(dispatcher, kernel=kernel, input_type=input_type)
    _check_dispatcher_datapoint_signature_match(dispatcher)


def _check_transform_v1_compatibility(transform, input):
    """If the transform defines the ``_v1_transform_cls`` attribute, checks if the transform has a public, static
    ``get_params`` method, is scriptable, and the scripted version can be called without error."""
    if not hasattr(transform, "_v1_transform_cls"):
        return

    if type(input) is not torch.Tensor:
        return

    if hasattr(transform._v1_transform_cls, "get_params"):
        assert type(transform).get_params is transform._v1_transform_cls.get_params

    scripted_transform = _script(transform)
    with ignore_jit_no_profile_information_warning():
        scripted_transform(input)


def check_transform(transform_cls, input, *args, **kwargs):
    transform = transform_cls(*args, **kwargs)

    output = transform(input)
    assert isinstance(output, type(input))

    if isinstance(input, datapoints.BoundingBox):
        assert output.format == input.format

    _check_transform_v1_compatibility(transform, input)


def transform_cls_to_functional(transform_cls, **transform_specific_kwargs):
    def wrapper(input, *args, **kwargs):
        transform = transform_cls(*args, **transform_specific_kwargs, **kwargs)
        return transform(input)

    wrapper.__name__ = transform_cls.__name__

    return wrapper


def param_value_parametrization(**kwargs):
    """Helper function to turn

    @pytest.mark.parametrize(
        ("param", "value"),
        ("a", 1),
        ("a", 2),
        ("a", 3),
        ("b", -1.0)
        ("b", 1.0)
    )

    into

    @param_value_parametrization(a=[1, 2, 3], b=[-1.0, 1.0])
    """
    return pytest.mark.parametrize(
        ("param", "value"),
        [(param, value) for param, values in kwargs.items() for value in values],
    )


def adapt_fill(value, *, dtype):
    """Adapt fill values in the range [0.0, 1.0] to the value range of the dtype"""
    if value is None:
        return value

    max_value = get_max_value(dtype)

    if isinstance(value, (int, float)):
        return type(value)(value * max_value)
    elif isinstance(value, (list, tuple)):
        return type(value)(type(v)(v * max_value) for v in value)
    else:
        raise ValueError(f"fill should be an int or float, or a list or tuple of the former, but got '{value}'.")


EXHAUSTIVE_TYPE_FILLS = [
    None,
    1,
    0.5,
    [1],
    [0.2],
    (0,),
    (0.7,),
    [1, 0, 1],
    [0.1, 0.2, 0.3],
    (0, 1, 0),
    (0.9, 0.234, 0.314),
]
CORRECTNESS_FILLS = [
    v for v in EXHAUSTIVE_TYPE_FILLS if v is None or isinstance(v, float) or (isinstance(v, list) and len(v) > 1)
]


# We cannot use `list(transforms.InterpolationMode)` here, since it includes some PIL-only ones as well
INTERPOLATION_MODES = [
    transforms.InterpolationMode.NEAREST,
    transforms.InterpolationMode.NEAREST_EXACT,
    transforms.InterpolationMode.BILINEAR,
    transforms.InterpolationMode.BICUBIC,
]


@contextlib.contextmanager
def assert_warns_antialias_default_value():
    with pytest.warns(UserWarning, match="The default value of the antialias parameter of all the resizing transforms"):
        yield


def reference_affine_bounding_box_helper(bounding_box, *, format, spatial_size, affine_matrix):
    def transform(bbox):
        # Go to float before converting to prevent precision loss in case of CXCYWH -> XYXY and W or H is 1
        in_dtype = bbox.dtype
        if not torch.is_floating_point(bbox):
            bbox = bbox.float()
        bbox_xyxy = F.convert_format_bounding_box(
            bbox.as_subclass(torch.Tensor),
            old_format=format,
            new_format=datapoints.BoundingBoxFormat.XYXY,
            inplace=True,
        )
        points = np.array(
            [
                [bbox_xyxy[0].item(), bbox_xyxy[1].item(), 1.0],
                [bbox_xyxy[2].item(), bbox_xyxy[1].item(), 1.0],
                [bbox_xyxy[0].item(), bbox_xyxy[3].item(), 1.0],
                [bbox_xyxy[2].item(), bbox_xyxy[3].item(), 1.0],
            ]
        )
        transformed_points = np.matmul(points, affine_matrix.T)
        out_bbox = torch.tensor(
            [
                np.min(transformed_points[:, 0]).item(),
                np.min(transformed_points[:, 1]).item(),
                np.max(transformed_points[:, 0]).item(),
                np.max(transformed_points[:, 1]).item(),
            ],
            dtype=bbox_xyxy.dtype,
        )
        out_bbox = F.convert_format_bounding_box(
            out_bbox, old_format=datapoints.BoundingBoxFormat.XYXY, new_format=format, inplace=True
        )
        # It is important to clamp before casting, especially for CXCYWH format, dtype=int64
        out_bbox = F.clamp_bounding_box(out_bbox, format=format, spatial_size=spatial_size)
        out_bbox = out_bbox.to(dtype=in_dtype)
        return out_bbox

    return torch.stack([transform(b) for b in bounding_box.reshape(-1, 4).unbind()]).reshape(bounding_box.shape)


class TestResize:
    INPUT_SIZE = (17, 11)
    OUTPUT_SIZES = [17, [17], (17,), [12, 13], (12, 13)]

    def _make_max_size_kwarg(self, *, use_max_size, size):
        if use_max_size:
            if not (isinstance(size, int) or len(size) == 1):
                # This would result in an `ValueError`
                return None

            max_size = (size if isinstance(size, int) else size[0]) + 1
        else:
            max_size = None

        return dict(max_size=max_size)

    def _compute_output_size(self, *, input_size, size, max_size):
        if not (isinstance(size, int) or len(size) == 1):
            return tuple(size)

        if not isinstance(size, int):
            size = size[0]

        old_height, old_width = input_size
        ratio = old_width / old_height
        if ratio > 1:
            new_height = size
            new_width = int(ratio * new_height)
        else:
            new_width = size
            new_height = int(new_width / ratio)

        if max_size is not None and max(new_height, new_width) > max_size:
            # Need to recompute the aspect ratio, since it might have changed due to rounding
            ratio = new_width / new_height
            if ratio > 1:
                new_width = max_size
                new_height = int(new_width / ratio)
            else:
                new_height = max_size
                new_width = int(new_height * ratio)

        return new_height, new_width

    @pytest.mark.parametrize("size", OUTPUT_SIZES)
    @pytest.mark.parametrize("interpolation", INTERPOLATION_MODES)
    @pytest.mark.parametrize("use_max_size", [True, False])
    @pytest.mark.parametrize("antialias", [True, False])
    @pytest.mark.parametrize("dtype", [torch.float32, torch.uint8])
    @pytest.mark.parametrize("device", cpu_and_cuda())
    def test_kernel_image_tensor(self, size, interpolation, use_max_size, antialias, dtype, device):
        if not (max_size_kwarg := self._make_max_size_kwarg(use_max_size=use_max_size, size=size)):
            return

        # In contrast to CPU, there is no native `InterpolationMode.BICUBIC` implementation for uint8 images on CUDA.
        # Internally, it uses the float path. Thus, we need to test with an enormous tolerance here to account for that.
        atol = 30 if transforms.InterpolationMode.BICUBIC and dtype is torch.uint8 else 1
        check_cuda_vs_cpu_tolerances = dict(rtol=0, atol=atol / 255 if dtype.is_floating_point else atol)

        check_kernel(
            F.resize_image_tensor,
            make_image(self.INPUT_SIZE, dtype=dtype, device=device),
            size=size,
            interpolation=interpolation,
            **max_size_kwarg,
            antialias=antialias,
            check_cuda_vs_cpu=check_cuda_vs_cpu_tolerances,
            check_scripted_vs_eager=not isinstance(size, int),
        )

    @pytest.mark.parametrize("format", list(datapoints.BoundingBoxFormat))
    @pytest.mark.parametrize("size", OUTPUT_SIZES)
    @pytest.mark.parametrize("use_max_size", [True, False])
    @pytest.mark.parametrize("dtype", [torch.float32, torch.int64])
    @pytest.mark.parametrize("device", cpu_and_cuda())
    def test_kernel_bounding_box(self, format, size, use_max_size, dtype, device):
        if not (max_size_kwarg := self._make_max_size_kwarg(use_max_size=use_max_size, size=size)):
            return

        bounding_box = make_bounding_box(
            format=format,
            spatial_size=self.INPUT_SIZE,
            dtype=dtype,
            device=device,
        )
        check_kernel(
            F.resize_bounding_box,
            bounding_box,
            spatial_size=bounding_box.spatial_size,
            size=size,
            **max_size_kwarg,
            check_scripted_vs_eager=not isinstance(size, int),
        )

    @pytest.mark.parametrize("make_mask", [make_segmentation_mask, make_detection_mask])
    def test_kernel_mask(self, make_mask):
        check_kernel(F.resize_mask, make_mask(self.INPUT_SIZE), size=self.OUTPUT_SIZES[-1])

    def test_kernel_video(self):
        check_kernel(F.resize_video, make_video(self.INPUT_SIZE), size=self.OUTPUT_SIZES[-1], antialias=True)

    @pytest.mark.parametrize("size", OUTPUT_SIZES)
    @pytest.mark.parametrize(
        ("kernel", "make_input"),
        [
            (F.resize_image_tensor, make_image_tensor),
            (F.resize_image_pil, make_image_pil),
            (F.resize_image_tensor, make_image),
            (F.resize_bounding_box, make_bounding_box),
            (F.resize_mask, make_segmentation_mask),
            (F.resize_video, make_video),
        ],
    )
    def test_dispatcher(self, size, kernel, make_input):
        check_dispatcher(
            F.resize,
            kernel,
            make_input(self.INPUT_SIZE),
            size=size,
            antialias=True,
            check_scripted_smoke=not isinstance(size, int),
        )

    @pytest.mark.parametrize(
        ("kernel", "input_type"),
        [
            (F.resize_image_tensor, torch.Tensor),
            (F.resize_image_pil, PIL.Image.Image),
            (F.resize_image_tensor, datapoints.Image),
            (F.resize_bounding_box, datapoints.BoundingBox),
            (F.resize_mask, datapoints.Mask),
            (F.resize_video, datapoints.Video),
        ],
    )
    def test_dispatcher_signature(self, kernel, input_type):
        check_dispatcher_signatures_match(F.resize, kernel=kernel, input_type=input_type)

    @pytest.mark.parametrize("size", OUTPUT_SIZES)
    @pytest.mark.parametrize("device", cpu_and_cuda())
    @pytest.mark.parametrize(
        "make_input",
        [
            make_image_tensor,
            make_image_pil,
            make_image,
            make_bounding_box,
            make_segmentation_mask,
            make_detection_mask,
            make_video,
        ],
    )
    def test_transform(self, size, device, make_input):
        check_transform(transforms.Resize, make_input(self.INPUT_SIZE, device=device), size=size, antialias=True)

    def _check_output_size(self, input, output, *, size, max_size):
        assert tuple(F.get_spatial_size(output)) == self._compute_output_size(
            input_size=F.get_spatial_size(input), size=size, max_size=max_size
        )

    @pytest.mark.parametrize("size", OUTPUT_SIZES)
    # `InterpolationMode.NEAREST` is modeled after the buggy `INTER_NEAREST` interpolation of CV2.
    # The PIL equivalent of `InterpolationMode.NEAREST` is `InterpolationMode.NEAREST_EXACT`
    @pytest.mark.parametrize("interpolation", set(INTERPOLATION_MODES) - {transforms.InterpolationMode.NEAREST})
    @pytest.mark.parametrize("use_max_size", [True, False])
    @pytest.mark.parametrize("fn", [F.resize, transform_cls_to_functional(transforms.Resize)])
    def test_image_correctness(self, size, interpolation, use_max_size, fn):
        if not (max_size_kwarg := self._make_max_size_kwarg(use_max_size=use_max_size, size=size)):
            return

        image = make_image(self.INPUT_SIZE, dtype=torch.uint8)

        actual = fn(image, size=size, interpolation=interpolation, **max_size_kwarg, antialias=True)
        expected = F.to_image_tensor(
            F.resize(F.to_image_pil(image), size=size, interpolation=interpolation, **max_size_kwarg)
        )

        self._check_output_size(image, actual, size=size, **max_size_kwarg)
        torch.testing.assert_close(actual, expected, atol=1, rtol=0)

    def _reference_resize_bounding_box(self, bounding_box, *, size, max_size=None):
        old_height, old_width = bounding_box.spatial_size
        new_height, new_width = self._compute_output_size(
            input_size=bounding_box.spatial_size, size=size, max_size=max_size
        )

        if (old_height, old_width) == (new_height, new_width):
            return bounding_box

        affine_matrix = np.array(
            [
                [new_width / old_width, 0, 0],
                [0, new_height / old_height, 0],
            ],
            dtype="float64" if bounding_box.dtype == torch.float64 else "float32",
        )

        expected_bboxes = reference_affine_bounding_box_helper(
            bounding_box,
            format=bounding_box.format,
            spatial_size=(new_height, new_width),
            affine_matrix=affine_matrix,
        )
        return datapoints.BoundingBox.wrap_like(bounding_box, expected_bboxes, spatial_size=(new_height, new_width))

    @pytest.mark.parametrize("format", list(datapoints.BoundingBoxFormat))
    @pytest.mark.parametrize("size", OUTPUT_SIZES)
    @pytest.mark.parametrize("use_max_size", [True, False])
    @pytest.mark.parametrize("fn", [F.resize, transform_cls_to_functional(transforms.Resize)])
    def test_bounding_box_correctness(self, format, size, use_max_size, fn):
        if not (max_size_kwarg := self._make_max_size_kwarg(use_max_size=use_max_size, size=size)):
            return

        bounding_box = make_bounding_box(format=format, spatial_size=self.INPUT_SIZE)

        actual = fn(bounding_box, size=size, **max_size_kwarg)
        expected = self._reference_resize_bounding_box(bounding_box, size=size, **max_size_kwarg)

        self._check_output_size(bounding_box, actual, size=size, **max_size_kwarg)
        torch.testing.assert_close(actual, expected)

    @pytest.mark.parametrize("interpolation", set(transforms.InterpolationMode) - set(INTERPOLATION_MODES))
    @pytest.mark.parametrize(
        "make_input",
        [make_image_tensor, make_image_pil, make_image, make_video],
    )
    def test_pil_interpolation_compat_smoke(self, interpolation, make_input):
        input = make_input(self.INPUT_SIZE)

        with (
            contextlib.nullcontext()
            if isinstance(input, PIL.Image.Image)
            # This error is triggered in PyTorch core
            else pytest.raises(NotImplementedError, match=f"got {interpolation.value.lower()}")
        ):
            F.resize(
                input,
                size=self.OUTPUT_SIZES[0],
                interpolation=interpolation,
            )

    def test_dispatcher_pil_antialias_warning(self):
        with pytest.warns(UserWarning, match="Anti-alias option is always applied for PIL Image input"):
            F.resize(make_image_pil(self.INPUT_SIZE), size=self.OUTPUT_SIZES[0], antialias=False)

    @pytest.mark.parametrize("size", OUTPUT_SIZES)
    @pytest.mark.parametrize(
        "make_input",
        [
            make_image_tensor,
            make_image_pil,
            make_image,
            make_bounding_box,
            make_segmentation_mask,
            make_detection_mask,
            make_video,
        ],
    )
    def test_max_size_error(self, size, make_input):
        if isinstance(size, int) or len(size) == 1:
            max_size = (size if isinstance(size, int) else size[0]) - 1
            match = "must be strictly greater than the requested size"
        else:
            # value can be anything other than None
            max_size = -1
            match = "size should be an int or a sequence of length 1"

        with pytest.raises(ValueError, match=match):
            F.resize(make_input(self.INPUT_SIZE), size=size, max_size=max_size, antialias=True)

    @pytest.mark.parametrize("interpolation", INTERPOLATION_MODES)
    @pytest.mark.parametrize(
        "make_input",
        [make_image_tensor, make_image, make_video],
    )
    def test_antialias_warning(self, interpolation, make_input):
        with (
            assert_warns_antialias_default_value()
            if interpolation in {transforms.InterpolationMode.BILINEAR, transforms.InterpolationMode.BICUBIC}
            else assert_no_warnings()
        ):
            F.resize(
                make_input(self.INPUT_SIZE),
                size=self.OUTPUT_SIZES[0],
                interpolation=interpolation,
            )

    @pytest.mark.parametrize("interpolation", INTERPOLATION_MODES)
    @pytest.mark.parametrize(
        "make_input",
        [make_image_tensor, make_image_pil, make_image, make_video],
    )
    def test_interpolation_int(self, interpolation, make_input):
        input = make_input(self.INPUT_SIZE)

        # `InterpolationMode.NEAREST_EXACT` has no proper corresponding integer equivalent. Internally, we map it to
        # `0` to be the same as `InterpolationMode.NEAREST` for PIL. However, for the tensor backend there is a
        # difference and thus we don't test it here.
        if isinstance(input, torch.Tensor) and interpolation is transforms.InterpolationMode.NEAREST_EXACT:
            return

        expected = F.resize(input, size=self.OUTPUT_SIZES[0], interpolation=interpolation, antialias=True)
        actual = F.resize(
            input, size=self.OUTPUT_SIZES[0], interpolation=pil_modes_mapping[interpolation], antialias=True
        )

        assert_equal(actual, expected)

    def test_transform_unknown_size_error(self):
        with pytest.raises(ValueError, match="size can either be an integer or a list or tuple of one or two integers"):
            transforms.Resize(size=object())

    @pytest.mark.parametrize(
        "size", [min(INPUT_SIZE), [min(INPUT_SIZE)], (min(INPUT_SIZE),), list(INPUT_SIZE), tuple(INPUT_SIZE)]
    )
    @pytest.mark.parametrize(
        "make_input",
        [
            make_image_tensor,
            make_image_pil,
            make_image,
            make_bounding_box,
            make_segmentation_mask,
            make_detection_mask,
            make_video,
        ],
    )
    def test_noop(self, size, make_input):
        input = make_input(self.INPUT_SIZE)

        output = F.resize(input, size=F.get_spatial_size(input), antialias=True)

        # This identity check is not a requirement. It is here to avoid breaking the behavior by accident. If there
        # is a good reason to break this, feel free to downgrade to an equality check.
        if isinstance(input, datapoints._datapoint.Datapoint):
            # We can't test identity directly, since that checks for the identity of the Python object. Since all
            # datapoints unwrap before a kernel and wrap again afterwards, the Python object changes. Thus, we check
            # that the underlying storage is the same
            assert output.data_ptr() == input.data_ptr()
        else:
            assert output is input

    @pytest.mark.parametrize(
        "make_input",
        [
            make_image_tensor,
            make_image_pil,
            make_image,
            make_bounding_box,
            make_segmentation_mask,
            make_detection_mask,
            make_video,
        ],
    )
    def test_no_regression_5405(self, make_input):
        # Checks that `max_size` is not ignored if `size == small_edge_size`
        # See https://github.com/pytorch/vision/issues/5405

        input = make_input(self.INPUT_SIZE)

        size = min(F.get_spatial_size(input))
        max_size = size + 1
        output = F.resize(input, size=size, max_size=max_size, antialias=True)

        assert max(F.get_spatial_size(output)) == max_size


class TestHorizontalFlip:
    @pytest.mark.parametrize("dtype", [torch.float32, torch.uint8])
    @pytest.mark.parametrize("device", cpu_and_cuda())
    def test_kernel_image_tensor(self, dtype, device):
        check_kernel(F.horizontal_flip_image_tensor, make_image(dtype=dtype, device=device))

    @pytest.mark.parametrize("format", list(datapoints.BoundingBoxFormat))
    @pytest.mark.parametrize("dtype", [torch.float32, torch.int64])
    @pytest.mark.parametrize("device", cpu_and_cuda())
    def test_kernel_bounding_box(self, format, dtype, device):
        bounding_box = make_bounding_box(format=format, dtype=dtype, device=device)
        check_kernel(
            F.horizontal_flip_bounding_box,
            bounding_box,
            format=format,
            spatial_size=bounding_box.spatial_size,
        )

    @pytest.mark.parametrize("make_mask", [make_segmentation_mask, make_detection_mask])
    def test_kernel_mask(self, make_mask):
        check_kernel(F.horizontal_flip_mask, make_mask())

    def test_kernel_video(self):
        check_kernel(F.horizontal_flip_video, make_video())

    @pytest.mark.parametrize(
        ("kernel", "make_input"),
        [
            (F.horizontal_flip_image_tensor, make_image_tensor),
            (F.horizontal_flip_image_pil, make_image_pil),
            (F.horizontal_flip_image_tensor, make_image),
            (F.horizontal_flip_bounding_box, make_bounding_box),
            (F.horizontal_flip_mask, make_segmentation_mask),
            (F.horizontal_flip_video, make_video),
        ],
    )
    def test_dispatcher(self, kernel, make_input):
        check_dispatcher(F.horizontal_flip, kernel, make_input())

    @pytest.mark.parametrize(
        ("kernel", "input_type"),
        [
            (F.horizontal_flip_image_tensor, torch.Tensor),
            (F.horizontal_flip_image_pil, PIL.Image.Image),
            (F.horizontal_flip_image_tensor, datapoints.Image),
            (F.horizontal_flip_bounding_box, datapoints.BoundingBox),
            (F.horizontal_flip_mask, datapoints.Mask),
            (F.horizontal_flip_video, datapoints.Video),
        ],
    )
    def test_dispatcher_signature(self, kernel, input_type):
        check_dispatcher_signatures_match(F.horizontal_flip, kernel=kernel, input_type=input_type)

    @pytest.mark.parametrize(
        "make_input",
        [make_image_tensor, make_image_pil, make_image, make_bounding_box, make_segmentation_mask, make_video],
    )
    @pytest.mark.parametrize("device", cpu_and_cuda())
    def test_transform(self, make_input, device):
        check_transform(transforms.RandomHorizontalFlip, make_input(device=device), p=1)

    @pytest.mark.parametrize(
        "fn", [F.horizontal_flip, transform_cls_to_functional(transforms.RandomHorizontalFlip, p=1)]
    )
    def test_image_correctness(self, fn):
        image = make_image(dtype=torch.uint8, device="cpu")

        actual = fn(image)
        expected = F.to_image_tensor(F.horizontal_flip(F.to_image_pil(image)))

        torch.testing.assert_close(actual, expected)

    def _reference_horizontal_flip_bounding_box(self, bounding_box):
        affine_matrix = np.array(
            [
                [-1, 0, bounding_box.spatial_size[1]],
                [0, 1, 0],
            ],
            dtype="float64" if bounding_box.dtype == torch.float64 else "float32",
        )

        expected_bboxes = reference_affine_bounding_box_helper(
            bounding_box,
            format=bounding_box.format,
            spatial_size=bounding_box.spatial_size,
            affine_matrix=affine_matrix,
        )

        return datapoints.BoundingBox.wrap_like(bounding_box, expected_bboxes)

    @pytest.mark.parametrize("format", list(datapoints.BoundingBoxFormat))
    @pytest.mark.parametrize(
        "fn", [F.horizontal_flip, transform_cls_to_functional(transforms.RandomHorizontalFlip, p=1)]
    )
    def test_bounding_box_correctness(self, format, fn):
        bounding_box = make_bounding_box(format=format)

        actual = fn(bounding_box)
        expected = self._reference_horizontal_flip_bounding_box(bounding_box)

        torch.testing.assert_close(actual, expected)

    @pytest.mark.parametrize(
        "make_input",
        [make_image_tensor, make_image_pil, make_image, make_bounding_box, make_segmentation_mask, make_video],
    )
    @pytest.mark.parametrize("device", cpu_and_cuda())
    def test_transform_noop(self, make_input, device):
        input = make_input(device=device)

        transform = transforms.RandomHorizontalFlip(p=0)

        output = transform(input)

        assert_equal(output, input)


class TestAffine:
    _EXHAUSTIVE_TYPE_AFFINE_KWARGS = dict(
        # float, int
        angle=[-10.9, 18],
        # two-list of float, two-list of int, two-tuple of float, two-tuple of int
        translate=[[6.3, -0.6], [1, -3], (16.6, -6.6), (-2, 4)],
        # float
        scale=[0.5],
        # float, int,
        # one-list of float, one-list of int, one-tuple of float, one-tuple of int
        # two-list of float, two-list of int, two-tuple of float, two-tuple of int
        shear=[35.6, 38, [-37.7], [-23], (5.3,), (-52,), [5.4, 21.8], [-47, 51], (-11.2, 36.7), (8, -53)],
        # None
        # two-list of float, two-list of int, two-tuple of float, two-tuple of int
        center=[None, [1.2, 4.9], [-3, 1], (2.5, -4.7), (3, 2)],
    )
    # The special case for shear makes sure we pick a value that is supported while JIT scripting
    _MINIMAL_AFFINE_KWARGS = {
        k: vs[0] if k != "shear" else next(v for v in vs if isinstance(v, list))
        for k, vs in _EXHAUSTIVE_TYPE_AFFINE_KWARGS.items()
    }
    _CORRECTNESS_AFFINE_KWARGS = {
        k: [v for v in vs if v is None or isinstance(v, float) or (isinstance(v, list) and len(v) > 1)]
        for k, vs in _EXHAUSTIVE_TYPE_AFFINE_KWARGS.items()
    }

    _EXHAUSTIVE_TYPE_TRANSFORM_AFFINE_RANGES = dict(
        degrees=[30, (-15, 20)],
        translate=[None, (0.5, 0.5)],
        scale=[None, (0.75, 1.25)],
        shear=[None, (12, 30, -17, 5), 10, (-5, 12)],
    )
    _CORRECTNESS_TRANSFORM_AFFINE_RANGES = {
        k: next(v for v in vs if v is not None) for k, vs in _EXHAUSTIVE_TYPE_TRANSFORM_AFFINE_RANGES.items()
    }

    def _check_kernel(self, kernel, input, *args, **kwargs):
        kwargs_ = self._MINIMAL_AFFINE_KWARGS.copy()
        kwargs_.update(kwargs)
        check_kernel(kernel, input, *args, **kwargs_)

    @param_value_parametrization(
        angle=_EXHAUSTIVE_TYPE_AFFINE_KWARGS["angle"],
        translate=_EXHAUSTIVE_TYPE_AFFINE_KWARGS["translate"],
        shear=_EXHAUSTIVE_TYPE_AFFINE_KWARGS["shear"],
        center=_EXHAUSTIVE_TYPE_AFFINE_KWARGS["center"],
        interpolation=[transforms.InterpolationMode.NEAREST, transforms.InterpolationMode.BILINEAR],
        fill=EXHAUSTIVE_TYPE_FILLS,
    )
    @pytest.mark.parametrize("dtype", [torch.float32, torch.uint8])
    @pytest.mark.parametrize("device", cpu_and_cuda())
    def test_kernel_image_tensor(self, param, value, dtype, device):
        if param == "fill":
            value = adapt_fill(value, dtype=dtype)
        self._check_kernel(
            F.affine_image_tensor,
            make_image(dtype=dtype, device=device),
            **{param: value},
            check_scripted_vs_eager=not (param in {"shear", "fill"} and isinstance(value, (int, float))),
            check_cuda_vs_cpu=dict(atol=1, rtol=0)
            if dtype is torch.uint8 and param == "interpolation" and value is transforms.InterpolationMode.BILINEAR
            else True,
        )

    @param_value_parametrization(
        angle=_EXHAUSTIVE_TYPE_AFFINE_KWARGS["angle"],
        translate=_EXHAUSTIVE_TYPE_AFFINE_KWARGS["translate"],
        shear=_EXHAUSTIVE_TYPE_AFFINE_KWARGS["shear"],
        center=_EXHAUSTIVE_TYPE_AFFINE_KWARGS["center"],
    )
    @pytest.mark.parametrize("format", list(datapoints.BoundingBoxFormat))
    @pytest.mark.parametrize("dtype", [torch.float32, torch.int64])
    @pytest.mark.parametrize("device", cpu_and_cuda())
    def test_kernel_bounding_box(self, param, value, format, dtype, device):
        bounding_box = make_bounding_box(format=format, dtype=dtype, device=device)
        self._check_kernel(
            F.affine_bounding_box,
            bounding_box,
            format=format,
            spatial_size=bounding_box.spatial_size,
            **{param: value},
            check_scripted_vs_eager=not (param == "shear" and isinstance(value, (int, float))),
        )

    @pytest.mark.parametrize("make_mask", [make_segmentation_mask, make_detection_mask])
    def test_kernel_mask(self, make_mask):
        self._check_kernel(F.affine_mask, make_mask())

    def test_kernel_video(self):
        self._check_kernel(F.affine_video, make_video())

    @pytest.mark.parametrize(
        ("kernel", "make_input"),
        [
            (F.affine_image_tensor, make_image_tensor),
            (F.affine_image_pil, make_image_pil),
            (F.affine_image_tensor, make_image),
            (F.affine_bounding_box, make_bounding_box),
            (F.affine_mask, make_segmentation_mask),
            (F.affine_video, make_video),
        ],
    )
    def test_dispatcher(self, kernel, make_input):
        check_dispatcher(F.affine, kernel, make_input(), **self._MINIMAL_AFFINE_KWARGS)

    @pytest.mark.parametrize(
        ("kernel", "input_type"),
        [
            (F.affine_image_tensor, torch.Tensor),
            (F.affine_image_pil, PIL.Image.Image),
            (F.affine_image_tensor, datapoints.Image),
            (F.affine_bounding_box, datapoints.BoundingBox),
            (F.affine_mask, datapoints.Mask),
            (F.affine_video, datapoints.Video),
        ],
    )
    def test_dispatcher_signature(self, kernel, input_type):
        check_dispatcher_signatures_match(F.affine, kernel=kernel, input_type=input_type)

    @pytest.mark.parametrize(
        "make_input",
        [make_image_tensor, make_image_pil, make_image, make_bounding_box, make_segmentation_mask, make_video],
    )
    @pytest.mark.parametrize("device", cpu_and_cuda())
    def test_transform(self, make_input, device):
        input = make_input(device=device)

        check_transform(transforms.RandomAffine, input, **self._CORRECTNESS_TRANSFORM_AFFINE_RANGES)

    @pytest.mark.parametrize("angle", _CORRECTNESS_AFFINE_KWARGS["angle"])
    @pytest.mark.parametrize("translate", _CORRECTNESS_AFFINE_KWARGS["translate"])
    @pytest.mark.parametrize("scale", _CORRECTNESS_AFFINE_KWARGS["scale"])
    @pytest.mark.parametrize("shear", _CORRECTNESS_AFFINE_KWARGS["shear"])
    @pytest.mark.parametrize("center", _CORRECTNESS_AFFINE_KWARGS["center"])
    @pytest.mark.parametrize(
        "interpolation", [transforms.InterpolationMode.NEAREST, transforms.InterpolationMode.BILINEAR]
    )
    @pytest.mark.parametrize("fill", CORRECTNESS_FILLS)
    def test_functional_image_correctness(self, angle, translate, scale, shear, center, interpolation, fill):
        image = make_image(dtype=torch.uint8, device="cpu")

        fill = adapt_fill(fill, dtype=torch.uint8)

        actual = F.affine(
            image,
            angle=angle,
            translate=translate,
            scale=scale,
            shear=shear,
            center=center,
            interpolation=interpolation,
            fill=fill,
        )
        expected = F.to_image_tensor(
            F.affine(
                F.to_image_pil(image),
                angle=angle,
                translate=translate,
                scale=scale,
                shear=shear,
                center=center,
                interpolation=interpolation,
                fill=fill,
            )
        )

        mae = (actual.float() - expected.float()).abs().mean()
        assert mae < 2 if interpolation is transforms.InterpolationMode.NEAREST else 8

    @pytest.mark.parametrize("center", _CORRECTNESS_AFFINE_KWARGS["center"])
    @pytest.mark.parametrize(
        "interpolation", [transforms.InterpolationMode.NEAREST, transforms.InterpolationMode.BILINEAR]
    )
    @pytest.mark.parametrize("fill", CORRECTNESS_FILLS)
    @pytest.mark.parametrize("seed", list(range(5)))
    def test_transform_image_correctness(self, center, interpolation, fill, seed):
        image = make_image(dtype=torch.uint8, device="cpu")

        fill = adapt_fill(fill, dtype=torch.uint8)

        transform = transforms.RandomAffine(
            **self._CORRECTNESS_TRANSFORM_AFFINE_RANGES, center=center, interpolation=interpolation, fill=fill
        )

        torch.manual_seed(seed)
        actual = transform(image)

        torch.manual_seed(seed)
        expected = F.to_image_tensor(transform(F.to_image_pil(image)))

        mae = (actual.float() - expected.float()).abs().mean()
        assert mae < 2 if interpolation is transforms.InterpolationMode.NEAREST else 8

    def _compute_affine_matrix(self, *, angle, translate, scale, shear, center):
        rot = math.radians(angle)
        cx, cy = center
        tx, ty = translate
        sx, sy = [math.radians(s) for s in ([shear, 0.0] if isinstance(shear, (int, float)) else shear)]

        c_matrix = np.array([[1, 0, cx], [0, 1, cy], [0, 0, 1]])
        t_matrix = np.array([[1, 0, tx], [0, 1, ty], [0, 0, 1]])
        c_matrix_inv = np.linalg.inv(c_matrix)
        rs_matrix = np.array(
            [
                [scale * math.cos(rot), -scale * math.sin(rot), 0],
                [scale * math.sin(rot), scale * math.cos(rot), 0],
                [0, 0, 1],
            ]
        )
        shear_x_matrix = np.array([[1, -math.tan(sx), 0], [0, 1, 0], [0, 0, 1]])
        shear_y_matrix = np.array([[1, 0, 0], [-math.tan(sy), 1, 0], [0, 0, 1]])
        rss_matrix = np.matmul(rs_matrix, np.matmul(shear_y_matrix, shear_x_matrix))
        true_matrix = np.matmul(t_matrix, np.matmul(c_matrix, np.matmul(rss_matrix, c_matrix_inv)))
        return true_matrix

    def _reference_affine_bounding_box(self, bounding_box, *, angle, translate, scale, shear, center):
        if center is None:
            center = [s * 0.5 for s in bounding_box.spatial_size[::-1]]

        affine_matrix = self._compute_affine_matrix(
            angle=angle, translate=translate, scale=scale, shear=shear, center=center
        )
        affine_matrix = affine_matrix[:2, :]

        expected_bboxes = reference_affine_bounding_box_helper(
            bounding_box,
            format=bounding_box.format,
            spatial_size=bounding_box.spatial_size,
            affine_matrix=affine_matrix,
        )

        return expected_bboxes

    @pytest.mark.parametrize("format", list(datapoints.BoundingBoxFormat))
    @pytest.mark.parametrize("angle", _CORRECTNESS_AFFINE_KWARGS["angle"])
    @pytest.mark.parametrize("translate", _CORRECTNESS_AFFINE_KWARGS["translate"])
    @pytest.mark.parametrize("scale", _CORRECTNESS_AFFINE_KWARGS["scale"])
    @pytest.mark.parametrize("shear", _CORRECTNESS_AFFINE_KWARGS["shear"])
    @pytest.mark.parametrize("center", _CORRECTNESS_AFFINE_KWARGS["center"])
    def test_functional_bounding_box_correctness(self, format, angle, translate, scale, shear, center):
        bounding_box = make_bounding_box(format=format)

        actual = F.affine(
            bounding_box,
            angle=angle,
            translate=translate,
            scale=scale,
            shear=shear,
            center=center,
        )
        expected = self._reference_affine_bounding_box(
            bounding_box,
            angle=angle,
            translate=translate,
            scale=scale,
            shear=shear,
            center=center,
        )

        torch.testing.assert_close(actual, expected)

    @pytest.mark.parametrize("format", list(datapoints.BoundingBoxFormat))
    @pytest.mark.parametrize("center", _CORRECTNESS_AFFINE_KWARGS["center"])
    @pytest.mark.parametrize("seed", list(range(5)))
    def test_transform_bounding_box_correctness(self, format, center, seed):
        bounding_box = make_bounding_box(format=format)

        transform = transforms.RandomAffine(**self._CORRECTNESS_TRANSFORM_AFFINE_RANGES, center=center)

        torch.manual_seed(seed)
        params = transform._get_params([bounding_box])

        torch.manual_seed(seed)
        actual = transform(bounding_box)

        expected = self._reference_affine_bounding_box(bounding_box, **params, center=center)

        torch.testing.assert_close(actual, expected)

    @pytest.mark.parametrize("degrees", _EXHAUSTIVE_TYPE_TRANSFORM_AFFINE_RANGES["degrees"])
    @pytest.mark.parametrize("translate", _EXHAUSTIVE_TYPE_TRANSFORM_AFFINE_RANGES["translate"])
    @pytest.mark.parametrize("scale", _EXHAUSTIVE_TYPE_TRANSFORM_AFFINE_RANGES["scale"])
    @pytest.mark.parametrize("shear", _EXHAUSTIVE_TYPE_TRANSFORM_AFFINE_RANGES["shear"])
    @pytest.mark.parametrize("seed", list(range(10)))
    def test_transform_get_params_bounds(self, degrees, translate, scale, shear, seed):
        image = make_image()
        height, width = F.get_spatial_size(image)

        transform = transforms.RandomAffine(degrees=degrees, translate=translate, scale=scale, shear=shear)

        torch.manual_seed(seed)
        params = transform._get_params([image])

        if isinstance(degrees, (int, float)):
            assert -degrees <= params["angle"] <= degrees
        else:
            assert degrees[0] <= params["angle"] <= degrees[1]

        if translate is not None:
            width_max = int(round(translate[0] * width))
            height_max = int(round(translate[1] * height))
            assert -width_max <= params["translate"][0] <= width_max
            assert -height_max <= params["translate"][1] <= height_max
        else:
            assert params["translate"] == (0, 0)

        if scale is not None:
            assert scale[0] <= params["scale"] <= scale[1]
        else:
            assert params["scale"] == 1.0

        if shear is not None:
            if isinstance(shear, (int, float)):
                assert -shear <= params["shear"][0] <= shear
                assert params["shear"][1] == 0.0
            elif len(shear) == 2:
                assert shear[0] <= params["shear"][0] <= shear[1]
                assert params["shear"][1] == 0.0
            elif len(shear) == 4:
                assert shear[0] <= params["shear"][0] <= shear[1]
                assert shear[2] <= params["shear"][1] <= shear[3]
        else:
            assert params["shear"] == (0, 0)

    @pytest.mark.parametrize("param", ["degrees", "translate", "scale", "shear", "center"])
    @pytest.mark.parametrize("value", [0, [0], [0, 0, 0]])
    def test_transform_sequence_len_errors(self, param, value):
        if param in {"degrees", "shear"} and not isinstance(value, list):
            return

        kwargs = {param: value}
        if param != "degrees":
            kwargs["degrees"] = 0

        with pytest.raises(
            ValueError if isinstance(value, list) else TypeError, match=f"{param} should be a sequence of length 2"
        ):
            transforms.RandomAffine(**kwargs)

    def test_transform_negative_degrees_error(self):
        with pytest.raises(ValueError, match="If degrees is a single number, it must be positive"):
            transforms.RandomAffine(degrees=-1)

    @pytest.mark.parametrize("translate", [[-1, 0], [2, 0], [-1, 2]])
    def test_transform_translate_range_error(self, translate):
        with pytest.raises(ValueError, match="translation values should be between 0 and 1"):
            transforms.RandomAffine(degrees=0, translate=translate)

    @pytest.mark.parametrize("scale", [[-1, 0], [0, -1], [-1, -1]])
    def test_transform_scale_range_error(self, scale):
        with pytest.raises(ValueError, match="scale values should be positive"):
            transforms.RandomAffine(degrees=0, scale=scale)

    def test_transform_negative_shear_error(self):
        with pytest.raises(ValueError, match="If shear is a single number, it must be positive"):
            transforms.RandomAffine(degrees=0, shear=-1)

    def test_transform_unknown_fill_error(self):
        with pytest.raises(TypeError, match="Got inappropriate fill arg"):
            transforms.RandomAffine(degrees=0, fill="fill")


class TestVerticalFlip:
    @pytest.mark.parametrize("dtype", [torch.float32, torch.uint8])
    @pytest.mark.parametrize("device", cpu_and_cuda())
    def test_kernel_image_tensor(self, dtype, device):
        check_kernel(F.vertical_flip_image_tensor, make_image(dtype=dtype, device=device))

    @pytest.mark.parametrize("format", list(datapoints.BoundingBoxFormat))
    @pytest.mark.parametrize("dtype", [torch.float32, torch.int64])
    @pytest.mark.parametrize("device", cpu_and_cuda())
    def test_kernel_bounding_box(self, format, dtype, device):
        bounding_box = make_bounding_box(format=format, dtype=dtype, device=device)
        check_kernel(
            F.vertical_flip_bounding_box,
            bounding_box,
            format=format,
            spatial_size=bounding_box.spatial_size,
        )

    @pytest.mark.parametrize("make_mask", [make_segmentation_mask, make_detection_mask])
    def test_kernel_mask(self, make_mask):
        check_kernel(F.vertical_flip_mask, make_mask())

    def test_kernel_video(self):
        check_kernel(F.vertical_flip_video, make_video())

    @pytest.mark.parametrize(
        ("kernel", "make_input"),
        [
            (F.vertical_flip_image_tensor, make_image_tensor),
            (F.vertical_flip_image_pil, make_image_pil),
            (F.vertical_flip_image_tensor, make_image),
            (F.vertical_flip_bounding_box, make_bounding_box),
            (F.vertical_flip_mask, make_segmentation_mask),
            (F.vertical_flip_video, make_video),
        ],
    )
    def test_dispatcher(self, kernel, make_input):
        check_dispatcher(F.vertical_flip, kernel, make_input())

    @pytest.mark.parametrize(
        ("kernel", "input_type"),
        [
            (F.vertical_flip_image_tensor, torch.Tensor),
            (F.vertical_flip_image_pil, PIL.Image.Image),
            (F.vertical_flip_image_tensor, datapoints.Image),
            (F.vertical_flip_bounding_box, datapoints.BoundingBox),
            (F.vertical_flip_mask, datapoints.Mask),
            (F.vertical_flip_video, datapoints.Video),
        ],
    )
    def test_dispatcher_signature(self, kernel, input_type):
        check_dispatcher_signatures_match(F.vertical_flip, kernel=kernel, input_type=input_type)

    @pytest.mark.parametrize(
        "make_input",
        [make_image_tensor, make_image_pil, make_image, make_bounding_box, make_segmentation_mask, make_video],
    )
    @pytest.mark.parametrize("device", cpu_and_cuda())
    def test_transform(self, make_input, device):
        check_transform(transforms.RandomVerticalFlip, make_input(device=device), p=1)

    @pytest.mark.parametrize("fn", [F.vertical_flip, transform_cls_to_functional(transforms.RandomVerticalFlip, p=1)])
    def test_image_correctness(self, fn):
        image = make_image(dtype=torch.uint8, device="cpu")

        actual = fn(image)
        expected = F.to_image_tensor(F.vertical_flip(F.to_image_pil(image)))

        torch.testing.assert_close(actual, expected)

    def _reference_vertical_flip_bounding_box(self, bounding_box):
        affine_matrix = np.array(
            [
                [1, 0, 0],
                [0, -1, bounding_box.spatial_size[0]],
            ],
            dtype="float64" if bounding_box.dtype == torch.float64 else "float32",
        )

        expected_bboxes = reference_affine_bounding_box_helper(
            bounding_box,
            format=bounding_box.format,
            spatial_size=bounding_box.spatial_size,
            affine_matrix=affine_matrix,
        )

        return datapoints.BoundingBox.wrap_like(bounding_box, expected_bboxes)

    @pytest.mark.parametrize("format", list(datapoints.BoundingBoxFormat))
    @pytest.mark.parametrize("fn", [F.vertical_flip, transform_cls_to_functional(transforms.RandomVerticalFlip, p=1)])
    def test_bounding_box_correctness(self, format, fn):
        bounding_box = make_bounding_box(format=format)

        actual = fn(bounding_box)
        expected = self._reference_vertical_flip_bounding_box(bounding_box)

        torch.testing.assert_close(actual, expected)

    @pytest.mark.parametrize(
        "make_input",
        [make_image_tensor, make_image_pil, make_image, make_bounding_box, make_segmentation_mask, make_video],
    )
    @pytest.mark.parametrize("device", cpu_and_cuda())
    def test_transform_noop(self, make_input, device):
        input = make_input(device=device)

        transform = transforms.RandomVerticalFlip(p=0)

        output = transform(input)

        assert_equal(output, input)


class TestRotate:
    _EXHAUSTIVE_TYPE_AFFINE_KWARGS = dict(
        # float, int
        angle=[-10.9, 18],
        # None
        # two-list of float, two-list of int, two-tuple of float, two-tuple of int
        center=[None, [1.2, 4.9], [-3, 1], (2.5, -4.7), (3, 2)],
    )
    _MINIMAL_AFFINE_KWARGS = {k: vs[0] for k, vs in _EXHAUSTIVE_TYPE_AFFINE_KWARGS.items()}
    _CORRECTNESS_AFFINE_KWARGS = {
        k: [v for v in vs if v is None or isinstance(v, float) or isinstance(v, list)]
        for k, vs in _EXHAUSTIVE_TYPE_AFFINE_KWARGS.items()
    }

    _EXHAUSTIVE_TYPE_TRANSFORM_AFFINE_RANGES = dict(
        degrees=[30, (-15, 20)],
    )
    _CORRECTNESS_TRANSFORM_AFFINE_RANGES = {k: vs[0] for k, vs in _EXHAUSTIVE_TYPE_TRANSFORM_AFFINE_RANGES.items()}

    @param_value_parametrization(
        angle=_EXHAUSTIVE_TYPE_AFFINE_KWARGS["angle"],
        interpolation=[transforms.InterpolationMode.NEAREST, transforms.InterpolationMode.BILINEAR],
        expand=[False, True],
        center=_EXHAUSTIVE_TYPE_AFFINE_KWARGS["center"],
        fill=EXHAUSTIVE_TYPE_FILLS,
    )
    @pytest.mark.parametrize("dtype", [torch.float32, torch.uint8])
    @pytest.mark.parametrize("device", cpu_and_cuda())
    def test_kernel_image_tensor(self, param, value, dtype, device):
        kwargs = {param: value}
        if param != "angle":
            kwargs["angle"] = self._MINIMAL_AFFINE_KWARGS["angle"]
        check_kernel(
            F.rotate_image_tensor,
            make_image(dtype=dtype, device=device),
            **kwargs,
            check_scripted_vs_eager=not (param == "fill" and isinstance(value, (int, float))),
        )

    @param_value_parametrization(
        angle=_EXHAUSTIVE_TYPE_AFFINE_KWARGS["angle"],
        expand=[False, True],
        center=_EXHAUSTIVE_TYPE_AFFINE_KWARGS["center"],
    )
    @pytest.mark.parametrize("format", list(datapoints.BoundingBoxFormat))
    @pytest.mark.parametrize("dtype", [torch.float32, torch.uint8])
    @pytest.mark.parametrize("device", cpu_and_cuda())
    def test_kernel_bounding_box(self, param, value, format, dtype, device):
        kwargs = {param: value}
        if param != "angle":
            kwargs["angle"] = self._MINIMAL_AFFINE_KWARGS["angle"]

        bounding_box = make_bounding_box(format=format, dtype=dtype, device=device)

        check_kernel(
            F.rotate_bounding_box,
            bounding_box,
            format=format,
            spatial_size=bounding_box.spatial_size,
            **kwargs,
        )

    @pytest.mark.parametrize("make_mask", [make_segmentation_mask, make_detection_mask])
    def test_kernel_mask(self, make_mask):
        check_kernel(F.rotate_mask, make_mask(), **self._MINIMAL_AFFINE_KWARGS)

    def test_kernel_video(self):
        check_kernel(F.rotate_video, make_video(), **self._MINIMAL_AFFINE_KWARGS)

    @pytest.mark.parametrize(
        ("kernel", "make_input"),
        [
            (F.rotate_image_tensor, make_image_tensor),
            (F.rotate_image_pil, make_image_pil),
            (F.rotate_image_tensor, make_image),
            (F.rotate_bounding_box, make_bounding_box),
            (F.rotate_mask, make_segmentation_mask),
            (F.rotate_video, make_video),
        ],
    )
    def test_dispatcher(self, kernel, make_input):
        check_dispatcher(F.rotate, kernel, make_input(), **self._MINIMAL_AFFINE_KWARGS)

    @pytest.mark.parametrize(
        ("kernel", "input_type"),
        [
            (F.rotate_image_tensor, torch.Tensor),
            (F.rotate_image_pil, PIL.Image.Image),
            (F.rotate_image_tensor, datapoints.Image),
            (F.rotate_bounding_box, datapoints.BoundingBox),
            (F.rotate_mask, datapoints.Mask),
            (F.rotate_video, datapoints.Video),
        ],
    )
    def test_dispatcher_signature(self, kernel, input_type):
        check_dispatcher_signatures_match(F.rotate, kernel=kernel, input_type=input_type)

    @pytest.mark.parametrize(
        "make_input",
        [make_image_tensor, make_image_pil, make_image, make_bounding_box, make_segmentation_mask, make_video],
    )
    @pytest.mark.parametrize("device", cpu_and_cuda())
    def test_transform(self, make_input, device):
        check_transform(
            transforms.RandomRotation, make_input(device=device), **self._CORRECTNESS_TRANSFORM_AFFINE_RANGES
        )

    @pytest.mark.parametrize("angle", _CORRECTNESS_AFFINE_KWARGS["angle"])
    @pytest.mark.parametrize("center", _CORRECTNESS_AFFINE_KWARGS["center"])
    @pytest.mark.parametrize(
        "interpolation", [transforms.InterpolationMode.NEAREST, transforms.InterpolationMode.BILINEAR]
    )
    @pytest.mark.parametrize("expand", [False, True])
    @pytest.mark.parametrize("fill", CORRECTNESS_FILLS)
    def test_functional_image_correctness(self, angle, center, interpolation, expand, fill):
        image = make_image(dtype=torch.uint8, device="cpu")

        fill = adapt_fill(fill, dtype=torch.uint8)

        actual = F.rotate(image, angle=angle, center=center, interpolation=interpolation, expand=expand, fill=fill)
        expected = F.to_image_tensor(
            F.rotate(
                F.to_image_pil(image), angle=angle, center=center, interpolation=interpolation, expand=expand, fill=fill
            )
        )

        mae = (actual.float() - expected.float()).abs().mean()
        assert mae < 1 if interpolation is transforms.InterpolationMode.NEAREST else 6

    @pytest.mark.parametrize("center", _CORRECTNESS_AFFINE_KWARGS["center"])
    @pytest.mark.parametrize(
        "interpolation", [transforms.InterpolationMode.NEAREST, transforms.InterpolationMode.BILINEAR]
    )
    @pytest.mark.parametrize("expand", [False, True])
    @pytest.mark.parametrize("fill", CORRECTNESS_FILLS)
    @pytest.mark.parametrize("seed", list(range(5)))
    def test_transform_image_correctness(self, center, interpolation, expand, fill, seed):
        image = make_image(dtype=torch.uint8, device="cpu")

        fill = adapt_fill(fill, dtype=torch.uint8)

        transform = transforms.RandomRotation(
            **self._CORRECTNESS_TRANSFORM_AFFINE_RANGES,
            center=center,
            interpolation=interpolation,
            expand=expand,
            fill=fill,
        )

        torch.manual_seed(seed)
        actual = transform(image)

        torch.manual_seed(seed)
        expected = F.to_image_tensor(transform(F.to_image_pil(image)))

        mae = (actual.float() - expected.float()).abs().mean()
        assert mae < 1 if interpolation is transforms.InterpolationMode.NEAREST else 6

    def _reference_rotate_bounding_box(self, bounding_box, *, angle, expand, center):
        # FIXME
        if expand:
            raise ValueError("This reference currently does not support expand=True")

        if center is None:
            center = [s * 0.5 for s in bounding_box.spatial_size[::-1]]

        a = np.cos(angle * np.pi / 180.0)
        b = np.sin(angle * np.pi / 180.0)
        cx = center[0]
        cy = center[1]
        affine_matrix = np.array(
            [
                [a, b, cx - cx * a - b * cy],
                [-b, a, cy + cx * b - a * cy],
            ],
            dtype="float64" if bounding_box.dtype == torch.float64 else "float32",
        )

        expected_bboxes = reference_affine_bounding_box_helper(
            bounding_box,
            format=bounding_box.format,
            spatial_size=bounding_box.spatial_size,
            affine_matrix=affine_matrix,
        )

        return expected_bboxes

    @pytest.mark.parametrize("format", list(datapoints.BoundingBoxFormat))
    @pytest.mark.parametrize("angle", _CORRECTNESS_AFFINE_KWARGS["angle"])
    # TODO: add support for expand=True in the reference
    @pytest.mark.parametrize("expand", [False])
    @pytest.mark.parametrize("center", _CORRECTNESS_AFFINE_KWARGS["center"])
    def test_functional_bounding_box_correctness(self, format, angle, expand, center):
        bounding_box = make_bounding_box(format=format)

        actual = F.rotate(bounding_box, angle=angle, expand=expand, center=center)
        expected = self._reference_rotate_bounding_box(bounding_box, angle=angle, expand=expand, center=center)

        torch.testing.assert_close(actual, expected)

    @pytest.mark.parametrize("format", list(datapoints.BoundingBoxFormat))
    # TODO: add support for expand=True in the reference
    @pytest.mark.parametrize("expand", [False])
    @pytest.mark.parametrize("center", _CORRECTNESS_AFFINE_KWARGS["center"])
    @pytest.mark.parametrize("seed", list(range(5)))
    def test_transform_bounding_box_correctness(self, format, expand, center, seed):
        bounding_box = make_bounding_box(format=format)

        transform = transforms.RandomRotation(**self._CORRECTNESS_TRANSFORM_AFFINE_RANGES, expand=expand, center=center)

        torch.manual_seed(seed)
        params = transform._get_params([bounding_box])

        torch.manual_seed(seed)
        actual = transform(bounding_box)

        expected = self._reference_rotate_bounding_box(bounding_box, **params, expand=expand, center=center)

        torch.testing.assert_close(actual, expected)

    @pytest.mark.parametrize("degrees", _EXHAUSTIVE_TYPE_TRANSFORM_AFFINE_RANGES["degrees"])
    @pytest.mark.parametrize("seed", list(range(10)))
    def test_transform_get_params_bounds(self, degrees, seed):
        transform = transforms.RandomRotation(degrees=degrees)

        torch.manual_seed(seed)
        params = transform._get_params([])

        if isinstance(degrees, (int, float)):
            assert -degrees <= params["angle"] <= degrees
        else:
            assert degrees[0] <= params["angle"] <= degrees[1]

    @pytest.mark.parametrize("param", ["degrees", "center"])
    @pytest.mark.parametrize("value", [0, [0], [0, 0, 0]])
    def test_transform_sequence_len_errors(self, param, value):
        if param == "degrees" and not isinstance(value, list):
            return

        kwargs = {param: value}
        if param != "degrees":
            kwargs["degrees"] = 0

        with pytest.raises(
            ValueError if isinstance(value, list) else TypeError, match=f"{param} should be a sequence of length 2"
        ):
            transforms.RandomRotation(**kwargs)

    def test_transform_negative_degrees_error(self):
        with pytest.raises(ValueError, match="If degrees is a single number, it must be positive"):
            transforms.RandomAffine(degrees=-1)

    def test_transform_unknown_fill_error(self):
        with pytest.raises(TypeError, match="Got inappropriate fill arg"):
            transforms.RandomAffine(degrees=0, fill="fill")


<<<<<<< HEAD
class TestCutMixMixUp:
    class DummyDataset:
        def __init__(self, size, num_classes):
            self.size = size
            self.num_classes = num_classes
            assert size < num_classes

        def __getitem__(self, idx):
            img = torch.rand(3, 100, 100)
            label = idx  # This ensures all labels in a batch are unique and makes testing easier
            return img, label

        def __len__(self):
            return self.size

    @pytest.mark.parametrize("T", [transforms.Cutmix, transforms.Mixup])
    def test_supported_input_structure(self, T):

        batch_size = 32
        num_classes = 100

        dataset = self.DummyDataset(size=batch_size, num_classes=num_classes)

        cutmix_mixup = T(alpha=0.5, num_classes=num_classes)

        dl = DataLoader(dataset, batch_size=batch_size)

        # Input sanity checks
        img, target = next(iter(dl))
        input_img_size = img.shape[-3:]
        assert isinstance(img, torch.Tensor) and isinstance(target, torch.Tensor)
        assert target.shape == (batch_size,)

        def check_output(img, target):
            assert img.shape == (batch_size, *input_img_size)
            assert target.shape == (batch_size, num_classes)
            torch.testing.assert_close(target.sum(axis=-1), torch.ones(batch_size))
            num_non_zero_labels = (target != 0).sum(axis=-1)
            assert (num_non_zero_labels == 2).all()

        # After Dataloader, as unpacked input
        img, target = next(iter(dl))
        assert target.shape == (batch_size,)
        img, target = cutmix_mixup(img, target)
        check_output(img, target)

        # After Dataloader, as packed input
        packed_from_dl = next(iter(dl))
        assert isinstance(packed_from_dl, list)
        img, target = cutmix_mixup(packed_from_dl)
        check_output(img, target)

        # As collation function. We expect default_collate to be used by users.
        def collate_fn_1(batch):
            return cutmix_mixup(default_collate(batch))

        def collate_fn_2(batch):
            return cutmix_mixup(*default_collate(batch))

        for collate_fn in (collate_fn_1, collate_fn_2):
            dl = DataLoader(dataset, batch_size=batch_size, collate_fn=collate_fn)
            img, target = next(iter(dl))
            check_output(img, target)

    @needs_cuda
    @pytest.mark.parametrize("T", [transforms.Cutmix, transforms.Mixup])
    def test_cpu_vs_gpu(self, T):
        num_classes = 10
        batch_size = 3
        H, W = 12, 12

        imgs = torch.rand(batch_size, 3, H, W).to("cuda")
        labels = torch.randint(0, num_classes, (batch_size,)).to("cuda")
        cutmix_mixup = T(alpha=0.5, num_classes=num_classes)

        _check_kernel_cuda_vs_cpu(cutmix_mixup, input=(imgs, labels), rtol=None, atol=None)

    @pytest.mark.parametrize("T", [transforms.Cutmix, transforms.Mixup])
    def test_error(self, T):

        num_classes = 10
        batch_size = 9

        imgs = torch.rand(batch_size, 3, 12, 12)
        cutmix_mixup = T(alpha=0.5, num_classes=num_classes)

        for input_with_bad_type in (
            F.to_pil_image(imgs[0]),
            datapoints.Mask(torch.rand(12, 12)),
            datapoints.BoundingBox(torch.rand(2, 4), format="XYXY", spatial_size=12),
        ):
            with pytest.raises(ValueError, match="does not support PIL images, "):
                cutmix_mixup(input_with_bad_type)

        with pytest.raises(ValueError, match="Could not infer where the labels are"):
            cutmix_mixup({"img": imgs, "Nothing_else": 3})

        with pytest.raises(ValueError, match="labels tensor should be of shape"):
            # Note: the error message isn't ideal, but that's because the label heuristic found the img as the label
            # It's OK, it's an edge-case. The important thing is that this fails loudly instead of passing silently
            cutmix_mixup(imgs)

        with pytest.raises(ValueError, match="When using the default labels_getter"):
            cutmix_mixup(imgs, "not_a_tensor")

        with pytest.raises(ValueError, match="labels tensor should be of shape"):
            cutmix_mixup(imgs, torch.randint(0, 2, size=(2, 3)))

        with pytest.raises(ValueError, match="Expected a batched input with 4 dims"):
            cutmix_mixup(imgs[None, None], torch.randint(0, num_classes, size=(batch_size,)))

        with pytest.raises(ValueError, match="does not match the batch size of the labels"):
            cutmix_mixup(imgs, torch.randint(0, num_classes, size=(batch_size + 1,)))

        with pytest.raises(ValueError, match="labels tensor should be of shape"):
            # The purpose of this check is more about documenting the current
            # behaviour of what happens on a Compose(), rather than actually
            # asserting the expected behaviour. We may support Compose() in the
            # future, e.g. for 2 consecutive CutMix?
            labels = torch.randint(0, num_classes, size=(batch_size,))
            transforms.Compose([cutmix_mixup, cutmix_mixup])(imgs, labels)


@pytest.mark.parametrize("key", ("labels", "LABELS", "LaBeL", "SOME_WEIRD_KEY_THAT_HAS_LABeL_IN_IT"))
@pytest.mark.parametrize("sample_type", (tuple, list, dict))
def test_labels_getter_default_heuristic(key, sample_type):
    labels = torch.arange(10)
    sample = {key: labels, "another_key": "whatever"}
    if sample_type is not dict:
        sample = sample_type((None, sample, "whatever_again"))
    assert transforms._utils._find_labels_default_heuristic(sample) is labels

    if key.lower() != "labels":
        # If "labels" is in the dict (case-insensitive),
        # it takes precedence over other keys which would otherwise be a match
        d = {key: "something_else", "labels": labels}
        assert transforms._utils._find_labels_default_heuristic(d) is labels
=======
class TestCompose:
    class BuiltinTransform(transforms.Transform):
        def _transform(self, inpt, params):
            return inpt

    class PackedInputTransform(nn.Module):
        def forward(self, sample):
            assert len(sample) == 2
            return sample

    class UnpackedInputTransform(nn.Module):
        def forward(self, image, label):
            return image, label

    @pytest.mark.parametrize(
        "transform_clss",
        [
            [BuiltinTransform],
            [PackedInputTransform],
            [UnpackedInputTransform],
            [BuiltinTransform, BuiltinTransform],
            [PackedInputTransform, PackedInputTransform],
            [UnpackedInputTransform, UnpackedInputTransform],
            [BuiltinTransform, PackedInputTransform, BuiltinTransform],
            [BuiltinTransform, UnpackedInputTransform, BuiltinTransform],
            [PackedInputTransform, BuiltinTransform, PackedInputTransform],
            [UnpackedInputTransform, BuiltinTransform, UnpackedInputTransform],
        ],
    )
    @pytest.mark.parametrize("unpack", [True, False])
    def test_packed_unpacked(self, transform_clss, unpack):
        needs_packed_inputs = any(issubclass(cls, self.PackedInputTransform) for cls in transform_clss)
        needs_unpacked_inputs = any(issubclass(cls, self.UnpackedInputTransform) for cls in transform_clss)
        assert not (needs_packed_inputs and needs_unpacked_inputs)

        transform = transforms.Compose([cls() for cls in transform_clss])

        image = make_image()
        label = 3
        packed_input = (image, label)

        def call_transform():
            if unpack:
                return transform(*packed_input)
            else:
                return transform(packed_input)

        if needs_unpacked_inputs and not unpack:
            with pytest.raises(TypeError, match="missing 1 required positional argument"):
                call_transform()
        elif needs_packed_inputs and unpack:
            with pytest.raises(TypeError, match="takes 2 positional arguments but 3 were given"):
                call_transform()
        else:
            output = call_transform()

            assert isinstance(output, tuple) and len(output) == 2
            assert output[0] is image
            assert output[1] is label
>>>>>>> cc0f9d02
<|MERGE_RESOLUTION|>--- conflicted
+++ resolved
@@ -1640,145 +1640,6 @@
             transforms.RandomAffine(degrees=0, fill="fill")
 
 
-<<<<<<< HEAD
-class TestCutMixMixUp:
-    class DummyDataset:
-        def __init__(self, size, num_classes):
-            self.size = size
-            self.num_classes = num_classes
-            assert size < num_classes
-
-        def __getitem__(self, idx):
-            img = torch.rand(3, 100, 100)
-            label = idx  # This ensures all labels in a batch are unique and makes testing easier
-            return img, label
-
-        def __len__(self):
-            return self.size
-
-    @pytest.mark.parametrize("T", [transforms.Cutmix, transforms.Mixup])
-    def test_supported_input_structure(self, T):
-
-        batch_size = 32
-        num_classes = 100
-
-        dataset = self.DummyDataset(size=batch_size, num_classes=num_classes)
-
-        cutmix_mixup = T(alpha=0.5, num_classes=num_classes)
-
-        dl = DataLoader(dataset, batch_size=batch_size)
-
-        # Input sanity checks
-        img, target = next(iter(dl))
-        input_img_size = img.shape[-3:]
-        assert isinstance(img, torch.Tensor) and isinstance(target, torch.Tensor)
-        assert target.shape == (batch_size,)
-
-        def check_output(img, target):
-            assert img.shape == (batch_size, *input_img_size)
-            assert target.shape == (batch_size, num_classes)
-            torch.testing.assert_close(target.sum(axis=-1), torch.ones(batch_size))
-            num_non_zero_labels = (target != 0).sum(axis=-1)
-            assert (num_non_zero_labels == 2).all()
-
-        # After Dataloader, as unpacked input
-        img, target = next(iter(dl))
-        assert target.shape == (batch_size,)
-        img, target = cutmix_mixup(img, target)
-        check_output(img, target)
-
-        # After Dataloader, as packed input
-        packed_from_dl = next(iter(dl))
-        assert isinstance(packed_from_dl, list)
-        img, target = cutmix_mixup(packed_from_dl)
-        check_output(img, target)
-
-        # As collation function. We expect default_collate to be used by users.
-        def collate_fn_1(batch):
-            return cutmix_mixup(default_collate(batch))
-
-        def collate_fn_2(batch):
-            return cutmix_mixup(*default_collate(batch))
-
-        for collate_fn in (collate_fn_1, collate_fn_2):
-            dl = DataLoader(dataset, batch_size=batch_size, collate_fn=collate_fn)
-            img, target = next(iter(dl))
-            check_output(img, target)
-
-    @needs_cuda
-    @pytest.mark.parametrize("T", [transforms.Cutmix, transforms.Mixup])
-    def test_cpu_vs_gpu(self, T):
-        num_classes = 10
-        batch_size = 3
-        H, W = 12, 12
-
-        imgs = torch.rand(batch_size, 3, H, W).to("cuda")
-        labels = torch.randint(0, num_classes, (batch_size,)).to("cuda")
-        cutmix_mixup = T(alpha=0.5, num_classes=num_classes)
-
-        _check_kernel_cuda_vs_cpu(cutmix_mixup, input=(imgs, labels), rtol=None, atol=None)
-
-    @pytest.mark.parametrize("T", [transforms.Cutmix, transforms.Mixup])
-    def test_error(self, T):
-
-        num_classes = 10
-        batch_size = 9
-
-        imgs = torch.rand(batch_size, 3, 12, 12)
-        cutmix_mixup = T(alpha=0.5, num_classes=num_classes)
-
-        for input_with_bad_type in (
-            F.to_pil_image(imgs[0]),
-            datapoints.Mask(torch.rand(12, 12)),
-            datapoints.BoundingBox(torch.rand(2, 4), format="XYXY", spatial_size=12),
-        ):
-            with pytest.raises(ValueError, match="does not support PIL images, "):
-                cutmix_mixup(input_with_bad_type)
-
-        with pytest.raises(ValueError, match="Could not infer where the labels are"):
-            cutmix_mixup({"img": imgs, "Nothing_else": 3})
-
-        with pytest.raises(ValueError, match="labels tensor should be of shape"):
-            # Note: the error message isn't ideal, but that's because the label heuristic found the img as the label
-            # It's OK, it's an edge-case. The important thing is that this fails loudly instead of passing silently
-            cutmix_mixup(imgs)
-
-        with pytest.raises(ValueError, match="When using the default labels_getter"):
-            cutmix_mixup(imgs, "not_a_tensor")
-
-        with pytest.raises(ValueError, match="labels tensor should be of shape"):
-            cutmix_mixup(imgs, torch.randint(0, 2, size=(2, 3)))
-
-        with pytest.raises(ValueError, match="Expected a batched input with 4 dims"):
-            cutmix_mixup(imgs[None, None], torch.randint(0, num_classes, size=(batch_size,)))
-
-        with pytest.raises(ValueError, match="does not match the batch size of the labels"):
-            cutmix_mixup(imgs, torch.randint(0, num_classes, size=(batch_size + 1,)))
-
-        with pytest.raises(ValueError, match="labels tensor should be of shape"):
-            # The purpose of this check is more about documenting the current
-            # behaviour of what happens on a Compose(), rather than actually
-            # asserting the expected behaviour. We may support Compose() in the
-            # future, e.g. for 2 consecutive CutMix?
-            labels = torch.randint(0, num_classes, size=(batch_size,))
-            transforms.Compose([cutmix_mixup, cutmix_mixup])(imgs, labels)
-
-
-@pytest.mark.parametrize("key", ("labels", "LABELS", "LaBeL", "SOME_WEIRD_KEY_THAT_HAS_LABeL_IN_IT"))
-@pytest.mark.parametrize("sample_type", (tuple, list, dict))
-def test_labels_getter_default_heuristic(key, sample_type):
-    labels = torch.arange(10)
-    sample = {key: labels, "another_key": "whatever"}
-    if sample_type is not dict:
-        sample = sample_type((None, sample, "whatever_again"))
-    assert transforms._utils._find_labels_default_heuristic(sample) is labels
-
-    if key.lower() != "labels":
-        # If "labels" is in the dict (case-insensitive),
-        # it takes precedence over other keys which would otherwise be a match
-        d = {key: "something_else", "labels": labels}
-        assert transforms._utils._find_labels_default_heuristic(d) is labels
-=======
 class TestCompose:
     class BuiltinTransform(transforms.Transform):
         def _transform(self, inpt, params):
@@ -1838,4 +1699,142 @@
             assert isinstance(output, tuple) and len(output) == 2
             assert output[0] is image
             assert output[1] is label
->>>>>>> cc0f9d02
+
+
+class TestCutMixMixUp:
+    class DummyDataset:
+        def __init__(self, size, num_classes):
+            self.size = size
+            self.num_classes = num_classes
+            assert size < num_classes
+
+        def __getitem__(self, idx):
+            img = torch.rand(3, 100, 100)
+            label = idx  # This ensures all labels in a batch are unique and makes testing easier
+            return img, label
+
+        def __len__(self):
+            return self.size
+
+    @pytest.mark.parametrize("T", [transforms.Cutmix, transforms.Mixup])
+    def test_supported_input_structure(self, T):
+
+        batch_size = 32
+        num_classes = 100
+
+        dataset = self.DummyDataset(size=batch_size, num_classes=num_classes)
+
+        cutmix_mixup = T(alpha=0.5, num_classes=num_classes)
+
+        dl = DataLoader(dataset, batch_size=batch_size)
+
+        # Input sanity checks
+        img, target = next(iter(dl))
+        input_img_size = img.shape[-3:]
+        assert isinstance(img, torch.Tensor) and isinstance(target, torch.Tensor)
+        assert target.shape == (batch_size,)
+
+        def check_output(img, target):
+            assert img.shape == (batch_size, *input_img_size)
+            assert target.shape == (batch_size, num_classes)
+            torch.testing.assert_close(target.sum(axis=-1), torch.ones(batch_size))
+            num_non_zero_labels = (target != 0).sum(axis=-1)
+            assert (num_non_zero_labels == 2).all()
+
+        # After Dataloader, as unpacked input
+        img, target = next(iter(dl))
+        assert target.shape == (batch_size,)
+        img, target = cutmix_mixup(img, target)
+        check_output(img, target)
+
+        # After Dataloader, as packed input
+        packed_from_dl = next(iter(dl))
+        assert isinstance(packed_from_dl, list)
+        img, target = cutmix_mixup(packed_from_dl)
+        check_output(img, target)
+
+        # As collation function. We expect default_collate to be used by users.
+        def collate_fn_1(batch):
+            return cutmix_mixup(default_collate(batch))
+
+        def collate_fn_2(batch):
+            return cutmix_mixup(*default_collate(batch))
+
+        for collate_fn in (collate_fn_1, collate_fn_2):
+            dl = DataLoader(dataset, batch_size=batch_size, collate_fn=collate_fn)
+            img, target = next(iter(dl))
+            check_output(img, target)
+
+    @needs_cuda
+    @pytest.mark.parametrize("T", [transforms.Cutmix, transforms.Mixup])
+    def test_cpu_vs_gpu(self, T):
+        num_classes = 10
+        batch_size = 3
+        H, W = 12, 12
+
+        imgs = torch.rand(batch_size, 3, H, W).to("cuda")
+        labels = torch.randint(0, num_classes, (batch_size,)).to("cuda")
+        cutmix_mixup = T(alpha=0.5, num_classes=num_classes)
+
+        _check_kernel_cuda_vs_cpu(cutmix_mixup, input=(imgs, labels), rtol=None, atol=None)
+
+    @pytest.mark.parametrize("T", [transforms.Cutmix, transforms.Mixup])
+    def test_error(self, T):
+
+        num_classes = 10
+        batch_size = 9
+
+        imgs = torch.rand(batch_size, 3, 12, 12)
+        cutmix_mixup = T(alpha=0.5, num_classes=num_classes)
+
+        for input_with_bad_type in (
+            F.to_pil_image(imgs[0]),
+            datapoints.Mask(torch.rand(12, 12)),
+            datapoints.BoundingBox(torch.rand(2, 4), format="XYXY", spatial_size=12),
+        ):
+            with pytest.raises(ValueError, match="does not support PIL images, "):
+                cutmix_mixup(input_with_bad_type)
+
+        with pytest.raises(ValueError, match="Could not infer where the labels are"):
+            cutmix_mixup({"img": imgs, "Nothing_else": 3})
+
+        with pytest.raises(ValueError, match="labels tensor should be of shape"):
+            # Note: the error message isn't ideal, but that's because the label heuristic found the img as the label
+            # It's OK, it's an edge-case. The important thing is that this fails loudly instead of passing silently
+            cutmix_mixup(imgs)
+
+        with pytest.raises(ValueError, match="When using the default labels_getter"):
+            cutmix_mixup(imgs, "not_a_tensor")
+
+        with pytest.raises(ValueError, match="labels tensor should be of shape"):
+            cutmix_mixup(imgs, torch.randint(0, 2, size=(2, 3)))
+
+        with pytest.raises(ValueError, match="Expected a batched input with 4 dims"):
+            cutmix_mixup(imgs[None, None], torch.randint(0, num_classes, size=(batch_size,)))
+
+        with pytest.raises(ValueError, match="does not match the batch size of the labels"):
+            cutmix_mixup(imgs, torch.randint(0, num_classes, size=(batch_size + 1,)))
+
+        with pytest.raises(ValueError, match="labels tensor should be of shape"):
+            # The purpose of this check is more about documenting the current
+            # behaviour of what happens on a Compose(), rather than actually
+            # asserting the expected behaviour. We may support Compose() in the
+            # future, e.g. for 2 consecutive CutMix?
+            labels = torch.randint(0, num_classes, size=(batch_size,))
+            transforms.Compose([cutmix_mixup, cutmix_mixup])(imgs, labels)
+
+
+@pytest.mark.parametrize("key", ("labels", "LABELS", "LaBeL", "SOME_WEIRD_KEY_THAT_HAS_LABeL_IN_IT"))
+@pytest.mark.parametrize("sample_type", (tuple, list, dict))
+def test_labels_getter_default_heuristic(key, sample_type):
+    labels = torch.arange(10)
+    sample = {key: labels, "another_key": "whatever"}
+    if sample_type is not dict:
+        sample = sample_type((None, sample, "whatever_again"))
+    assert transforms._utils._find_labels_default_heuristic(sample) is labels
+
+    if key.lower() != "labels":
+        # If "labels" is in the dict (case-insensitive),
+        # it takes precedence over other keys which would otherwise be a match
+        d = {key: "something_else", "labels": labels}
+        assert transforms._utils._find_labels_default_heuristic(d) is labels