--- conflicted
+++ resolved
@@ -812,9 +812,7 @@
         # Smoke test to make sure we aren't starting with wrong assumptions
         self._check_stride(input, memory_format=memory_format)
 
-        output = F.resize_image_tensor(
-            input, size=size, interpolation=interpolation, **max_size_kwarg, antialias=antialias
-        )
+        output = F.resize_image(input, size=size, interpolation=interpolation, **max_size_kwarg, antialias=antialias)
 
         self._check_stride(output, memory_format=memory_format)
 
@@ -823,7 +821,7 @@
         # See https://github.com/pytorch/vision/issues/7667
 
         input = make_image_tensor(self.INPUT_SIZE, dtype=torch.float16)
-        output = F.resize_image_tensor(input, size=self.OUTPUT_SIZES[0])
+        output = F.resize_image(input, size=self.OUTPUT_SIZES[0])
 
         assert output.dtype is torch.float16
         assert (output.round() - output).abs().sum() > 0
@@ -2071,17 +2069,10 @@
     @pytest.mark.parametrize(
         ("kernel", "make_input"),
         [
-<<<<<<< HEAD
-            (F.get_size_image_tensor, make_image_tensor),
-            (F.get_size_image_pil, make_image_pil),
-            (F.get_size_image_tensor, make_image),
-            (F.get_size_bounding_boxes, make_bounding_boxes),
-=======
             (F.get_size_image, make_image_tensor),
             (F._get_size_image_pil, make_image_pil),
             (F.get_size_image, make_image),
-            (F.get_size_bounding_boxes, make_bounding_box),
->>>>>>> 4cba51c5
+            (F.get_size_bounding_boxes, make_bounding_boxes),
             (F.get_size_mask, make_detection_mask),
             (F.get_size_mask, make_segmentation_mask),
             (F.get_size_video, make_video),
@@ -2358,7 +2349,7 @@
     @pytest.mark.parametrize("dtype", [torch.float32, torch.int64])
     @pytest.mark.parametrize("device", cpu_and_cuda())
     def test_kernel_bounding_boxes(self, format, dtype, device):
-        bounding_boxes = make_bounding_box(format=format, dtype=dtype, device=device)
+        bounding_boxes = make_bounding_boxes(format=format, dtype=dtype, device=device)
 
         check_kernel(
             F.elastic_bounding_boxes,
@@ -2379,7 +2370,7 @@
 
     @pytest.mark.parametrize(
         "make_input",
-        [make_image_tensor, make_image_pil, make_image, make_bounding_box, make_segmentation_mask, make_video],
+        [make_image_tensor, make_image_pil, make_image, make_bounding_boxes, make_segmentation_mask, make_video],
     )
     def test_functional(self, make_input):
         input = make_input()
@@ -2401,7 +2392,7 @@
 
     @pytest.mark.parametrize(
         "make_input",
-        [make_image_tensor, make_image_pil, make_image, make_bounding_box, make_segmentation_mask, make_video],
+        [make_image_tensor, make_image_pil, make_image, make_bounding_boxes, make_segmentation_mask, make_video],
     )
     def test_displacement_error(self, make_input):
         input = make_input()
@@ -2414,7 +2405,7 @@
 
     @pytest.mark.parametrize(
         "make_input",
-        [make_image_tensor, make_image_pil, make_image, make_bounding_box, make_segmentation_mask, make_video],
+        [make_image_tensor, make_image_pil, make_image, make_bounding_boxes, make_segmentation_mask, make_video],
     )
     # ElasticTransform needs larger images to avoid the needed internal padding being larger than the actual image
     @pytest.mark.parametrize("size", [(163, 163), (72, 333), (313, 95)])
