import contextlib
import decimal
import inspect
import math
import re
from typing import get_type_hints
from unittest import mock

import numpy as np
import PIL.Image
import pytest

import torch
import torchvision.transforms.v2 as transforms
from common_utils import (
    assert_equal,
    assert_no_warnings,
    cache,
    cpu_and_cuda,
    ignore_jit_no_profile_information_warning,
    make_bounding_box,
    make_detection_mask,
    make_image,
    make_image_pil,
    make_image_tensor,
    make_segmentation_mask,
    make_video,
    set_rng_seed,
)

from torch import nn
from torch.testing import assert_close
from torch.utils._pytree import tree_map
from torchvision import datapoints

from torchvision.transforms._functional_tensor import _max_value as get_max_value
from torchvision.transforms.functional import pil_modes_mapping
from torchvision.transforms.v2 import functional as F


@pytest.fixture(autouse=True)
def fix_rng_seed():
    set_rng_seed(0)
    yield


def _to_tolerances(maybe_tolerance_dict):
    if not isinstance(maybe_tolerance_dict, dict):
        return dict(rtol=None, atol=None)

    tolerances = dict(rtol=0, atol=0)
    tolerances.update(maybe_tolerance_dict)
    return tolerances


def _check_kernel_cuda_vs_cpu(kernel, input, *args, rtol, atol, **kwargs):
    """Checks if the kernel produces closes results for inputs on GPU and CPU."""
    if input.device.type != "cuda":
        return

    input_cuda = input.as_subclass(torch.Tensor)
    input_cpu = input_cuda.to("cpu")

    actual = kernel(input_cuda, *args, **kwargs)
    expected = kernel(input_cpu, *args, **kwargs)

    assert_close(actual, expected, check_device=False, rtol=rtol, atol=atol)


@cache
def _script(obj):
    try:
        return torch.jit.script(obj)
    except Exception as error:
        name = getattr(obj, "__name__", obj.__class__.__name__)
        raise AssertionError(f"Trying to `torch.jit.script` '{name}' raised the error above.") from error


def _check_kernel_scripted_vs_eager(kernel, input, *args, rtol, atol, **kwargs):
    """Checks if the kernel is scriptable and if the scripted output is close to the eager one."""
    if input.device.type != "cpu":
        return

    kernel_scripted = _script(kernel)

    input = input.as_subclass(torch.Tensor)
    with ignore_jit_no_profile_information_warning():
        actual = kernel_scripted(input, *args, **kwargs)
    expected = kernel(input, *args, **kwargs)

    assert_close(actual, expected, rtol=rtol, atol=atol)


def _check_kernel_batched_vs_unbatched(kernel, input, *args, rtol, atol, **kwargs):
    """Checks if the kernel produces close results for batched and unbatched inputs."""
    unbatched_input = input.as_subclass(torch.Tensor)

    for batch_dims in [(2,), (2, 1)]:
        repeats = [*batch_dims, *[1] * input.ndim]

        actual = kernel(unbatched_input.repeat(repeats), *args, **kwargs)

        expected = kernel(unbatched_input, *args, **kwargs)
        # We can't directly call `.repeat()` on the output, since some kernel also return some additional metadata
        if isinstance(expected, torch.Tensor):
            expected = expected.repeat(repeats)
        else:
            tensor, *metadata = expected
            expected = (tensor.repeat(repeats), *metadata)

        assert_close(actual, expected, rtol=rtol, atol=atol)

    for degenerate_batch_dims in [(0,), (5, 0), (0, 5)]:
        degenerate_batched_input = torch.empty(
            degenerate_batch_dims + input.shape, dtype=input.dtype, device=input.device
        )

        output = kernel(degenerate_batched_input, *args, **kwargs)
        # Most kernels just return a tensor, but some also return some additional metadata
        if not isinstance(output, torch.Tensor):
            output, *_ = output

        assert output.shape[: -input.ndim] == degenerate_batch_dims


def check_kernel(
    kernel,
    input,
    *args,
    check_cuda_vs_cpu=True,
    check_scripted_vs_eager=True,
    check_batched_vs_unbatched=True,
    expect_same_dtype=True,
    **kwargs,
):
    initial_input_version = input._version

    output = kernel(input.as_subclass(torch.Tensor), *args, **kwargs)
    # Most kernels just return a tensor, but some also return some additional metadata
    if not isinstance(output, torch.Tensor):
        output, *_ = output

    # check that no inplace operation happened
    assert input._version == initial_input_version

    if expect_same_dtype:
        assert output.dtype == input.dtype
    assert output.device == input.device

    if check_cuda_vs_cpu:
        _check_kernel_cuda_vs_cpu(kernel, input, *args, **kwargs, **_to_tolerances(check_cuda_vs_cpu))

    if check_scripted_vs_eager:
        _check_kernel_scripted_vs_eager(kernel, input, *args, **kwargs, **_to_tolerances(check_scripted_vs_eager))

    if check_batched_vs_unbatched:
        _check_kernel_batched_vs_unbatched(kernel, input, *args, **kwargs, **_to_tolerances(check_batched_vs_unbatched))


def _check_dispatcher_scripted_smoke(dispatcher, input, *args, **kwargs):
    """Checks if the dispatcher can be scripted and the scripted version can be called without error."""
    if not isinstance(input, datapoints.Image):
        return

    dispatcher_scripted = _script(dispatcher)
    with ignore_jit_no_profile_information_warning():
        dispatcher_scripted(input.as_subclass(torch.Tensor), *args, **kwargs)


def _check_dispatcher_dispatch(dispatcher, kernel, input, *args, **kwargs):
    """Checks if the dispatcher correctly dispatches the input to the corresponding kernel and that the input type is
    preserved in doing so. For bounding boxes also checks that the format is preserved.
    """
    if isinstance(input, datapoints._datapoint.Datapoint):
        # Due to our complex dispatch architecture for datapoints, we cannot spy on the kernel directly,
        # but rather have to patch the `Datapoint.__F` attribute to contain the spied on kernel.
        spy = mock.MagicMock(wraps=kernel, name=kernel.__name__)
        with mock.patch.object(F, kernel.__name__, spy):
            # Due to Python's name mangling, the `Datapoint.__F` attribute is only accessible from inside the class.
            # Since that is not the case here, we need to prefix f"_{cls.__name__}"
            # See https://docs.python.org/3/tutorial/classes.html#private-variables for details
            with mock.patch.object(datapoints._datapoint.Datapoint, "_Datapoint__F", new=F):
                output = dispatcher(input, *args, **kwargs)

        spy.assert_called_once()
    else:
        with mock.patch(f"{dispatcher.__module__}.{kernel.__name__}", wraps=kernel) as spy:
            output = dispatcher(input, *args, **kwargs)

            spy.assert_called_once()

    assert isinstance(output, type(input))

    if isinstance(input, datapoints.BoundingBox):
        assert output.format == input.format


def check_dispatcher(
    dispatcher,
    kernel,
    input,
    *args,
    check_scripted_smoke=True,
    check_dispatch=True,
    **kwargs,
):
    with mock.patch("torch._C._log_api_usage_once", wraps=torch._C._log_api_usage_once) as spy:
        dispatcher(input, *args, **kwargs)

        spy.assert_any_call(f"{dispatcher.__module__}.{dispatcher.__name__}")

    unknown_input = object()
    with pytest.raises(TypeError, match=re.escape(str(type(unknown_input)))):
        dispatcher(unknown_input, *args, **kwargs)

    if check_scripted_smoke:
        _check_dispatcher_scripted_smoke(dispatcher, input, *args, **kwargs)

    if check_dispatch:
        _check_dispatcher_dispatch(dispatcher, kernel, input, *args, **kwargs)


def _check_dispatcher_kernel_signature_match(dispatcher, *, kernel, input_type):
    """Checks if the signature of the dispatcher matches the kernel signature."""
    dispatcher_signature = inspect.signature(dispatcher)
    dispatcher_params = list(dispatcher_signature.parameters.values())[1:]

    kernel_signature = inspect.signature(kernel)
    kernel_params = list(kernel_signature.parameters.values())[1:]

    if issubclass(input_type, datapoints._datapoint.Datapoint):
        # We filter out metadata that is implicitly passed to the dispatcher through the input datapoint, but has to be
        # explicitly passed to the kernel.
        kernel_params = [param for param in kernel_params if param.name not in input_type.__annotations__.keys()]

    dispatcher_params = iter(dispatcher_params)
    for dispatcher_param, kernel_param in zip(dispatcher_params, kernel_params):
        try:
            # In general, the dispatcher parameters are a superset of the kernel parameters. Thus, we filter out
            # dispatcher parameters that have no kernel equivalent while keeping the order intact.
            while dispatcher_param.name != kernel_param.name:
                dispatcher_param = next(dispatcher_params)
        except StopIteration:
            raise AssertionError(
                f"Parameter `{kernel_param.name}` of kernel `{kernel.__name__}` "
                f"has no corresponding parameter on the dispatcher `{dispatcher.__name__}`."
            ) from None

        if issubclass(input_type, PIL.Image.Image):
            # PIL kernels often have more correct annotations, since they are not limited by JIT. Thus, we don't check
            # them in the first place.
            dispatcher_param._annotation = kernel_param._annotation = inspect.Parameter.empty

        assert dispatcher_param == kernel_param


def _check_dispatcher_datapoint_signature_match(dispatcher):
    """Checks if the signature of the dispatcher matches the corresponding method signature on the Datapoint class."""
    dispatcher_signature = inspect.signature(dispatcher)
    dispatcher_params = list(dispatcher_signature.parameters.values())[1:]

    datapoint_method = getattr(datapoints._datapoint.Datapoint, dispatcher.__name__)
    datapoint_signature = inspect.signature(datapoint_method)
    datapoint_params = list(datapoint_signature.parameters.values())[1:]

    # Some annotations in the `datapoints._datapoint` module
    # are stored as strings. The block below makes them concrete again (non-strings), so they can be compared to the
    # natively concrete dispatcher annotations.
    datapoint_annotations = get_type_hints(datapoint_method)
    for param in datapoint_params:
        param._annotation = datapoint_annotations[param.name]

    assert dispatcher_params == datapoint_params


def check_dispatcher_signatures_match(dispatcher, *, kernel, input_type):
    _check_dispatcher_kernel_signature_match(dispatcher, kernel=kernel, input_type=input_type)
    _check_dispatcher_datapoint_signature_match(dispatcher)


def _check_transform_v1_compatibility(transform, input):
    """If the transform defines the ``_v1_transform_cls`` attribute, checks if the transform has a public, static
    ``get_params`` method, is scriptable, and the scripted version can be called without error."""
    if transform._v1_transform_cls is None:
        return

    if type(input) is not torch.Tensor:
        return

    if hasattr(transform._v1_transform_cls, "get_params"):
        assert type(transform).get_params is transform._v1_transform_cls.get_params

    scripted_transform = _script(transform)
    with ignore_jit_no_profile_information_warning():
        scripted_transform(input)


def check_transform(transform_cls, input, *args, **kwargs):
    transform = transform_cls(*args, **kwargs)

    output = transform(input)
    assert isinstance(output, type(input))

    if isinstance(input, datapoints.BoundingBox):
        assert output.format == input.format

    _check_transform_v1_compatibility(transform, input)


def transform_cls_to_functional(transform_cls, **transform_specific_kwargs):
    def wrapper(input, *args, **kwargs):
        transform = transform_cls(*args, **transform_specific_kwargs, **kwargs)
        return transform(input)

    wrapper.__name__ = transform_cls.__name__

    return wrapper


def param_value_parametrization(**kwargs):
    """Helper function to turn

    @pytest.mark.parametrize(
        ("param", "value"),
        ("a", 1),
        ("a", 2),
        ("a", 3),
        ("b", -1.0)
        ("b", 1.0)
    )

    into

    @param_value_parametrization(a=[1, 2, 3], b=[-1.0, 1.0])
    """
    return pytest.mark.parametrize(
        ("param", "value"),
        [(param, value) for param, values in kwargs.items() for value in values],
    )


def adapt_fill(value, *, dtype):
    """Adapt fill values in the range [0.0, 1.0] to the value range of the dtype"""
    if value is None:
        return value

    max_value = get_max_value(dtype)

    if isinstance(value, (int, float)):
        return type(value)(value * max_value)
    elif isinstance(value, (list, tuple)):
        return type(value)(type(v)(v * max_value) for v in value)
    else:
        raise ValueError(f"fill should be an int or float, or a list or tuple of the former, but got '{value}'.")


EXHAUSTIVE_TYPE_FILLS = [
    None,
    1,
    0.5,
    [1],
    [0.2],
    (0,),
    (0.7,),
    [1, 0, 1],
    [0.1, 0.2, 0.3],
    (0, 1, 0),
    (0.9, 0.234, 0.314),
]
CORRECTNESS_FILLS = [
    v for v in EXHAUSTIVE_TYPE_FILLS if v is None or isinstance(v, float) or (isinstance(v, list) and len(v) > 1)
]


# We cannot use `list(transforms.InterpolationMode)` here, since it includes some PIL-only ones as well
INTERPOLATION_MODES = [
    transforms.InterpolationMode.NEAREST,
    transforms.InterpolationMode.NEAREST_EXACT,
    transforms.InterpolationMode.BILINEAR,
    transforms.InterpolationMode.BICUBIC,
]


@contextlib.contextmanager
def assert_warns_antialias_default_value():
    with pytest.warns(UserWarning, match="The default value of the antialias parameter of all the resizing transforms"):
        yield


def reference_affine_bounding_box_helper(bounding_box, *, format, spatial_size, affine_matrix):
    def transform(bbox):
        # Go to float before converting to prevent precision loss in case of CXCYWH -> XYXY and W or H is 1
        in_dtype = bbox.dtype
        if not torch.is_floating_point(bbox):
            bbox = bbox.float()
        bbox_xyxy = F.convert_format_bounding_box(
            bbox.as_subclass(torch.Tensor),
            old_format=format,
            new_format=datapoints.BoundingBoxFormat.XYXY,
            inplace=True,
        )
        points = np.array(
            [
                [bbox_xyxy[0].item(), bbox_xyxy[1].item(), 1.0],
                [bbox_xyxy[2].item(), bbox_xyxy[1].item(), 1.0],
                [bbox_xyxy[0].item(), bbox_xyxy[3].item(), 1.0],
                [bbox_xyxy[2].item(), bbox_xyxy[3].item(), 1.0],
            ]
        )
        transformed_points = np.matmul(points, affine_matrix.T)
        out_bbox = torch.tensor(
            [
                np.min(transformed_points[:, 0]).item(),
                np.min(transformed_points[:, 1]).item(),
                np.max(transformed_points[:, 0]).item(),
                np.max(transformed_points[:, 1]).item(),
            ],
            dtype=bbox_xyxy.dtype,
        )
        out_bbox = F.convert_format_bounding_box(
            out_bbox, old_format=datapoints.BoundingBoxFormat.XYXY, new_format=format, inplace=True
        )
        # It is important to clamp before casting, especially for CXCYWH format, dtype=int64
        out_bbox = F.clamp_bounding_box(out_bbox, format=format, spatial_size=spatial_size)
        out_bbox = out_bbox.to(dtype=in_dtype)
        return out_bbox

    return torch.stack([transform(b) for b in bounding_box.reshape(-1, 4).unbind()]).reshape(bounding_box.shape)


class TestResize:
    INPUT_SIZE = (17, 11)
    OUTPUT_SIZES = [17, [17], (17,), [12, 13], (12, 13)]

    def _make_max_size_kwarg(self, *, use_max_size, size):
        if use_max_size:
            if not (isinstance(size, int) or len(size) == 1):
                # This would result in an `ValueError`
                return None

            max_size = (size if isinstance(size, int) else size[0]) + 1
        else:
            max_size = None

        return dict(max_size=max_size)

    def _compute_output_size(self, *, input_size, size, max_size):
        if not (isinstance(size, int) or len(size) == 1):
            return tuple(size)

        if not isinstance(size, int):
            size = size[0]

        old_height, old_width = input_size
        ratio = old_width / old_height
        if ratio > 1:
            new_height = size
            new_width = int(ratio * new_height)
        else:
            new_width = size
            new_height = int(new_width / ratio)

        if max_size is not None and max(new_height, new_width) > max_size:
            # Need to recompute the aspect ratio, since it might have changed due to rounding
            ratio = new_width / new_height
            if ratio > 1:
                new_width = max_size
                new_height = int(new_width / ratio)
            else:
                new_height = max_size
                new_width = int(new_height * ratio)

        return new_height, new_width

    @pytest.mark.parametrize("size", OUTPUT_SIZES)
    @pytest.mark.parametrize("interpolation", INTERPOLATION_MODES)
    @pytest.mark.parametrize("use_max_size", [True, False])
    @pytest.mark.parametrize("antialias", [True, False])
    @pytest.mark.parametrize("dtype", [torch.float32, torch.uint8])
    @pytest.mark.parametrize("device", cpu_and_cuda())
    def test_kernel_image_tensor(self, size, interpolation, use_max_size, antialias, dtype, device):
        if not (max_size_kwarg := self._make_max_size_kwarg(use_max_size=use_max_size, size=size)):
            return

        # In contrast to CPU, there is no native `InterpolationMode.BICUBIC` implementation for uint8 images on CUDA.
        # Internally, it uses the float path. Thus, we need to test with an enormous tolerance here to account for that.
        atol = 30 if transforms.InterpolationMode.BICUBIC and dtype is torch.uint8 else 1
        check_cuda_vs_cpu_tolerances = dict(rtol=0, atol=atol / 255 if dtype.is_floating_point else atol)

        check_kernel(
            F.resize_image_tensor,
            make_image(self.INPUT_SIZE, dtype=dtype, device=device),
            size=size,
            interpolation=interpolation,
            **max_size_kwarg,
            antialias=antialias,
            check_cuda_vs_cpu=check_cuda_vs_cpu_tolerances,
            check_scripted_vs_eager=not isinstance(size, int),
        )

    @pytest.mark.parametrize("format", list(datapoints.BoundingBoxFormat))
    @pytest.mark.parametrize("size", OUTPUT_SIZES)
    @pytest.mark.parametrize("use_max_size", [True, False])
    @pytest.mark.parametrize("dtype", [torch.float32, torch.int64])
    @pytest.mark.parametrize("device", cpu_and_cuda())
    def test_kernel_bounding_box(self, format, size, use_max_size, dtype, device):
        if not (max_size_kwarg := self._make_max_size_kwarg(use_max_size=use_max_size, size=size)):
            return

        bounding_box = make_bounding_box(
            format=format,
            spatial_size=self.INPUT_SIZE,
            dtype=dtype,
            device=device,
        )
        check_kernel(
            F.resize_bounding_box,
            bounding_box,
            spatial_size=bounding_box.spatial_size,
            size=size,
            **max_size_kwarg,
            check_scripted_vs_eager=not isinstance(size, int),
        )

    @pytest.mark.parametrize("make_mask", [make_segmentation_mask, make_detection_mask])
    def test_kernel_mask(self, make_mask):
        check_kernel(F.resize_mask, make_mask(self.INPUT_SIZE), size=self.OUTPUT_SIZES[-1])

    def test_kernel_video(self):
        check_kernel(F.resize_video, make_video(self.INPUT_SIZE), size=self.OUTPUT_SIZES[-1], antialias=True)

    @pytest.mark.parametrize("size", OUTPUT_SIZES)
    @pytest.mark.parametrize(
        ("kernel", "make_input"),
        [
            (F.resize_image_tensor, make_image_tensor),
            (F.resize_image_pil, make_image_pil),
            (F.resize_image_tensor, make_image),
            (F.resize_bounding_box, make_bounding_box),
            (F.resize_mask, make_segmentation_mask),
            (F.resize_video, make_video),
        ],
    )
    def test_dispatcher(self, size, kernel, make_input):
        check_dispatcher(
            F.resize,
            kernel,
            make_input(self.INPUT_SIZE),
            size=size,
            antialias=True,
            check_scripted_smoke=not isinstance(size, int),
        )

    @pytest.mark.parametrize(
        ("kernel", "input_type"),
        [
            (F.resize_image_tensor, torch.Tensor),
            (F.resize_image_pil, PIL.Image.Image),
            (F.resize_image_tensor, datapoints.Image),
            (F.resize_bounding_box, datapoints.BoundingBox),
            (F.resize_mask, datapoints.Mask),
            (F.resize_video, datapoints.Video),
        ],
    )
    def test_dispatcher_signature(self, kernel, input_type):
        check_dispatcher_signatures_match(F.resize, kernel=kernel, input_type=input_type)

    @pytest.mark.parametrize("size", OUTPUT_SIZES)
    @pytest.mark.parametrize("device", cpu_and_cuda())
    @pytest.mark.parametrize(
        "make_input",
        [
            make_image_tensor,
            make_image_pil,
            make_image,
            make_bounding_box,
            make_segmentation_mask,
            make_detection_mask,
            make_video,
        ],
    )
    def test_transform(self, size, device, make_input):
        check_transform(transforms.Resize, make_input(self.INPUT_SIZE, device=device), size=size, antialias=True)

    def _check_output_size(self, input, output, *, size, max_size):
        assert tuple(F.get_spatial_size(output)) == self._compute_output_size(
            input_size=F.get_spatial_size(input), size=size, max_size=max_size
        )

    @pytest.mark.parametrize("size", OUTPUT_SIZES)
    # `InterpolationMode.NEAREST` is modeled after the buggy `INTER_NEAREST` interpolation of CV2.
    # The PIL equivalent of `InterpolationMode.NEAREST` is `InterpolationMode.NEAREST_EXACT`
    @pytest.mark.parametrize("interpolation", set(INTERPOLATION_MODES) - {transforms.InterpolationMode.NEAREST})
    @pytest.mark.parametrize("use_max_size", [True, False])
    @pytest.mark.parametrize("fn", [F.resize, transform_cls_to_functional(transforms.Resize)])
    def test_image_correctness(self, size, interpolation, use_max_size, fn):
        if not (max_size_kwarg := self._make_max_size_kwarg(use_max_size=use_max_size, size=size)):
            return

        image = make_image(self.INPUT_SIZE, dtype=torch.uint8)

        actual = fn(image, size=size, interpolation=interpolation, **max_size_kwarg, antialias=True)
        expected = F.to_image_tensor(
            F.resize(F.to_image_pil(image), size=size, interpolation=interpolation, **max_size_kwarg)
        )

        self._check_output_size(image, actual, size=size, **max_size_kwarg)
        torch.testing.assert_close(actual, expected, atol=1, rtol=0)

    def _reference_resize_bounding_box(self, bounding_box, *, size, max_size=None):
        old_height, old_width = bounding_box.spatial_size
        new_height, new_width = self._compute_output_size(
            input_size=bounding_box.spatial_size, size=size, max_size=max_size
        )

        if (old_height, old_width) == (new_height, new_width):
            return bounding_box

        affine_matrix = np.array(
            [
                [new_width / old_width, 0, 0],
                [0, new_height / old_height, 0],
            ],
            dtype="float64" if bounding_box.dtype == torch.float64 else "float32",
        )

        expected_bboxes = reference_affine_bounding_box_helper(
            bounding_box,
            format=bounding_box.format,
            spatial_size=(new_height, new_width),
            affine_matrix=affine_matrix,
        )
        return datapoints.BoundingBox.wrap_like(bounding_box, expected_bboxes, spatial_size=(new_height, new_width))

    @pytest.mark.parametrize("format", list(datapoints.BoundingBoxFormat))
    @pytest.mark.parametrize("size", OUTPUT_SIZES)
    @pytest.mark.parametrize("use_max_size", [True, False])
    @pytest.mark.parametrize("fn", [F.resize, transform_cls_to_functional(transforms.Resize)])
    def test_bounding_box_correctness(self, format, size, use_max_size, fn):
        if not (max_size_kwarg := self._make_max_size_kwarg(use_max_size=use_max_size, size=size)):
            return

        bounding_box = make_bounding_box(format=format, spatial_size=self.INPUT_SIZE)

        actual = fn(bounding_box, size=size, **max_size_kwarg)
        expected = self._reference_resize_bounding_box(bounding_box, size=size, **max_size_kwarg)

        self._check_output_size(bounding_box, actual, size=size, **max_size_kwarg)
        torch.testing.assert_close(actual, expected)

    @pytest.mark.parametrize("interpolation", set(transforms.InterpolationMode) - set(INTERPOLATION_MODES))
    @pytest.mark.parametrize(
        "make_input",
        [make_image_tensor, make_image_pil, make_image, make_video],
    )
    def test_pil_interpolation_compat_smoke(self, interpolation, make_input):
        input = make_input(self.INPUT_SIZE)

        with (
            contextlib.nullcontext()
            if isinstance(input, PIL.Image.Image)
            # This error is triggered in PyTorch core
            else pytest.raises(NotImplementedError, match=f"got {interpolation.value.lower()}")
        ):
            F.resize(
                input,
                size=self.OUTPUT_SIZES[0],
                interpolation=interpolation,
            )

    def test_dispatcher_pil_antialias_warning(self):
        with pytest.warns(UserWarning, match="Anti-alias option is always applied for PIL Image input"):
            F.resize(make_image_pil(self.INPUT_SIZE), size=self.OUTPUT_SIZES[0], antialias=False)

    @pytest.mark.parametrize("size", OUTPUT_SIZES)
    @pytest.mark.parametrize(
        "make_input",
        [
            make_image_tensor,
            make_image_pil,
            make_image,
            make_bounding_box,
            make_segmentation_mask,
            make_detection_mask,
            make_video,
        ],
    )
    def test_max_size_error(self, size, make_input):
        if isinstance(size, int) or len(size) == 1:
            max_size = (size if isinstance(size, int) else size[0]) - 1
            match = "must be strictly greater than the requested size"
        else:
            # value can be anything other than None
            max_size = -1
            match = "size should be an int or a sequence of length 1"

        with pytest.raises(ValueError, match=match):
            F.resize(make_input(self.INPUT_SIZE), size=size, max_size=max_size, antialias=True)

    @pytest.mark.parametrize("interpolation", INTERPOLATION_MODES)
    @pytest.mark.parametrize(
        "make_input",
        [make_image_tensor, make_image, make_video],
    )
    def test_antialias_warning(self, interpolation, make_input):
        with (
            assert_warns_antialias_default_value()
            if interpolation in {transforms.InterpolationMode.BILINEAR, transforms.InterpolationMode.BICUBIC}
            else assert_no_warnings()
        ):
            F.resize(
                make_input(self.INPUT_SIZE),
                size=self.OUTPUT_SIZES[0],
                interpolation=interpolation,
            )

    @pytest.mark.parametrize("interpolation", INTERPOLATION_MODES)
    @pytest.mark.parametrize(
        "make_input",
        [make_image_tensor, make_image_pil, make_image, make_video],
    )
    def test_interpolation_int(self, interpolation, make_input):
        input = make_input(self.INPUT_SIZE)

        # `InterpolationMode.NEAREST_EXACT` has no proper corresponding integer equivalent. Internally, we map it to
        # `0` to be the same as `InterpolationMode.NEAREST` for PIL. However, for the tensor backend there is a
        # difference and thus we don't test it here.
        if isinstance(input, torch.Tensor) and interpolation is transforms.InterpolationMode.NEAREST_EXACT:
            return

        expected = F.resize(input, size=self.OUTPUT_SIZES[0], interpolation=interpolation, antialias=True)
        actual = F.resize(
            input, size=self.OUTPUT_SIZES[0], interpolation=pil_modes_mapping[interpolation], antialias=True
        )

        assert_equal(actual, expected)

    def test_transform_unknown_size_error(self):
        with pytest.raises(ValueError, match="size can either be an integer or a list or tuple of one or two integers"):
            transforms.Resize(size=object())

    @pytest.mark.parametrize(
        "size", [min(INPUT_SIZE), [min(INPUT_SIZE)], (min(INPUT_SIZE),), list(INPUT_SIZE), tuple(INPUT_SIZE)]
    )
    @pytest.mark.parametrize(
        "make_input",
        [
            make_image_tensor,
            make_image_pil,
            make_image,
            make_bounding_box,
            make_segmentation_mask,
            make_detection_mask,
            make_video,
        ],
    )
    def test_noop(self, size, make_input):
        input = make_input(self.INPUT_SIZE)

        output = F.resize(input, size=F.get_spatial_size(input), antialias=True)

        # This identity check is not a requirement. It is here to avoid breaking the behavior by accident. If there
        # is a good reason to break this, feel free to downgrade to an equality check.
        if isinstance(input, datapoints._datapoint.Datapoint):
            # We can't test identity directly, since that checks for the identity of the Python object. Since all
            # datapoints unwrap before a kernel and wrap again afterwards, the Python object changes. Thus, we check
            # that the underlying storage is the same
            assert output.data_ptr() == input.data_ptr()
        else:
            assert output is input

    @pytest.mark.parametrize(
        "make_input",
        [
            make_image_tensor,
            make_image_pil,
            make_image,
            make_bounding_box,
            make_segmentation_mask,
            make_detection_mask,
            make_video,
        ],
    )
    def test_no_regression_5405(self, make_input):
        # Checks that `max_size` is not ignored if `size == small_edge_size`
        # See https://github.com/pytorch/vision/issues/5405

        input = make_input(self.INPUT_SIZE)

        size = min(F.get_spatial_size(input))
        max_size = size + 1
        output = F.resize(input, size=size, max_size=max_size, antialias=True)

        assert max(F.get_spatial_size(output)) == max_size


class TestHorizontalFlip:
    @pytest.mark.parametrize("dtype", [torch.float32, torch.uint8])
    @pytest.mark.parametrize("device", cpu_and_cuda())
    def test_kernel_image_tensor(self, dtype, device):
        check_kernel(F.horizontal_flip_image_tensor, make_image(dtype=dtype, device=device))

    @pytest.mark.parametrize("format", list(datapoints.BoundingBoxFormat))
    @pytest.mark.parametrize("dtype", [torch.float32, torch.int64])
    @pytest.mark.parametrize("device", cpu_and_cuda())
    def test_kernel_bounding_box(self, format, dtype, device):
        bounding_box = make_bounding_box(format=format, dtype=dtype, device=device)
        check_kernel(
            F.horizontal_flip_bounding_box,
            bounding_box,
            format=format,
            spatial_size=bounding_box.spatial_size,
        )

    @pytest.mark.parametrize("make_mask", [make_segmentation_mask, make_detection_mask])
    def test_kernel_mask(self, make_mask):
        check_kernel(F.horizontal_flip_mask, make_mask())

    def test_kernel_video(self):
        check_kernel(F.horizontal_flip_video, make_video())

    @pytest.mark.parametrize(
        ("kernel", "make_input"),
        [
            (F.horizontal_flip_image_tensor, make_image_tensor),
            (F.horizontal_flip_image_pil, make_image_pil),
            (F.horizontal_flip_image_tensor, make_image),
            (F.horizontal_flip_bounding_box, make_bounding_box),
            (F.horizontal_flip_mask, make_segmentation_mask),
            (F.horizontal_flip_video, make_video),
        ],
    )
    def test_dispatcher(self, kernel, make_input):
        check_dispatcher(F.horizontal_flip, kernel, make_input())

    @pytest.mark.parametrize(
        ("kernel", "input_type"),
        [
            (F.horizontal_flip_image_tensor, torch.Tensor),
            (F.horizontal_flip_image_pil, PIL.Image.Image),
            (F.horizontal_flip_image_tensor, datapoints.Image),
            (F.horizontal_flip_bounding_box, datapoints.BoundingBox),
            (F.horizontal_flip_mask, datapoints.Mask),
            (F.horizontal_flip_video, datapoints.Video),
        ],
    )
    def test_dispatcher_signature(self, kernel, input_type):
        check_dispatcher_signatures_match(F.horizontal_flip, kernel=kernel, input_type=input_type)

    @pytest.mark.parametrize(
        "make_input",
        [make_image_tensor, make_image_pil, make_image, make_bounding_box, make_segmentation_mask, make_video],
    )
    @pytest.mark.parametrize("device", cpu_and_cuda())
    def test_transform(self, make_input, device):
        check_transform(transforms.RandomHorizontalFlip, make_input(device=device), p=1)

    @pytest.mark.parametrize(
        "fn", [F.horizontal_flip, transform_cls_to_functional(transforms.RandomHorizontalFlip, p=1)]
    )
    def test_image_correctness(self, fn):
        image = make_image(dtype=torch.uint8, device="cpu")

        actual = fn(image)
        expected = F.to_image_tensor(F.horizontal_flip(F.to_image_pil(image)))

        torch.testing.assert_close(actual, expected)

    def _reference_horizontal_flip_bounding_box(self, bounding_box):
        affine_matrix = np.array(
            [
                [-1, 0, bounding_box.spatial_size[1]],
                [0, 1, 0],
            ],
            dtype="float64" if bounding_box.dtype == torch.float64 else "float32",
        )

        expected_bboxes = reference_affine_bounding_box_helper(
            bounding_box,
            format=bounding_box.format,
            spatial_size=bounding_box.spatial_size,
            affine_matrix=affine_matrix,
        )

        return datapoints.BoundingBox.wrap_like(bounding_box, expected_bboxes)

    @pytest.mark.parametrize("format", list(datapoints.BoundingBoxFormat))
    @pytest.mark.parametrize(
        "fn", [F.horizontal_flip, transform_cls_to_functional(transforms.RandomHorizontalFlip, p=1)]
    )
    def test_bounding_box_correctness(self, format, fn):
        bounding_box = make_bounding_box(format=format)

        actual = fn(bounding_box)
        expected = self._reference_horizontal_flip_bounding_box(bounding_box)

        torch.testing.assert_close(actual, expected)

    @pytest.mark.parametrize(
        "make_input",
        [make_image_tensor, make_image_pil, make_image, make_bounding_box, make_segmentation_mask, make_video],
    )
    @pytest.mark.parametrize("device", cpu_and_cuda())
    def test_transform_noop(self, make_input, device):
        input = make_input(device=device)

        transform = transforms.RandomHorizontalFlip(p=0)

        output = transform(input)

        assert_equal(output, input)


class TestAffine:
    _EXHAUSTIVE_TYPE_AFFINE_KWARGS = dict(
        # float, int
        angle=[-10.9, 18],
        # two-list of float, two-list of int, two-tuple of float, two-tuple of int
        translate=[[6.3, -0.6], [1, -3], (16.6, -6.6), (-2, 4)],
        # float
        scale=[0.5],
        # float, int,
        # one-list of float, one-list of int, one-tuple of float, one-tuple of int
        # two-list of float, two-list of int, two-tuple of float, two-tuple of int
        shear=[35.6, 38, [-37.7], [-23], (5.3,), (-52,), [5.4, 21.8], [-47, 51], (-11.2, 36.7), (8, -53)],
        # None
        # two-list of float, two-list of int, two-tuple of float, two-tuple of int
        center=[None, [1.2, 4.9], [-3, 1], (2.5, -4.7), (3, 2)],
    )
    # The special case for shear makes sure we pick a value that is supported while JIT scripting
    _MINIMAL_AFFINE_KWARGS = {
        k: vs[0] if k != "shear" else next(v for v in vs if isinstance(v, list))
        for k, vs in _EXHAUSTIVE_TYPE_AFFINE_KWARGS.items()
    }
    _CORRECTNESS_AFFINE_KWARGS = {
        k: [v for v in vs if v is None or isinstance(v, float) or (isinstance(v, list) and len(v) > 1)]
        for k, vs in _EXHAUSTIVE_TYPE_AFFINE_KWARGS.items()
    }

    _EXHAUSTIVE_TYPE_TRANSFORM_AFFINE_RANGES = dict(
        degrees=[30, (-15, 20)],
        translate=[None, (0.5, 0.5)],
        scale=[None, (0.75, 1.25)],
        shear=[None, (12, 30, -17, 5), 10, (-5, 12)],
    )
    _CORRECTNESS_TRANSFORM_AFFINE_RANGES = {
        k: next(v for v in vs if v is not None) for k, vs in _EXHAUSTIVE_TYPE_TRANSFORM_AFFINE_RANGES.items()
    }

    def _check_kernel(self, kernel, input, *args, **kwargs):
        kwargs_ = self._MINIMAL_AFFINE_KWARGS.copy()
        kwargs_.update(kwargs)
        check_kernel(kernel, input, *args, **kwargs_)

    @param_value_parametrization(
        angle=_EXHAUSTIVE_TYPE_AFFINE_KWARGS["angle"],
        translate=_EXHAUSTIVE_TYPE_AFFINE_KWARGS["translate"],
        shear=_EXHAUSTIVE_TYPE_AFFINE_KWARGS["shear"],
        center=_EXHAUSTIVE_TYPE_AFFINE_KWARGS["center"],
        interpolation=[transforms.InterpolationMode.NEAREST, transforms.InterpolationMode.BILINEAR],
        fill=EXHAUSTIVE_TYPE_FILLS,
    )
    @pytest.mark.parametrize("dtype", [torch.float32, torch.uint8])
    @pytest.mark.parametrize("device", cpu_and_cuda())
    def test_kernel_image_tensor(self, param, value, dtype, device):
        if param == "fill":
            value = adapt_fill(value, dtype=dtype)
        self._check_kernel(
            F.affine_image_tensor,
            make_image(dtype=dtype, device=device),
            **{param: value},
            check_scripted_vs_eager=not (param in {"shear", "fill"} and isinstance(value, (int, float))),
            check_cuda_vs_cpu=dict(atol=1, rtol=0)
            if dtype is torch.uint8 and param == "interpolation" and value is transforms.InterpolationMode.BILINEAR
            else True,
        )

    @param_value_parametrization(
        angle=_EXHAUSTIVE_TYPE_AFFINE_KWARGS["angle"],
        translate=_EXHAUSTIVE_TYPE_AFFINE_KWARGS["translate"],
        shear=_EXHAUSTIVE_TYPE_AFFINE_KWARGS["shear"],
        center=_EXHAUSTIVE_TYPE_AFFINE_KWARGS["center"],
    )
    @pytest.mark.parametrize("format", list(datapoints.BoundingBoxFormat))
    @pytest.mark.parametrize("dtype", [torch.float32, torch.int64])
    @pytest.mark.parametrize("device", cpu_and_cuda())
    def test_kernel_bounding_box(self, param, value, format, dtype, device):
        bounding_box = make_bounding_box(format=format, dtype=dtype, device=device)
        self._check_kernel(
            F.affine_bounding_box,
            bounding_box,
            format=format,
            spatial_size=bounding_box.spatial_size,
            **{param: value},
            check_scripted_vs_eager=not (param == "shear" and isinstance(value, (int, float))),
        )

    @pytest.mark.parametrize("make_mask", [make_segmentation_mask, make_detection_mask])
    def test_kernel_mask(self, make_mask):
        self._check_kernel(F.affine_mask, make_mask())

    def test_kernel_video(self):
        self._check_kernel(F.affine_video, make_video())

    @pytest.mark.parametrize(
        ("kernel", "make_input"),
        [
            (F.affine_image_tensor, make_image_tensor),
            (F.affine_image_pil, make_image_pil),
            (F.affine_image_tensor, make_image),
            (F.affine_bounding_box, make_bounding_box),
            (F.affine_mask, make_segmentation_mask),
            (F.affine_video, make_video),
        ],
    )
    def test_dispatcher(self, kernel, make_input):
        check_dispatcher(F.affine, kernel, make_input(), **self._MINIMAL_AFFINE_KWARGS)

    @pytest.mark.parametrize(
        ("kernel", "input_type"),
        [
            (F.affine_image_tensor, torch.Tensor),
            (F.affine_image_pil, PIL.Image.Image),
            (F.affine_image_tensor, datapoints.Image),
            (F.affine_bounding_box, datapoints.BoundingBox),
            (F.affine_mask, datapoints.Mask),
            (F.affine_video, datapoints.Video),
        ],
    )
    def test_dispatcher_signature(self, kernel, input_type):
        check_dispatcher_signatures_match(F.affine, kernel=kernel, input_type=input_type)

    @pytest.mark.parametrize(
        "make_input",
        [make_image_tensor, make_image_pil, make_image, make_bounding_box, make_segmentation_mask, make_video],
    )
    @pytest.mark.parametrize("device", cpu_and_cuda())
    def test_transform(self, make_input, device):
        input = make_input(device=device)

        check_transform(transforms.RandomAffine, input, **self._CORRECTNESS_TRANSFORM_AFFINE_RANGES)

    @pytest.mark.parametrize("angle", _CORRECTNESS_AFFINE_KWARGS["angle"])
    @pytest.mark.parametrize("translate", _CORRECTNESS_AFFINE_KWARGS["translate"])
    @pytest.mark.parametrize("scale", _CORRECTNESS_AFFINE_KWARGS["scale"])
    @pytest.mark.parametrize("shear", _CORRECTNESS_AFFINE_KWARGS["shear"])
    @pytest.mark.parametrize("center", _CORRECTNESS_AFFINE_KWARGS["center"])
    @pytest.mark.parametrize(
        "interpolation", [transforms.InterpolationMode.NEAREST, transforms.InterpolationMode.BILINEAR]
    )
    @pytest.mark.parametrize("fill", CORRECTNESS_FILLS)
    def test_functional_image_correctness(self, angle, translate, scale, shear, center, interpolation, fill):
        image = make_image(dtype=torch.uint8, device="cpu")

        fill = adapt_fill(fill, dtype=torch.uint8)

        actual = F.affine(
            image,
            angle=angle,
            translate=translate,
            scale=scale,
            shear=shear,
            center=center,
            interpolation=interpolation,
            fill=fill,
        )
        expected = F.to_image_tensor(
            F.affine(
                F.to_image_pil(image),
                angle=angle,
                translate=translate,
                scale=scale,
                shear=shear,
                center=center,
                interpolation=interpolation,
                fill=fill,
            )
        )

        mae = (actual.float() - expected.float()).abs().mean()
        assert mae < 2 if interpolation is transforms.InterpolationMode.NEAREST else 8

    @pytest.mark.parametrize("center", _CORRECTNESS_AFFINE_KWARGS["center"])
    @pytest.mark.parametrize(
        "interpolation", [transforms.InterpolationMode.NEAREST, transforms.InterpolationMode.BILINEAR]
    )
    @pytest.mark.parametrize("fill", CORRECTNESS_FILLS)
    @pytest.mark.parametrize("seed", list(range(5)))
    def test_transform_image_correctness(self, center, interpolation, fill, seed):
        image = make_image(dtype=torch.uint8, device="cpu")

        fill = adapt_fill(fill, dtype=torch.uint8)

        transform = transforms.RandomAffine(
            **self._CORRECTNESS_TRANSFORM_AFFINE_RANGES, center=center, interpolation=interpolation, fill=fill
        )

        torch.manual_seed(seed)
        actual = transform(image)

        torch.manual_seed(seed)
        expected = F.to_image_tensor(transform(F.to_image_pil(image)))

        mae = (actual.float() - expected.float()).abs().mean()
        assert mae < 2 if interpolation is transforms.InterpolationMode.NEAREST else 8

    def _compute_affine_matrix(self, *, angle, translate, scale, shear, center):
        rot = math.radians(angle)
        cx, cy = center
        tx, ty = translate
        sx, sy = [math.radians(s) for s in ([shear, 0.0] if isinstance(shear, (int, float)) else shear)]

        c_matrix = np.array([[1, 0, cx], [0, 1, cy], [0, 0, 1]])
        t_matrix = np.array([[1, 0, tx], [0, 1, ty], [0, 0, 1]])
        c_matrix_inv = np.linalg.inv(c_matrix)
        rs_matrix = np.array(
            [
                [scale * math.cos(rot), -scale * math.sin(rot), 0],
                [scale * math.sin(rot), scale * math.cos(rot), 0],
                [0, 0, 1],
            ]
        )
        shear_x_matrix = np.array([[1, -math.tan(sx), 0], [0, 1, 0], [0, 0, 1]])
        shear_y_matrix = np.array([[1, 0, 0], [-math.tan(sy), 1, 0], [0, 0, 1]])
        rss_matrix = np.matmul(rs_matrix, np.matmul(shear_y_matrix, shear_x_matrix))
        true_matrix = np.matmul(t_matrix, np.matmul(c_matrix, np.matmul(rss_matrix, c_matrix_inv)))
        return true_matrix

    def _reference_affine_bounding_box(self, bounding_box, *, angle, translate, scale, shear, center):
        if center is None:
            center = [s * 0.5 for s in bounding_box.spatial_size[::-1]]

        affine_matrix = self._compute_affine_matrix(
            angle=angle, translate=translate, scale=scale, shear=shear, center=center
        )
        affine_matrix = affine_matrix[:2, :]

        expected_bboxes = reference_affine_bounding_box_helper(
            bounding_box,
            format=bounding_box.format,
            spatial_size=bounding_box.spatial_size,
            affine_matrix=affine_matrix,
        )

        return expected_bboxes

    @pytest.mark.parametrize("format", list(datapoints.BoundingBoxFormat))
    @pytest.mark.parametrize("angle", _CORRECTNESS_AFFINE_KWARGS["angle"])
    @pytest.mark.parametrize("translate", _CORRECTNESS_AFFINE_KWARGS["translate"])
    @pytest.mark.parametrize("scale", _CORRECTNESS_AFFINE_KWARGS["scale"])
    @pytest.mark.parametrize("shear", _CORRECTNESS_AFFINE_KWARGS["shear"])
    @pytest.mark.parametrize("center", _CORRECTNESS_AFFINE_KWARGS["center"])
    def test_functional_bounding_box_correctness(self, format, angle, translate, scale, shear, center):
        bounding_box = make_bounding_box(format=format)

        actual = F.affine(
            bounding_box,
            angle=angle,
            translate=translate,
            scale=scale,
            shear=shear,
            center=center,
        )
        expected = self._reference_affine_bounding_box(
            bounding_box,
            angle=angle,
            translate=translate,
            scale=scale,
            shear=shear,
            center=center,
        )

        torch.testing.assert_close(actual, expected)

    @pytest.mark.parametrize("format", list(datapoints.BoundingBoxFormat))
    @pytest.mark.parametrize("center", _CORRECTNESS_AFFINE_KWARGS["center"])
    @pytest.mark.parametrize("seed", list(range(5)))
    def test_transform_bounding_box_correctness(self, format, center, seed):
        bounding_box = make_bounding_box(format=format)

        transform = transforms.RandomAffine(**self._CORRECTNESS_TRANSFORM_AFFINE_RANGES, center=center)

        torch.manual_seed(seed)
        params = transform._get_params([bounding_box])

        torch.manual_seed(seed)
        actual = transform(bounding_box)

        expected = self._reference_affine_bounding_box(bounding_box, **params, center=center)

        torch.testing.assert_close(actual, expected)

    @pytest.mark.parametrize("degrees", _EXHAUSTIVE_TYPE_TRANSFORM_AFFINE_RANGES["degrees"])
    @pytest.mark.parametrize("translate", _EXHAUSTIVE_TYPE_TRANSFORM_AFFINE_RANGES["translate"])
    @pytest.mark.parametrize("scale", _EXHAUSTIVE_TYPE_TRANSFORM_AFFINE_RANGES["scale"])
    @pytest.mark.parametrize("shear", _EXHAUSTIVE_TYPE_TRANSFORM_AFFINE_RANGES["shear"])
    @pytest.mark.parametrize("seed", list(range(10)))
    def test_transform_get_params_bounds(self, degrees, translate, scale, shear, seed):
        image = make_image()
        height, width = F.get_spatial_size(image)

        transform = transforms.RandomAffine(degrees=degrees, translate=translate, scale=scale, shear=shear)

        torch.manual_seed(seed)
        params = transform._get_params([image])

        if isinstance(degrees, (int, float)):
            assert -degrees <= params["angle"] <= degrees
        else:
            assert degrees[0] <= params["angle"] <= degrees[1]

        if translate is not None:
            width_max = int(round(translate[0] * width))
            height_max = int(round(translate[1] * height))
            assert -width_max <= params["translate"][0] <= width_max
            assert -height_max <= params["translate"][1] <= height_max
        else:
            assert params["translate"] == (0, 0)

        if scale is not None:
            assert scale[0] <= params["scale"] <= scale[1]
        else:
            assert params["scale"] == 1.0

        if shear is not None:
            if isinstance(shear, (int, float)):
                assert -shear <= params["shear"][0] <= shear
                assert params["shear"][1] == 0.0
            elif len(shear) == 2:
                assert shear[0] <= params["shear"][0] <= shear[1]
                assert params["shear"][1] == 0.0
            elif len(shear) == 4:
                assert shear[0] <= params["shear"][0] <= shear[1]
                assert shear[2] <= params["shear"][1] <= shear[3]
        else:
            assert params["shear"] == (0, 0)

    @pytest.mark.parametrize("param", ["degrees", "translate", "scale", "shear", "center"])
    @pytest.mark.parametrize("value", [0, [0], [0, 0, 0]])
    def test_transform_sequence_len_errors(self, param, value):
        if param in {"degrees", "shear"} and not isinstance(value, list):
            return

        kwargs = {param: value}
        if param != "degrees":
            kwargs["degrees"] = 0

        with pytest.raises(
            ValueError if isinstance(value, list) else TypeError, match=f"{param} should be a sequence of length 2"
        ):
            transforms.RandomAffine(**kwargs)

    def test_transform_negative_degrees_error(self):
        with pytest.raises(ValueError, match="If degrees is a single number, it must be positive"):
            transforms.RandomAffine(degrees=-1)

    @pytest.mark.parametrize("translate", [[-1, 0], [2, 0], [-1, 2]])
    def test_transform_translate_range_error(self, translate):
        with pytest.raises(ValueError, match="translation values should be between 0 and 1"):
            transforms.RandomAffine(degrees=0, translate=translate)

    @pytest.mark.parametrize("scale", [[-1, 0], [0, -1], [-1, -1]])
    def test_transform_scale_range_error(self, scale):
        with pytest.raises(ValueError, match="scale values should be positive"):
            transforms.RandomAffine(degrees=0, scale=scale)

    def test_transform_negative_shear_error(self):
        with pytest.raises(ValueError, match="If shear is a single number, it must be positive"):
            transforms.RandomAffine(degrees=0, shear=-1)

    def test_transform_unknown_fill_error(self):
        with pytest.raises(TypeError, match="Got inappropriate fill arg"):
            transforms.RandomAffine(degrees=0, fill="fill")


class TestVerticalFlip:
    @pytest.mark.parametrize("dtype", [torch.float32, torch.uint8])
    @pytest.mark.parametrize("device", cpu_and_cuda())
    def test_kernel_image_tensor(self, dtype, device):
        check_kernel(F.vertical_flip_image_tensor, make_image(dtype=dtype, device=device))

    @pytest.mark.parametrize("format", list(datapoints.BoundingBoxFormat))
    @pytest.mark.parametrize("dtype", [torch.float32, torch.int64])
    @pytest.mark.parametrize("device", cpu_and_cuda())
    def test_kernel_bounding_box(self, format, dtype, device):
        bounding_box = make_bounding_box(format=format, dtype=dtype, device=device)
        check_kernel(
            F.vertical_flip_bounding_box,
            bounding_box,
            format=format,
            spatial_size=bounding_box.spatial_size,
        )

    @pytest.mark.parametrize("make_mask", [make_segmentation_mask, make_detection_mask])
    def test_kernel_mask(self, make_mask):
        check_kernel(F.vertical_flip_mask, make_mask())

    def test_kernel_video(self):
        check_kernel(F.vertical_flip_video, make_video())

    @pytest.mark.parametrize(
        ("kernel", "make_input"),
        [
            (F.vertical_flip_image_tensor, make_image_tensor),
            (F.vertical_flip_image_pil, make_image_pil),
            (F.vertical_flip_image_tensor, make_image),
            (F.vertical_flip_bounding_box, make_bounding_box),
            (F.vertical_flip_mask, make_segmentation_mask),
            (F.vertical_flip_video, make_video),
        ],
    )
    def test_dispatcher(self, kernel, make_input):
        check_dispatcher(F.vertical_flip, kernel, make_input())

    @pytest.mark.parametrize(
        ("kernel", "input_type"),
        [
            (F.vertical_flip_image_tensor, torch.Tensor),
            (F.vertical_flip_image_pil, PIL.Image.Image),
            (F.vertical_flip_image_tensor, datapoints.Image),
            (F.vertical_flip_bounding_box, datapoints.BoundingBox),
            (F.vertical_flip_mask, datapoints.Mask),
            (F.vertical_flip_video, datapoints.Video),
        ],
    )
    def test_dispatcher_signature(self, kernel, input_type):
        check_dispatcher_signatures_match(F.vertical_flip, kernel=kernel, input_type=input_type)

    @pytest.mark.parametrize(
        "make_input",
        [make_image_tensor, make_image_pil, make_image, make_bounding_box, make_segmentation_mask, make_video],
    )
    @pytest.mark.parametrize("device", cpu_and_cuda())
    def test_transform(self, make_input, device):
        check_transform(transforms.RandomVerticalFlip, make_input(device=device), p=1)

    @pytest.mark.parametrize("fn", [F.vertical_flip, transform_cls_to_functional(transforms.RandomVerticalFlip, p=1)])
    def test_image_correctness(self, fn):
        image = make_image(dtype=torch.uint8, device="cpu")

        actual = fn(image)
        expected = F.to_image_tensor(F.vertical_flip(F.to_image_pil(image)))

        torch.testing.assert_close(actual, expected)

    def _reference_vertical_flip_bounding_box(self, bounding_box):
        affine_matrix = np.array(
            [
                [1, 0, 0],
                [0, -1, bounding_box.spatial_size[0]],
            ],
            dtype="float64" if bounding_box.dtype == torch.float64 else "float32",
        )

        expected_bboxes = reference_affine_bounding_box_helper(
            bounding_box,
            format=bounding_box.format,
            spatial_size=bounding_box.spatial_size,
            affine_matrix=affine_matrix,
        )

        return datapoints.BoundingBox.wrap_like(bounding_box, expected_bboxes)

    @pytest.mark.parametrize("format", list(datapoints.BoundingBoxFormat))
    @pytest.mark.parametrize("fn", [F.vertical_flip, transform_cls_to_functional(transforms.RandomVerticalFlip, p=1)])
    def test_bounding_box_correctness(self, format, fn):
        bounding_box = make_bounding_box(format=format)

        actual = fn(bounding_box)
        expected = self._reference_vertical_flip_bounding_box(bounding_box)

        torch.testing.assert_close(actual, expected)

    @pytest.mark.parametrize(
        "make_input",
        [make_image_tensor, make_image_pil, make_image, make_bounding_box, make_segmentation_mask, make_video],
    )
    @pytest.mark.parametrize("device", cpu_and_cuda())
    def test_transform_noop(self, make_input, device):
        input = make_input(device=device)

        transform = transforms.RandomVerticalFlip(p=0)

        output = transform(input)

        assert_equal(output, input)


class TestRotate:
    _EXHAUSTIVE_TYPE_AFFINE_KWARGS = dict(
        # float, int
        angle=[-10.9, 18],
        # None
        # two-list of float, two-list of int, two-tuple of float, two-tuple of int
        center=[None, [1.2, 4.9], [-3, 1], (2.5, -4.7), (3, 2)],
    )
    _MINIMAL_AFFINE_KWARGS = {k: vs[0] for k, vs in _EXHAUSTIVE_TYPE_AFFINE_KWARGS.items()}
    _CORRECTNESS_AFFINE_KWARGS = {
        k: [v for v in vs if v is None or isinstance(v, float) or isinstance(v, list)]
        for k, vs in _EXHAUSTIVE_TYPE_AFFINE_KWARGS.items()
    }

    _EXHAUSTIVE_TYPE_TRANSFORM_AFFINE_RANGES = dict(
        degrees=[30, (-15, 20)],
    )
    _CORRECTNESS_TRANSFORM_AFFINE_RANGES = {k: vs[0] for k, vs in _EXHAUSTIVE_TYPE_TRANSFORM_AFFINE_RANGES.items()}

    @param_value_parametrization(
        angle=_EXHAUSTIVE_TYPE_AFFINE_KWARGS["angle"],
        interpolation=[transforms.InterpolationMode.NEAREST, transforms.InterpolationMode.BILINEAR],
        expand=[False, True],
        center=_EXHAUSTIVE_TYPE_AFFINE_KWARGS["center"],
        fill=EXHAUSTIVE_TYPE_FILLS,
    )
    @pytest.mark.parametrize("dtype", [torch.float32, torch.uint8])
    @pytest.mark.parametrize("device", cpu_and_cuda())
    def test_kernel_image_tensor(self, param, value, dtype, device):
        kwargs = {param: value}
        if param != "angle":
            kwargs["angle"] = self._MINIMAL_AFFINE_KWARGS["angle"]
        check_kernel(
            F.rotate_image_tensor,
            make_image(dtype=dtype, device=device),
            **kwargs,
            check_scripted_vs_eager=not (param == "fill" and isinstance(value, (int, float))),
        )

    @param_value_parametrization(
        angle=_EXHAUSTIVE_TYPE_AFFINE_KWARGS["angle"],
        expand=[False, True],
        center=_EXHAUSTIVE_TYPE_AFFINE_KWARGS["center"],
    )
    @pytest.mark.parametrize("format", list(datapoints.BoundingBoxFormat))
    @pytest.mark.parametrize("dtype", [torch.float32, torch.uint8])
    @pytest.mark.parametrize("device", cpu_and_cuda())
    def test_kernel_bounding_box(self, param, value, format, dtype, device):
        kwargs = {param: value}
        if param != "angle":
            kwargs["angle"] = self._MINIMAL_AFFINE_KWARGS["angle"]

        bounding_box = make_bounding_box(format=format, dtype=dtype, device=device)

        check_kernel(
            F.rotate_bounding_box,
            bounding_box,
            format=format,
            spatial_size=bounding_box.spatial_size,
            **kwargs,
        )

    @pytest.mark.parametrize("make_mask", [make_segmentation_mask, make_detection_mask])
    def test_kernel_mask(self, make_mask):
        check_kernel(F.rotate_mask, make_mask(), **self._MINIMAL_AFFINE_KWARGS)

    def test_kernel_video(self):
        check_kernel(F.rotate_video, make_video(), **self._MINIMAL_AFFINE_KWARGS)

    @pytest.mark.parametrize(
        ("kernel", "make_input"),
        [
            (F.rotate_image_tensor, make_image_tensor),
            (F.rotate_image_pil, make_image_pil),
            (F.rotate_image_tensor, make_image),
            (F.rotate_bounding_box, make_bounding_box),
            (F.rotate_mask, make_segmentation_mask),
            (F.rotate_video, make_video),
        ],
    )
    def test_dispatcher(self, kernel, make_input):
        check_dispatcher(F.rotate, kernel, make_input(), **self._MINIMAL_AFFINE_KWARGS)

    @pytest.mark.parametrize(
        ("kernel", "input_type"),
        [
            (F.rotate_image_tensor, torch.Tensor),
            (F.rotate_image_pil, PIL.Image.Image),
            (F.rotate_image_tensor, datapoints.Image),
            (F.rotate_bounding_box, datapoints.BoundingBox),
            (F.rotate_mask, datapoints.Mask),
            (F.rotate_video, datapoints.Video),
        ],
    )
    def test_dispatcher_signature(self, kernel, input_type):
        check_dispatcher_signatures_match(F.rotate, kernel=kernel, input_type=input_type)

    @pytest.mark.parametrize(
        "make_input",
        [make_image_tensor, make_image_pil, make_image, make_bounding_box, make_segmentation_mask, make_video],
    )
    @pytest.mark.parametrize("device", cpu_and_cuda())
    def test_transform(self, make_input, device):
        check_transform(
            transforms.RandomRotation, make_input(device=device), **self._CORRECTNESS_TRANSFORM_AFFINE_RANGES
        )

    @pytest.mark.parametrize("angle", _CORRECTNESS_AFFINE_KWARGS["angle"])
    @pytest.mark.parametrize("center", _CORRECTNESS_AFFINE_KWARGS["center"])
    @pytest.mark.parametrize(
        "interpolation", [transforms.InterpolationMode.NEAREST, transforms.InterpolationMode.BILINEAR]
    )
    @pytest.mark.parametrize("expand", [False, True])
    @pytest.mark.parametrize("fill", CORRECTNESS_FILLS)
    def test_functional_image_correctness(self, angle, center, interpolation, expand, fill):
        image = make_image(dtype=torch.uint8, device="cpu")

        fill = adapt_fill(fill, dtype=torch.uint8)

        actual = F.rotate(image, angle=angle, center=center, interpolation=interpolation, expand=expand, fill=fill)
        expected = F.to_image_tensor(
            F.rotate(
                F.to_image_pil(image), angle=angle, center=center, interpolation=interpolation, expand=expand, fill=fill
            )
        )

        mae = (actual.float() - expected.float()).abs().mean()
        assert mae < 1 if interpolation is transforms.InterpolationMode.NEAREST else 6

    @pytest.mark.parametrize("center", _CORRECTNESS_AFFINE_KWARGS["center"])
    @pytest.mark.parametrize(
        "interpolation", [transforms.InterpolationMode.NEAREST, transforms.InterpolationMode.BILINEAR]
    )
    @pytest.mark.parametrize("expand", [False, True])
    @pytest.mark.parametrize("fill", CORRECTNESS_FILLS)
    @pytest.mark.parametrize("seed", list(range(5)))
    def test_transform_image_correctness(self, center, interpolation, expand, fill, seed):
        image = make_image(dtype=torch.uint8, device="cpu")

        fill = adapt_fill(fill, dtype=torch.uint8)

        transform = transforms.RandomRotation(
            **self._CORRECTNESS_TRANSFORM_AFFINE_RANGES,
            center=center,
            interpolation=interpolation,
            expand=expand,
            fill=fill,
        )

        torch.manual_seed(seed)
        actual = transform(image)

        torch.manual_seed(seed)
        expected = F.to_image_tensor(transform(F.to_image_pil(image)))

        mae = (actual.float() - expected.float()).abs().mean()
        assert mae < 1 if interpolation is transforms.InterpolationMode.NEAREST else 6

    def _reference_rotate_bounding_box(self, bounding_box, *, angle, expand, center):
        # FIXME
        if expand:
            raise ValueError("This reference currently does not support expand=True")

        if center is None:
            center = [s * 0.5 for s in bounding_box.spatial_size[::-1]]

        a = np.cos(angle * np.pi / 180.0)
        b = np.sin(angle * np.pi / 180.0)
        cx = center[0]
        cy = center[1]
        affine_matrix = np.array(
            [
                [a, b, cx - cx * a - b * cy],
                [-b, a, cy + cx * b - a * cy],
            ],
            dtype="float64" if bounding_box.dtype == torch.float64 else "float32",
        )

        expected_bboxes = reference_affine_bounding_box_helper(
            bounding_box,
            format=bounding_box.format,
            spatial_size=bounding_box.spatial_size,
            affine_matrix=affine_matrix,
        )

        return expected_bboxes

    @pytest.mark.parametrize("format", list(datapoints.BoundingBoxFormat))
    @pytest.mark.parametrize("angle", _CORRECTNESS_AFFINE_KWARGS["angle"])
    # TODO: add support for expand=True in the reference
    @pytest.mark.parametrize("expand", [False])
    @pytest.mark.parametrize("center", _CORRECTNESS_AFFINE_KWARGS["center"])
    def test_functional_bounding_box_correctness(self, format, angle, expand, center):
        bounding_box = make_bounding_box(format=format)

        actual = F.rotate(bounding_box, angle=angle, expand=expand, center=center)
        expected = self._reference_rotate_bounding_box(bounding_box, angle=angle, expand=expand, center=center)

        torch.testing.assert_close(actual, expected)

    @pytest.mark.parametrize("format", list(datapoints.BoundingBoxFormat))
    # TODO: add support for expand=True in the reference
    @pytest.mark.parametrize("expand", [False])
    @pytest.mark.parametrize("center", _CORRECTNESS_AFFINE_KWARGS["center"])
    @pytest.mark.parametrize("seed", list(range(5)))
    def test_transform_bounding_box_correctness(self, format, expand, center, seed):
        bounding_box = make_bounding_box(format=format)

        transform = transforms.RandomRotation(**self._CORRECTNESS_TRANSFORM_AFFINE_RANGES, expand=expand, center=center)

        torch.manual_seed(seed)
        params = transform._get_params([bounding_box])

        torch.manual_seed(seed)
        actual = transform(bounding_box)

        expected = self._reference_rotate_bounding_box(bounding_box, **params, expand=expand, center=center)

        torch.testing.assert_close(actual, expected)

    @pytest.mark.parametrize("degrees", _EXHAUSTIVE_TYPE_TRANSFORM_AFFINE_RANGES["degrees"])
    @pytest.mark.parametrize("seed", list(range(10)))
    def test_transform_get_params_bounds(self, degrees, seed):
        transform = transforms.RandomRotation(degrees=degrees)

        torch.manual_seed(seed)
        params = transform._get_params([])

        if isinstance(degrees, (int, float)):
            assert -degrees <= params["angle"] <= degrees
        else:
            assert degrees[0] <= params["angle"] <= degrees[1]

    @pytest.mark.parametrize("param", ["degrees", "center"])
    @pytest.mark.parametrize("value", [0, [0], [0, 0, 0]])
    def test_transform_sequence_len_errors(self, param, value):
        if param == "degrees" and not isinstance(value, list):
            return

        kwargs = {param: value}
        if param != "degrees":
            kwargs["degrees"] = 0

        with pytest.raises(
            ValueError if isinstance(value, list) else TypeError, match=f"{param} should be a sequence of length 2"
        ):
            transforms.RandomRotation(**kwargs)

    def test_transform_negative_degrees_error(self):
        with pytest.raises(ValueError, match="If degrees is a single number, it must be positive"):
            transforms.RandomAffine(degrees=-1)

    def test_transform_unknown_fill_error(self):
        with pytest.raises(TypeError, match="Got inappropriate fill arg"):
            transforms.RandomAffine(degrees=0, fill="fill")


<<<<<<< HEAD
class TestToDtype:
    @pytest.mark.parametrize(
        ("kernel", "make_input"),
        [
            (F.to_dtype_image_tensor, make_image_tensor),
            (F.to_dtype_image_tensor, make_image),
            (F.to_dtype_video, make_video),
        ],
    )
    @pytest.mark.parametrize("input_dtype", [torch.float32, torch.float64, torch.uint8])
    @pytest.mark.parametrize("output_dtype", [torch.float32, torch.float64, torch.uint8])
    @pytest.mark.parametrize("device", cpu_and_cuda())
    @pytest.mark.parametrize("scale", (True, False))
    def test_kernel(self, kernel, make_input, input_dtype, output_dtype, device, scale):
        check_kernel(
            kernel,
            make_input(dtype=input_dtype, device=device),
            expect_same_dtype=input_dtype is output_dtype,
            dtype=output_dtype,
            scale=scale,
        )

    @pytest.mark.parametrize(
        ("kernel", "make_input"),
        [
            (F.to_dtype_image_tensor, make_image_tensor),
            (F.to_dtype_image_tensor, make_image),
            (F.to_dtype_video, make_video),
        ],
    )
    @pytest.mark.parametrize("input_dtype", [torch.float32, torch.float64, torch.uint8])
    @pytest.mark.parametrize("output_dtype", [torch.float32, torch.float64, torch.uint8])
    @pytest.mark.parametrize("device", cpu_and_cuda())
    @pytest.mark.parametrize("scale", (True, False))
    def test_dispatcher(self, kernel, make_input, input_dtype, output_dtype, device, scale):
        check_dispatcher(
            F.to_dtype,
            kernel,
            make_input(dtype=input_dtype, device=device),
            # TODO: we could leave check_dispatch to True but it currently fails
            # in _check_dispatcher_dispatch because there is no to_dtype() method on the datapoints.
            # We should be able to put this back if we change the dispatch
            # mechanism e.g. via https://github.com/pytorch/vision/pull/7733
            check_dispatch=False,
            dtype=output_dtype,
            scale=scale,
        )

    @pytest.mark.parametrize(
        "make_input",
        [make_image_tensor, make_image, make_bounding_box, make_segmentation_mask, make_video],
    )
    @pytest.mark.parametrize("input_dtype", [torch.float32, torch.float64, torch.uint8])
    @pytest.mark.parametrize("output_dtype", [torch.float32, torch.float64, torch.uint8])
    @pytest.mark.parametrize("device", cpu_and_cuda())
    @pytest.mark.parametrize("scale", (True, False))
    @pytest.mark.parametrize("as_dict", (True, False))
    def test_transform(self, make_input, input_dtype, output_dtype, device, scale, as_dict):
        input = make_input(dtype=input_dtype, device=device)
        if as_dict:
            output_dtype = {type(input): output_dtype}
        check_transform(transforms.ToDtype, input, dtype=output_dtype, scale=scale)

    def reference_convert_dtype_image_tensor(self, image, dtype=torch.float, scale=False):
        input_dtype = image.dtype
        output_dtype = dtype

        if not scale:
            return image.to(dtype)

        if output_dtype == input_dtype:
            return image

        def fn(value):
            if input_dtype.is_floating_point:
                if output_dtype.is_floating_point:
                    return value
                else:
                    return round(decimal.Decimal(value) * torch.iinfo(output_dtype).max)
            else:
                input_max_value = torch.iinfo(input_dtype).max

                if output_dtype.is_floating_point:
                    return float(decimal.Decimal(value) / input_max_value)
                else:
                    output_max_value = torch.iinfo(output_dtype).max

                    if input_max_value > output_max_value:
                        factor = (input_max_value + 1) // (output_max_value + 1)
                        return value / factor
                    else:
                        factor = (output_max_value + 1) // (input_max_value + 1)
                        return value * factor

        return torch.tensor(tree_map(fn, image.tolist()), dtype=dtype)

    @pytest.mark.parametrize("input_dtype", [torch.float32, torch.float64, torch.uint8, torch.int64])
    @pytest.mark.parametrize("output_dtype", [torch.float32, torch.float64, torch.uint8, torch.int64])
    @pytest.mark.parametrize("device", cpu_and_cuda())
    @pytest.mark.parametrize("scale", (True, False))
    def test_image_correctness(self, input_dtype, output_dtype, device, scale):
        if input_dtype.is_floating_point and output_dtype == torch.int64:
            pytest.xfail("float to int64 conversion is not supported")

        input = make_image(dtype=input_dtype, device=device)

        out = F.to_dtype(input, dtype=output_dtype, scale=scale)
        expected = self.reference_convert_dtype_image_tensor(input, dtype=output_dtype, scale=scale)

        if input_dtype.is_floating_point and output_dtype is torch.uint8 and scale:
            torch.testing.assert_close(out, expected, atol=1, rtol=0)
        else:
            torch.testing.assert_close(out, expected)

    @pytest.mark.parametrize(
        "make_input",
        (
            make_image_tensor,
            make_image,
            make_video,
        ),
    )
    def test_behaviour(self, make_input):
        def was_scaled(inpt):
            # this assumes the target dtype is float
            return inpt.max() <= 1

        H, W = 10, 10
        sample = {
            "img": make_input(size=(H, W), dtype=torch.uint8),
            "bbox": make_bounding_box(size=(H, W)),
            "mask": make_detection_mask(size=(H, W)),
        }

        img_dtype = sample["img"].dtype

        bbox_dtype = sample["bbox"].dtype
        assert bbox_dtype == torch.float32

        mask_dtype = sample["mask"].dtype
        assert mask_dtype == torch.bool

        # only img gets transformed when dtype isn't a dict
        for scale in (True, False):
            out = transforms.ToDtype(dtype=torch.float32, scale=scale)(sample)
            assert out["img"].dtype == torch.float32
            if scale:
                assert was_scaled(out["img"])
            else:
                assert not was_scaled(out["img"])
            assert out["bbox"].dtype == bbox_dtype
            assert out["mask"].dtype == mask_dtype

        # make sure "others" works as a catch-all and that None means no conversion
        out = transforms.ToDtype(dtype={datapoints.Mask: torch.int64, "others": None})(sample)
        assert out["img"].dtype == img_dtype
        assert out["bbox"].dtype == bbox_dtype
        assert out["mask"].dtype != mask_dtype
        assert out["mask"].dtype == torch.int64

        # Typical use-case: want to convert dtype and scale for img and just dtype for masks.
        # This just makes sure we now have a decent API for this
        out = transforms.ToDtype(
            dtype={type(sample["img"]): torch.float32, datapoints.Mask: torch.int64, "others": None}, scale=True
        )(sample)
        assert out["img"].dtype == torch.float32
        assert was_scaled(out["img"])
        assert out["bbox"].dtype == bbox_dtype
        assert out["mask"].dtype != mask_dtype
        assert out["mask"].dtype == torch.int64

        with pytest.raises(ValueError, match="No dtype was specified for"):
            out = transforms.ToDtype(dtype={datapoints.Mask: torch.float32})(sample)
        with pytest.warns(UserWarning, match=re.escape("plain `torch.Tensor` will *not* be transformed")):
            transforms.ToDtype(dtype={torch.Tensor: torch.float32, datapoints.Image: torch.float32})
        with pytest.warns(UserWarning, match="no scaling will be done"):
            out = transforms.ToDtype(dtype={"others": None}, scale=True)(sample)
        assert out["img"].dtype == img_dtype
        assert out["bbox"].dtype == bbox_dtype
        assert out["mask"].dtype == mask_dtype
=======
class TestCompose:
    class BuiltinTransform(transforms.Transform):
        def _transform(self, inpt, params):
            return inpt

    class PackedInputTransform(nn.Module):
        def forward(self, sample):
            assert len(sample) == 2
            return sample

    class UnpackedInputTransform(nn.Module):
        def forward(self, image, label):
            return image, label

    @pytest.mark.parametrize(
        "transform_clss",
        [
            [BuiltinTransform],
            [PackedInputTransform],
            [UnpackedInputTransform],
            [BuiltinTransform, BuiltinTransform],
            [PackedInputTransform, PackedInputTransform],
            [UnpackedInputTransform, UnpackedInputTransform],
            [BuiltinTransform, PackedInputTransform, BuiltinTransform],
            [BuiltinTransform, UnpackedInputTransform, BuiltinTransform],
            [PackedInputTransform, BuiltinTransform, PackedInputTransform],
            [UnpackedInputTransform, BuiltinTransform, UnpackedInputTransform],
        ],
    )
    @pytest.mark.parametrize("unpack", [True, False])
    def test_packed_unpacked(self, transform_clss, unpack):
        needs_packed_inputs = any(issubclass(cls, self.PackedInputTransform) for cls in transform_clss)
        needs_unpacked_inputs = any(issubclass(cls, self.UnpackedInputTransform) for cls in transform_clss)
        assert not (needs_packed_inputs and needs_unpacked_inputs)

        transform = transforms.Compose([cls() for cls in transform_clss])

        image = make_image()
        label = 3
        packed_input = (image, label)

        def call_transform():
            if unpack:
                return transform(*packed_input)
            else:
                return transform(packed_input)

        if needs_unpacked_inputs and not unpack:
            with pytest.raises(TypeError, match="missing 1 required positional argument"):
                call_transform()
        elif needs_packed_inputs and unpack:
            with pytest.raises(TypeError, match="takes 2 positional arguments but 3 were given"):
                call_transform()
        else:
            output = call_transform()

            assert isinstance(output, tuple) and len(output) == 2
            assert output[0] is image
            assert output[1] is label
>>>>>>> cc0f9d02
<|MERGE_RESOLUTION|>--- conflicted
+++ resolved
@@ -1642,8 +1642,66 @@
         with pytest.raises(TypeError, match="Got inappropriate fill arg"):
             transforms.RandomAffine(degrees=0, fill="fill")
 
-
-<<<<<<< HEAD
+class TestCompose:
+    class BuiltinTransform(transforms.Transform):
+        def _transform(self, inpt, params):
+            return inpt
+
+    class PackedInputTransform(nn.Module):
+        def forward(self, sample):
+            assert len(sample) == 2
+            return sample
+
+    class UnpackedInputTransform(nn.Module):
+        def forward(self, image, label):
+            return image, label
+
+    @pytest.mark.parametrize(
+        "transform_clss",
+        [
+            [BuiltinTransform],
+            [PackedInputTransform],
+            [UnpackedInputTransform],
+            [BuiltinTransform, BuiltinTransform],
+            [PackedInputTransform, PackedInputTransform],
+            [UnpackedInputTransform, UnpackedInputTransform],
+            [BuiltinTransform, PackedInputTransform, BuiltinTransform],
+            [BuiltinTransform, UnpackedInputTransform, BuiltinTransform],
+            [PackedInputTransform, BuiltinTransform, PackedInputTransform],
+            [UnpackedInputTransform, BuiltinTransform, UnpackedInputTransform],
+        ],
+    )
+    @pytest.mark.parametrize("unpack", [True, False])
+    def test_packed_unpacked(self, transform_clss, unpack):
+        needs_packed_inputs = any(issubclass(cls, self.PackedInputTransform) for cls in transform_clss)
+        needs_unpacked_inputs = any(issubclass(cls, self.UnpackedInputTransform) for cls in transform_clss)
+        assert not (needs_packed_inputs and needs_unpacked_inputs)
+
+        transform = transforms.Compose([cls() for cls in transform_clss])
+
+        image = make_image()
+        label = 3
+        packed_input = (image, label)
+
+        def call_transform():
+            if unpack:
+                return transform(*packed_input)
+            else:
+                return transform(packed_input)
+
+        if needs_unpacked_inputs and not unpack:
+            with pytest.raises(TypeError, match="missing 1 required positional argument"):
+                call_transform()
+        elif needs_packed_inputs and unpack:
+            with pytest.raises(TypeError, match="takes 2 positional arguments but 3 were given"):
+                call_transform()
+        else:
+            output = call_transform()
+
+            assert isinstance(output, tuple) and len(output) == 2
+            assert output[0] is image
+            assert output[1] is label
+
 class TestToDtype:
     @pytest.mark.parametrize(
         ("kernel", "make_input"),
@@ -1823,65 +1881,4 @@
             out = transforms.ToDtype(dtype={"others": None}, scale=True)(sample)
         assert out["img"].dtype == img_dtype
         assert out["bbox"].dtype == bbox_dtype
-        assert out["mask"].dtype == mask_dtype
-=======
-class TestCompose:
-    class BuiltinTransform(transforms.Transform):
-        def _transform(self, inpt, params):
-            return inpt
-
-    class PackedInputTransform(nn.Module):
-        def forward(self, sample):
-            assert len(sample) == 2
-            return sample
-
-    class UnpackedInputTransform(nn.Module):
-        def forward(self, image, label):
-            return image, label
-
-    @pytest.mark.parametrize(
-        "transform_clss",
-        [
-            [BuiltinTransform],
-            [PackedInputTransform],
-            [UnpackedInputTransform],
-            [BuiltinTransform, BuiltinTransform],
-            [PackedInputTransform, PackedInputTransform],
-            [UnpackedInputTransform, UnpackedInputTransform],
-            [BuiltinTransform, PackedInputTransform, BuiltinTransform],
-            [BuiltinTransform, UnpackedInputTransform, BuiltinTransform],
-            [PackedInputTransform, BuiltinTransform, PackedInputTransform],
-            [UnpackedInputTransform, BuiltinTransform, UnpackedInputTransform],
-        ],
-    )
-    @pytest.mark.parametrize("unpack", [True, False])
-    def test_packed_unpacked(self, transform_clss, unpack):
-        needs_packed_inputs = any(issubclass(cls, self.PackedInputTransform) for cls in transform_clss)
-        needs_unpacked_inputs = any(issubclass(cls, self.UnpackedInputTransform) for cls in transform_clss)
-        assert not (needs_packed_inputs and needs_unpacked_inputs)
-
-        transform = transforms.Compose([cls() for cls in transform_clss])
-
-        image = make_image()
-        label = 3
-        packed_input = (image, label)
-
-        def call_transform():
-            if unpack:
-                return transform(*packed_input)
-            else:
-                return transform(packed_input)
-
-        if needs_unpacked_inputs and not unpack:
-            with pytest.raises(TypeError, match="missing 1 required positional argument"):
-                call_transform()
-        elif needs_packed_inputs and unpack:
-            with pytest.raises(TypeError, match="takes 2 positional arguments but 3 were given"):
-                call_transform()
-        else:
-            output = call_transform()
-
-            assert isinstance(output, tuple) and len(output) == 2
-            assert output[0] is image
-            assert output[1] is label
->>>>>>> cc0f9d02
+        assert out["mask"].dtype == mask_dtype