--- conflicted
+++ resolved
@@ -1992,7 +1992,6 @@
         assert output.dtype == inpt.dtype
 
 
-<<<<<<< HEAD
 # TODO: remove this test in 0.17 when the default of antialias changes to True
 def test_antialias_warning():
     pil_img = PIL.Image.new("RGB", size=(10, 10), color=127)
@@ -2055,7 +2054,8 @@
         datapoints.Image(tensor_img).resized_crop(0, 0, 10, 10, (20, 20), antialias=True)
         datapoints.Video(tensor_video).resize((20, 20), antialias=True)
         datapoints.Video(tensor_video).resized_crop(0, 0, 10, 10, (20, 20), antialias=True)
-=======
+
+
 @pytest.mark.parametrize("image_type", (PIL.Image, torch.Tensor, datapoints.Image))
 @pytest.mark.parametrize("label_type", (torch.Tensor, int))
 @pytest.mark.parametrize("dataset_return_type", (dict, tuple))
@@ -2205,4 +2205,3 @@
 
     out["label"] = torch.tensor(out["label"])
     assert out["boxes"].shape[0] == out["masks"].shape[0] == out["label"].shape[0] == num_boxes
->>>>>>> e21e4362
