--- conflicted
+++ resolved
@@ -1586,13 +1586,8 @@
         bounding_boxes = make_bounding_box(
             format=features.BoundingBoxFormat.XYXY, image_size=image_size, extra_dims=(batch_size,)
         )
-<<<<<<< HEAD
-        segmentation_masks = make_segmentation_mask(size=image_size, extra_dims=(batch_size,))
+        masks = make_segmentation_mask(size=image_size, extra_dims=(batch_size,))
         labels = make_label(extra_dims=(batch_size,))
-=======
-        masks = make_detection_mask(size=image_size, extra_dims=(batch_size,))
-        labels = make_label(size=(batch_size,))
->>>>>>> 6b2e0a08
 
         transform = transforms.FixedSizeCrop((-1, -1))
         mocker.patch("torchvision.prototype.transforms._geometry.has_all", return_value=True)
