import itertools

import pytest
import torch
from common_utils import assert_equal
from test_prototype_transforms_functional import (
    make_images,
    make_bounding_boxes,
    make_bounding_box,
    make_one_hot_labels,
    make_label,
    make_segmentation_mask,
)
from torchvision.prototype import transforms, features
from torchvision.transforms.functional import to_pil_image, pil_to_tensor, InterpolationMode


def make_vanilla_tensor_images(*args, **kwargs):
    for image in make_images(*args, **kwargs):
        if image.ndim > 3:
            continue
        yield image.data


def make_pil_images(*args, **kwargs):
    for image in make_vanilla_tensor_images(*args, **kwargs):
        yield to_pil_image(image)


def make_vanilla_tensor_bounding_boxes(*args, **kwargs):
    for bounding_box in make_bounding_boxes(*args, **kwargs):
        yield bounding_box.data


def parametrize(transforms_with_inputs):
    return pytest.mark.parametrize(
        ("transform", "input"),
        [
            pytest.param(
                transform,
                input,
                id=f"{type(transform).__name__}-{type(input).__module__}.{type(input).__name__}-{idx}",
            )
            for transform, inputs in transforms_with_inputs
            for idx, input in enumerate(inputs)
        ],
    )


def parametrize_from_transforms(*transforms):
    transforms_with_inputs = []
    for transform in transforms:
        for creation_fn in [
            make_images,
            make_bounding_boxes,
            make_one_hot_labels,
            make_vanilla_tensor_images,
            make_pil_images,
        ]:
            inputs = list(creation_fn())
            try:
                output = transform(inputs[0])
            except Exception:
                continue
            else:
                if output is inputs[0]:
                    continue

            transforms_with_inputs.append((transform, inputs))

    return parametrize(transforms_with_inputs)


class TestSmoke:
    @parametrize_from_transforms(
        transforms.RandomErasing(p=1.0),
        transforms.Resize([16, 16]),
        transforms.CenterCrop([16, 16]),
        transforms.ConvertImageDtype(),
        transforms.RandomHorizontalFlip(),
        transforms.Pad(5),
        transforms.RandomZoomOut(),
        transforms.RandomRotation(degrees=(-45, 45)),
        transforms.RandomAffine(degrees=(-45, 45)),
        transforms.RandomCrop([16, 16], padding=1, pad_if_needed=True),
        # TODO: Something wrong with input data setup. Let's fix that
        # transforms.RandomEqualize(),
        # transforms.RandomInvert(),
        # transforms.RandomPosterize(bits=4),
        # transforms.RandomSolarize(threshold=0.5),
        # transforms.RandomAdjustSharpness(sharpness_factor=0.5),
    )
    def test_common(self, transform, input):
        transform(input)

    @parametrize(
        [
            (
                transform,
                [
                    dict(
                        image=features.Image.new_like(image, image.unsqueeze(0), dtype=torch.float),
                        one_hot_label=features.OneHotLabel.new_like(
                            one_hot_label, one_hot_label.unsqueeze(0), dtype=torch.float
                        ),
                    )
                    for image, one_hot_label in itertools.product(make_images(), make_one_hot_labels())
                ],
            )
            for transform in [
                transforms.RandomMixup(alpha=1.0),
                transforms.RandomCutmix(alpha=1.0),
            ]
        ]
    )
    def test_mixup_cutmix(self, transform, input):
        transform(input)

        # add other data that should bypass and wont raise any error
        input_copy = dict(input)
        input_copy["path"] = "/path/to/somewhere"
        input_copy["num"] = 1234
        transform(input_copy)

        # Check if we raise an error if sample contains bbox or mask or label
        err_msg = "does not support bounding boxes, segmentation masks and plain labels"
        input_copy = dict(input)
        for unsup_data in [make_label(), make_bounding_box(format="XYXY"), make_segmentation_mask()]:
            input_copy["unsupported"] = unsup_data
            with pytest.raises(TypeError, match=err_msg):
                transform(input_copy)

    @parametrize(
        [
            (
                transform,
                itertools.chain.from_iterable(
                    fn(
                        color_spaces=[
                            features.ColorSpace.GRAY,
                            features.ColorSpace.RGB,
                        ],
                        dtypes=[torch.uint8],
                        extra_dims=[(4,)],
                    )
                    for fn in [
                        make_images,
                        make_vanilla_tensor_images,
                        make_pil_images,
                    ]
                ),
            )
            for transform in (
                transforms.RandAugment(),
                transforms.TrivialAugmentWide(),
                transforms.AutoAugment(),
                transforms.AugMix(),
            )
        ]
    )
    def test_auto_augment(self, transform, input):
        transform(input)

    @parametrize(
        [
            (
                transforms.Normalize(mean=[0.0, 0.0, 0.0], std=[1.0, 1.0, 1.0]),
                itertools.chain.from_iterable(
                    fn(color_spaces=[features.ColorSpace.RGB], dtypes=[torch.float32])
                    for fn in [
                        make_images,
                        make_vanilla_tensor_images,
                    ]
                ),
            ),
        ]
    )
    def test_normalize(self, transform, input):
        transform(input)

    @parametrize(
        [
            (
                transforms.RandomResizedCrop([16, 16]),
                itertools.chain(
                    make_images(extra_dims=[(4,)]),
                    make_vanilla_tensor_images(),
                    make_pil_images(),
                ),
            )
        ]
    )
    def test_random_resized_crop(self, transform, input):
        transform(input)

    @parametrize(
        [
            (
                transforms.ConvertImageColorSpace(color_space=new_color_space, old_color_space=old_color_space),
                itertools.chain.from_iterable(
                    [
                        fn(color_spaces=[old_color_space])
                        for fn in (
                            make_images,
                            make_vanilla_tensor_images,
                            make_pil_images,
                        )
                    ]
                ),
            )
            for old_color_space, new_color_space in itertools.product(
                [
                    features.ColorSpace.GRAY,
                    features.ColorSpace.GRAY_ALPHA,
                    features.ColorSpace.RGB,
                    features.ColorSpace.RGB_ALPHA,
                ],
                repeat=2,
            )
        ]
    )
    def test_convert_image_color_space(self, transform, input):
        transform(input)


@pytest.mark.parametrize("p", [0.0, 1.0])
class TestRandomHorizontalFlip:
    def input_expected_image_tensor(self, p, dtype=torch.float32):
        input = torch.tensor([[[0, 1], [0, 1]], [[1, 0], [1, 0]]], dtype=dtype)
        expected = torch.tensor([[[1, 0], [1, 0]], [[0, 1], [0, 1]]], dtype=dtype)

        return input, expected if p == 1 else input

    def test_simple_tensor(self, p):
        input, expected = self.input_expected_image_tensor(p)
        transform = transforms.RandomHorizontalFlip(p=p)

        actual = transform(input)

        assert_equal(expected, actual)

    def test_pil_image(self, p):
        input, expected = self.input_expected_image_tensor(p, dtype=torch.uint8)
        transform = transforms.RandomHorizontalFlip(p=p)

        actual = transform(to_pil_image(input))

        assert_equal(expected, pil_to_tensor(actual))

    def test_features_image(self, p):
        input, expected = self.input_expected_image_tensor(p)
        transform = transforms.RandomHorizontalFlip(p=p)

        actual = transform(features.Image(input))

        assert_equal(features.Image(expected), actual)

    def test_features_segmentation_mask(self, p):
        input, expected = self.input_expected_image_tensor(p)
        transform = transforms.RandomHorizontalFlip(p=p)

        actual = transform(features.SegmentationMask(input))

        assert_equal(features.SegmentationMask(expected), actual)

    def test_features_bounding_box(self, p):
        input = features.BoundingBox([0, 0, 5, 5], format=features.BoundingBoxFormat.XYXY, image_size=(10, 10))
        transform = transforms.RandomHorizontalFlip(p=p)

        actual = transform(input)

        expected_image_tensor = torch.tensor([5, 0, 10, 5]) if p == 1.0 else input
        expected = features.BoundingBox.new_like(input, data=expected_image_tensor)
        assert_equal(expected, actual)
        assert actual.format == expected.format
        assert actual.image_size == expected.image_size


@pytest.mark.parametrize("p", [0.0, 1.0])
class TestRandomVerticalFlip:
    def input_expected_image_tensor(self, p, dtype=torch.float32):
        input = torch.tensor([[[1, 1], [0, 0]], [[1, 1], [0, 0]]], dtype=dtype)
        expected = torch.tensor([[[0, 0], [1, 1]], [[0, 0], [1, 1]]], dtype=dtype)

        return input, expected if p == 1 else input

    def test_simple_tensor(self, p):
        input, expected = self.input_expected_image_tensor(p)
        transform = transforms.RandomVerticalFlip(p=p)

        actual = transform(input)

        assert_equal(expected, actual)

    def test_pil_image(self, p):
        input, expected = self.input_expected_image_tensor(p, dtype=torch.uint8)
        transform = transforms.RandomVerticalFlip(p=p)

        actual = transform(to_pil_image(input))

        assert_equal(expected, pil_to_tensor(actual))

    def test_features_image(self, p):
        input, expected = self.input_expected_image_tensor(p)
        transform = transforms.RandomVerticalFlip(p=p)

        actual = transform(features.Image(input))

        assert_equal(features.Image(expected), actual)

    def test_features_segmentation_mask(self, p):
        input, expected = self.input_expected_image_tensor(p)
        transform = transforms.RandomVerticalFlip(p=p)

        actual = transform(features.SegmentationMask(input))

        assert_equal(features.SegmentationMask(expected), actual)

    def test_features_bounding_box(self, p):
        input = features.BoundingBox([0, 0, 5, 5], format=features.BoundingBoxFormat.XYXY, image_size=(10, 10))
        transform = transforms.RandomVerticalFlip(p=p)

        actual = transform(input)

        expected_image_tensor = torch.tensor([0, 5, 5, 10]) if p == 1.0 else input
        expected = features.BoundingBox.new_like(input, data=expected_image_tensor)
        assert_equal(expected, actual)
        assert actual.format == expected.format
        assert actual.image_size == expected.image_size


class TestPad:
    def test_assertions(self):
        with pytest.raises(TypeError, match="Got inappropriate padding arg"):
            transforms.Pad("abc")

        with pytest.raises(ValueError, match="Padding must be an int or a 1, 2, or 4"):
            transforms.Pad([-0.7, 0, 0.7])

        with pytest.raises(TypeError, match="Got inappropriate fill arg"):
            transforms.Pad(12, fill="abc")

        with pytest.raises(ValueError, match="Padding mode should be either"):
            transforms.Pad(12, padding_mode="abc")

    @pytest.mark.parametrize("padding", [1, (1, 2), [1, 2, 3, 4]])
    @pytest.mark.parametrize("fill", [0, [1, 2, 3], (2, 3, 4)])
    @pytest.mark.parametrize("padding_mode", ["constant", "edge"])
    def test__transform(self, padding, fill, padding_mode, mocker):
        transform = transforms.Pad(padding, fill=fill, padding_mode=padding_mode)

        fn = mocker.patch("torchvision.prototype.transforms.functional.pad")
        inpt = mocker.MagicMock(spec=features.Image)
        _ = transform(inpt)

        fn.assert_called_once_with(inpt, padding=padding, fill=fill, padding_mode=padding_mode)


class TestRandomZoomOut:
    def test_assertions(self):
        with pytest.raises(TypeError, match="Got inappropriate fill arg"):
            transforms.RandomZoomOut(fill="abc")

        with pytest.raises(TypeError, match="should be a sequence of length"):
            transforms.RandomZoomOut(0, side_range=0)

        with pytest.raises(ValueError, match="Invalid canvas side range"):
            transforms.RandomZoomOut(0, side_range=[4.0, 1.0])

    @pytest.mark.parametrize("fill", [0, [1, 2, 3], (2, 3, 4)])
    @pytest.mark.parametrize("side_range", [(1.0, 4.0), [2.0, 5.0]])
    def test__get_params(self, fill, side_range, mocker):
        transform = transforms.RandomZoomOut(fill=fill, side_range=side_range)

        image = mocker.MagicMock(spec=features.Image)
        c = image.num_channels = 3
        h, w = image.image_size = (24, 32)

        params = transform._get_params(image)

        assert params["fill"] == (fill if not isinstance(fill, int) else [fill] * c)
        assert len(params["padding"]) == 4
        assert 0 <= params["padding"][0] <= (side_range[1] - 1) * w
        assert 0 <= params["padding"][1] <= (side_range[1] - 1) * h
        assert 0 <= params["padding"][2] <= (side_range[1] - 1) * w
        assert 0 <= params["padding"][3] <= (side_range[1] - 1) * h

    @pytest.mark.parametrize("fill", [0, [1, 2, 3], (2, 3, 4)])
    @pytest.mark.parametrize("side_range", [(1.0, 4.0), [2.0, 5.0]])
    def test__transform(self, fill, side_range, mocker):
        inpt = mocker.MagicMock(spec=features.Image)
        inpt.num_channels = 3
        inpt.image_size = (24, 32)

        transform = transforms.RandomZoomOut(fill=fill, side_range=side_range, p=1)

        fn = mocker.patch("torchvision.prototype.transforms.functional.pad")
        # vfdev-5, Feature Request: let's store params as Transform attribute
        # This could be also helpful for users
        torch.manual_seed(12)
        _ = transform(inpt)
        torch.manual_seed(12)
        torch.rand(1)  # random apply changes random state
        params = transform._get_params(inpt)

        fn.assert_called_once_with(inpt, **params)


class TestRandomRotation:
    def test_assertions(self):
        with pytest.raises(ValueError, match="is a single number, it must be positive"):
            transforms.RandomRotation(-0.7)

        for d in [[-0.7], [-0.7, 0, 0.7]]:
            with pytest.raises(ValueError, match="degrees should be a sequence of length 2"):
                transforms.RandomRotation(d)

        with pytest.raises(TypeError, match="Got inappropriate fill arg"):
            transforms.RandomRotation(12, fill="abc")

        with pytest.raises(TypeError, match="center should be a sequence of length"):
            transforms.RandomRotation(12, center=12)

        with pytest.raises(ValueError, match="center should be a sequence of length"):
            transforms.RandomRotation(12, center=[1, 2, 3])

    def test__get_params(self):
        angle_bound = 34
        transform = transforms.RandomRotation(angle_bound)

        params = transform._get_params(None)
        assert -angle_bound <= params["angle"] <= angle_bound

        angle_bounds = [12, 34]
        transform = transforms.RandomRotation(angle_bounds)

        params = transform._get_params(None)
        assert angle_bounds[0] <= params["angle"] <= angle_bounds[1]

    @pytest.mark.parametrize("degrees", [23, [0, 45], (0, 45)])
    @pytest.mark.parametrize("expand", [False, True])
    @pytest.mark.parametrize("fill", [0, [1, 2, 3], (2, 3, 4)])
    @pytest.mark.parametrize("center", [None, [2.0, 3.0]])
    def test__transform(self, degrees, expand, fill, center, mocker):
        interpolation = InterpolationMode.BILINEAR
        transform = transforms.RandomRotation(
            degrees, interpolation=interpolation, expand=expand, fill=fill, center=center
        )

        if isinstance(degrees, (tuple, list)):
            assert transform.degrees == [float(degrees[0]), float(degrees[1])]
        else:
            assert transform.degrees == [float(-degrees), float(degrees)]

        fn = mocker.patch("torchvision.prototype.transforms.functional.rotate")
        inpt = mocker.MagicMock(spec=features.Image)
        # vfdev-5, Feature Request: let's store params as Transform attribute
        # This could be also helpful for users
        torch.manual_seed(12)
        _ = transform(inpt)
        torch.manual_seed(12)
        params = transform._get_params(inpt)

        fn.assert_called_once_with(inpt, **params, interpolation=interpolation, expand=expand, fill=fill, center=center)


class TestRandomAffine:
    def test_assertions(self):
        with pytest.raises(ValueError, match="is a single number, it must be positive"):
            transforms.RandomAffine(-0.7)

        for d in [[-0.7], [-0.7, 0, 0.7]]:
            with pytest.raises(ValueError, match="degrees should be a sequence of length 2"):
                transforms.RandomAffine(d)

        with pytest.raises(TypeError, match="Got inappropriate fill arg"):
            transforms.RandomAffine(12, fill="abc")

        with pytest.raises(TypeError, match="Got inappropriate fill arg"):
            transforms.RandomAffine(12, fill="abc")

        for kwargs in [
            {"center": 12},
            {"translate": 12},
            {"scale": 12},
        ]:
            with pytest.raises(TypeError, match="should be a sequence of length"):
                transforms.RandomAffine(12, **kwargs)

        for kwargs in [{"center": [1, 2, 3]}, {"translate": [1, 2, 3]}, {"scale": [1, 2, 3]}]:
            with pytest.raises(ValueError, match="should be a sequence of length"):
                transforms.RandomAffine(12, **kwargs)

        with pytest.raises(ValueError, match="translation values should be between 0 and 1"):
            transforms.RandomAffine(12, translate=[-1.0, 2.0])

        with pytest.raises(ValueError, match="scale values should be positive"):
            transforms.RandomAffine(12, scale=[-1.0, 2.0])

        with pytest.raises(ValueError, match="is a single number, it must be positive"):
            transforms.RandomAffine(12, shear=-10)

        for s in [[-0.7], [-0.7, 0, 0.7]]:
            with pytest.raises(ValueError, match="shear should be a sequence of length 2"):
                transforms.RandomAffine(12, shear=s)

    @pytest.mark.parametrize("degrees", [23, [0, 45], (0, 45)])
    @pytest.mark.parametrize("translate", [None, [0.1, 0.2]])
    @pytest.mark.parametrize("scale", [None, [0.7, 1.2]])
    @pytest.mark.parametrize("shear", [None, 2.0, [5.0, 15.0], [1.0, 2.0, 3.0, 4.0]])
    def test__get_params(self, degrees, translate, scale, shear, mocker):
        image = mocker.MagicMock(spec=features.Image)
        image.num_channels = 3
        image.image_size = (24, 32)
        h, w = image.image_size

        transform = transforms.RandomAffine(degrees, translate=translate, scale=scale, shear=shear)
        params = transform._get_params(image)

        if not isinstance(degrees, (list, tuple)):
            assert -degrees <= params["angle"] <= degrees
        else:
            assert degrees[0] <= params["angle"] <= degrees[1]

        if translate is not None:
            assert -translate[0] * w <= params["translations"][0] <= translate[0] * w
            assert -translate[1] * h <= params["translations"][1] <= translate[1] * h
        else:
            assert params["translations"] == (0, 0)

        if scale is not None:
            assert scale[0] <= params["scale"] <= scale[1]
        else:
            assert params["scale"] == 1.0

        if shear is not None:
            if isinstance(shear, float):
                assert -shear <= params["shear"][0] <= shear
                assert params["shear"][1] == 0.0
            elif len(shear) == 2:
                assert shear[0] <= params["shear"][0] <= shear[1]
                assert params["shear"][1] == 0.0
            else:
                assert shear[0] <= params["shear"][0] <= shear[1]
                assert shear[2] <= params["shear"][1] <= shear[3]
        else:
            assert params["shear"] == (0, 0)

    @pytest.mark.parametrize("degrees", [23, [0, 45], (0, 45)])
    @pytest.mark.parametrize("translate", [None, [0.1, 0.2]])
    @pytest.mark.parametrize("scale", [None, [0.7, 1.2]])
    @pytest.mark.parametrize("shear", [None, 2.0, [5.0, 15.0], [1.0, 2.0, 3.0, 4.0]])
    @pytest.mark.parametrize("fill", [0, [1, 2, 3], (2, 3, 4)])
    @pytest.mark.parametrize("center", [None, [2.0, 3.0]])
    def test__transform(self, degrees, translate, scale, shear, fill, center, mocker):
        interpolation = InterpolationMode.BILINEAR
        transform = transforms.RandomAffine(
            degrees,
            translate=translate,
            scale=scale,
            shear=shear,
            interpolation=interpolation,
            fill=fill,
            center=center,
        )

        if isinstance(degrees, (tuple, list)):
            assert transform.degrees == [float(degrees[0]), float(degrees[1])]
        else:
            assert transform.degrees == [float(-degrees), float(degrees)]

        fn = mocker.patch("torchvision.prototype.transforms.functional.affine")
        inpt = mocker.MagicMock(spec=features.Image)
        inpt.num_channels = 3
        inpt.image_size = (24, 32)

        # vfdev-5, Feature Request: let's store params as Transform attribute
        # This could be also helpful for users
        torch.manual_seed(12)
        _ = transform(inpt)
        torch.manual_seed(12)
        params = transform._get_params(inpt)

        fn.assert_called_once_with(inpt, **params, interpolation=interpolation, fill=fill, center=center)


class TestRandomCrop:
    def test_assertions(self):
        with pytest.raises(ValueError, match="Please provide only two dimensions"):
            transforms.RandomCrop([10, 12, 14])

        with pytest.raises(TypeError, match="Got inappropriate padding arg"):
            transforms.RandomCrop([10, 12], padding="abc")

        with pytest.raises(ValueError, match="Padding must be an int or a 1, 2, or 4"):
            transforms.RandomCrop([10, 12], padding=[-0.7, 0, 0.7])

        with pytest.raises(TypeError, match="Got inappropriate fill arg"):
            transforms.RandomCrop([10, 12], padding=1, fill="abc")

        with pytest.raises(ValueError, match="Padding mode should be either"):
            transforms.RandomCrop([10, 12], padding=1, padding_mode="abc")

    def test__get_params(self, mocker):
        image = mocker.MagicMock(spec=features.Image)
        image.num_channels = 3
        image.image_size = (24, 32)
        h, w = image.image_size

        transform = transforms.RandomCrop([10, 10])
        params = transform._get_params(image)

        assert 0 <= params["top"] <= h - transform.size[0] + 1
        assert 0 <= params["left"] <= w - transform.size[1] + 1
        assert params["height"] == 10
        assert params["width"] == 10

    @pytest.mark.parametrize("padding", [None, 1, [2, 3], [1, 2, 3, 4]])
    @pytest.mark.parametrize("pad_if_needed", [False, True])
    @pytest.mark.parametrize("fill", [False, True])
    @pytest.mark.parametrize("padding_mode", ["constant", "edge"])
    def test_forward(self, padding, pad_if_needed, fill, padding_mode, mocker):
        output_size = [10, 12]
        transform = transforms.RandomCrop(
            output_size, padding=padding, pad_if_needed=pad_if_needed, fill=fill, padding_mode=padding_mode
        )

        inpt = mocker.MagicMock(spec=features.Image)
        inpt.num_channels = 3
        inpt.image_size = (32, 32)

        expected = mocker.MagicMock(spec=features.Image)
        expected.num_channels = 3
        if isinstance(padding, int):
            expected.image_size = (inpt.image_size[0] + padding, inpt.image_size[1] + padding)
        elif isinstance(padding, list):
            expected.image_size = (
                inpt.image_size[0] + sum(padding[0::2]),
                inpt.image_size[1] + sum(padding[1::2]),
            )
        else:
            expected.image_size = inpt.image_size
        _ = mocker.patch("torchvision.prototype.transforms.functional.pad", return_value=expected)
        fn_crop = mocker.patch("torchvision.prototype.transforms.functional.crop")

        # vfdev-5, Feature Request: let's store params as Transform attribute
        # This could be also helpful for users
        torch.manual_seed(12)
        _ = transform(inpt)
        torch.manual_seed(12)
        if padding is None and not pad_if_needed:
            params = transform._get_params(inpt)
            fn_crop.assert_called_once_with(
                inpt, top=params["top"], left=params["left"], height=output_size[0], width=output_size[1]
            )
        elif not pad_if_needed:
            params = transform._get_params(expected)
            fn_crop.assert_called_once_with(
                expected, top=params["top"], left=params["left"], height=output_size[0], width=output_size[1]
            )
        elif padding is None:
            # vfdev-5: I do not know how to mock and test this case
            pass
        else:
            # vfdev-5: I do not know how to mock and test this case
            pass


class TestGaussianBlur:
    def test_assertions(self):
        with pytest.raises(ValueError, match="Kernel size should be a tuple/list of two integers"):
            transforms.GaussianBlur([10, 12, 14])

        with pytest.raises(ValueError, match="Kernel size value should be an odd and positive number"):
            transforms.GaussianBlur(4)

        with pytest.raises(TypeError, match="sigma should be a single float or a list/tuple with length 2"):
            transforms.GaussianBlur(3, sigma=[1, 2, 3])

        with pytest.raises(ValueError, match="If sigma is a single number, it must be positive"):
            transforms.GaussianBlur(3, sigma=-1.0)

        with pytest.raises(ValueError, match="sigma values should be positive and of the form"):
            transforms.GaussianBlur(3, sigma=[2.0, 1.0])

    @pytest.mark.parametrize("sigma", [10.0, [10.0, 12.0]])
    def test__get_params(self, sigma):
        transform = transforms.GaussianBlur(3, sigma=sigma)
        params = transform._get_params(None)

        if isinstance(sigma, float):
            assert params["sigma"][0] == params["sigma"][1] == 10
        else:
            assert sigma[0] <= params["sigma"][0] <= sigma[1]
            assert sigma[0] <= params["sigma"][1] <= sigma[1]

    @pytest.mark.parametrize("kernel_size", [3, [3, 5], (5, 3)])
    @pytest.mark.parametrize("sigma", [2.0, [2.0, 3.0]])
    def test__transform(self, kernel_size, sigma, mocker):
        transform = transforms.GaussianBlur(kernel_size=kernel_size, sigma=sigma)

        if isinstance(kernel_size, (tuple, list)):
            assert transform.kernel_size == kernel_size
        else:
            assert transform.kernel_size == (kernel_size, kernel_size)

        if isinstance(sigma, (tuple, list)):
            assert transform.sigma == sigma
        else:
            assert transform.sigma == (sigma, sigma)

        fn = mocker.patch("torchvision.prototype.transforms.functional.gaussian_blur")
        inpt = mocker.MagicMock(spec=features.Image)
        inpt.num_channels = 3
        inpt.image_size = (24, 32)

        # vfdev-5, Feature Request: let's store params as Transform attribute
        # This could be also helpful for users
        torch.manual_seed(12)
        _ = transform(inpt)
        torch.manual_seed(12)
        params = transform._get_params(inpt)

        fn.assert_called_once_with(inpt, **params)


<<<<<<< HEAD
class TestRandomPerspective:
    def test_assertions(self):
        with pytest.raises(ValueError, match="Argument distortion_scale value should be between 0 and 1"):
            transforms.RandomPerspective(distortion_scale=-1.0)

        with pytest.raises(TypeError, match="Got inappropriate fill arg"):
            transforms.RandomPerspective(0.5, fill="abc")

    def test__get_params(self, mocker):
        dscale = 0.5
        transform = transforms.RandomPerspective(dscale)
        image = mocker.MagicMock(spec=features.Image)
        image.num_channels = 3
        image.image_size = (24, 32)

        params = transform._get_params(image)

        h, w = image.image_size
        assert len(params["startpoints"]) == 4
        for x, y in params["startpoints"]:
            assert x in (0, w - 1)
            assert y in (0, h - 1)

        assert len(params["endpoints"]) == 4
        for (x, y), name in zip(params["endpoints"], ["tl", "tr", "br", "bl"]):
            if "t" in name:
                assert 0 <= y <= int(dscale * h // 2), (x, y, name)
            if "b" in name:
                assert h - int(dscale * h // 2) - 1 <= y <= h, (x, y, name)
            if "l" in name:
                assert 0 <= x <= int(dscale * w // 2), (x, y, name)
            if "r" in name:
                assert w - int(dscale * w // 2) - 1 <= x <= w, (x, y, name)

    @pytest.mark.parametrize("distortion_scale", [0.1, 0.7])
    def test__transform(self, distortion_scale, mocker):
        interpolation = InterpolationMode.BILINEAR
        fill = 12
        transform = transforms.RandomPerspective(distortion_scale, fill=fill, interpolation=interpolation)

        fn = mocker.patch("torchvision.prototype.transforms.functional.perspective")
        inpt = mocker.MagicMock(spec=features.Image)
        inpt.num_channels = 3
        inpt.image_size = (24, 32)
        # vfdev-5, Feature Request: let's store params as Transform attribute
        # This could be also helpful for users
        torch.manual_seed(12)
        _ = transform(inpt)
        torch.manual_seed(12)
        torch.rand(1)  # random apply changes random state
        params = transform._get_params(inpt)

        fn.assert_called_once_with(inpt, **params, fill=fill, interpolation=interpolation)
=======
class TestRandomColorOp:
    @pytest.mark.parametrize("p", [0.0, 1.0])
    @pytest.mark.parametrize(
        "transform_cls, func_op_name, kwargs",
        [
            (transforms.RandomEqualize, "equalize", {}),
            (transforms.RandomInvert, "invert", {}),
            (transforms.RandomAutocontrast, "autocontrast", {}),
            (transforms.RandomPosterize, "posterize", {"bits": 4}),
            (transforms.RandomSolarize, "solarize", {"threshold": 0.5}),
            (transforms.RandomAdjustSharpness, "adjust_sharpness", {"sharpness_factor": 0.5}),
        ],
    )
    def test__transform(self, p, transform_cls, func_op_name, kwargs, mocker):
        transform = transform_cls(p=p, **kwargs)

        fn = mocker.patch(f"torchvision.prototype.transforms.functional.{func_op_name}")
        inpt = mocker.MagicMock(spec=features.Image)
        _ = transform(inpt)
        if p > 0.0:
            fn.assert_called_once_with(inpt, **kwargs)
        else:
            fn.call_count == 0
>>>>>>> 378f3c31
<|MERGE_RESOLUTION|>--- conflicted
+++ resolved
@@ -724,61 +724,6 @@
         fn.assert_called_once_with(inpt, **params)
 
 
-<<<<<<< HEAD
-class TestRandomPerspective:
-    def test_assertions(self):
-        with pytest.raises(ValueError, match="Argument distortion_scale value should be between 0 and 1"):
-            transforms.RandomPerspective(distortion_scale=-1.0)
-
-        with pytest.raises(TypeError, match="Got inappropriate fill arg"):
-            transforms.RandomPerspective(0.5, fill="abc")
-
-    def test__get_params(self, mocker):
-        dscale = 0.5
-        transform = transforms.RandomPerspective(dscale)
-        image = mocker.MagicMock(spec=features.Image)
-        image.num_channels = 3
-        image.image_size = (24, 32)
-
-        params = transform._get_params(image)
-
-        h, w = image.image_size
-        assert len(params["startpoints"]) == 4
-        for x, y in params["startpoints"]:
-            assert x in (0, w - 1)
-            assert y in (0, h - 1)
-
-        assert len(params["endpoints"]) == 4
-        for (x, y), name in zip(params["endpoints"], ["tl", "tr", "br", "bl"]):
-            if "t" in name:
-                assert 0 <= y <= int(dscale * h // 2), (x, y, name)
-            if "b" in name:
-                assert h - int(dscale * h // 2) - 1 <= y <= h, (x, y, name)
-            if "l" in name:
-                assert 0 <= x <= int(dscale * w // 2), (x, y, name)
-            if "r" in name:
-                assert w - int(dscale * w // 2) - 1 <= x <= w, (x, y, name)
-
-    @pytest.mark.parametrize("distortion_scale", [0.1, 0.7])
-    def test__transform(self, distortion_scale, mocker):
-        interpolation = InterpolationMode.BILINEAR
-        fill = 12
-        transform = transforms.RandomPerspective(distortion_scale, fill=fill, interpolation=interpolation)
-
-        fn = mocker.patch("torchvision.prototype.transforms.functional.perspective")
-        inpt = mocker.MagicMock(spec=features.Image)
-        inpt.num_channels = 3
-        inpt.image_size = (24, 32)
-        # vfdev-5, Feature Request: let's store params as Transform attribute
-        # This could be also helpful for users
-        torch.manual_seed(12)
-        _ = transform(inpt)
-        torch.manual_seed(12)
-        torch.rand(1)  # random apply changes random state
-        params = transform._get_params(inpt)
-
-        fn.assert_called_once_with(inpt, **params, fill=fill, interpolation=interpolation)
-=======
 class TestRandomColorOp:
     @pytest.mark.parametrize("p", [0.0, 1.0])
     @pytest.mark.parametrize(
@@ -802,4 +747,58 @@
             fn.assert_called_once_with(inpt, **kwargs)
         else:
             fn.call_count == 0
->>>>>>> 378f3c31
+
+
+class TestRandomPerspective:
+    def test_assertions(self):
+        with pytest.raises(ValueError, match="Argument distortion_scale value should be between 0 and 1"):
+            transforms.RandomPerspective(distortion_scale=-1.0)
+
+        with pytest.raises(TypeError, match="Got inappropriate fill arg"):
+            transforms.RandomPerspective(0.5, fill="abc")
+
+    def test__get_params(self, mocker):
+        dscale = 0.5
+        transform = transforms.RandomPerspective(dscale)
+        image = mocker.MagicMock(spec=features.Image)
+        image.num_channels = 3
+        image.image_size = (24, 32)
+
+        params = transform._get_params(image)
+
+        h, w = image.image_size
+        assert len(params["startpoints"]) == 4
+        for x, y in params["startpoints"]:
+            assert x in (0, w - 1)
+            assert y in (0, h - 1)
+
+        assert len(params["endpoints"]) == 4
+        for (x, y), name in zip(params["endpoints"], ["tl", "tr", "br", "bl"]):
+            if "t" in name:
+                assert 0 <= y <= int(dscale * h // 2), (x, y, name)
+            if "b" in name:
+                assert h - int(dscale * h // 2) - 1 <= y <= h, (x, y, name)
+            if "l" in name:
+                assert 0 <= x <= int(dscale * w // 2), (x, y, name)
+            if "r" in name:
+                assert w - int(dscale * w // 2) - 1 <= x <= w, (x, y, name)
+
+    @pytest.mark.parametrize("distortion_scale", [0.1, 0.7])
+    def test__transform(self, distortion_scale, mocker):
+        interpolation = InterpolationMode.BILINEAR
+        fill = 12
+        transform = transforms.RandomPerspective(distortion_scale, fill=fill, interpolation=interpolation)
+
+        fn = mocker.patch("torchvision.prototype.transforms.functional.perspective")
+        inpt = mocker.MagicMock(spec=features.Image)
+        inpt.num_channels = 3
+        inpt.image_size = (24, 32)
+        # vfdev-5, Feature Request: let's store params as Transform attribute
+        # This could be also helpful for users
+        torch.manual_seed(12)
+        _ = transform(inpt)
+        torch.manual_seed(12)
+        torch.rand(1)  # random apply changes random state
+        params = transform._get_params(inpt)
+
+        fn.assert_called_once_with(inpt, **params, fill=fill, interpolation=interpolation)