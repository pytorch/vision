--- conflicted
+++ resolved
@@ -21,18 +21,13 @@
 from torchvision import io, tv_tensors
 from torchvision.transforms._functional_tensor import _max_value as get_max_value
 from torchvision.transforms.v2.functional import cvcuda_to_tensor, to_cvcuda_tensor, to_image, to_pil_image
-<<<<<<< HEAD
-from torchvision.transforms.v2.functional._utils import _import_cvcuda, _is_cvcuda_available
-=======
 from torchvision.transforms.v2.functional._utils import _is_cvcuda_available, _is_cvcuda_tensor
->>>>>>> 6b56de1c
 from torchvision.utils import _Image_fromarray
 
 
 IN_OSS_CI = any(os.getenv(var) == "true" for var in ["CIRCLECI", "GITHUB_ACTIONS"])
 IN_RE_WORKER = os.environ.get("INSIDE_RE_WORKER") is not None
 IN_FBCODE = os.environ.get("IN_FBCODE_TORCHVISION") == "1"
-CVCUDA_AVAILABLE = _is_cvcuda_available()
 CUDA_NOT_AVAILABLE_MSG = "CUDA device not available"
 MPS_NOT_AVAILABLE_MSG = "MPS device not available"
 OSS_CI_GPU_NO_CUDA_MSG = "We're in an OSS GPU machine, and this test doesn't need cuda."
@@ -281,17 +276,6 @@
     return [dict(zip(kwargs.keys(), values)) for values in itertools.product(*kwargs.values())]
 
 
-def cvcuda_to_pil_compatible_tensor(tensor: "cvcuda.Tensor") -> torch.Tensor:
-    tensor = cvcuda_to_tensor(tensor)
-    if tensor.ndim != 4:
-        raise ValueError(f"CV-CUDA Tensor should be 4 dimensional. Got {tensor.ndim} dimensions.")
-    if tensor.shape[0] != 1:
-        raise ValueError(
-            f"CV-CUDA Tensor should have batch dimension 1 for comparison with PIL.Image.Image. Got {tensor.shape[0]}."
-        )
-    return tensor.squeeze(0).cpu()
-
-
 class ImagePair(TensorLikePair):
     def __init__(
         self,
@@ -319,11 +303,6 @@
                 if expected.shape[0] == 1:
                     expected = expected[0]
                 expected = expected.cpu()
-
-        # handle check for CV-CUDA Tensors
-        if CVCUDA_AVAILABLE and isinstance(actual, _import_cvcuda().Tensor):
-            # Use the PIL compatible tensor, so we can always compare with PIL.Image.Image
-            actual = cvcuda_to_pil_compatible_tensor(actual)
 
         super().__init__(actual, expected, **other_parameters)
         self.mae = mae
