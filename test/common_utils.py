import contextlib
import functools
import itertools
import os
import pathlib
import random
import re
import shutil
import sys
import tempfile
import warnings
from subprocess import CalledProcessError, check_output, STDOUT

import numpy as np
import PIL.Image
import pytest
import torch
import torch.testing
from PIL import Image

from torch.testing._comparison import BooleanPair, NonePair, not_close_error_metas, NumberPair, TensorLikePair
from torchvision import io, tv_tensors
from torchvision.transforms._functional_tensor import _max_value as get_max_value
from torchvision.transforms.v2.functional import to_image, to_pil_image


IN_OSS_CI = any(os.getenv(var) == "true" for var in ["CIRCLECI", "GITHUB_ACTIONS"])
IN_RE_WORKER = os.environ.get("INSIDE_RE_WORKER") is not None
IN_FBCODE = os.environ.get("IN_FBCODE_TORCHVISION") == "1"
CUDA_NOT_AVAILABLE_MSG = "CUDA device not available"
MPS_NOT_AVAILABLE_MSG = "MPS device not available"
OSS_CI_GPU_NO_CUDA_MSG = "We're in an OSS GPU machine, and this test doesn't need cuda."


@contextlib.contextmanager
def get_tmp_dir(src=None, **kwargs):
    with tempfile.TemporaryDirectory(
        **kwargs,
    ) as tmp_dir:
        if src is not None:
            shutil.copytree(src, tmp_dir)
        yield tmp_dir


def set_rng_seed(seed):
    torch.manual_seed(seed)
    random.seed(seed)


class MapNestedTensorObjectImpl:
    def __init__(self, tensor_map_fn):
        self.tensor_map_fn = tensor_map_fn

    def __call__(self, object):
        if isinstance(object, torch.Tensor):
            return self.tensor_map_fn(object)

        elif isinstance(object, dict):
            mapped_dict = {}
            for key, value in object.items():
                mapped_dict[self(key)] = self(value)
            return mapped_dict

        elif isinstance(object, (list, tuple)):
            mapped_iter = []
            for iter in object:
                mapped_iter.append(self(iter))
            return mapped_iter if not isinstance(object, tuple) else tuple(mapped_iter)

        else:
            return object


def map_nested_tensor_object(object, tensor_map_fn):
    impl = MapNestedTensorObjectImpl(tensor_map_fn)
    return impl(object)


def is_iterable(obj):
    try:
        iter(obj)
        return True
    except TypeError:
        return False


@contextlib.contextmanager
def freeze_rng_state():
    rng_state = torch.get_rng_state()
    if torch.cuda.is_available():
        cuda_rng_state = torch.cuda.get_rng_state()
    yield
    if torch.cuda.is_available():
        torch.cuda.set_rng_state(cuda_rng_state)
    torch.set_rng_state(rng_state)


def cycle_over(objs):
    for idx, obj1 in enumerate(objs):
        for obj2 in objs[:idx] + objs[idx + 1 :]:
            yield obj1, obj2


def int_dtypes():
    return (torch.uint8, torch.int8, torch.int16, torch.int32, torch.int64)


def float_dtypes():
    return (torch.float32, torch.float64)


@contextlib.contextmanager
def disable_console_output():
    with contextlib.ExitStack() as stack, open(os.devnull, "w") as devnull:
        stack.enter_context(contextlib.redirect_stdout(devnull))
        stack.enter_context(contextlib.redirect_stderr(devnull))
        yield


def cpu_and_cuda():
    import pytest  # noqa

    return ("cpu", pytest.param("cuda", marks=pytest.mark.needs_cuda))


def cpu_and_cuda_and_mps():
    return cpu_and_cuda() + (pytest.param("mps", marks=pytest.mark.needs_mps),)


def needs_cuda(test_func):
    import pytest  # noqa

    return pytest.mark.needs_cuda(test_func)


def needs_mps(test_func):
    import pytest  # noqa

    return pytest.mark.needs_mps(test_func)


def _create_data(height=3, width=3, channels=3, device="cpu"):
    # TODO: When all relevant tests are ported to pytest, turn this into a module-level fixture
    tensor = torch.randint(0, 256, (channels, height, width), dtype=torch.uint8, device=device)
    data = tensor.permute(1, 2, 0).contiguous().cpu().numpy()
    mode = "RGB"
    if channels == 1:
        mode = "L"
        data = data[..., 0]
    pil_img = Image.fromarray(data, mode=mode)
    return tensor, pil_img


def _create_data_batch(height=3, width=3, channels=3, num_samples=4, device="cpu"):
    # TODO: When all relevant tests are ported to pytest, turn this into a module-level fixture
    batch_tensor = torch.randint(0, 256, (num_samples, channels, height, width), dtype=torch.uint8, device=device)
    return batch_tensor


def get_list_of_videos(tmpdir, num_videos=5, sizes=None, fps=None):
    names = []
    for i in range(num_videos):
        if sizes is None:
            size = 5 * (i + 1)
        else:
            size = sizes[i]
        if fps is None:
            f = 5
        else:
            f = fps[i]
        data = torch.randint(0, 256, (size, 300, 400, 3), dtype=torch.uint8)
        name = os.path.join(tmpdir, f"{i}.mp4")
        names.append(name)
        io.write_video(name, data, fps=f)

    return names


def _assert_equal_tensor_to_pil(tensor, pil_image, msg=None):
    # FIXME: this is handled automatically by `assert_equal` below. Let's remove this in favor of it
    np_pil_image = np.array(pil_image)
    if np_pil_image.ndim == 2:
        np_pil_image = np_pil_image[:, :, None]
    pil_tensor = torch.as_tensor(np_pil_image.transpose((2, 0, 1)))
    if msg is None:
        msg = f"tensor:\n{tensor} \ndid not equal PIL tensor:\n{pil_tensor}"
    assert_equal(tensor.cpu(), pil_tensor, msg=msg)


def _assert_approx_equal_tensor_to_pil(
    tensor, pil_image, tol=1e-5, msg=None, agg_method="mean", allowed_percentage_diff=None
):
    # FIXME: this is handled automatically by `assert_close` below. Let's remove this in favor of it
    # TODO: we could just merge this into _assert_equal_tensor_to_pil
    np_pil_image = np.array(pil_image)
    if np_pil_image.ndim == 2:
        np_pil_image = np_pil_image[:, :, None]
    pil_tensor = torch.as_tensor(np_pil_image.transpose((2, 0, 1))).to(tensor)

    if allowed_percentage_diff is not None:
        # Assert that less than a given %age of pixels are different
        assert (tensor != pil_tensor).to(torch.float).mean() <= allowed_percentage_diff

    # error value can be mean absolute error, max abs error
    # Convert to float to avoid underflow when computing absolute difference
    tensor = tensor.to(torch.float)
    pil_tensor = pil_tensor.to(torch.float)
    err = getattr(torch, agg_method)(torch.abs(tensor - pil_tensor)).item()
    assert err < tol, f"{err} vs {tol}"


def _test_fn_on_batch(batch_tensors, fn, scripted_fn_atol=1e-8, **fn_kwargs):
    transformed_batch = fn(batch_tensors, **fn_kwargs)
    for i in range(len(batch_tensors)):
        img_tensor = batch_tensors[i, ...]
        transformed_img = fn(img_tensor, **fn_kwargs)
        torch.testing.assert_close(transformed_img, transformed_batch[i, ...], rtol=0, atol=1e-6)

    if scripted_fn_atol >= 0:
        scripted_fn = torch.jit.script(fn)
        # scriptable function test
        s_transformed_batch = scripted_fn(batch_tensors, **fn_kwargs)
        torch.testing.assert_close(transformed_batch, s_transformed_batch, rtol=1e-5, atol=scripted_fn_atol)


def cache(fn):
    """Similar to :func:`functools.cache` (Python >= 3.8) or :func:`functools.lru_cache` with infinite cache size,
    but this also caches exceptions.
    """
    sentinel = object()
    out_cache = {}
    exc_tb_cache = {}

    @functools.wraps(fn)
    def wrapper(*args, **kwargs):
        key = args + tuple(kwargs.values())

        out = out_cache.get(key, sentinel)
        if out is not sentinel:
            return out

        exc_tb = exc_tb_cache.get(key, sentinel)
        if exc_tb is not sentinel:
            raise exc_tb[0].with_traceback(exc_tb[1])

        try:
            out = fn(*args, **kwargs)
        except Exception as exc:
            # We need to cache the traceback here as well. Otherwise, each re-raise will add the internal pytest
            # traceback frames anew, but they will only be removed once. Thus, the traceback will be ginormous hiding
            # the actual information in the noise. See https://github.com/pytest-dev/pytest/issues/10363 for details.
            exc_tb_cache[key] = exc, exc.__traceback__
            raise exc

        out_cache[key] = out
        return out

    return wrapper


def combinations_grid(**kwargs):
    """Creates a grid of input combinations.

    Each element in the returned sequence is a dictionary containing one possible combination as values.

    Example:
        >>> combinations_grid(foo=("bar", "baz"), spam=("eggs", "ham"))
        [
            {'foo': 'bar', 'spam': 'eggs'},
            {'foo': 'bar', 'spam': 'ham'},
            {'foo': 'baz', 'spam': 'eggs'},
            {'foo': 'baz', 'spam': 'ham'}
        ]
    """
    return [dict(zip(kwargs.keys(), values)) for values in itertools.product(*kwargs.values())]


class ImagePair(TensorLikePair):
    def __init__(
        self,
        actual,
        expected,
        *,
        mae=False,
        **other_parameters,
    ):
        if all(isinstance(input, PIL.Image.Image) for input in [actual, expected]):
            actual, expected = (to_image(input) for input in [actual, expected])

        super().__init__(actual, expected, **other_parameters)
        self.mae = mae

    def compare(self) -> None:
        actual, expected = self.actual, self.expected

        self._compare_attributes(actual, expected)
        actual, expected = self._equalize_attributes(actual, expected)

        if self.mae:
            if actual.dtype is torch.uint8:
                actual, expected = actual.to(torch.int), expected.to(torch.int)
            mae = float(torch.abs(actual - expected).float().mean())
            if mae > self.atol:
                self._fail(
                    AssertionError,
                    f"The MAE of the images is {mae}, but only {self.atol} is allowed.",
                )
        else:
            super()._compare_values(actual, expected)


def assert_close(
    actual,
    expected,
    *,
    allow_subclasses=True,
    rtol=None,
    atol=None,
    equal_nan=False,
    check_device=True,
    check_dtype=True,
    check_layout=True,
    check_stride=False,
    msg=None,
    **kwargs,
):
    """Superset of :func:`torch.testing.assert_close` with support for PIL vs. tensor image comparison"""
    __tracebackhide__ = True

    error_metas = not_close_error_metas(
        actual,
        expected,
        pair_types=(
            NonePair,
            BooleanPair,
            NumberPair,
            ImagePair,
            TensorLikePair,
        ),
        allow_subclasses=allow_subclasses,
        rtol=rtol,
        atol=atol,
        equal_nan=equal_nan,
        check_device=check_device,
        check_dtype=check_dtype,
        check_layout=check_layout,
        check_stride=check_stride,
        **kwargs,
    )

    if error_metas:
        raise error_metas[0].to_error(msg)


assert_equal = functools.partial(assert_close, rtol=0, atol=0)


DEFAULT_SIZE = (17, 11)


NUM_CHANNELS_MAP = {
    "GRAY": 1,
    "GRAY_ALPHA": 2,
    "RGB": 3,
    "RGBA": 4,
}


def make_image(
    size=DEFAULT_SIZE,
    *,
    color_space="RGB",
    batch_dims=(),
    dtype=None,
    device="cpu",
    memory_format=torch.contiguous_format,
):
    num_channels = NUM_CHANNELS_MAP[color_space]
    dtype = dtype or torch.uint8
    max_value = get_max_value(dtype)
    data = torch.testing.make_tensor(
        (*batch_dims, num_channels, *size),
        low=0,
        high=max_value,
        dtype=dtype,
        device=device,
        memory_format=memory_format,
    )
    if color_space in {"GRAY_ALPHA", "RGBA"}:
        data[..., -1, :, :] = max_value

    return tv_tensors.Image(data)


def make_image_tensor(*args, **kwargs):
    return make_image(*args, **kwargs).as_subclass(torch.Tensor)


def make_image_pil(*args, **kwargs):
    return to_pil_image(make_image(*args, **kwargs))


def make_keypoints(canvas_size=DEFAULT_SIZE, *, num_points=4, dtype=None, device="cpu"):
    y = torch.randint(0, canvas_size[0], size=(num_points, 1), dtype=dtype, device=device)
    x = torch.randint(0, canvas_size[1], size=(num_points, 1), dtype=dtype, device=device)
    return tv_tensors.KeyPoints(torch.cat((x, y), dim=-1), canvas_size=canvas_size)


def make_bounding_boxes(
    canvas_size=DEFAULT_SIZE,
    *,
    format=tv_tensors.BoundingBoxFormat.XYXY,
    clamping_mode="hard",  # TODOBB
    num_boxes=1,
    dtype=None,
    device="cpu",
):
    def sample_position(values, max_value):
        # We cannot use torch.randint directly here, because it only allows integer scalars as values for low and high.
        # However, if we have batch_dims, we need tensors as limits.
        return torch.stack([torch.randint(max_value - v, ()) for v in values.tolist()])

    if isinstance(format, str):
        format = tv_tensors.BoundingBoxFormat[format]

    dtype = dtype or torch.float32
    int_dtype = dtype in (
        torch.uint8,
        torch.int8,
        torch.int16,
        torch.int32,
        torch.int64,
    )

    h, w = (torch.randint(1, s, (num_boxes,)) for s in canvas_size)
    y = sample_position(h, canvas_size[0])
    x = sample_position(w, canvas_size[1])
    r = -360 * torch.rand((num_boxes,)) + 180

    if format is tv_tensors.BoundingBoxFormat.XYWH:
        parts = (x, y, w, h)
    elif format is tv_tensors.BoundingBoxFormat.XYXY:
        x1, y1 = x, y
        x2 = x1 + w
        y2 = y1 + h
        parts = (x1, y1, x2, y2)
    elif format is tv_tensors.BoundingBoxFormat.CXCYWH:
        cx = x + w / 2
        cy = y + h / 2
        parts = (cx, cy, w, h)
    elif format is tv_tensors.BoundingBoxFormat.XYWHR:
        parts = (x, y, w, h, r)
    elif format is tv_tensors.BoundingBoxFormat.CXCYWHR:
        cx = x + w / 2
        cy = y + h / 2
        parts = (cx, cy, w, h, r)
    elif format is tv_tensors.BoundingBoxFormat.XYXYXYXY:
        r_rad = r * torch.pi / 180.0
        cos, sin = torch.cos(r_rad), torch.sin(r_rad)
        x1 = torch.round(x) if int_dtype else x
        y1 = torch.round(y) if int_dtype else y
        x2 = torch.round(x1 + w * cos) if int_dtype else x1 + w * cos
        y2 = torch.round(y1 - w * sin) if int_dtype else y1 - w * sin
        x3 = torch.round(x2 + h * sin) if int_dtype else x2 + h * sin
        y3 = torch.round(y2 + h * cos) if int_dtype else y2 + h * cos
        x4 = torch.round(x1 + h * sin) if int_dtype else x1 + h * sin
        y4 = torch.round(y1 + h * cos) if int_dtype else y1 + h * cos
        parts = (x1, y1, x2, y2, x3, y3, x4, y4)
    else:
        raise ValueError(f"Format {format} is not supported")
    out_boxes = torch.stack(parts, dim=-1).to(dtype=dtype, device=device)
<<<<<<< HEAD
    return tv_tensors.BoundingBoxes(out_boxes, format=format, canvas_size=canvas_size)
=======
    if tv_tensors.is_rotated_bounding_format(format):
        # The rotated bounding boxes are not guaranteed to be within the canvas by design,
        # so we apply clamping. We also add a 2 buffer to the canvas size to avoid
        # numerical issues during the testing
        buffer = 4
        out_boxes = clamp_bounding_boxes(
            out_boxes,
            format=format,
            canvas_size=(canvas_size[0] - buffer, canvas_size[1] - buffer),
            clamping_mode=clamping_mode,
        )
        if format is tv_tensors.BoundingBoxFormat.XYWHR or format is tv_tensors.BoundingBoxFormat.CXCYWHR:
            out_boxes[:, :2] += buffer // 2
        elif format is tv_tensors.BoundingBoxFormat.XYXYXYXY:
            out_boxes[:, :] += buffer // 2
    return tv_tensors.BoundingBoxes(out_boxes, format=format, canvas_size=canvas_size, clamping_mode=clamping_mode)
>>>>>>> e347ef94


def make_detection_masks(size=DEFAULT_SIZE, *, num_masks=1, dtype=None, device="cpu"):
    """Make a "detection" mask, i.e. (*, N, H, W), where each object is encoded as one of N boolean masks"""
    return tv_tensors.Mask(
        torch.testing.make_tensor(
            (num_masks, *size),
            low=0,
            high=2,
            dtype=dtype or torch.bool,
            device=device,
        )
    )


def make_segmentation_mask(size=DEFAULT_SIZE, *, num_categories=10, batch_dims=(), dtype=None, device="cpu"):
    """Make a "segmentation" mask, i.e. (*, H, W), where the category is encoded as pixel value"""
    return tv_tensors.Mask(
        torch.testing.make_tensor(
            (*batch_dims, *size),
            low=0,
            high=num_categories,
            dtype=dtype or torch.uint8,
            device=device,
        )
    )


def make_video(size=DEFAULT_SIZE, *, num_frames=3, batch_dims=(), **kwargs):
    return tv_tensors.Video(make_image(size, batch_dims=(*batch_dims, num_frames), **kwargs))


def make_video_tensor(*args, **kwargs):
    return make_video(*args, **kwargs).as_subclass(torch.Tensor)


def assert_run_python_script(source_code):
    """Utility to check assertions in an independent Python subprocess.

    The script provided in the source code should return 0 and not print
    anything on stderr or stdout. Modified from scikit-learn test utils.

    Args:
        source_code (str): The Python source code to execute.
    """
    with get_tmp_dir() as root:
        path = pathlib.Path(root) / "main.py"
        with open(path, "w") as file:
            file.write(source_code)

        try:
            out = check_output([sys.executable, str(path)], stderr=STDOUT)
        except CalledProcessError as e:
            raise RuntimeError(f"script errored with output:\n{e.output.decode()}")
        if out != b"":
            raise AssertionError(out.decode())


@contextlib.contextmanager
def assert_no_warnings():
    # The name `catch_warnings` is a misnomer as the context manager does **not** catch any warnings, but rather scopes
    # the warning filters. All changes that are made to the filters while in this context, will be reset upon exit.
    with warnings.catch_warnings():
        warnings.simplefilter("error")
        yield


@contextlib.contextmanager
def ignore_jit_no_profile_information_warning():
    # Calling a scripted object often triggers a warning like
    # `UserWarning: operator() profile_node %$INT1 : int[] = prim::profile_ivalue($INT2) does not have profile information`
    # with varying `INT1` and `INT2`. Since these are uninteresting for us and only clutter the test summary, we ignore
    # them.
    with warnings.catch_warnings():
        warnings.filterwarnings("ignore", message=re.escape("operator() profile_node %"), category=UserWarning)
        yield<|MERGE_RESOLUTION|>--- conflicted
+++ resolved
@@ -469,26 +469,7 @@
     else:
         raise ValueError(f"Format {format} is not supported")
     out_boxes = torch.stack(parts, dim=-1).to(dtype=dtype, device=device)
-<<<<<<< HEAD
-    return tv_tensors.BoundingBoxes(out_boxes, format=format, canvas_size=canvas_size)
-=======
-    if tv_tensors.is_rotated_bounding_format(format):
-        # The rotated bounding boxes are not guaranteed to be within the canvas by design,
-        # so we apply clamping. We also add a 2 buffer to the canvas size to avoid
-        # numerical issues during the testing
-        buffer = 4
-        out_boxes = clamp_bounding_boxes(
-            out_boxes,
-            format=format,
-            canvas_size=(canvas_size[0] - buffer, canvas_size[1] - buffer),
-            clamping_mode=clamping_mode,
-        )
-        if format is tv_tensors.BoundingBoxFormat.XYWHR or format is tv_tensors.BoundingBoxFormat.CXCYWHR:
-            out_boxes[:, :2] += buffer // 2
-        elif format is tv_tensors.BoundingBoxFormat.XYXYXYXY:
-            out_boxes[:, :] += buffer // 2
     return tv_tensors.BoundingBoxes(out_boxes, format=format, canvas_size=canvas_size, clamping_mode=clamping_mode)
->>>>>>> e347ef94
 
 
 def make_detection_masks(size=DEFAULT_SIZE, *, num_masks=1, dtype=None, device="cpu"):
