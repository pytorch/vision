import enum
import importlib.machinery
import importlib.util
import inspect
import random
import re
from collections import defaultdict
from pathlib import Path

import numpy as np
import PIL.Image
import pytest

import torch
<<<<<<< HEAD
import torchvision.transforms.v2 as prototype_transforms
=======
import torchvision.prototype.transforms as prototype_transforms
import torchvision.transforms.v2 as v2_transforms
>>>>>>> ec805da9
from prototype_common_utils import (
    ArgsKwargs,
    assert_close,
    assert_equal,
    make_bounding_box,
    make_detection_mask,
    make_image,
    make_images,
    make_label,
    make_segmentation_mask,
)
from torch import nn
from torchvision import datapoints, transforms as legacy_transforms
from torchvision._utils import sequence_to_str
<<<<<<< HEAD
from torchvision.prototype import transforms as actual_prototype_transforms
=======
>>>>>>> ec805da9
from torchvision.transforms import functional as legacy_F
from torchvision.transforms.v2 import functional as prototype_F
from torchvision.transforms.v2.functional import to_image_pil
from torchvision.transforms.v2.utils import query_spatial_size

DEFAULT_MAKE_IMAGES_KWARGS = dict(color_spaces=["RGB"], extra_dims=[(4,)])


class NotScriptableArgsKwargs(ArgsKwargs):
    """
    This class is used to mark parameters that render the transform non-scriptable. They still work in eager mode and
    thus will be tested there, but will be skipped by the JIT tests.
    """

    pass


class ConsistencyConfig:
    def __init__(
        self,
        prototype_cls,
        legacy_cls,
        # If no args_kwargs is passed, only the signature will be checked
        args_kwargs=(),
        make_images_kwargs=None,
        supports_pil=True,
        removed_params=(),
        closeness_kwargs=None,
    ):
        self.prototype_cls = prototype_cls
        self.legacy_cls = legacy_cls
        self.args_kwargs = args_kwargs
        self.make_images_kwargs = make_images_kwargs or DEFAULT_MAKE_IMAGES_KWARGS
        self.supports_pil = supports_pil
        self.removed_params = removed_params
        self.closeness_kwargs = closeness_kwargs or dict(rtol=0, atol=0)


# These are here since both the prototype and legacy transform need to be constructed with the same random parameters
LINEAR_TRANSFORMATION_MEAN = torch.rand(36)
LINEAR_TRANSFORMATION_MATRIX = torch.rand([LINEAR_TRANSFORMATION_MEAN.numel()] * 2)

CONSISTENCY_CONFIGS = [
    ConsistencyConfig(
        v2_transforms.Normalize,
        legacy_transforms.Normalize,
        [
            ArgsKwargs(mean=(0.485, 0.456, 0.406), std=(0.229, 0.224, 0.225)),
        ],
        supports_pil=False,
        make_images_kwargs=dict(DEFAULT_MAKE_IMAGES_KWARGS, dtypes=[torch.float]),
    ),
    ConsistencyConfig(
        v2_transforms.Resize,
        legacy_transforms.Resize,
        [
            NotScriptableArgsKwargs(32),
            ArgsKwargs([32]),
            ArgsKwargs((32, 29)),
            ArgsKwargs((31, 28), interpolation=v2_transforms.InterpolationMode.NEAREST),
            ArgsKwargs((33, 26), interpolation=v2_transforms.InterpolationMode.BICUBIC),
            ArgsKwargs((30, 27), interpolation=PIL.Image.NEAREST),
            ArgsKwargs((35, 29), interpolation=PIL.Image.BILINEAR),
            ArgsKwargs((34, 25), interpolation=PIL.Image.BICUBIC),
            NotScriptableArgsKwargs(31, max_size=32),
            ArgsKwargs([31], max_size=32),
            NotScriptableArgsKwargs(30, max_size=100),
            ArgsKwargs([31], max_size=32),
            ArgsKwargs((29, 32), antialias=False),
            ArgsKwargs((28, 31), antialias=True),
        ],
    ),
    ConsistencyConfig(
        v2_transforms.CenterCrop,
        legacy_transforms.CenterCrop,
        [
            ArgsKwargs(18),
            ArgsKwargs((18, 13)),
        ],
    ),
    ConsistencyConfig(
        v2_transforms.FiveCrop,
        legacy_transforms.FiveCrop,
        [
            ArgsKwargs(18),
            ArgsKwargs((18, 13)),
        ],
        make_images_kwargs=dict(DEFAULT_MAKE_IMAGES_KWARGS, sizes=[(20, 19)]),
    ),
    ConsistencyConfig(
        v2_transforms.TenCrop,
        legacy_transforms.TenCrop,
        [
            ArgsKwargs(18),
            ArgsKwargs((18, 13)),
            ArgsKwargs(18, vertical_flip=True),
        ],
        make_images_kwargs=dict(DEFAULT_MAKE_IMAGES_KWARGS, sizes=[(20, 19)]),
    ),
    ConsistencyConfig(
        v2_transforms.Pad,
        legacy_transforms.Pad,
        [
            NotScriptableArgsKwargs(3),
            ArgsKwargs([3]),
            ArgsKwargs([2, 3]),
            ArgsKwargs([3, 2, 1, 4]),
            NotScriptableArgsKwargs(5, fill=1, padding_mode="constant"),
            ArgsKwargs([5], fill=1, padding_mode="constant"),
            NotScriptableArgsKwargs(5, padding_mode="edge"),
            NotScriptableArgsKwargs(5, padding_mode="reflect"),
            NotScriptableArgsKwargs(5, padding_mode="symmetric"),
        ],
    ),
    *[
        ConsistencyConfig(
            v2_transforms.LinearTransformation,
            legacy_transforms.LinearTransformation,
            [
                ArgsKwargs(LINEAR_TRANSFORMATION_MATRIX.to(matrix_dtype), LINEAR_TRANSFORMATION_MEAN.to(matrix_dtype)),
            ],
            # Make sure that the product of the height, width and number of channels matches the number of elements in
            # `LINEAR_TRANSFORMATION_MEAN`. For example 2 * 6 * 3 == 4 * 3 * 3 == 36.
            make_images_kwargs=dict(
                DEFAULT_MAKE_IMAGES_KWARGS, sizes=[(2, 6), (4, 3)], color_spaces=["RGB"], dtypes=[image_dtype]
            ),
            supports_pil=False,
        )
        for matrix_dtype, image_dtype in [
            (torch.float32, torch.float32),
            (torch.float64, torch.float64),
            (torch.float32, torch.uint8),
            (torch.float64, torch.float32),
            (torch.float32, torch.float64),
        ]
    ],
    ConsistencyConfig(
        v2_transforms.Grayscale,
        legacy_transforms.Grayscale,
        [
            ArgsKwargs(num_output_channels=1),
            ArgsKwargs(num_output_channels=3),
        ],
        make_images_kwargs=dict(DEFAULT_MAKE_IMAGES_KWARGS, color_spaces=["RGB", "GRAY"]),
        # Use default tolerances of `torch.testing.assert_close`
        closeness_kwargs=dict(rtol=None, atol=None),
    ),
    ConsistencyConfig(
        v2_transforms.ConvertDtype,
        legacy_transforms.ConvertImageDtype,
        [
            ArgsKwargs(torch.float16),
            ArgsKwargs(torch.bfloat16),
            ArgsKwargs(torch.float32),
            ArgsKwargs(torch.float64),
            ArgsKwargs(torch.uint8),
        ],
        supports_pil=False,
        # Use default tolerances of `torch.testing.assert_close`
        closeness_kwargs=dict(rtol=None, atol=None),
    ),
    ConsistencyConfig(
        v2_transforms.ToPILImage,
        legacy_transforms.ToPILImage,
        [NotScriptableArgsKwargs()],
        make_images_kwargs=dict(
            color_spaces=[
                "GRAY",
                "GRAY_ALPHA",
                "RGB",
                "RGBA",
            ],
            extra_dims=[()],
        ),
        supports_pil=False,
    ),
    ConsistencyConfig(
        v2_transforms.Lambda,
        legacy_transforms.Lambda,
        [
            NotScriptableArgsKwargs(lambda image: image / 2),
        ],
        # Technically, this also supports PIL, but it is overkill to write a function here that supports tensor and PIL
        # images given that the transform does nothing but call it anyway.
        supports_pil=False,
    ),
    ConsistencyConfig(
        v2_transforms.RandomHorizontalFlip,
        legacy_transforms.RandomHorizontalFlip,
        [
            ArgsKwargs(p=0),
            ArgsKwargs(p=1),
        ],
    ),
    ConsistencyConfig(
        v2_transforms.RandomVerticalFlip,
        legacy_transforms.RandomVerticalFlip,
        [
            ArgsKwargs(p=0),
            ArgsKwargs(p=1),
        ],
    ),
    ConsistencyConfig(
        v2_transforms.RandomEqualize,
        legacy_transforms.RandomEqualize,
        [
            ArgsKwargs(p=0),
            ArgsKwargs(p=1),
        ],
        make_images_kwargs=dict(DEFAULT_MAKE_IMAGES_KWARGS, dtypes=[torch.uint8]),
    ),
    ConsistencyConfig(
        v2_transforms.RandomInvert,
        legacy_transforms.RandomInvert,
        [
            ArgsKwargs(p=0),
            ArgsKwargs(p=1),
        ],
    ),
    ConsistencyConfig(
        v2_transforms.RandomPosterize,
        legacy_transforms.RandomPosterize,
        [
            ArgsKwargs(p=0, bits=5),
            ArgsKwargs(p=1, bits=1),
            ArgsKwargs(p=1, bits=3),
        ],
        make_images_kwargs=dict(DEFAULT_MAKE_IMAGES_KWARGS, dtypes=[torch.uint8]),
    ),
    ConsistencyConfig(
        v2_transforms.RandomSolarize,
        legacy_transforms.RandomSolarize,
        [
            ArgsKwargs(p=0, threshold=0.5),
            ArgsKwargs(p=1, threshold=0.3),
            ArgsKwargs(p=1, threshold=0.99),
        ],
    ),
    *[
        ConsistencyConfig(
            v2_transforms.RandomAutocontrast,
            legacy_transforms.RandomAutocontrast,
            [
                ArgsKwargs(p=0),
                ArgsKwargs(p=1),
            ],
            make_images_kwargs=dict(DEFAULT_MAKE_IMAGES_KWARGS, dtypes=[dt]),
            closeness_kwargs=ckw,
        )
        for dt, ckw in [(torch.uint8, dict(atol=1, rtol=0)), (torch.float32, dict(rtol=None, atol=None))]
    ],
    ConsistencyConfig(
        v2_transforms.RandomAdjustSharpness,
        legacy_transforms.RandomAdjustSharpness,
        [
            ArgsKwargs(p=0, sharpness_factor=0.5),
            ArgsKwargs(p=1, sharpness_factor=0.2),
            ArgsKwargs(p=1, sharpness_factor=0.99),
        ],
        closeness_kwargs={"atol": 1e-6, "rtol": 1e-6},
    ),
    ConsistencyConfig(
        v2_transforms.RandomGrayscale,
        legacy_transforms.RandomGrayscale,
        [
            ArgsKwargs(p=0),
            ArgsKwargs(p=1),
        ],
        make_images_kwargs=dict(DEFAULT_MAKE_IMAGES_KWARGS, color_spaces=["RGB", "GRAY"]),
        # Use default tolerances of `torch.testing.assert_close`
        closeness_kwargs=dict(rtol=None, atol=None),
    ),
    ConsistencyConfig(
        v2_transforms.RandomResizedCrop,
        legacy_transforms.RandomResizedCrop,
        [
            ArgsKwargs(16),
            ArgsKwargs(17, scale=(0.3, 0.7)),
            ArgsKwargs(25, ratio=(0.5, 1.5)),
            ArgsKwargs((31, 28), interpolation=v2_transforms.InterpolationMode.NEAREST),
            ArgsKwargs((33, 26), interpolation=v2_transforms.InterpolationMode.BICUBIC),
            ArgsKwargs((31, 28), interpolation=PIL.Image.NEAREST),
            ArgsKwargs((33, 26), interpolation=PIL.Image.BICUBIC),
            ArgsKwargs((29, 32), antialias=False),
            ArgsKwargs((28, 31), antialias=True),
        ],
    ),
    ConsistencyConfig(
        v2_transforms.RandomErasing,
        legacy_transforms.RandomErasing,
        [
            ArgsKwargs(p=0),
            ArgsKwargs(p=1),
            ArgsKwargs(p=1, scale=(0.3, 0.7)),
            ArgsKwargs(p=1, ratio=(0.5, 1.5)),
            ArgsKwargs(p=1, value=1),
            ArgsKwargs(p=1, value=(1, 2, 3)),
            ArgsKwargs(p=1, value="random"),
        ],
        supports_pil=False,
    ),
    ConsistencyConfig(
        v2_transforms.ColorJitter,
        legacy_transforms.ColorJitter,
        [
            ArgsKwargs(),
            ArgsKwargs(brightness=0.1),
            ArgsKwargs(brightness=(0.2, 0.3)),
            ArgsKwargs(contrast=0.4),
            ArgsKwargs(contrast=(0.5, 0.6)),
            ArgsKwargs(saturation=0.7),
            ArgsKwargs(saturation=(0.8, 0.9)),
            ArgsKwargs(hue=0.3),
            ArgsKwargs(hue=(-0.1, 0.2)),
            ArgsKwargs(brightness=0.1, contrast=0.4, saturation=0.5, hue=0.3),
        ],
        closeness_kwargs={"atol": 1e-5, "rtol": 1e-5},
    ),
    *[
        ConsistencyConfig(
            v2_transforms.ElasticTransform,
            legacy_transforms.ElasticTransform,
            [
                ArgsKwargs(),
                ArgsKwargs(alpha=20.0),
                ArgsKwargs(alpha=(15.3, 27.2)),
                ArgsKwargs(sigma=3.0),
                ArgsKwargs(sigma=(2.5, 3.9)),
                ArgsKwargs(interpolation=v2_transforms.InterpolationMode.NEAREST),
                ArgsKwargs(interpolation=v2_transforms.InterpolationMode.BICUBIC),
                ArgsKwargs(interpolation=PIL.Image.NEAREST),
                ArgsKwargs(interpolation=PIL.Image.BICUBIC),
                ArgsKwargs(fill=1),
            ],
            # ElasticTransform needs larger images to avoid the needed internal padding being larger than the actual image
            make_images_kwargs=dict(DEFAULT_MAKE_IMAGES_KWARGS, sizes=[(163, 163), (72, 333), (313, 95)], dtypes=[dt]),
            # We updated gaussian blur kernel generation with a faster and numerically more stable version
            # This brings float32 accumulation visible in elastic transform -> we need to relax consistency tolerance
            closeness_kwargs=ckw,
        )
        for dt, ckw in [(torch.uint8, {"rtol": 1e-1, "atol": 1}), (torch.float32, {"rtol": 1e-2, "atol": 1e-3})]
    ],
    ConsistencyConfig(
        v2_transforms.GaussianBlur,
        legacy_transforms.GaussianBlur,
        [
            ArgsKwargs(kernel_size=3),
            ArgsKwargs(kernel_size=(1, 5)),
            ArgsKwargs(kernel_size=3, sigma=0.7),
            ArgsKwargs(kernel_size=5, sigma=(0.3, 1.4)),
        ],
        closeness_kwargs={"rtol": 1e-5, "atol": 1e-5},
    ),
    ConsistencyConfig(
        v2_transforms.RandomAffine,
        legacy_transforms.RandomAffine,
        [
            ArgsKwargs(degrees=30.0),
            ArgsKwargs(degrees=(-20.0, 10.0)),
            ArgsKwargs(degrees=0.0, translate=(0.4, 0.6)),
            ArgsKwargs(degrees=0.0, scale=(0.3, 0.8)),
            ArgsKwargs(degrees=0.0, shear=13),
            ArgsKwargs(degrees=0.0, shear=(8, 17)),
            ArgsKwargs(degrees=0.0, shear=(4, 5, 4, 13)),
            ArgsKwargs(degrees=(-20.0, 10.0), translate=(0.4, 0.6), scale=(0.3, 0.8), shear=(4, 5, 4, 13)),
            ArgsKwargs(degrees=30.0, interpolation=v2_transforms.InterpolationMode.NEAREST),
            ArgsKwargs(degrees=30.0, interpolation=PIL.Image.NEAREST),
            ArgsKwargs(degrees=30.0, fill=1),
            ArgsKwargs(degrees=30.0, fill=(2, 3, 4)),
            ArgsKwargs(degrees=30.0, center=(0, 0)),
        ],
        removed_params=["fillcolor", "resample"],
    ),
    ConsistencyConfig(
        v2_transforms.RandomCrop,
        legacy_transforms.RandomCrop,
        [
            ArgsKwargs(12),
            ArgsKwargs((15, 17)),
            NotScriptableArgsKwargs(11, padding=1),
            ArgsKwargs(11, padding=[1]),
            ArgsKwargs((8, 13), padding=(2, 3)),
            ArgsKwargs((14, 9), padding=(0, 2, 1, 0)),
            ArgsKwargs(36, pad_if_needed=True),
            ArgsKwargs((7, 8), fill=1),
            NotScriptableArgsKwargs(5, fill=(1, 2, 3)),
            ArgsKwargs(12),
            NotScriptableArgsKwargs(15, padding=2, padding_mode="edge"),
            ArgsKwargs(17, padding=(1, 0), padding_mode="reflect"),
            ArgsKwargs(8, padding=(3, 0, 0, 1), padding_mode="symmetric"),
        ],
        make_images_kwargs=dict(DEFAULT_MAKE_IMAGES_KWARGS, sizes=[(26, 26), (18, 33), (29, 22)]),
    ),
    ConsistencyConfig(
        v2_transforms.RandomPerspective,
        legacy_transforms.RandomPerspective,
        [
            ArgsKwargs(p=0),
            ArgsKwargs(p=1),
            ArgsKwargs(p=1, distortion_scale=0.3),
            ArgsKwargs(p=1, distortion_scale=0.2, interpolation=v2_transforms.InterpolationMode.NEAREST),
            ArgsKwargs(p=1, distortion_scale=0.2, interpolation=PIL.Image.NEAREST),
            ArgsKwargs(p=1, distortion_scale=0.1, fill=1),
            ArgsKwargs(p=1, distortion_scale=0.4, fill=(1, 2, 3)),
        ],
        closeness_kwargs={"atol": None, "rtol": None},
    ),
    ConsistencyConfig(
        v2_transforms.RandomRotation,
        legacy_transforms.RandomRotation,
        [
            ArgsKwargs(degrees=30.0),
            ArgsKwargs(degrees=(-20.0, 10.0)),
            ArgsKwargs(degrees=30.0, interpolation=v2_transforms.InterpolationMode.BILINEAR),
            ArgsKwargs(degrees=30.0, interpolation=PIL.Image.BILINEAR),
            ArgsKwargs(degrees=30.0, expand=True),
            ArgsKwargs(degrees=30.0, center=(0, 0)),
            ArgsKwargs(degrees=30.0, fill=1),
            ArgsKwargs(degrees=30.0, fill=(1, 2, 3)),
        ],
        removed_params=["resample"],
    ),
    ConsistencyConfig(
        v2_transforms.PILToTensor,
        legacy_transforms.PILToTensor,
    ),
    ConsistencyConfig(
        v2_transforms.ToTensor,
        legacy_transforms.ToTensor,
    ),
    ConsistencyConfig(
        v2_transforms.Compose,
        legacy_transforms.Compose,
    ),
    ConsistencyConfig(
        v2_transforms.RandomApply,
        legacy_transforms.RandomApply,
    ),
    ConsistencyConfig(
        v2_transforms.RandomChoice,
        legacy_transforms.RandomChoice,
    ),
    ConsistencyConfig(
        v2_transforms.RandomOrder,
        legacy_transforms.RandomOrder,
    ),
    ConsistencyConfig(
        v2_transforms.AugMix,
        legacy_transforms.AugMix,
    ),
    ConsistencyConfig(
        v2_transforms.AutoAugment,
        legacy_transforms.AutoAugment,
    ),
    ConsistencyConfig(
        v2_transforms.RandAugment,
        legacy_transforms.RandAugment,
    ),
    ConsistencyConfig(
        v2_transforms.TrivialAugmentWide,
        legacy_transforms.TrivialAugmentWide,
    ),
]


def test_automatic_coverage():
    available = {
        name
        for name, obj in legacy_transforms.__dict__.items()
        if not name.startswith("_") and isinstance(obj, type) and not issubclass(obj, enum.Enum)
    }

    checked = {config.legacy_cls.__name__ for config in CONSISTENCY_CONFIGS}

    missing = available - checked
    if missing:
        raise AssertionError(
            f"The prototype transformations {sequence_to_str(sorted(missing), separate_last='and ')} "
            f"are not checked for consistency although a legacy counterpart exists."
        )


@pytest.mark.parametrize("config", CONSISTENCY_CONFIGS, ids=lambda config: config.legacy_cls.__name__)
def test_signature_consistency(config):
    legacy_params = dict(inspect.signature(config.legacy_cls).parameters)
    prototype_params = dict(inspect.signature(config.prototype_cls).parameters)

    for param in config.removed_params:
        legacy_params.pop(param, None)

    missing = legacy_params.keys() - prototype_params.keys()
    if missing:
        raise AssertionError(
            f"The prototype transform does not support the parameters "
            f"{sequence_to_str(sorted(missing), separate_last='and ')}, but the legacy transform does. "
            f"If that is intentional, e.g. pending deprecation, please add the parameters to the `removed_params` on "
            f"the `ConsistencyConfig`."
        )

    extra = prototype_params.keys() - legacy_params.keys()
    extra_without_default = {
        param
        for param in extra
        if prototype_params[param].default is inspect.Parameter.empty
        and prototype_params[param].kind not in {inspect.Parameter.VAR_POSITIONAL, inspect.Parameter.VAR_KEYWORD}
    }
    if extra_without_default:
        raise AssertionError(
            f"The prototype transform requires the parameters "
            f"{sequence_to_str(sorted(extra_without_default), separate_last='and ')}, but the legacy transform does "
            f"not. Please add a default value."
        )

    legacy_kinds = {name: param.kind for name, param in legacy_params.items()}
    prototype_kinds = {name: prototype_params[name].kind for name in legacy_kinds.keys()}
    assert prototype_kinds == legacy_kinds


def check_call_consistency(
    prototype_transform, legacy_transform, images=None, supports_pil=True, closeness_kwargs=None
):
    if images is None:
        images = make_images(**DEFAULT_MAKE_IMAGES_KWARGS)

    closeness_kwargs = closeness_kwargs or dict()

    for image in images:
        image_repr = f"[{tuple(image.shape)}, {str(image.dtype).rsplit('.')[-1]}]"

        image_tensor = torch.Tensor(image)
        try:
            torch.manual_seed(0)
            output_legacy_tensor = legacy_transform(image_tensor)
        except Exception as exc:
            raise pytest.UsageError(
                f"Transforming a tensor image {image_repr} failed in the legacy transform with the "
                f"error above. This means that you need to specify the parameters passed to `make_images` through the "
                "`make_images_kwargs` of the `ConsistencyConfig`."
            ) from exc

        try:
            torch.manual_seed(0)
            output_prototype_tensor = prototype_transform(image_tensor)
        except Exception as exc:
            raise AssertionError(
                f"Transforming a tensor image with shape {image_repr} failed in the prototype transform with "
                f"the error above. This means there is a consistency bug either in `_get_params` or in the "
                f"`is_simple_tensor` path in `_transform`."
            ) from exc

        assert_close(
            output_prototype_tensor,
            output_legacy_tensor,
            msg=lambda msg: f"Tensor image consistency check failed with: \n\n{msg}",
            **closeness_kwargs,
        )

        try:
            torch.manual_seed(0)
            output_prototype_image = prototype_transform(image)
        except Exception as exc:
            raise AssertionError(
                f"Transforming a image datapoint with shape {image_repr} failed in the prototype transform with "
                f"the error above. This means there is a consistency bug either in `_get_params` or in the "
                f"`datapoints.Image` path in `_transform`."
            ) from exc

        assert_close(
            output_prototype_image,
            output_prototype_tensor,
            msg=lambda msg: f"Output for datapoint and tensor images is not equal: \n\n{msg}",
            **closeness_kwargs,
        )

        if image.ndim == 3 and supports_pil:
            image_pil = to_image_pil(image)

            try:
                torch.manual_seed(0)
                output_legacy_pil = legacy_transform(image_pil)
            except Exception as exc:
                raise pytest.UsageError(
                    f"Transforming a PIL image with shape {image_repr} failed in the legacy transform with the "
                    f"error above. If this transform does not support PIL images, set `supports_pil=False` on the "
                    "`ConsistencyConfig`. "
                ) from exc

            try:
                torch.manual_seed(0)
                output_prototype_pil = prototype_transform(image_pil)
            except Exception as exc:
                raise AssertionError(
                    f"Transforming a PIL image with shape {image_repr} failed in the prototype transform with "
                    f"the error above. This means there is a consistency bug either in `_get_params` or in the "
                    f"`PIL.Image.Image` path in `_transform`."
                ) from exc

            assert_close(
                output_prototype_pil,
                output_legacy_pil,
                msg=lambda msg: f"PIL image consistency check failed with: \n\n{msg}",
                **closeness_kwargs,
            )


@pytest.mark.parametrize(
    ("config", "args_kwargs"),
    [
        pytest.param(
            config, args_kwargs, id=f"{config.legacy_cls.__name__}-{idx:0{len(str(len(config.args_kwargs)))}d}"
        )
        for config in CONSISTENCY_CONFIGS
        for idx, args_kwargs in enumerate(config.args_kwargs)
    ],
)
@pytest.mark.filterwarnings("ignore")
def test_call_consistency(config, args_kwargs):
    args, kwargs = args_kwargs

    try:
        legacy_transform = config.legacy_cls(*args, **kwargs)
    except Exception as exc:
        raise pytest.UsageError(
            f"Initializing the legacy transform failed with the error above. "
            f"Please correct the `ArgsKwargs({args_kwargs})` in the `ConsistencyConfig`."
        ) from exc

    try:
        prototype_transform = config.prototype_cls(*args, **kwargs)
    except Exception as exc:
        raise AssertionError(
            "Initializing the prototype transform failed with the error above. "
            "This means there is a consistency bug in the constructor."
        ) from exc

    check_call_consistency(
        prototype_transform,
        legacy_transform,
        images=make_images(**config.make_images_kwargs),
        supports_pil=config.supports_pil,
        closeness_kwargs=config.closeness_kwargs,
    )


get_params_parametrization = pytest.mark.parametrize(
    ("config", "get_params_args_kwargs"),
    [
        pytest.param(
            next(config for config in CONSISTENCY_CONFIGS if config.prototype_cls is transform_cls),
            get_params_args_kwargs,
            id=transform_cls.__name__,
        )
        for transform_cls, get_params_args_kwargs in [
            (v2_transforms.RandomResizedCrop, ArgsKwargs(make_image(), scale=[0.3, 0.7], ratio=[0.5, 1.5])),
            (v2_transforms.RandomErasing, ArgsKwargs(make_image(), scale=(0.3, 0.7), ratio=(0.5, 1.5))),
            (v2_transforms.ColorJitter, ArgsKwargs(brightness=None, contrast=None, saturation=None, hue=None)),
            (v2_transforms.ElasticTransform, ArgsKwargs(alpha=[15.3, 27.2], sigma=[2.5, 3.9], size=[17, 31])),
            (v2_transforms.GaussianBlur, ArgsKwargs(0.3, 1.4)),
            (
                v2_transforms.RandomAffine,
                ArgsKwargs(degrees=[-20.0, 10.0], translate=None, scale_ranges=None, shears=None, img_size=[15, 29]),
            ),
            (v2_transforms.RandomCrop, ArgsKwargs(make_image(size=(61, 47)), output_size=(19, 25))),
            (v2_transforms.RandomPerspective, ArgsKwargs(23, 17, 0.5)),
            (v2_transforms.RandomRotation, ArgsKwargs(degrees=[-20.0, 10.0])),
            (v2_transforms.AutoAugment, ArgsKwargs(5)),
        ]
    ],
)


@get_params_parametrization
def test_get_params_alias(config, get_params_args_kwargs):
    assert config.prototype_cls.get_params is config.legacy_cls.get_params

    if not config.args_kwargs:
        return
    args, kwargs = config.args_kwargs[0]
    legacy_transform = config.legacy_cls(*args, **kwargs)
    prototype_transform = config.prototype_cls(*args, **kwargs)

    assert prototype_transform.get_params is legacy_transform.get_params


@get_params_parametrization
def test_get_params_jit(config, get_params_args_kwargs):
    get_params_args, get_params_kwargs = get_params_args_kwargs

    torch.jit.script(config.prototype_cls.get_params)(*get_params_args, **get_params_kwargs)

    if not config.args_kwargs:
        return
    args, kwargs = config.args_kwargs[0]
    transform = config.prototype_cls(*args, **kwargs)

    torch.jit.script(transform.get_params)(*get_params_args, **get_params_kwargs)


@pytest.mark.parametrize(
    ("config", "args_kwargs"),
    [
        pytest.param(
            config, args_kwargs, id=f"{config.legacy_cls.__name__}-{idx:0{len(str(len(config.args_kwargs)))}d}"
        )
        for config in CONSISTENCY_CONFIGS
        for idx, args_kwargs in enumerate(config.args_kwargs)
        if not isinstance(args_kwargs, NotScriptableArgsKwargs)
    ],
)
def test_jit_consistency(config, args_kwargs):
    args, kwargs = args_kwargs

    prototype_transform_eager = config.prototype_cls(*args, **kwargs)
    legacy_transform_eager = config.legacy_cls(*args, **kwargs)

    legacy_transform_scripted = torch.jit.script(legacy_transform_eager)
    prototype_transform_scripted = torch.jit.script(prototype_transform_eager)

    for image in make_images(**config.make_images_kwargs):
        image = image.as_subclass(torch.Tensor)

        torch.manual_seed(0)
        output_legacy_scripted = legacy_transform_scripted(image)

        torch.manual_seed(0)
        output_prototype_scripted = prototype_transform_scripted(image)

        assert_close(output_prototype_scripted, output_legacy_scripted, **config.closeness_kwargs)


class TestContainerTransforms:
    """
    Since we are testing containers here, we also need some transforms to wrap. Thus, testing a container transform for
    consistency automatically tests the wrapped transforms consistency.

    Instead of complicated mocking or creating custom transforms just for these tests, here we use deterministic ones
    that were already tested for consistency above.
    """

    def test_compose(self):
        prototype_transform = v2_transforms.Compose(
            [
                v2_transforms.Resize(256),
                v2_transforms.CenterCrop(224),
            ]
        )
        legacy_transform = legacy_transforms.Compose(
            [
                legacy_transforms.Resize(256),
                legacy_transforms.CenterCrop(224),
            ]
        )

        check_call_consistency(prototype_transform, legacy_transform)

    @pytest.mark.parametrize("p", [0, 0.1, 0.5, 0.9, 1])
    @pytest.mark.parametrize("sequence_type", [list, nn.ModuleList])
    def test_random_apply(self, p, sequence_type):
        prototype_transform = v2_transforms.RandomApply(
            sequence_type(
                [
                    v2_transforms.Resize(256),
                    v2_transforms.CenterCrop(224),
                ]
            ),
            p=p,
        )
        legacy_transform = legacy_transforms.RandomApply(
            sequence_type(
                [
                    legacy_transforms.Resize(256),
                    legacy_transforms.CenterCrop(224),
                ]
            ),
            p=p,
        )

        check_call_consistency(prototype_transform, legacy_transform)

        if sequence_type is nn.ModuleList:
            # quick and dirty test that it is jit-scriptable
            scripted = torch.jit.script(prototype_transform)
            scripted(torch.rand(1, 3, 300, 300))

    # We can't test other values for `p` since the random parameter generation is different
    @pytest.mark.parametrize("probabilities", [(0, 1), (1, 0)])
    def test_random_choice(self, probabilities):
        prototype_transform = v2_transforms.RandomChoice(
            [
                v2_transforms.Resize(256),
                legacy_transforms.CenterCrop(224),
            ],
            probabilities=probabilities,
        )
        legacy_transform = legacy_transforms.RandomChoice(
            [
                legacy_transforms.Resize(256),
                legacy_transforms.CenterCrop(224),
            ],
            p=probabilities,
        )

        check_call_consistency(prototype_transform, legacy_transform)


class TestToTensorTransforms:
    def test_pil_to_tensor(self):
        prototype_transform = v2_transforms.PILToTensor()
        legacy_transform = legacy_transforms.PILToTensor()

        for image in make_images(extra_dims=[()]):
            image_pil = to_image_pil(image)

            assert_equal(prototype_transform(image_pil), legacy_transform(image_pil))

    def test_to_tensor(self):
        with pytest.warns(UserWarning, match=re.escape("The transform `ToTensor()` is deprecated")):
            prototype_transform = v2_transforms.ToTensor()
        legacy_transform = legacy_transforms.ToTensor()

        for image in make_images(extra_dims=[()]):
            image_pil = to_image_pil(image)
            image_numpy = np.array(image_pil)

            assert_equal(prototype_transform(image_pil), legacy_transform(image_pil))
            assert_equal(prototype_transform(image_numpy), legacy_transform(image_numpy))


class TestAATransforms:
    @pytest.mark.parametrize(
        "inpt",
        [
            torch.randint(0, 256, size=(1, 3, 256, 256), dtype=torch.uint8),
            PIL.Image.new("RGB", (256, 256), 123),
            datapoints.Image(torch.randint(0, 256, size=(1, 3, 256, 256), dtype=torch.uint8)),
        ],
    )
    @pytest.mark.parametrize(
        "interpolation",
        [
            v2_transforms.InterpolationMode.NEAREST,
            v2_transforms.InterpolationMode.BILINEAR,
            PIL.Image.NEAREST,
        ],
    )
    def test_randaug(self, inpt, interpolation, mocker):
        t_ref = legacy_transforms.RandAugment(interpolation=interpolation, num_ops=1)
        t = v2_transforms.RandAugment(interpolation=interpolation, num_ops=1)

        le = len(t._AUGMENTATION_SPACE)
        keys = list(t._AUGMENTATION_SPACE.keys())
        randint_values = []
        for i in range(le):
            # Stable API, op_index random call
            randint_values.append(i)
            # Stable API, if signed there is another random call
            if t._AUGMENTATION_SPACE[keys[i]][1]:
                randint_values.append(0)
            # New API, _get_random_item
            randint_values.append(i)
        randint_values = iter(randint_values)

        mocker.patch("torch.randint", side_effect=lambda *arg, **kwargs: torch.tensor(next(randint_values)))
        mocker.patch("torch.rand", return_value=1.0)

        for i in range(le):
            expected_output = t_ref(inpt)
            output = t(inpt)

            assert_close(expected_output, output, atol=1, rtol=0.1)

    @pytest.mark.parametrize(
        "inpt",
        [
            torch.randint(0, 256, size=(1, 3, 256, 256), dtype=torch.uint8),
            PIL.Image.new("RGB", (256, 256), 123),
            datapoints.Image(torch.randint(0, 256, size=(1, 3, 256, 256), dtype=torch.uint8)),
        ],
    )
    @pytest.mark.parametrize(
        "interpolation",
        [
            v2_transforms.InterpolationMode.NEAREST,
            v2_transforms.InterpolationMode.BILINEAR,
            PIL.Image.NEAREST,
        ],
    )
    def test_trivial_aug(self, inpt, interpolation, mocker):
        t_ref = legacy_transforms.TrivialAugmentWide(interpolation=interpolation)
        t = v2_transforms.TrivialAugmentWide(interpolation=interpolation)

        le = len(t._AUGMENTATION_SPACE)
        keys = list(t._AUGMENTATION_SPACE.keys())
        randint_values = []
        for i in range(le):
            # Stable API, op_index random call
            randint_values.append(i)
            key = keys[i]
            # Stable API, random magnitude
            aug_op = t._AUGMENTATION_SPACE[key]
            magnitudes = aug_op[0](2, 0, 0)
            if magnitudes is not None:
                randint_values.append(5)
            # Stable API, if signed there is another random call
            if aug_op[1]:
                randint_values.append(0)
            # New API, _get_random_item
            randint_values.append(i)
            # New API, random magnitude
            if magnitudes is not None:
                randint_values.append(5)

        randint_values = iter(randint_values)

        mocker.patch("torch.randint", side_effect=lambda *arg, **kwargs: torch.tensor(next(randint_values)))
        mocker.patch("torch.rand", return_value=1.0)

        for _ in range(le):
            expected_output = t_ref(inpt)
            output = t(inpt)

            assert_close(expected_output, output, atol=1, rtol=0.1)

    @pytest.mark.parametrize(
        "inpt",
        [
            torch.randint(0, 256, size=(1, 3, 256, 256), dtype=torch.uint8),
            PIL.Image.new("RGB", (256, 256), 123),
            datapoints.Image(torch.randint(0, 256, size=(1, 3, 256, 256), dtype=torch.uint8)),
        ],
    )
    @pytest.mark.parametrize(
        "interpolation",
        [
            v2_transforms.InterpolationMode.NEAREST,
            v2_transforms.InterpolationMode.BILINEAR,
            PIL.Image.NEAREST,
        ],
    )
    def test_augmix(self, inpt, interpolation, mocker):
        t_ref = legacy_transforms.AugMix(interpolation=interpolation, mixture_width=1, chain_depth=1)
        t_ref._sample_dirichlet = lambda t: t.softmax(dim=-1)
        t = v2_transforms.AugMix(interpolation=interpolation, mixture_width=1, chain_depth=1)
        t._sample_dirichlet = lambda t: t.softmax(dim=-1)

        le = len(t._AUGMENTATION_SPACE)
        keys = list(t._AUGMENTATION_SPACE.keys())
        randint_values = []
        for i in range(le):
            # Stable API, op_index random call
            randint_values.append(i)
            key = keys[i]
            # Stable API, random magnitude
            aug_op = t._AUGMENTATION_SPACE[key]
            magnitudes = aug_op[0](2, 0, 0)
            if magnitudes is not None:
                randint_values.append(5)
            # Stable API, if signed there is another random call
            if aug_op[1]:
                randint_values.append(0)
            # New API, _get_random_item
            randint_values.append(i)
            # New API, random magnitude
            if magnitudes is not None:
                randint_values.append(5)

        randint_values = iter(randint_values)

        mocker.patch("torch.randint", side_effect=lambda *arg, **kwargs: torch.tensor(next(randint_values)))
        mocker.patch("torch.rand", return_value=1.0)

        expected_output = t_ref(inpt)
        output = t(inpt)

        assert_equal(expected_output, output)

    @pytest.mark.parametrize(
        "inpt",
        [
            torch.randint(0, 256, size=(1, 3, 256, 256), dtype=torch.uint8),
            PIL.Image.new("RGB", (256, 256), 123),
            datapoints.Image(torch.randint(0, 256, size=(1, 3, 256, 256), dtype=torch.uint8)),
        ],
    )
    @pytest.mark.parametrize(
        "interpolation",
        [
            v2_transforms.InterpolationMode.NEAREST,
            v2_transforms.InterpolationMode.BILINEAR,
            PIL.Image.NEAREST,
        ],
    )
    def test_aa(self, inpt, interpolation):
        aa_policy = legacy_transforms.AutoAugmentPolicy("imagenet")
        t_ref = legacy_transforms.AutoAugment(aa_policy, interpolation=interpolation)
        t = v2_transforms.AutoAugment(aa_policy, interpolation=interpolation)

        torch.manual_seed(12)
        expected_output = t_ref(inpt)

        torch.manual_seed(12)
        output = t(inpt)

        assert_equal(expected_output, output)


def import_transforms_from_references(reference):
    HERE = Path(__file__).parent
    PROJECT_ROOT = HERE.parent

    loader = importlib.machinery.SourceFileLoader(
        "transforms", str(PROJECT_ROOT / "references" / reference / "transforms.py")
    )
    spec = importlib.util.spec_from_loader("transforms", loader)
    module = importlib.util.module_from_spec(spec)
    loader.exec_module(module)
    return module


det_transforms = import_transforms_from_references("detection")


class TestRefDetTransforms:
    def make_datapoints(self, with_mask=True):
        size = (600, 800)
        num_objects = 22

        pil_image = to_image_pil(make_image(size=size, color_space="RGB"))
        target = {
            "boxes": make_bounding_box(spatial_size=size, format="XYXY", extra_dims=(num_objects,), dtype=torch.float),
            "labels": make_label(extra_dims=(num_objects,), categories=80),
        }
        if with_mask:
            target["masks"] = make_detection_mask(size=size, num_objects=num_objects, dtype=torch.long)

        yield (pil_image, target)

        tensor_image = torch.Tensor(make_image(size=size, color_space="RGB"))
        target = {
            "boxes": make_bounding_box(spatial_size=size, format="XYXY", extra_dims=(num_objects,), dtype=torch.float),
            "labels": make_label(extra_dims=(num_objects,), categories=80),
        }
        if with_mask:
            target["masks"] = make_detection_mask(size=size, num_objects=num_objects, dtype=torch.long)

        yield (tensor_image, target)

        datapoint_image = make_image(size=size, color_space="RGB")
        target = {
            "boxes": make_bounding_box(spatial_size=size, format="XYXY", extra_dims=(num_objects,), dtype=torch.float),
            "labels": make_label(extra_dims=(num_objects,), categories=80),
        }
        if with_mask:
            target["masks"] = make_detection_mask(size=size, num_objects=num_objects, dtype=torch.long)

        yield (datapoint_image, target)

    @pytest.mark.parametrize(
        "t_ref, t, data_kwargs",
        [
<<<<<<< HEAD
            (det_transforms.RandomHorizontalFlip(p=1.0), prototype_transforms.RandomHorizontalFlip(p=1.0), {}),
            # FIXME: make
            #  prototype_transforms.Compose([
            #      prototype_transforms.RandomIoUCrop(),
            #      prototype_transforms.SanitizeBoundingBoxes()
            #  ])
            #  work
            # (det_transforms.RandomIoUCrop(), prototype_transforms.RandomIoUCrop(), {"with_mask": False}),
            (det_transforms.RandomZoomOut(), prototype_transforms.RandomZoomOut(), {"with_mask": False}),
            (det_transforms.ScaleJitter((1024, 1024)), prototype_transforms.ScaleJitter((1024, 1024)), {}),
=======
            (det_transforms.RandomHorizontalFlip(p=1.0), v2_transforms.RandomHorizontalFlip(p=1.0), {}),
            (det_transforms.RandomIoUCrop(), v2_transforms.RandomIoUCrop(), {"with_mask": False}),
            (det_transforms.RandomZoomOut(), v2_transforms.RandomZoomOut(), {"with_mask": False}),
            (det_transforms.ScaleJitter((1024, 1024)), v2_transforms.ScaleJitter((1024, 1024)), {}),
>>>>>>> ec805da9
            (
                det_transforms.FixedSizeCrop((1024, 1024), fill=0),
                actual_prototype_transforms.FixedSizeCrop((1024, 1024), fill=0),
                {},
            ),
            (
                det_transforms.RandomShortestSize(
                    min_size=(480, 512, 544, 576, 608, 640, 672, 704, 736, 768, 800), max_size=1333
                ),
                v2_transforms.RandomShortestSize(
                    min_size=(480, 512, 544, 576, 608, 640, 672, 704, 736, 768, 800), max_size=1333
                ),
                {},
            ),
        ],
    )
    def test_transform(self, t_ref, t, data_kwargs):
        for dp in self.make_datapoints(**data_kwargs):

            # We should use prototype transform first as reference transform performs inplace target update
            torch.manual_seed(12)
            output = t(dp)

            torch.manual_seed(12)
            expected_output = t_ref(*dp)

            assert_equal(expected_output, output)


seg_transforms = import_transforms_from_references("segmentation")


# We need this transform for two reasons:
# 1. transforms.RandomCrop uses a different scheme to pad images and masks of insufficient size than its name
#    counterpart in the detection references. Thus, we cannot use it with `pad_if_needed=True`
# 2. transforms.Pad only supports a fixed padding, but the segmentation datasets don't have a fixed image size.
class PadIfSmaller(v2_transforms.Transform):
    def __init__(self, size, fill=0):
        super().__init__()
        self.size = size
        self.fill = v2_transforms._geometry._setup_fill_arg(fill)

    def _get_params(self, sample):
        height, width = query_spatial_size(sample)
        padding = [0, 0, max(self.size - width, 0), max(self.size - height, 0)]
        needs_padding = any(padding)
        return dict(padding=padding, needs_padding=needs_padding)

    def _transform(self, inpt, params):
        if not params["needs_padding"]:
            return inpt

        fill = self.fill[type(inpt)]
        return prototype_F.pad(inpt, padding=params["padding"], fill=fill)


class TestRefSegTransforms:
    def make_datapoints(self, supports_pil=True, image_dtype=torch.uint8):
        size = (256, 460)
        num_categories = 21

        conv_fns = []
        if supports_pil:
            conv_fns.append(to_image_pil)
        conv_fns.extend([torch.Tensor, lambda x: x])

        for conv_fn in conv_fns:
            datapoint_image = make_image(size=size, color_space="RGB", dtype=image_dtype)
            datapoint_mask = make_segmentation_mask(size=size, num_categories=num_categories, dtype=torch.uint8)

            dp = (conv_fn(datapoint_image), datapoint_mask)
            dp_ref = (
                to_image_pil(datapoint_image) if supports_pil else datapoint_image.as_subclass(torch.Tensor),
                to_image_pil(datapoint_mask),
            )

            yield dp, dp_ref

    def set_seed(self, seed=12):
        torch.manual_seed(seed)
        random.seed(seed)

    def check(self, t, t_ref, data_kwargs=None):
        for dp, dp_ref in self.make_datapoints(**data_kwargs or dict()):

            self.set_seed()
            actual = actual_image, actual_mask = t(dp)

            self.set_seed()
            expected_image, expected_mask = t_ref(*dp_ref)
            if isinstance(actual_image, torch.Tensor) and not isinstance(expected_image, torch.Tensor):
                expected_image = legacy_F.pil_to_tensor(expected_image)
            expected_mask = legacy_F.pil_to_tensor(expected_mask).squeeze(0)
            expected = (expected_image, expected_mask)

            assert_equal(actual, expected)

    @pytest.mark.parametrize(
        ("t_ref", "t", "data_kwargs"),
        [
            (
                seg_transforms.RandomHorizontalFlip(flip_prob=1.0),
                v2_transforms.RandomHorizontalFlip(p=1.0),
                dict(),
            ),
            (
                seg_transforms.RandomHorizontalFlip(flip_prob=0.0),
                v2_transforms.RandomHorizontalFlip(p=0.0),
                dict(),
            ),
            (
                seg_transforms.RandomCrop(size=480),
                v2_transforms.Compose(
                    [
                        PadIfSmaller(size=480, fill=defaultdict(lambda: 0, {datapoints.Mask: 255})),
                        v2_transforms.RandomCrop(size=480),
                    ]
                ),
                dict(),
            ),
            (
                seg_transforms.Normalize(mean=(0.485, 0.456, 0.406), std=(0.229, 0.224, 0.225)),
                v2_transforms.Normalize(mean=(0.485, 0.456, 0.406), std=(0.229, 0.224, 0.225)),
                dict(supports_pil=False, image_dtype=torch.float),
            ),
        ],
    )
    def test_common(self, t_ref, t, data_kwargs):
        self.check(t, t_ref, data_kwargs)

    def check_resize(self, mocker, t_ref, t):
        mock = mocker.patch("torchvision.transforms.v2._geometry.F.resize")
        mock_ref = mocker.patch("torchvision.transforms.functional.resize")

        for dp, dp_ref in self.make_datapoints():
            mock.reset_mock()
            mock_ref.reset_mock()

            self.set_seed()
            t(dp)
            assert mock.call_count == 2
            assert all(
                actual is expected
                for actual, expected in zip([call_args[0][0] for call_args in mock.call_args_list], dp)
            )

            self.set_seed()
            t_ref(*dp_ref)
            assert mock_ref.call_count == 2
            assert all(
                actual is expected
                for actual, expected in zip([call_args[0][0] for call_args in mock_ref.call_args_list], dp_ref)
            )

            for args_kwargs, args_kwargs_ref in zip(mock.call_args_list, mock_ref.call_args_list):
                assert args_kwargs[0][1] == [args_kwargs_ref[0][1]]

    def test_random_resize_train(self, mocker):
        base_size = 520
        min_size = base_size // 2
        max_size = base_size * 2

        randint = torch.randint

        def patched_randint(a, b, *other_args, **kwargs):
            if kwargs or len(other_args) > 1 or other_args[0] != ():
                return randint(a, b, *other_args, **kwargs)

            return random.randint(a, b)

        # We are patching torch.randint -> random.randint here, because we can't patch the modules that are not imported
        # normally
        t = v2_transforms.RandomResize(min_size=min_size, max_size=max_size, antialias=True)
        mocker.patch(
            "torchvision.transforms.v2._geometry.torch.randint",
            new=patched_randint,
        )

        t_ref = seg_transforms.RandomResize(min_size=min_size, max_size=max_size)

        self.check_resize(mocker, t_ref, t)

    def test_random_resize_eval(self, mocker):
        torch.manual_seed(0)
        base_size = 520

        t = v2_transforms.Resize(size=base_size, antialias=True)

        t_ref = seg_transforms.RandomResize(min_size=base_size, max_size=base_size)

        self.check_resize(mocker, t_ref, t)


@pytest.mark.parametrize(
    ("legacy_dispatcher", "name_only_params"),
    [
        (legacy_F.get_dimensions, {}),
        (legacy_F.get_image_size, {}),
        (legacy_F.get_image_num_channels, {}),
        (legacy_F.to_tensor, {}),
        (legacy_F.pil_to_tensor, {}),
        (legacy_F.convert_image_dtype, {}),
        (legacy_F.to_pil_image, {}),
        (legacy_F.normalize, {}),
        (legacy_F.resize, {"interpolation"}),
        (legacy_F.pad, {"padding", "fill"}),
        (legacy_F.crop, {}),
        (legacy_F.center_crop, {}),
        (legacy_F.resized_crop, {"interpolation"}),
        (legacy_F.hflip, {}),
        (legacy_F.perspective, {"startpoints", "endpoints", "fill", "interpolation"}),
        (legacy_F.vflip, {}),
        (legacy_F.five_crop, {}),
        (legacy_F.ten_crop, {}),
        (legacy_F.adjust_brightness, {}),
        (legacy_F.adjust_contrast, {}),
        (legacy_F.adjust_saturation, {}),
        (legacy_F.adjust_hue, {}),
        (legacy_F.adjust_gamma, {}),
        (legacy_F.rotate, {"center", "fill", "interpolation"}),
        (legacy_F.affine, {"angle", "translate", "center", "fill", "interpolation"}),
        (legacy_F.to_grayscale, {}),
        (legacy_F.rgb_to_grayscale, {}),
        (legacy_F.to_tensor, {}),
        (legacy_F.erase, {}),
        (legacy_F.gaussian_blur, {}),
        (legacy_F.invert, {}),
        (legacy_F.posterize, {}),
        (legacy_F.solarize, {}),
        (legacy_F.adjust_sharpness, {}),
        (legacy_F.autocontrast, {}),
        (legacy_F.equalize, {}),
        (legacy_F.elastic_transform, {"fill", "interpolation"}),
    ],
)
def test_dispatcher_signature_consistency(legacy_dispatcher, name_only_params):
    legacy_signature = inspect.signature(legacy_dispatcher)
    legacy_params = list(legacy_signature.parameters.values())[1:]

    try:
        prototype_dispatcher = getattr(prototype_F, legacy_dispatcher.__name__)
    except AttributeError:
        raise AssertionError(
            f"Legacy dispatcher `F.{legacy_dispatcher.__name__}` has no prototype equivalent"
        ) from None

    prototype_signature = inspect.signature(prototype_dispatcher)
    prototype_params = list(prototype_signature.parameters.values())[1:]

    # Some dispatchers got extra parameters. This makes sure they have a default argument and thus are BC. We don't
    # need to check if parameters were added in the middle rather than at the end, since that will be caught by the
    # regular check below.
    prototype_params, new_prototype_params = (
        prototype_params[: len(legacy_params)],
        prototype_params[len(legacy_params) :],
    )
    for param in new_prototype_params:
        assert param.default is not param.empty

    # Some annotations were changed mostly to supersets of what was there before. Plus, some legacy dispatchers had no
    # annotations. In these cases we simply drop the annotation and default argument from the comparison
    for prototype_param, legacy_param in zip(prototype_params, legacy_params):
        if legacy_param.name in name_only_params:
            prototype_param._annotation = prototype_param._default = inspect.Parameter.empty
            legacy_param._annotation = legacy_param._default = inspect.Parameter.empty
        elif legacy_param.annotation is inspect.Parameter.empty:
            prototype_param._annotation = inspect.Parameter.empty

    assert prototype_params == legacy_params<|MERGE_RESOLUTION|>--- conflicted
+++ resolved
@@ -12,12 +12,8 @@
 import pytest
 
 import torch
-<<<<<<< HEAD
-import torchvision.transforms.v2 as prototype_transforms
-=======
 import torchvision.prototype.transforms as prototype_transforms
 import torchvision.transforms.v2 as v2_transforms
->>>>>>> ec805da9
 from prototype_common_utils import (
     ArgsKwargs,
     assert_close,
@@ -32,10 +28,7 @@
 from torch import nn
 from torchvision import datapoints, transforms as legacy_transforms
 from torchvision._utils import sequence_to_str
-<<<<<<< HEAD
-from torchvision.prototype import transforms as actual_prototype_transforms
-=======
->>>>>>> ec805da9
+
 from torchvision.transforms import functional as legacy_F
 from torchvision.transforms.v2 import functional as prototype_F
 from torchvision.transforms.v2.functional import to_image_pil
@@ -1096,26 +1089,19 @@
     @pytest.mark.parametrize(
         "t_ref, t, data_kwargs",
         [
-<<<<<<< HEAD
-            (det_transforms.RandomHorizontalFlip(p=1.0), prototype_transforms.RandomHorizontalFlip(p=1.0), {}),
+            (det_transforms.RandomHorizontalFlip(p=1.0), v2_transforms.RandomHorizontalFlip(p=1.0), {}),
             # FIXME: make
-            #  prototype_transforms.Compose([
-            #      prototype_transforms.RandomIoUCrop(),
-            #      prototype_transforms.SanitizeBoundingBoxes()
+            #  v2_transforms.Compose([
+            #      v2_transforms.RandomIoUCrop(),
+            #      v2_transforms.SanitizeBoundingBoxes()
             #  ])
             #  work
-            # (det_transforms.RandomIoUCrop(), prototype_transforms.RandomIoUCrop(), {"with_mask": False}),
-            (det_transforms.RandomZoomOut(), prototype_transforms.RandomZoomOut(), {"with_mask": False}),
-            (det_transforms.ScaleJitter((1024, 1024)), prototype_transforms.ScaleJitter((1024, 1024)), {}),
-=======
-            (det_transforms.RandomHorizontalFlip(p=1.0), v2_transforms.RandomHorizontalFlip(p=1.0), {}),
-            (det_transforms.RandomIoUCrop(), v2_transforms.RandomIoUCrop(), {"with_mask": False}),
+            # (det_transforms.RandomIoUCrop(), v2_transforms.RandomIoUCrop(), {"with_mask": False}),
             (det_transforms.RandomZoomOut(), v2_transforms.RandomZoomOut(), {"with_mask": False}),
             (det_transforms.ScaleJitter((1024, 1024)), v2_transforms.ScaleJitter((1024, 1024)), {}),
->>>>>>> ec805da9
             (
                 det_transforms.FixedSizeCrop((1024, 1024), fill=0),
-                actual_prototype_transforms.FixedSizeCrop((1024, 1024), fill=0),
+                prototype_transforms.FixedSizeCrop((1024, 1024), fill=0),
                 {},
             ),
             (
