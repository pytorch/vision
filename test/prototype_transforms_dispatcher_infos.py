--- conflicted
+++ resolved
@@ -426,10 +426,6 @@
             datapoints.Video: F.normalize_video,
         },
         test_marks=[
-<<<<<<< HEAD
-            skip_dispatch_datapoint,
-=======
->>>>>>> d7e5b6a1
             xfail_jit_python_scalar_arg("mean"),
             xfail_jit_python_scalar_arg("std"),
         ],
