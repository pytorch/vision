--- conflicted
+++ resolved
@@ -384,368 +384,6 @@
         self.assertEqual(expected_output.size(), output.size())
         torch.testing.assert_close(output, expected_output)
 
-<<<<<<< HEAD
-    @unittest.skipIf(stats is None, 'scipy.stats not available')
-    def test_random_vertical_flip(self):
-        random_state = random.getstate()
-        random.seed(42)
-        img = transforms.ToPILImage()(torch.rand(3, 10, 10))
-        vimg = img.transpose(Image.FLIP_TOP_BOTTOM)
-
-        num_samples = 250
-        num_vertical = 0
-        for _ in range(num_samples):
-            out = transforms.RandomVerticalFlip()(img)
-            if out == vimg:
-                num_vertical += 1
-
-        p_value = stats.binom_test(num_vertical, num_samples, p=0.5)
-        random.setstate(random_state)
-        self.assertGreater(p_value, 0.0001)
-
-        num_samples = 250
-        num_vertical = 0
-        for _ in range(num_samples):
-            out = transforms.RandomVerticalFlip(p=0.7)(img)
-            if out == vimg:
-                num_vertical += 1
-
-        p_value = stats.binom_test(num_vertical, num_samples, p=0.7)
-        random.setstate(random_state)
-        self.assertGreater(p_value, 0.0001)
-
-        # Checking if RandomVerticalFlip can be printed as string
-        transforms.RandomVerticalFlip().__repr__()
-
-    @unittest.skipIf(stats is None, 'scipy.stats not available')
-    def test_random_horizontal_flip(self):
-        random_state = random.getstate()
-        random.seed(42)
-        img = transforms.ToPILImage()(torch.rand(3, 10, 10))
-        himg = img.transpose(Image.FLIP_LEFT_RIGHT)
-
-        num_samples = 250
-        num_horizontal = 0
-        for _ in range(num_samples):
-            out = transforms.RandomHorizontalFlip()(img)
-            if out == himg:
-                num_horizontal += 1
-
-        p_value = stats.binom_test(num_horizontal, num_samples, p=0.5)
-        random.setstate(random_state)
-        self.assertGreater(p_value, 0.0001)
-
-        num_samples = 250
-        num_horizontal = 0
-        for _ in range(num_samples):
-            out = transforms.RandomHorizontalFlip(p=0.7)(img)
-            if out == himg:
-                num_horizontal += 1
-
-        p_value = stats.binom_test(num_horizontal, num_samples, p=0.7)
-        random.setstate(random_state)
-        self.assertGreater(p_value, 0.0001)
-
-        # Checking if RandomHorizontalFlip can be printed as string
-        transforms.RandomHorizontalFlip().__repr__()
-
-    @unittest.skipIf(stats is None, 'scipy.stats is not available')
-    def test_normalize(self):
-        def samples_from_standard_normal(tensor):
-            p_value = stats.kstest(list(tensor.view(-1)), 'norm', args=(0, 1)).pvalue
-            return p_value > 0.0001
-
-        random_state = random.getstate()
-        random.seed(42)
-        for channels in [1, 3]:
-            img = torch.rand(channels, 10, 10)
-            mean = [img[c].mean() for c in range(channels)]
-            std = [img[c].std() for c in range(channels)]
-            normalized = transforms.Normalize(mean, std)(img)
-            self.assertTrue(samples_from_standard_normal(normalized))
-        random.setstate(random_state)
-
-        # Checking if Normalize can be printed as string
-        transforms.Normalize(mean, std).__repr__()
-
-        # Checking the optional in-place behaviour
-        tensor = torch.rand((1, 16, 16))
-        tensor_inplace = transforms.Normalize((0.5,), (0.5,), inplace=True)(tensor)
-        assert_equal(tensor, tensor_inplace)
-
-    def test_normalize_different_dtype(self):
-        for dtype1 in [torch.float32, torch.float64]:
-            img = torch.rand(3, 10, 10, dtype=dtype1)
-            for dtype2 in [torch.int64, torch.float32, torch.float64]:
-                mean = torch.tensor([1, 2, 3], dtype=dtype2)
-                std = torch.tensor([1, 2, 1], dtype=dtype2)
-                # checks that it doesn't crash
-                transforms.functional.normalize(img, mean, std)
-
-    def test_normalize_3d_tensor(self):
-        torch.manual_seed(28)
-        n_channels = 3
-        img_size = 10
-        mean = torch.rand(n_channels)
-        std = torch.rand(n_channels)
-        img = torch.rand(n_channels, img_size, img_size)
-        target = F.normalize(img, mean, std)
-
-        mean_unsqueezed = mean.view(-1, 1, 1)
-        std_unsqueezed = std.view(-1, 1, 1)
-        result1 = F.normalize(img, mean_unsqueezed, std_unsqueezed)
-        result2 = F.normalize(img,
-                              mean_unsqueezed.repeat(1, img_size, img_size),
-                              std_unsqueezed.repeat(1, img_size, img_size))
-        torch.testing.assert_close(target, result1)
-        torch.testing.assert_close(target, result2)
-=======
-    def test_1_channel_tensor_to_pil_image(self):
-        to_tensor = transforms.ToTensor()
-
-        img_data_float = torch.Tensor(1, 4, 4).uniform_()
-        img_data_byte = torch.ByteTensor(1, 4, 4).random_(0, 255)
-        img_data_short = torch.ShortTensor(1, 4, 4).random_()
-        img_data_int = torch.IntTensor(1, 4, 4).random_()
-
-        inputs = [img_data_float, img_data_byte, img_data_short, img_data_int]
-        expected_outputs = [img_data_float.mul(255).int().float().div(255).numpy(),
-                            img_data_byte.float().div(255.0).numpy(),
-                            img_data_short.numpy(),
-                            img_data_int.numpy()]
-        expected_modes = ['L', 'L', 'I;16', 'I']
-
-        for img_data, expected_output, mode in zip(inputs, expected_outputs, expected_modes):
-            for transform in [transforms.ToPILImage(), transforms.ToPILImage(mode=mode)]:
-                img = transform(img_data)
-                self.assertEqual(img.mode, mode)
-                torch.testing.assert_close(expected_output, to_tensor(img).numpy(), check_stride=False)
-        # 'F' mode for torch.FloatTensor
-        img_F_mode = transforms.ToPILImage(mode='F')(img_data_float)
-        self.assertEqual(img_F_mode.mode, 'F')
-        torch.testing.assert_close(
-            np.array(Image.fromarray(img_data_float.squeeze(0).numpy(), mode='F')), np.array(img_F_mode)
-        )
-
-    def test_1_channel_ndarray_to_pil_image(self):
-        img_data_float = torch.Tensor(4, 4, 1).uniform_().numpy()
-        img_data_byte = torch.ByteTensor(4, 4, 1).random_(0, 255).numpy()
-        img_data_short = torch.ShortTensor(4, 4, 1).random_().numpy()
-        img_data_int = torch.IntTensor(4, 4, 1).random_().numpy()
-
-        inputs = [img_data_float, img_data_byte, img_data_short, img_data_int]
-        expected_modes = ['F', 'L', 'I;16', 'I']
-        for img_data, mode in zip(inputs, expected_modes):
-            for transform in [transforms.ToPILImage(), transforms.ToPILImage(mode=mode)]:
-                img = transform(img_data)
-                self.assertEqual(img.mode, mode)
-                # note: we explicitly convert img's dtype because pytorch doesn't support uint16
-                # and otherwise assert_close wouldn't be able to construct a tensor from the uint16 array
-                torch.testing.assert_close(img_data[:, :, 0], np.asarray(img).astype(img_data.dtype))
-
-    def test_2_channel_ndarray_to_pil_image(self):
-        def verify_img_data(img_data, mode):
-            if mode is None:
-                img = transforms.ToPILImage()(img_data)
-                self.assertEqual(img.mode, 'LA')  # default should assume LA
-            else:
-                img = transforms.ToPILImage(mode=mode)(img_data)
-                self.assertEqual(img.mode, mode)
-            split = img.split()
-            for i in range(2):
-                torch.testing.assert_close(img_data[:, :, i], np.asarray(split[i]), check_stride=False)
-
-        img_data = torch.ByteTensor(4, 4, 2).random_(0, 255).numpy()
-        for mode in [None, 'LA']:
-            verify_img_data(img_data, mode)
-
-        transforms.ToPILImage().__repr__()
-
-        with self.assertRaises(ValueError):
-            # should raise if we try a mode for 4 or 1 or 3 channel images
-            transforms.ToPILImage(mode='RGBA')(img_data)
-            transforms.ToPILImage(mode='P')(img_data)
-            transforms.ToPILImage(mode='RGB')(img_data)
-
-    def test_2_channel_tensor_to_pil_image(self):
-        def verify_img_data(img_data, expected_output, mode):
-            if mode is None:
-                img = transforms.ToPILImage()(img_data)
-                self.assertEqual(img.mode, 'LA')  # default should assume LA
-            else:
-                img = transforms.ToPILImage(mode=mode)(img_data)
-                self.assertEqual(img.mode, mode)
-            split = img.split()
-            for i in range(2):
-                self.assertTrue(np.allclose(expected_output[i].numpy(), F.to_tensor(split[i]).numpy()))
-
-        img_data = torch.Tensor(2, 4, 4).uniform_()
-        expected_output = img_data.mul(255).int().float().div(255)
-        for mode in [None, 'LA']:
-            verify_img_data(img_data, expected_output, mode=mode)
-
-        with self.assertRaises(ValueError):
-            # should raise if we try a mode for 4 or 1 or 3 channel images
-            transforms.ToPILImage(mode='RGBA')(img_data)
-            transforms.ToPILImage(mode='P')(img_data)
-            transforms.ToPILImage(mode='RGB')(img_data)
-
-    def test_3_channel_tensor_to_pil_image(self):
-        def verify_img_data(img_data, expected_output, mode):
-            if mode is None:
-                img = transforms.ToPILImage()(img_data)
-                self.assertEqual(img.mode, 'RGB')  # default should assume RGB
-            else:
-                img = transforms.ToPILImage(mode=mode)(img_data)
-                self.assertEqual(img.mode, mode)
-            split = img.split()
-            for i in range(3):
-                self.assertTrue(np.allclose(expected_output[i].numpy(), F.to_tensor(split[i]).numpy()))
-
-        img_data = torch.Tensor(3, 4, 4).uniform_()
-        expected_output = img_data.mul(255).int().float().div(255)
-        for mode in [None, 'RGB', 'HSV', 'YCbCr']:
-            verify_img_data(img_data, expected_output, mode=mode)
-
-        with self.assertRaises(ValueError):
-            # should raise if we try a mode for 4 or 1 or 2 channel images
-            transforms.ToPILImage(mode='RGBA')(img_data)
-            transforms.ToPILImage(mode='P')(img_data)
-            transforms.ToPILImage(mode='LA')(img_data)
-
-        with self.assertRaises(ValueError):
-            transforms.ToPILImage()(torch.Tensor(1, 3, 4, 4).uniform_())
-
-    def test_3_channel_ndarray_to_pil_image(self):
-        def verify_img_data(img_data, mode):
-            if mode is None:
-                img = transforms.ToPILImage()(img_data)
-                self.assertEqual(img.mode, 'RGB')  # default should assume RGB
-            else:
-                img = transforms.ToPILImage(mode=mode)(img_data)
-                self.assertEqual(img.mode, mode)
-            split = img.split()
-            for i in range(3):
-                torch.testing.assert_close(img_data[:, :, i], np.asarray(split[i]), check_stride=False)
-
-        img_data = torch.ByteTensor(4, 4, 3).random_(0, 255).numpy()
-        for mode in [None, 'RGB', 'HSV', 'YCbCr']:
-            verify_img_data(img_data, mode)
-
-        # Checking if ToPILImage can be printed as string
-        transforms.ToPILImage().__repr__()
-
-        with self.assertRaises(ValueError):
-            # should raise if we try a mode for 4 or 1 or 2 channel images
-            transforms.ToPILImage(mode='RGBA')(img_data)
-            transforms.ToPILImage(mode='P')(img_data)
-            transforms.ToPILImage(mode='LA')(img_data)
-
-    def test_4_channel_tensor_to_pil_image(self):
-        def verify_img_data(img_data, expected_output, mode):
-            if mode is None:
-                img = transforms.ToPILImage()(img_data)
-                self.assertEqual(img.mode, 'RGBA')  # default should assume RGBA
-            else:
-                img = transforms.ToPILImage(mode=mode)(img_data)
-                self.assertEqual(img.mode, mode)
-
-            split = img.split()
-            for i in range(4):
-                self.assertTrue(np.allclose(expected_output[i].numpy(), F.to_tensor(split[i]).numpy()))
-
-        img_data = torch.Tensor(4, 4, 4).uniform_()
-        expected_output = img_data.mul(255).int().float().div(255)
-        for mode in [None, 'RGBA', 'CMYK', 'RGBX']:
-            verify_img_data(img_data, expected_output, mode)
-
-        with self.assertRaises(ValueError):
-            # should raise if we try a mode for 3 or 1 or 2 channel images
-            transforms.ToPILImage(mode='RGB')(img_data)
-            transforms.ToPILImage(mode='P')(img_data)
-            transforms.ToPILImage(mode='LA')(img_data)
-
-    def test_4_channel_ndarray_to_pil_image(self):
-        def verify_img_data(img_data, mode):
-            if mode is None:
-                img = transforms.ToPILImage()(img_data)
-                self.assertEqual(img.mode, 'RGBA')  # default should assume RGBA
-            else:
-                img = transforms.ToPILImage(mode=mode)(img_data)
-                self.assertEqual(img.mode, mode)
-            split = img.split()
-            for i in range(4):
-                torch.testing.assert_close(img_data[:, :, i], np.asarray(split[i]), check_stride=False)
-
-        img_data = torch.ByteTensor(4, 4, 4).random_(0, 255).numpy()
-        for mode in [None, 'RGBA', 'CMYK', 'RGBX']:
-            verify_img_data(img_data, mode)
-
-        with self.assertRaises(ValueError):
-            # should raise if we try a mode for 3 or 1 or 2 channel images
-            transforms.ToPILImage(mode='RGB')(img_data)
-            transforms.ToPILImage(mode='P')(img_data)
-            transforms.ToPILImage(mode='LA')(img_data)
-
-    def test_2d_tensor_to_pil_image(self):
-        to_tensor = transforms.ToTensor()
-
-        img_data_float = torch.Tensor(4, 4).uniform_()
-        img_data_byte = torch.ByteTensor(4, 4).random_(0, 255)
-        img_data_short = torch.ShortTensor(4, 4).random_()
-        img_data_int = torch.IntTensor(4, 4).random_()
-
-        inputs = [img_data_float, img_data_byte, img_data_short, img_data_int]
-        expected_outputs = [img_data_float.mul(255).int().float().div(255).numpy(),
-                            img_data_byte.float().div(255.0).numpy(),
-                            img_data_short.numpy(),
-                            img_data_int.numpy()]
-        expected_modes = ['L', 'L', 'I;16', 'I']
-
-        for img_data, expected_output, mode in zip(inputs, expected_outputs, expected_modes):
-            for transform in [transforms.ToPILImage(), transforms.ToPILImage(mode=mode)]:
-                img = transform(img_data)
-                self.assertEqual(img.mode, mode)
-                np.testing.assert_allclose(expected_output, to_tensor(img).numpy()[0])
-
-    def test_2d_ndarray_to_pil_image(self):
-        img_data_float = torch.Tensor(4, 4).uniform_().numpy()
-        img_data_byte = torch.ByteTensor(4, 4).random_(0, 255).numpy()
-        img_data_short = torch.ShortTensor(4, 4).random_().numpy()
-        img_data_int = torch.IntTensor(4, 4).random_().numpy()
-
-        inputs = [img_data_float, img_data_byte, img_data_short, img_data_int]
-        expected_modes = ['F', 'L', 'I;16', 'I']
-        for img_data, mode in zip(inputs, expected_modes):
-            for transform in [transforms.ToPILImage(), transforms.ToPILImage(mode=mode)]:
-                img = transform(img_data)
-                self.assertEqual(img.mode, mode)
-                np.testing.assert_allclose(img_data, img)
-
-    def test_tensor_bad_types_to_pil_image(self):
-        with self.assertRaisesRegex(ValueError, r'pic should be 2/3 dimensional. Got \d+ dimensions.'):
-            transforms.ToPILImage()(torch.ones(1, 3, 4, 4))
-        with self.assertRaisesRegex(ValueError, r'pic should not have > 4 channels. Got \d+ channels.'):
-            transforms.ToPILImage()(torch.ones(6, 4, 4))
-
-    def test_ndarray_bad_types_to_pil_image(self):
-        trans = transforms.ToPILImage()
-        reg_msg = r'Input type \w+ is not supported'
-        with self.assertRaisesRegex(TypeError, reg_msg):
-            trans(np.ones([4, 4, 1], np.int64))
-        with self.assertRaisesRegex(TypeError, reg_msg):
-            trans(np.ones([4, 4, 1], np.uint16))
-        with self.assertRaisesRegex(TypeError, reg_msg):
-            trans(np.ones([4, 4, 1], np.uint32))
-        with self.assertRaisesRegex(TypeError, reg_msg):
-            trans(np.ones([4, 4, 1], np.float64))
-
-        with self.assertRaisesRegex(ValueError, r'pic should be 2/3 dimensional. Got \d+ dimensions.'):
-            transforms.ToPILImage()(np.ones([1, 4, 4, 3]))
-        with self.assertRaisesRegex(ValueError, r'pic should not have > 4 channels. Got \d+ channels.'):
-            transforms.ToPILImage()(np.ones([4, 4, 6]))
->>>>>>> 453dd2e4
-
     def test_color_jitter(self):
         color_jitter = transforms.ColorJitter(2, 2, 2, 0.1)
 
