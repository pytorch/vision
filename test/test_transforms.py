import torch
import torchvision.transforms as transforms
import unittest
import random
import numpy as np


class Tester(unittest.TestCase):

    def test_crop(self):
        height = random.randint(10, 32) * 2
        width = random.randint(10, 32) * 2
        oheight = random.randint(5, (height - 2) / 2) * 2
        owidth = random.randint(5, (width - 2) / 2) * 2

        img = torch.ones(3, height, width)
        oh1 = (height - oheight) // 2
        ow1 = (width - owidth) // 2
        imgnarrow = img[:, oh1:oh1 + oheight, ow1:ow1 + owidth]
        imgnarrow.fill_(0)
        result = transforms.Compose([
            transforms.ToPILImage(),
            transforms.CenterCrop((oheight, owidth)),
            transforms.ToTensor(),
        ])(img)
        assert result.sum() == 0, "height: " + str(height) + " width: " \
                                  + str(width) + " oheight: " + str(oheight) + " owidth: " + str(owidth)
        oheight += 1
        owidth += 1
        result = transforms.Compose([
            transforms.ToPILImage(),
            transforms.CenterCrop((oheight, owidth)),
            transforms.ToTensor(),
        ])(img)
        sum1 = result.sum()
        assert sum1 > 1, "height: " + str(height) + " width: " \
                         + str(width) + " oheight: " + str(oheight) + " owidth: " + str(owidth)
        oheight += 1
        owidth += 1
        result = transforms.Compose([
            transforms.ToPILImage(),
            transforms.CenterCrop((oheight, owidth)),
            transforms.ToTensor(),
        ])(img)
        sum2 = result.sum()
        assert sum2 > 0, "height: " + str(height) + " width: " \
                         + str(width) + " oheight: " + str(oheight) + " owidth: " + str(owidth)
        assert sum2 > sum1, "height: " + str(height) + " width: " \
                            + str(width) + " oheight: " + str(oheight) + " owidth: " + str(owidth)

    def test_scale(self):
        height = random.randint(24, 32) * 2
        width = random.randint(24, 32) * 2
        osize = random.randint(5, 12) * 2

        img = torch.ones(3, height, width)
        result = transforms.Compose([
            transforms.ToPILImage(),
            transforms.Scale(osize),
            transforms.ToTensor(),
        ])(img)
        # print img.size()
        # print 'output size:', osize
        # print result.size()
        assert osize in result.size()
        if height < width:
            assert result.size(1) <= result.size(2)
        elif width < height:
            assert result.size(1) >= result.size(2)

    def test_random_crop(self):
        height = random.randint(10, 32) * 2
        width = random.randint(10, 32) * 2
        oheight = random.randint(5, (height - 2) / 2) * 2
        owidth = random.randint(5, (width - 2) / 2) * 2
        img = torch.ones(3, height, width)
        result = transforms.Compose([
            transforms.ToPILImage(),
            transforms.RandomCrop((oheight, owidth)),
            transforms.ToTensor(),
        ])(img)
        assert result.size(1) == oheight
        assert result.size(2) == owidth

        padding = random.randint(1, 20)
        result = transforms.Compose([
            transforms.ToPILImage(),
            transforms.RandomCrop((oheight, owidth), padding=padding),
            transforms.ToTensor(),
        ])(img)
        assert result.size(1) == oheight
        assert result.size(2) == owidth

    def test_pad(self):
        height = random.randint(10, 32) * 2
        width = random.randint(10, 32) * 2
        img = torch.ones(3, height, width)
        padding = random.randint(1, 20)
        result = transforms.Compose([
            transforms.ToPILImage(),
            transforms.Pad(padding),
            transforms.ToTensor(),
        ])(img)
        assert result.size(1) == height + 2 * padding
        assert result.size(2) == width + 2 * padding

    def test_lambda(self):
        trans = transforms.Lambda(lambda x: x.add(10))
        x = torch.randn(10)
        y = trans(x)
        assert (y.equal(torch.add(x, 10)))

        trans = transforms.Lambda(lambda x: x.add_(10))
        x = torch.randn(10)
        y = trans(x)
        assert (y.equal(x))

<<<<<<< HEAD
    def test_to_tensor(self):
        channels = 3
        height, width = 4, 4
        trans = transforms.ToTensor()
        input_data = torch.ByteTensor(channels, height, width).random_(0,255).float().div_(255)
        img = transforms.ToPILImage()(input_data)
        output = trans(img)
        assert np.allclose(input_data.numpy(), output.numpy())

        ndarray = np.random.randint(low=0, high=255, size=(height, width, channels))
        output = trans(ndarray)
        expected_output = ndarray.transpose((2, 0, 1))/255.0
        assert np.allclose(output.numpy(), expected_output)
=======
    def test_tensor_to_pil_image(self):
        trans = transforms.ToPILImage()
        to_tensor = transforms.ToTensor()

        img_data = torch.Tensor(3, 4, 4).uniform_()
        img = trans(img_data)
        assert img.getbands() == ('R', 'G', 'B')
        r, g, b = img.split()

        expected_output = img_data.mul(255).int().float().div(255)
        assert np.allclose(expected_output[0].numpy(), to_tensor(r).numpy())
        assert np.allclose(expected_output[1].numpy(), to_tensor(g).numpy())
        assert np.allclose(expected_output[2].numpy(), to_tensor(b).numpy())

        # single channel image
        img_data = torch.Tensor(1, 4, 4).uniform_()
        img = trans(img_data)
        assert img.getbands() == ('L',)
        l, = img.split()
        expected_output = img_data.mul(255).int().float().div(255)
        assert np.allclose(expected_output[0].numpy(), to_tensor(l).numpy())

    def test_ndarray_to_pil_image(self):
        trans = transforms.ToPILImage()
        img_data = torch.ByteTensor(4, 4, 3).random_(0, 255).numpy()
        img = trans(img_data)
        assert img.getbands() == ('R', 'G', 'B')
        r, g, b = img.split()

        assert np.allclose(r, img_data[:, :, 0])
        assert np.allclose(g, img_data[:, :, 1])
        assert np.allclose(b, img_data[:, :, 2])

        # single channel image
        img_data = torch.ByteTensor(4, 4, 1).random_(0, 255).numpy()
        img = trans(img_data)
        assert img.getbands() == ('L',)
        l, = img.split()
        assert np.allclose(l, img_data[:, :, 0])
>>>>>>> 683852d2

if __name__ == '__main__':
    unittest.main()<|MERGE_RESOLUTION|>--- conflicted
+++ resolved
@@ -115,7 +115,6 @@
         y = trans(x)
         assert (y.equal(x))
 
-<<<<<<< HEAD
     def test_to_tensor(self):
         channels = 3
         height, width = 4, 4
@@ -129,7 +128,7 @@
         output = trans(ndarray)
         expected_output = ndarray.transpose((2, 0, 1))/255.0
         assert np.allclose(output.numpy(), expected_output)
-=======
+
     def test_tensor_to_pil_image(self):
         trans = transforms.ToPILImage()
         to_tensor = transforms.ToTensor()
@@ -169,7 +168,6 @@
         assert img.getbands() == ('L',)
         l, = img.split()
         assert np.allclose(l, img_data[:, :, 0])
->>>>>>> 683852d2
 
 if __name__ == '__main__':
     unittest.main()