import math
import os
import random
import re
from collections import defaultdict
from functools import partial

import numpy as np
import pytest
import torch
import torchvision.prototype.transforms as transforms
import torchvision.prototype.transforms.functional as F
import torchvision.transforms._pil_constants as _pil_constants
import torchvision.transforms.functional_tensor as F_t
from PIL import Image
from torch._utils_internal import get_file_path_2

try:
    import accimage
except ImportError:
    accimage = None

try:
    from scipy import stats
except ImportError:
    stats = None

from common_utils import assert_equal, cycle_over, float_dtypes, int_dtypes


GRACE_HOPPER = get_file_path_2(
    os.path.dirname(os.path.abspath(__file__)), "assets", "encode_jpeg", "grace_hopper_517x606.jpg"
)


def _get_grayscale_test_image(img, fill=None):
    img = img.convert("L")
    fill = (fill[0],) if isinstance(fill, tuple) else fill
    return img, fill


class TestConvertImageDtype:
    @pytest.mark.parametrize("input_dtype, output_dtype", cycle_over(float_dtypes()))
    def test_float_to_float(self, input_dtype, output_dtype):
        input_image = torch.tensor((0.0, 1.0), dtype=input_dtype)
        transform = transforms.ConvertImageDtype(output_dtype)
        transform_script = torch.jit.script(F.convert_image_dtype)

        output_image = transform(input_image)
        output_image_script = transform_script(input_image, output_dtype)

        torch.testing.assert_close(output_image_script, output_image, rtol=0.0, atol=1e-6)

        actual_min, actual_max = output_image.tolist()
        desired_min, desired_max = 0.0, 1.0

        assert abs(actual_min - desired_min) < 1e-7
        assert abs(actual_max - desired_max) < 1e-7

    @pytest.mark.parametrize("input_dtype", float_dtypes())
    @pytest.mark.parametrize("output_dtype", int_dtypes())
    def test_float_to_int(self, input_dtype, output_dtype):
        input_image = torch.tensor((0.0, 1.0), dtype=input_dtype)
        transform = transforms.ConvertImageDtype(output_dtype)
        transform_script = torch.jit.script(F.convert_image_dtype)

        if (input_dtype == torch.float32 and output_dtype in (torch.int32, torch.int64)) or (
            input_dtype == torch.float64 and output_dtype == torch.int64
        ):
            with pytest.raises(RuntimeError):
                transform(input_image)
        else:
            output_image = transform(input_image)
            output_image_script = transform_script(input_image, output_dtype)

            torch.testing.assert_close(output_image_script, output_image, rtol=0.0, atol=1e-6)

            actual_min, actual_max = output_image.tolist()
            desired_min, desired_max = 0, torch.iinfo(output_dtype).max

            assert actual_min == desired_min
            assert actual_max == desired_max

    @pytest.mark.parametrize("input_dtype", int_dtypes())
    @pytest.mark.parametrize("output_dtype", float_dtypes())
    def test_int_to_float(self, input_dtype, output_dtype):
        input_image = torch.tensor((0, torch.iinfo(input_dtype).max), dtype=input_dtype)
        transform = transforms.ConvertImageDtype(output_dtype)
        transform_script = torch.jit.script(F.convert_image_dtype)

        output_image = transform(input_image)
        output_image_script = transform_script(input_image, output_dtype)

        torch.testing.assert_close(output_image_script, output_image, rtol=0.0, atol=1e-6)

        actual_min, actual_max = output_image.tolist()
        desired_min, desired_max = 0.0, 1.0

        assert abs(actual_min - desired_min) < 1e-7
        assert actual_min >= desired_min
        assert abs(actual_max - desired_max) < 1e-7
        assert actual_max <= desired_max

    @pytest.mark.parametrize("input_dtype, output_dtype", cycle_over(int_dtypes()))
    def test_dtype_int_to_int(self, input_dtype, output_dtype):
        input_max = torch.iinfo(input_dtype).max
        input_image = torch.tensor((0, input_max), dtype=input_dtype)
        output_max = torch.iinfo(output_dtype).max

        transform = transforms.ConvertImageDtype(output_dtype)
        transform_script = torch.jit.script(F.convert_image_dtype)

        output_image = transform(input_image)
        output_image_script = transform_script(input_image, output_dtype)

        torch.testing.assert_close(
            output_image_script,
            output_image,
            rtol=0.0,
            atol=1e-6,
            msg=f"{output_image_script} vs {output_image}",
        )

        actual_min, actual_max = output_image.tolist()
        desired_min, desired_max = 0, output_max

        # see https://github.com/pytorch/vision/pull/2078#issuecomment-641036236 for details
        if input_max >= output_max:
            error_term = 0
        else:
            error_term = 1 - (torch.iinfo(output_dtype).max + 1) // (torch.iinfo(input_dtype).max + 1)

        assert actual_min == desired_min
        assert actual_max == (desired_max + error_term)

    @pytest.mark.parametrize("input_dtype, output_dtype", cycle_over(int_dtypes()))
    def test_int_to_int_consistency(self, input_dtype, output_dtype):
        input_max = torch.iinfo(input_dtype).max
        input_image = torch.tensor((0, input_max), dtype=input_dtype)

        output_max = torch.iinfo(output_dtype).max
        if output_max <= input_max:
            return

        transform = transforms.ConvertImageDtype(output_dtype)
        inverse_transfrom = transforms.ConvertImageDtype(input_dtype)
        output_image = inverse_transfrom(transform(input_image))

        actual_min, actual_max = output_image.tolist()
        desired_min, desired_max = 0, input_max

        assert actual_min == desired_min
        assert actual_max == desired_max


@pytest.mark.skipif(accimage is None, reason="accimage not available")
class TestAccImage:
    def test_accimage_to_tensor(self):
        trans = transforms.PILToTensor()

        expected_output = trans(Image.open(GRACE_HOPPER).convert("RGB"))
        output = trans(accimage.Image(GRACE_HOPPER))

        torch.testing.assert_close(output, expected_output)

    def test_accimage_pil_to_tensor(self):
        trans = transforms.PILToTensor()

        expected_output = trans(Image.open(GRACE_HOPPER).convert("RGB"))
        output = trans(accimage.Image(GRACE_HOPPER))

        assert expected_output.size() == output.size()
        torch.testing.assert_close(output, expected_output)

    def test_accimage_resize(self):
        trans = transforms.Compose(
            [
                transforms.Resize(256, interpolation=_pil_constants.LINEAR),
                transforms.PILToTensor(),
                transforms.ConvertImageDtype(dtype=torch.float),
            ]
        )

        # Checking if Compose, Resize and ToTensor can be printed as string
        trans.__repr__()

        expected_output = trans(Image.open(GRACE_HOPPER).convert("RGB"))
        output = trans(accimage.Image(GRACE_HOPPER))

        assert expected_output.size() == output.size()
        assert np.abs((expected_output - output).mean()) < 1e-3
        assert (expected_output - output).var() < 1e-5
        # note the high absolute tolerance
        torch.testing.assert_close(output.numpy(), expected_output.numpy(), rtol=1e-5, atol=5e-2)

    def test_accimage_crop(self):
        trans = transforms.Compose(
            [transforms.CenterCrop(256), transforms.PILToTensor(), transforms.ConvertImageDtype(dtype=torch.float)]
        )

        # Checking if Compose, CenterCrop and ToTensor can be printed as string
        trans.__repr__()

        expected_output = trans(Image.open(GRACE_HOPPER).convert("RGB"))
        output = trans(accimage.Image(GRACE_HOPPER))

        assert expected_output.size() == output.size()
        torch.testing.assert_close(output, expected_output)


class TestToTensor:
    @pytest.mark.parametrize("channels", [1, 3, 4])
    def test_to_tensor(self, channels):
        height, width = 4, 4
        trans = transforms.ToTensor()
        np_rng = np.random.RandomState(0)

        input_data = torch.ByteTensor(channels, height, width).random_(0, 255).float().div_(255)
        img = transforms.ToPILImage()(input_data)
        output = trans(img)
        torch.testing.assert_close(output, input_data)

        ndarray = np_rng.randint(low=0, high=255, size=(height, width, channels)).astype(np.uint8)
        output = trans(ndarray)
        expected_output = ndarray.transpose((2, 0, 1)) / 255.0
        torch.testing.assert_close(output.numpy(), expected_output, check_dtype=False)

        ndarray = np_rng.rand(height, width, channels).astype(np.float32)
        output = trans(ndarray)
        expected_output = ndarray.transpose((2, 0, 1))
        torch.testing.assert_close(output.numpy(), expected_output, check_dtype=False)

        # separate test for mode '1' PIL images
        input_data = torch.ByteTensor(1, height, width).bernoulli_()
        img = transforms.ToPILImage()(input_data.mul(255)).convert("1")
        output = trans(img)
        torch.testing.assert_close(input_data, output, check_dtype=False)

    def test_to_tensor_errors(self):
        height, width = 4, 4
        trans = transforms.ToTensor()
        np_rng = np.random.RandomState(0)

        # TODO: Doesn't raise anymore, but still fails on the other ones below
        # with pytest.raises(TypeError):
        #     trans(np_rng.rand(1, height, width).tolist())
        out = trans(np_rng.rand(1, height, width).tolist())
        assert isinstance(out, list)

        with pytest.raises(ValueError):
            trans(np_rng.rand(height))

        with pytest.raises(ValueError):
            trans(np_rng.rand(1, 1, height, width))

    @pytest.mark.parametrize("dtype", [torch.float16, torch.float, torch.double])
    def test_to_tensor_with_other_default_dtypes(self, dtype):
        np_rng = np.random.RandomState(0)
        current_def_dtype = torch.get_default_dtype()

        t = transforms.ToTensor()
        np_arr = np_rng.randint(0, 255, (32, 32, 3), dtype=np.uint8)
        img = Image.fromarray(np_arr)

        torch.set_default_dtype(dtype)
        res = t(img)
        assert res.dtype == dtype, f"{res.dtype} vs {dtype}"

        torch.set_default_dtype(current_def_dtype)

    @pytest.mark.parametrize("channels", [1, 3, 4])
    def test_pil_to_tensor(self, channels):
        height, width = 4, 4
        trans = transforms.PILToTensor()
        np_rng = np.random.RandomState(0)

        input_data = torch.ByteTensor(channels, height, width).random_(0, 255)
        img = transforms.ToPILImage()(input_data)
        output = trans(img)
        torch.testing.assert_close(input_data, output)

        input_data = np_rng.randint(low=0, high=255, size=(height, width, channels)).astype(np.uint8)
        img = transforms.ToPILImage()(input_data)
        output = trans(img)
        expected_output = input_data.transpose((2, 0, 1))
        torch.testing.assert_close(output.numpy(), expected_output)

        input_data = torch.as_tensor(np_rng.rand(channels, height, width).astype(np.float32))
        img = transforms.ToPILImage()(input_data)  # CHW -> HWC and (* 255).byte()
        output = trans(img)  # HWC -> CHW
        expected_output = (input_data * 255).byte()
        torch.testing.assert_close(output, expected_output)

        # separate test for mode '1' PIL images
        input_data = torch.ByteTensor(1, height, width).bernoulli_()
        img = transforms.ToPILImage()(input_data.mul(255)).convert("1")
        output = trans(img).view(torch.uint8).bool().to(torch.uint8)
        torch.testing.assert_close(input_data, output)

    def test_pil_to_tensor_errors(self):
        height, width = 4, 4
        trans = transforms.PILToTensor()
        np_rng = np.random.RandomState(0)

        # TODO: these don't fail anymore, they're pass-through. Is that a good thing?
        # with pytest.raises(TypeError):
        #     trans(np_rng.rand(1, height, width).tolist())
        out = trans(np_rng.rand(1, height, width).tolist())
        assert isinstance(out, list)

        # with pytest.raises(TypeError):
        #     trans(np_rng.rand(1, height, width))
        out = trans(np_rng.rand(1, height, width))
        assert isinstance(out, np.ndarray)


def test_randomresized_params():
    height = random.randint(24, 32) * 2
    width = random.randint(24, 32) * 2
    img = torch.ones(3, height, width)
    to_pil_image = transforms.ToPILImage()
    img = to_pil_image(img)
    size = 100
    epsilon = 0.05
    min_scale = 0.25
    for _ in range(10):
        scale_min = max(round(random.random(), 2), min_scale)
        scale_range = (scale_min, scale_min + round(random.random(), 2))
        aspect_min = max(round(random.random(), 2), epsilon)
        aspect_ratio_range = (aspect_min, aspect_min + round(random.random(), 2))
        randresizecrop = transforms.RandomResizedCrop(size, scale_range, aspect_ratio_range)
        # TODO: get_params() broken on instances
        i, j, h, w = randresizecrop.__class__.get_params(img, scale_range, aspect_ratio_range)
        aspect_ratio_obtained = w / h
        assert (
            min(aspect_ratio_range) - epsilon <= aspect_ratio_obtained
            and aspect_ratio_obtained <= max(aspect_ratio_range) + epsilon
        ) or aspect_ratio_obtained == 1.0
        assert isinstance(i, int)
        assert isinstance(j, int)
        assert isinstance(h, int)
        assert isinstance(w, int)


@pytest.mark.parametrize(
    "height, width",
    [
        # height, width
        # square image
        (28, 28),
        (27, 27),
        # rectangular image: h < w
        (28, 34),
        (29, 35),
        # rectangular image: h > w
        (34, 28),
        (35, 29),
    ],
)
@pytest.mark.parametrize(
    "osize",
    [
        # single integer
        22,
        27,
        28,
        36,
        # single integer in tuple/list
        [
            22,
        ],
        (27,),
    ],
)
@pytest.mark.parametrize("max_size", (None, 37, 1000))
def test_resize(height, width, osize, max_size):
    img = Image.new("RGB", size=(width, height), color=127)

    t = transforms.Resize(osize, max_size=max_size)
    result = t(img)

    msg = f"{height}, {width} - {osize} - {max_size}"
    osize = osize[0] if isinstance(osize, (list, tuple)) else osize
    # If size is an int, smaller edge of the image will be matched to this number.
    # i.e, if height > width, then image will be rescaled to (size * height / width, size).
    if height < width:
        exp_w, exp_h = (int(osize * width / height), osize)  # (w, h)
        if max_size is not None and max_size < exp_w:
            exp_w, exp_h = max_size, int(max_size * exp_h / exp_w)
        assert result.size == (exp_w, exp_h), msg
    elif width < height:
        exp_w, exp_h = (osize, int(osize * height / width))  # (w, h)
        if max_size is not None and max_size < exp_h:
            exp_w, exp_h = int(max_size * exp_w / exp_h), max_size
        assert result.size == (exp_w, exp_h), msg
    else:
        exp_w, exp_h = (osize, osize)  # (w, h)
        if max_size is not None and max_size < osize:
            exp_w, exp_h = max_size, max_size
        assert result.size == (exp_w, exp_h), msg


@pytest.mark.parametrize(
    "height, width",
    [
        # height, width
        # square image
        (28, 28),
        (27, 27),
        # rectangular image: h < w
        (28, 34),
        (29, 35),
        # rectangular image: h > w
        (34, 28),
        (35, 29),
    ],
)
@pytest.mark.parametrize(
    "osize",
    [
        # two integers sequence output
        [22, 22],
        [22, 28],
        [22, 36],
        [27, 22],
        [36, 22],
        [28, 28],
        [28, 37],
        [37, 27],
        [37, 37],
    ],
)
def test_resize_sequence_output(height, width, osize):
    img = Image.new("RGB", size=(width, height), color=127)
    oheight, owidth = osize

    t = transforms.Resize(osize)
    result = t(img)

    assert (owidth, oheight) == result.size


def test_resize_antialias_error():
    osize = [37, 37]
    img = Image.new("RGB", size=(35, 29), color=127)

    with pytest.warns(UserWarning, match=r"Anti-alias option is always applied for PIL Image input"):
        t = transforms.Resize(osize, antialias=False)
        t(img)


@pytest.mark.parametrize("height, width", ((32, 64), (64, 32)))
def test_resize_size_equals_small_edge_size(height, width):
    # Non-regression test for https://github.com/pytorch/vision/issues/5405
    # max_size used to be ignored if size == small_edge_size
    max_size = 40
    img = Image.new("RGB", size=(width, height), color=127)

    small_edge = min(height, width)
    t = transforms.Resize(small_edge, max_size=max_size)
    result = t(img)
    assert max(result.size) == max_size


class TestPad:
    @pytest.mark.parametrize("fill", [85, 85.0])
    def test_pad(self, fill):
        height = random.randint(10, 32) * 2
        width = random.randint(10, 32) * 2
        img = torch.ones(3, height, width, dtype=torch.uint8)
        padding = random.randint(1, 20)
        result = transforms.Compose(
            [
                transforms.ToPILImage(),
                transforms.Pad(padding, fill=fill),
                transforms.PILToTensor(),
            ]
        )(img)
        assert result.size(1) == height + 2 * padding
        assert result.size(2) == width + 2 * padding
        # check that all elements in the padded region correspond
        # to the pad value
        h_padded = result[:, :padding, :]
        w_padded = result[:, :, :padding]
        torch.testing.assert_close(h_padded, torch.full_like(h_padded, fill_value=fill), rtol=0.0, atol=0.0)
        torch.testing.assert_close(w_padded, torch.full_like(w_padded, fill_value=fill), rtol=0.0, atol=0.0)
        pytest.raises(ValueError, transforms.Pad(padding, fill=(1, 2)), transforms.ToPILImage()(img))

    def test_pad_with_tuple_of_pad_values(self):
        height = random.randint(10, 32) * 2
        width = random.randint(10, 32) * 2
        img = transforms.ToPILImage()(torch.ones(3, height, width))

        padding = tuple(random.randint(1, 20) for _ in range(2))
        output = transforms.Pad(padding)(img)
        assert output.size == (width + padding[0] * 2, height + padding[1] * 2)

        padding = [random.randint(1, 20) for _ in range(4)]
        output = transforms.Pad(padding)(img)
        assert output.size[0] == width + padding[0] + padding[2]
        assert output.size[1] == height + padding[1] + padding[3]

        # Checking if Padding can be printed as string
        transforms.Pad(padding).__repr__()

    def test_pad_with_non_constant_padding_modes(self):
        """Unit tests for edge, reflect, symmetric padding"""
        img = torch.zeros(3, 27, 27).byte()
        img[:, :, 0] = 1  # Constant value added to leftmost edge
        img = transforms.ToPILImage()(img)
        img = F.pad(img, 1, (200, 200, 200))

        # pad 3 to all sidess
        edge_padded_img = F.pad(img, 3, padding_mode="edge")
        # First 6 elements of leftmost edge in the middle of the image, values are in order:
        # edge_pad, edge_pad, edge_pad, constant_pad, constant value added to leftmost edge, 0
        edge_middle_slice = np.asarray(edge_padded_img).transpose(2, 0, 1)[0][17][:6]
        assert_equal(edge_middle_slice, np.asarray([200, 200, 200, 200, 1, 0], dtype=np.uint8))
        assert transforms.PILToTensor()(edge_padded_img).size() == (3, 35, 35)

        # Pad 3 to left/right, 2 to top/bottom
        reflect_padded_img = F.pad(img, (3, 2), padding_mode="reflect")
        # First 6 elements of leftmost edge in the middle of the image, values are in order:
        # reflect_pad, reflect_pad, reflect_pad, constant_pad, constant value added to leftmost edge, 0
        reflect_middle_slice = np.asarray(reflect_padded_img).transpose(2, 0, 1)[0][17][:6]
        assert_equal(reflect_middle_slice, np.asarray([0, 0, 1, 200, 1, 0], dtype=np.uint8))
        assert transforms.PILToTensor()(reflect_padded_img).size() == (3, 33, 35)

        # Pad 3 to left, 2 to top, 2 to right, 1 to bottom
        symmetric_padded_img = F.pad(img, (3, 2, 2, 1), padding_mode="symmetric")
        # First 6 elements of leftmost edge in the middle of the image, values are in order:
        # sym_pad, sym_pad, sym_pad, constant_pad, constant value added to leftmost edge, 0
        symmetric_middle_slice = np.asarray(symmetric_padded_img).transpose(2, 0, 1)[0][17][:6]
        assert_equal(symmetric_middle_slice, np.asarray([0, 1, 200, 200, 1, 0], dtype=np.uint8))
        assert transforms.PILToTensor()(symmetric_padded_img).size() == (3, 32, 34)

        # Check negative padding explicitly for symmetric case, since it is not
        # implemented for tensor case to compare to
        # Crop 1 to left, pad 2 to top, pad 3 to right, crop 3 to bottom
        symmetric_padded_img_neg = F.pad(img, (-1, 2, 3, -3), padding_mode="symmetric")
        symmetric_neg_middle_left = np.asarray(symmetric_padded_img_neg).transpose(2, 0, 1)[0][17][:3]
        symmetric_neg_middle_right = np.asarray(symmetric_padded_img_neg).transpose(2, 0, 1)[0][17][-4:]
        assert_equal(symmetric_neg_middle_left, np.asarray([1, 0, 0], dtype=np.uint8))
        assert_equal(symmetric_neg_middle_right, np.asarray([200, 200, 0, 0], dtype=np.uint8))
        assert transforms.PILToTensor()(symmetric_padded_img_neg).size() == (3, 28, 31)

    def test_pad_raises_with_invalid_pad_sequence_len(self):
        with pytest.raises(ValueError):
            transforms.Pad(())

        with pytest.raises(ValueError):
            transforms.Pad((1, 2, 3))

        with pytest.raises(ValueError):
            transforms.Pad((1, 2, 3, 4, 5))

    def test_pad_with_mode_F_images(self):
        pad = 2
        transform = transforms.Pad(pad)

        img = Image.new("F", (10, 10))
        padded_img = transform(img)
        assert_equal(padded_img.size, [edge_size + 2 * pad for edge_size in img.size])


@pytest.mark.parametrize(
    "fn, trans, kwargs",
    [
        (F.invert, transforms.RandomInvert, {}),
        (F.posterize, transforms.RandomPosterize, {"bits": 4}),
        (F.solarize, transforms.RandomSolarize, {"threshold": 192}),
        (F.adjust_sharpness, transforms.RandomAdjustSharpness, {"sharpness_factor": 2.0}),
        (F.autocontrast, transforms.RandomAutocontrast, {}),
        (F.equalize, transforms.RandomEqualize, {}),
        (F.vflip, transforms.RandomVerticalFlip, {}),
        (F.hflip, transforms.RandomHorizontalFlip, {}),
        (partial(F.to_grayscale, num_output_channels=3), transforms.RandomGrayscale, {}),
    ],
)
@pytest.mark.parametrize("seed", range(10))
@pytest.mark.parametrize("p", (0, 1))
def test_randomness(fn, trans, kwargs, seed, p):
    torch.manual_seed(seed)
    img = transforms.ToPILImage()(torch.rand(3, 16, 18))

    expected_transformed_img = fn(img, **kwargs)
    randomly_transformed_img = trans(p=p, **kwargs)(img)

    if p == 0:
        assert randomly_transformed_img == img
    elif p == 1:
        assert randomly_transformed_img == expected_transformed_img

    trans(**kwargs).__repr__()


def test_autocontrast_equal_minmax():
    img_tensor = torch.tensor([[[10]], [[128]], [[245]]], dtype=torch.uint8).expand(3, 32, 32)
    img_pil = F.to_pil_image(img_tensor)

    img_tensor = F.autocontrast(img_tensor)
    img_pil = F.autocontrast(img_pil)
    torch.testing.assert_close(img_tensor, F.pil_to_tensor(img_pil))


class TestToPil:
    def _get_1_channel_tensor_various_types():
        img_data_float = torch.Tensor(1, 4, 4).uniform_()
        expected_output = img_data_float.mul(255).int().float().div(255).numpy()
        yield img_data_float, expected_output, "L"

        img_data_byte = torch.ByteTensor(1, 4, 4).random_(0, 255)
        expected_output = img_data_byte.float().div(255.0).numpy()
        yield img_data_byte, expected_output, "L"

        img_data_short = torch.ShortTensor(1, 4, 4).random_()
        expected_output = img_data_short.numpy()
        yield img_data_short, expected_output, "I;16"

        img_data_int = torch.IntTensor(1, 4, 4).random_()
        expected_output = img_data_int.numpy()
        yield img_data_int, expected_output, "I"

    def _get_2d_tensor_various_types():
        img_data_float = torch.Tensor(4, 4).uniform_()
        expected_output = img_data_float.mul(255).int().float().div(255).numpy()
        yield img_data_float, expected_output, "L"

        img_data_byte = torch.ByteTensor(4, 4).random_(0, 255)
        expected_output = img_data_byte.float().div(255.0).numpy()
        yield img_data_byte, expected_output, "L"

        img_data_short = torch.ShortTensor(4, 4).random_()
        expected_output = img_data_short.numpy()
        yield img_data_short, expected_output, "I;16"

        img_data_int = torch.IntTensor(4, 4).random_()
        expected_output = img_data_int.numpy()
        yield img_data_int, expected_output, "I"

    @pytest.mark.parametrize("with_mode", [False, True])
    @pytest.mark.parametrize("img_data, expected_output, expected_mode", _get_1_channel_tensor_various_types())
    def test_1_channel_tensor_to_pil_image(self, with_mode, img_data, expected_output, expected_mode):
        transform = transforms.ToPILImage(mode=expected_mode) if with_mode else transforms.ToPILImage()
        to_tensor = transforms.ToTensor()

        img = transform(img_data)
        assert img.mode == expected_mode
        torch.testing.assert_close(expected_output, to_tensor(img).numpy())

    def test_1_channel_float_tensor_to_pil_image(self):
        img_data = torch.Tensor(1, 4, 4).uniform_()
        # 'F' mode for torch.FloatTensor
        img_F_mode = transforms.ToPILImage(mode="F")(img_data)
        assert img_F_mode.mode == "F"
        torch.testing.assert_close(
            np.array(Image.fromarray(img_data.squeeze(0).numpy(), mode="F")), np.array(img_F_mode)
        )

    @pytest.mark.parametrize("with_mode", [False, True])
    @pytest.mark.parametrize(
        "img_data, expected_mode",
        [
            (torch.Tensor(4, 4, 1).uniform_().numpy(), "F"),
            (torch.ByteTensor(4, 4, 1).random_(0, 255).numpy(), "L"),
            (torch.ShortTensor(4, 4, 1).random_().numpy(), "I;16"),
            (torch.IntTensor(4, 4, 1).random_().numpy(), "I"),
        ],
    )
    def test_1_channel_ndarray_to_pil_image(self, with_mode, img_data, expected_mode):
        transform = transforms.ToPILImage(mode=expected_mode) if with_mode else transforms.ToPILImage()
        img = transform(img_data)
        assert img.mode == expected_mode
        # note: we explicitly convert img's dtype because pytorch doesn't support uint16
        # and otherwise assert_close wouldn't be able to construct a tensor from the uint16 array
        torch.testing.assert_close(img_data[:, :, 0], np.asarray(img).astype(img_data.dtype))

    @pytest.mark.parametrize("expected_mode", [None, "LA"])
    def test_2_channel_ndarray_to_pil_image(self, expected_mode):
        img_data = torch.ByteTensor(4, 4, 2).random_(0, 255).numpy()

        if expected_mode is None:
            img = transforms.ToPILImage()(img_data)
            assert img.mode == "LA"  # default should assume LA
        else:
            img = transforms.ToPILImage(mode=expected_mode)(img_data)
            assert img.mode == expected_mode
        split = img.split()
        for i in range(2):
            torch.testing.assert_close(img_data[:, :, i], np.asarray(split[i]))

    def test_2_channel_ndarray_to_pil_image_error(self):
        img_data = torch.ByteTensor(4, 4, 2).random_(0, 255).numpy()
        transforms.ToPILImage().__repr__()

        # should raise if we try a mode for 4 or 1 or 3 channel images
        with pytest.raises(ValueError, match=r"Only modes \['LA'\] are supported for 2D inputs"):
            transforms.ToPILImage(mode="RGBA")(img_data)
        with pytest.raises(ValueError, match=r"Only modes \['LA'\] are supported for 2D inputs"):
            transforms.ToPILImage(mode="P")(img_data)
        with pytest.raises(ValueError, match=r"Only modes \['LA'\] are supported for 2D inputs"):
            transforms.ToPILImage(mode="RGB")(img_data)

    @pytest.mark.parametrize("expected_mode", [None, "LA"])
    def test_2_channel_tensor_to_pil_image(self, expected_mode):
        img_data = torch.Tensor(2, 4, 4).uniform_()
        expected_output = img_data.mul(255).int().float().div(255)
        if expected_mode is None:
            img = transforms.ToPILImage()(img_data)
            assert img.mode == "LA"  # default should assume LA
        else:
            img = transforms.ToPILImage(mode=expected_mode)(img_data)
            assert img.mode == expected_mode

        split = img.split()
        for i in range(2):
            torch.testing.assert_close(expected_output[i].numpy(), F.to_tensor(split[i]).squeeze(0).numpy())

    def test_2_channel_tensor_to_pil_image_error(self):
        img_data = torch.Tensor(2, 4, 4).uniform_()

        # should raise if we try a mode for 4 or 1 or 3 channel images
        with pytest.raises(ValueError, match=r"Only modes \['LA'\] are supported for 2D inputs"):
            transforms.ToPILImage(mode="RGBA")(img_data)
        with pytest.raises(ValueError, match=r"Only modes \['LA'\] are supported for 2D inputs"):
            transforms.ToPILImage(mode="P")(img_data)
        with pytest.raises(ValueError, match=r"Only modes \['LA'\] are supported for 2D inputs"):
            transforms.ToPILImage(mode="RGB")(img_data)

    @pytest.mark.parametrize("with_mode", [False, True])
    @pytest.mark.parametrize("img_data, expected_output, expected_mode", _get_2d_tensor_various_types())
    def test_2d_tensor_to_pil_image(self, with_mode, img_data, expected_output, expected_mode):
        transform = transforms.ToPILImage(mode=expected_mode) if with_mode else transforms.ToPILImage()
        to_tensor = transforms.ToTensor()

        img = transform(img_data)
        assert img.mode == expected_mode
        torch.testing.assert_close(expected_output, to_tensor(img).numpy()[0])

    @pytest.mark.parametrize("with_mode", [False, True])
    @pytest.mark.parametrize(
        "img_data, expected_mode",
        [
            (torch.Tensor(4, 4).uniform_().numpy(), "F"),
            (torch.ByteTensor(4, 4).random_(0, 255).numpy(), "L"),
            (torch.ShortTensor(4, 4).random_().numpy(), "I;16"),
            (torch.IntTensor(4, 4).random_().numpy(), "I"),
        ],
    )
    def test_2d_ndarray_to_pil_image(self, with_mode, img_data, expected_mode):
        transform = transforms.ToPILImage(mode=expected_mode) if with_mode else transforms.ToPILImage()
        img = transform(img_data)
        assert img.mode == expected_mode
        np.testing.assert_allclose(img_data, img)

    @pytest.mark.parametrize("expected_mode", [None, "RGB", "HSV", "YCbCr"])
    def test_3_channel_tensor_to_pil_image(self, expected_mode):
        img_data = torch.Tensor(3, 4, 4).uniform_()
        expected_output = img_data.mul(255).int().float().div(255)

        if expected_mode is None:
            img = transforms.ToPILImage()(img_data)
            assert img.mode == "RGB"  # default should assume RGB
        else:
            img = transforms.ToPILImage(mode=expected_mode)(img_data)
            assert img.mode == expected_mode
        split = img.split()
        for i in range(3):
            torch.testing.assert_close(expected_output[i].numpy(), F.to_tensor(split[i]).squeeze(0).numpy())

    def test_3_channel_tensor_to_pil_image_error(self):
        img_data = torch.Tensor(3, 4, 4).uniform_()
        error_message_3d = r"Only modes \['RGB', 'YCbCr', 'HSV'\] are supported for 3D inputs"
        # should raise if we try a mode for 4 or 1 or 2 channel images
        with pytest.raises(ValueError, match=error_message_3d):
            transforms.ToPILImage(mode="RGBA")(img_data)
        with pytest.raises(ValueError, match=error_message_3d):
            transforms.ToPILImage(mode="P")(img_data)
        with pytest.raises(ValueError, match=error_message_3d):
            transforms.ToPILImage(mode="LA")(img_data)

        with pytest.raises(ValueError, match=r"pic should be 2/3 dimensional. Got \d+ dimensions."):
            transforms.ToPILImage()(torch.Tensor(1, 3, 4, 4).uniform_())

    @pytest.mark.parametrize("expected_mode", [None, "RGB", "HSV", "YCbCr"])
    def test_3_channel_ndarray_to_pil_image(self, expected_mode):
        img_data = torch.ByteTensor(4, 4, 3).random_(0, 255).numpy()

        if expected_mode is None:
            img = transforms.ToPILImage()(img_data)
            assert img.mode == "RGB"  # default should assume RGB
        else:
            img = transforms.ToPILImage(mode=expected_mode)(img_data)
            assert img.mode == expected_mode
        split = img.split()
        for i in range(3):
            torch.testing.assert_close(img_data[:, :, i], np.asarray(split[i]))

    def test_3_channel_ndarray_to_pil_image_error(self):
        img_data = torch.ByteTensor(4, 4, 3).random_(0, 255).numpy()

        # Checking if ToPILImage can be printed as string
        transforms.ToPILImage().__repr__()

        error_message_3d = r"Only modes \['RGB', 'YCbCr', 'HSV'\] are supported for 3D inputs"
        # should raise if we try a mode for 4 or 1 or 2 channel images
        with pytest.raises(ValueError, match=error_message_3d):
            transforms.ToPILImage(mode="RGBA")(img_data)
        with pytest.raises(ValueError, match=error_message_3d):
            transforms.ToPILImage(mode="P")(img_data)
        with pytest.raises(ValueError, match=error_message_3d):
            transforms.ToPILImage(mode="LA")(img_data)

    @pytest.mark.parametrize("expected_mode", [None, "RGBA", "CMYK", "RGBX"])
    def test_4_channel_tensor_to_pil_image(self, expected_mode):
        img_data = torch.Tensor(4, 4, 4).uniform_()
        expected_output = img_data.mul(255).int().float().div(255)

        if expected_mode is None:
            img = transforms.ToPILImage()(img_data)
            assert img.mode == "RGBA"  # default should assume RGBA
        else:
            img = transforms.ToPILImage(mode=expected_mode)(img_data)
            assert img.mode == expected_mode

        split = img.split()
        for i in range(4):
            torch.testing.assert_close(expected_output[i].numpy(), F.to_tensor(split[i]).squeeze(0).numpy())

    def test_4_channel_tensor_to_pil_image_error(self):
        img_data = torch.Tensor(4, 4, 4).uniform_()

        error_message_4d = r"Only modes \['RGBA', 'CMYK', 'RGBX'\] are supported for 4D inputs"
        # should raise if we try a mode for 3 or 1 or 2 channel images
        with pytest.raises(ValueError, match=error_message_4d):
            transforms.ToPILImage(mode="RGB")(img_data)
        with pytest.raises(ValueError, match=error_message_4d):
            transforms.ToPILImage(mode="P")(img_data)
        with pytest.raises(ValueError, match=error_message_4d):
            transforms.ToPILImage(mode="LA")(img_data)

    @pytest.mark.parametrize("expected_mode", [None, "RGBA", "CMYK", "RGBX"])
    def test_4_channel_ndarray_to_pil_image(self, expected_mode):
        img_data = torch.ByteTensor(4, 4, 4).random_(0, 255).numpy()

        if expected_mode is None:
            img = transforms.ToPILImage()(img_data)
            assert img.mode == "RGBA"  # default should assume RGBA
        else:
            img = transforms.ToPILImage(mode=expected_mode)(img_data)
            assert img.mode == expected_mode
        split = img.split()
        for i in range(4):
            torch.testing.assert_close(img_data[:, :, i], np.asarray(split[i]))

    def test_4_channel_ndarray_to_pil_image_error(self):
        img_data = torch.ByteTensor(4, 4, 4).random_(0, 255).numpy()

        error_message_4d = r"Only modes \['RGBA', 'CMYK', 'RGBX'\] are supported for 4D inputs"
        # should raise if we try a mode for 3 or 1 or 2 channel images
        with pytest.raises(ValueError, match=error_message_4d):
            transforms.ToPILImage(mode="RGB")(img_data)
        with pytest.raises(ValueError, match=error_message_4d):
            transforms.ToPILImage(mode="P")(img_data)
        with pytest.raises(ValueError, match=error_message_4d):
            transforms.ToPILImage(mode="LA")(img_data)

    def test_ndarray_bad_types_to_pil_image(self):
        trans = transforms.ToPILImage()
        reg_msg = r"Input type \w+ is not supported"
        with pytest.raises(TypeError, match=reg_msg):
            trans(np.ones([4, 4, 1], np.int64))
        with pytest.raises(TypeError, match=reg_msg):
            trans(np.ones([4, 4, 1], np.uint16))
        with pytest.raises(TypeError, match=reg_msg):
            trans(np.ones([4, 4, 1], np.uint32))
        with pytest.raises(TypeError, match=reg_msg):
            trans(np.ones([4, 4, 1], np.float64))

        with pytest.raises(ValueError, match=r"pic should be 2/3 dimensional. Got \d+ dimensions."):
            transforms.ToPILImage()(np.ones([1, 4, 4, 3]))
        with pytest.raises(ValueError, match=r"pic should not have > 4 channels. Got \d+ channels."):
            transforms.ToPILImage()(np.ones([4, 4, 6]))

    def test_tensor_bad_types_to_pil_image(self):
        with pytest.raises(ValueError, match=r"pic should be 2/3 dimensional. Got \d+ dimensions."):
            transforms.ToPILImage()(torch.ones(1, 3, 4, 4))
        with pytest.raises(ValueError, match=r"pic should not have > 4 channels. Got \d+ channels."):
            transforms.ToPILImage()(torch.ones(6, 4, 4))


def test_adjust_brightness():
    x_shape = [2, 2, 3]
    x_data = [0, 5, 13, 54, 135, 226, 37, 8, 234, 90, 255, 1]
    x_np = np.array(x_data, dtype=np.uint8).reshape(x_shape)
    x_pil = Image.fromarray(x_np, mode="RGB")

    # test 0
    y_pil = F.adjust_brightness(x_pil, 1)
    y_np = np.array(y_pil)
    torch.testing.assert_close(y_np, x_np)

    # test 1
    y_pil = F.adjust_brightness(x_pil, 0.5)
    y_np = np.array(y_pil)
    y_ans = [0, 2, 6, 27, 67, 113, 18, 4, 117, 45, 127, 0]
    y_ans = np.array(y_ans, dtype=np.uint8).reshape(x_shape)
    torch.testing.assert_close(y_np, y_ans)

    # test 2
    y_pil = F.adjust_brightness(x_pil, 2)
    y_np = np.array(y_pil)
    y_ans = [0, 10, 26, 108, 255, 255, 74, 16, 255, 180, 255, 2]
    y_ans = np.array(y_ans, dtype=np.uint8).reshape(x_shape)
    torch.testing.assert_close(y_np, y_ans)


def test_adjust_contrast():
    x_shape = [2, 2, 3]
    x_data = [0, 5, 13, 54, 135, 226, 37, 8, 234, 90, 255, 1]
    x_np = np.array(x_data, dtype=np.uint8).reshape(x_shape)
    x_pil = Image.fromarray(x_np, mode="RGB")

    # test 0
    y_pil = F.adjust_contrast(x_pil, 1)
    y_np = np.array(y_pil)
    torch.testing.assert_close(y_np, x_np)

    # test 1
    y_pil = F.adjust_contrast(x_pil, 0.5)
    y_np = np.array(y_pil)
    y_ans = [43, 45, 49, 70, 110, 156, 61, 47, 160, 88, 170, 43]
    y_ans = np.array(y_ans, dtype=np.uint8).reshape(x_shape)
    torch.testing.assert_close(y_np, y_ans)

    # test 2
    y_pil = F.adjust_contrast(x_pil, 2)
    y_np = np.array(y_pil)
    y_ans = [0, 0, 0, 22, 184, 255, 0, 0, 255, 94, 255, 0]
    y_ans = np.array(y_ans, dtype=np.uint8).reshape(x_shape)
    torch.testing.assert_close(y_np, y_ans)


@pytest.mark.skipif(Image.__version__ >= "7", reason="Temporarily disabled")
def test_adjust_saturation():
    x_shape = [2, 2, 3]
    x_data = [0, 5, 13, 54, 135, 226, 37, 8, 234, 90, 255, 1]
    x_np = np.array(x_data, dtype=np.uint8).reshape(x_shape)
    x_pil = Image.fromarray(x_np, mode="RGB")

    # test 0
    y_pil = F.adjust_saturation(x_pil, 1)
    y_np = np.array(y_pil)
    torch.testing.assert_close(y_np, x_np)

    # test 1
    y_pil = F.adjust_saturation(x_pil, 0.5)
    y_np = np.array(y_pil)
    y_ans = [2, 4, 8, 87, 128, 173, 39, 25, 138, 133, 215, 88]
    y_ans = np.array(y_ans, dtype=np.uint8).reshape(x_shape)
    torch.testing.assert_close(y_np, y_ans)

    # test 2
    y_pil = F.adjust_saturation(x_pil, 2)
    y_np = np.array(y_pil)
    y_ans = [0, 6, 22, 0, 149, 255, 32, 0, 255, 4, 255, 0]
    y_ans = np.array(y_ans, dtype=np.uint8).reshape(x_shape)
    torch.testing.assert_close(y_np, y_ans)


def test_adjust_hue():
    x_shape = [2, 2, 3]
    x_data = [0, 5, 13, 54, 135, 226, 37, 8, 234, 90, 255, 1]
    x_np = np.array(x_data, dtype=np.uint8).reshape(x_shape)
    x_pil = Image.fromarray(x_np, mode="RGB")

    with pytest.raises(ValueError):
        F.adjust_hue(x_pil, -0.7)
        F.adjust_hue(x_pil, 1)

    # test 0: almost same as x_data but not exact.
    # probably because hsv <-> rgb floating point ops
    y_pil = F.adjust_hue(x_pil, 0)
    y_np = np.array(y_pil)
    y_ans = [0, 5, 13, 54, 139, 226, 35, 8, 234, 91, 255, 1]
    y_ans = np.array(y_ans, dtype=np.uint8).reshape(x_shape)
    torch.testing.assert_close(y_np, y_ans)

    # test 1
    y_pil = F.adjust_hue(x_pil, 0.25)
    y_np = np.array(y_pil)
    y_ans = [13, 0, 12, 224, 54, 226, 234, 8, 99, 1, 222, 255]
    y_ans = np.array(y_ans, dtype=np.uint8).reshape(x_shape)
    torch.testing.assert_close(y_np, y_ans)

    # test 2
    y_pil = F.adjust_hue(x_pil, -0.25)
    y_np = np.array(y_pil)
    y_ans = [0, 13, 2, 54, 226, 58, 8, 234, 152, 255, 43, 1]
    y_ans = np.array(y_ans, dtype=np.uint8).reshape(x_shape)
    torch.testing.assert_close(y_np, y_ans)


def test_adjust_sharpness():
    x_shape = [4, 4, 3]
    x_data = [
        75,
        121,
        114,
        105,
        97,
        107,
        105,
        32,
        66,
        111,
        117,
        114,
        99,
        104,
        97,
        0,
        0,
        65,
        108,
        101,
        120,
        97,
        110,
        100,
        101,
        114,
        32,
        86,
        114,
        121,
        110,
        105,
        111,
        116,
        105,
        115,
        0,
        0,
        73,
        32,
        108,
        111,
        118,
        101,
        32,
        121,
        111,
        117,
    ]
    x_np = np.array(x_data, dtype=np.uint8).reshape(x_shape)
    x_pil = Image.fromarray(x_np, mode="RGB")

    # test 0
    y_pil = F.adjust_sharpness(x_pil, 1)
    y_np = np.array(y_pil)
    torch.testing.assert_close(y_np, x_np)

    # test 1
    y_pil = F.adjust_sharpness(x_pil, 0.5)
    y_np = np.array(y_pil)
    y_ans = [
        75,
        121,
        114,
        105,
        97,
        107,
        105,
        32,
        66,
        111,
        117,
        114,
        99,
        104,
        97,
        30,
        30,
        74,
        103,
        96,
        114,
        97,
        110,
        100,
        101,
        114,
        32,
        81,
        103,
        108,
        102,
        101,
        107,
        116,
        105,
        115,
        0,
        0,
        73,
        32,
        108,
        111,
        118,
        101,
        32,
        121,
        111,
        117,
    ]
    y_ans = np.array(y_ans, dtype=np.uint8).reshape(x_shape)
    torch.testing.assert_close(y_np, y_ans)

    # test 2
    y_pil = F.adjust_sharpness(x_pil, 2)
    y_np = np.array(y_pil)
    y_ans = [
        75,
        121,
        114,
        105,
        97,
        107,
        105,
        32,
        66,
        111,
        117,
        114,
        99,
        104,
        97,
        0,
        0,
        46,
        118,
        111,
        132,
        97,
        110,
        100,
        101,
        114,
        32,
        95,
        135,
        146,
        126,
        112,
        119,
        116,
        105,
        115,
        0,
        0,
        73,
        32,
        108,
        111,
        118,
        101,
        32,
        121,
        111,
        117,
    ]
    y_ans = np.array(y_ans, dtype=np.uint8).reshape(x_shape)
    torch.testing.assert_close(y_np, y_ans)

    # test 3
    x_shape = [2, 2, 3]
    x_data = [0, 5, 13, 54, 135, 226, 37, 8, 234, 90, 255, 1]
    x_np = np.array(x_data, dtype=np.uint8).reshape(x_shape)
    x_pil = Image.fromarray(x_np, mode="RGB")
    x_th = torch.tensor(x_np.transpose(2, 0, 1))
    y_pil = F.adjust_sharpness(x_pil, 2)
    y_np = np.array(y_pil).transpose(2, 0, 1)
    y_th = F.adjust_sharpness(x_th, 2)
    torch.testing.assert_close(y_np, y_th.numpy())


def test_adjust_gamma():
    x_shape = [2, 2, 3]
    x_data = [0, 5, 13, 54, 135, 226, 37, 8, 234, 90, 255, 1]
    x_np = np.array(x_data, dtype=np.uint8).reshape(x_shape)
    x_pil = Image.fromarray(x_np, mode="RGB")

    # test 0
    y_pil = F.adjust_gamma(x_pil, 1)
    y_np = np.array(y_pil)
    torch.testing.assert_close(y_np, x_np)

    # test 1
    y_pil = F.adjust_gamma(x_pil, 0.5)
    y_np = np.array(y_pil)
    y_ans = [0, 35, 57, 117, 186, 241, 97, 45, 245, 152, 255, 16]
    y_ans = np.array(y_ans, dtype=np.uint8).reshape(x_shape)
    torch.testing.assert_close(y_np, y_ans)

    # test 2
    y_pil = F.adjust_gamma(x_pil, 2)
    y_np = np.array(y_pil)
    y_ans = [0, 0, 0, 11, 71, 201, 5, 0, 215, 31, 255, 0]
    y_ans = np.array(y_ans, dtype=np.uint8).reshape(x_shape)
    torch.testing.assert_close(y_np, y_ans)


def test_adjusts_L_mode():
    x_shape = [2, 2, 3]
    x_data = [0, 5, 13, 54, 135, 226, 37, 8, 234, 90, 255, 1]
    x_np = np.array(x_data, dtype=np.uint8).reshape(x_shape)
    x_rgb = Image.fromarray(x_np, mode="RGB")

    x_l = x_rgb.convert("L")
    assert F.adjust_brightness(x_l, 2).mode == "L"
    assert F.adjust_saturation(x_l, 2).mode == "L"
    assert F.adjust_contrast(x_l, 2).mode == "L"
    assert F.adjust_hue(x_l, 0.4).mode == "L"
    assert F.adjust_sharpness(x_l, 2).mode == "L"
    assert F.adjust_gamma(x_l, 0.5).mode == "L"


def test_rotate():
    x = np.zeros((100, 100, 3), dtype=np.uint8)
    x[40, 40] = [255, 255, 255]

    with pytest.raises(TypeError, match=r"Input can either be"):
        F.rotate(x, 10)

    img = F.to_pil_image(x)

    result = F.rotate(img, 45)
    assert result.size == (100, 100)
    r, c, ch = np.where(result)
    assert all(x in r for x in [49, 50])
    assert all(x in c for x in [36])
    assert all(x in ch for x in [0, 1, 2])

    result = F.rotate(img, 45, expand=True)
    assert result.size == (142, 142)
    r, c, ch = np.where(result)
    assert all(x in r for x in [70, 71])
    assert all(x in c for x in [57])
    assert all(x in ch for x in [0, 1, 2])

    result = F.rotate(img, 45, center=(40, 40))
    assert result.size == (100, 100)
    r, c, ch = np.where(result)
    assert all(x in r for x in [40])
    assert all(x in c for x in [40])
    assert all(x in ch for x in [0, 1, 2])

    result_a = F.rotate(img, 90)
    result_b = F.rotate(img, -270)

    assert_equal(np.array(result_a), np.array(result_b))


@pytest.mark.parametrize("mode", ["L", "RGB", "F"])
def test_rotate_fill(mode):
    img = F.to_pil_image(np.ones((100, 100, 3), dtype=np.uint8) * 255, "RGB")

    num_bands = len(mode)
    wrong_num_bands = num_bands + 1
    fill = 127

    img_conv = img.convert(mode)
    img_rot = F.rotate(img_conv, 45.0, fill=fill)
    pixel = img_rot.getpixel((0, 0))

    if not isinstance(pixel, tuple):
        pixel = (pixel,)
    assert pixel == tuple([fill] * num_bands)

    with pytest.raises(ValueError):
        F.rotate(img_conv, 45.0, fill=tuple([fill] * wrong_num_bands))


def test_gaussian_blur_asserts():
    np_img = np.ones((100, 100, 3), dtype=np.uint8) * 255
    img = F.to_pil_image(np_img, "RGB")

    with pytest.raises(ValueError, match=r"If kernel_size is a sequence its length should be 2"):
        F.gaussian_blur(img, [3])
    with pytest.raises(ValueError, match=r"If kernel_size is a sequence its length should be 2"):
        F.gaussian_blur(img, [3, 3, 3])
    with pytest.raises(ValueError, match=r"Kernel size should be a tuple/list of two integers"):
        transforms.GaussianBlur([3, 3, 3])

    with pytest.raises(ValueError, match=r"kernel_size should have odd and positive integers"):
        F.gaussian_blur(img, [4, 4])
    with pytest.raises(ValueError, match=r"Kernel size value should be an odd and positive number"):
        transforms.GaussianBlur([4, 4])

    with pytest.raises(ValueError, match=r"kernel_size should have odd and positive integers"):
        F.gaussian_blur(img, [-3, -3])
    with pytest.raises(ValueError, match=r"Kernel size value should be an odd and positive number"):
        transforms.GaussianBlur([-3, -3])

    with pytest.raises(ValueError, match=r"If sigma is a sequence, its length should be 2"):
        F.gaussian_blur(img, 3, [1, 1, 1])
    # TODO: Not critical, but is it really better to distinguish between
    # TypeError and ValueError?  Would it be easier to treat any user-provided
    # input failure as ValueError?
    with pytest.raises(TypeError, match=r"sigma should be a single "):
        transforms.GaussianBlur(3, [1, 1, 1])

    with pytest.raises(ValueError, match=r"sigma should have positive values"):
        F.gaussian_blur(img, 3, -1.0)
    with pytest.raises(ValueError, match=r"If sigma is a single number, it must be positive"):
        transforms.GaussianBlur(3, -1.0)

    with pytest.raises(ValueError, match=r"If kernel_size is a sequence"):
        F.gaussian_blur(img, "kernel_size_string")
    with pytest.raises(ValueError, match=r"Kernel size should be a tuple/list of two integers"):
        transforms.GaussianBlur("kernel_size_string")

    with pytest.raises(TypeError, match=r"sigma should be "):
        F.gaussian_blur(img, 3, "sigma_string")
    with pytest.raises(TypeError, match=r"sigma should be "):
        transforms.GaussianBlur(3, "sigma_string")


def test_lambda():
    trans = transforms.Lambda(lambda x: x.add(10))
    x = torch.randn(10)
    y = trans(x)
    assert_equal(y, torch.add(x, 10))

    trans = transforms.Lambda(lambda x: x.add_(10))
    x = torch.randn(10)
    y = trans(x)
    assert_equal(y, x)

    # Checking if Lambda can be printed as string
    trans.__repr__()


def test_to_grayscale():
    """Unit tests for grayscale transform"""

    x_shape = [2, 2, 3]
    x_data = [0, 5, 13, 54, 135, 226, 37, 8, 234, 90, 255, 1]
    x_np = np.array(x_data, dtype=np.uint8).reshape(x_shape)
    x_pil = Image.fromarray(x_np, mode="RGB")
    x_pil_2 = x_pil.convert("L")
    gray_np = np.array(x_pil_2)

    # Test Set: Grayscale an image with desired number of output channels
    # Case 1: RGB -> 1 channel grayscale
    trans1 = transforms.Grayscale(num_output_channels=1)
    gray_pil_1 = trans1(x_pil)
    gray_np_1 = np.array(gray_pil_1)
    assert gray_pil_1.mode == "L", "mode should be L"
    assert gray_np_1.shape == tuple(x_shape[0:2]), "should be 1 channel"
    assert_equal(gray_np, gray_np_1)

    # Case 2: RGB -> 3 channel grayscale
    trans2 = transforms.Grayscale(num_output_channels=3)
    gray_pil_2 = trans2(x_pil)
    gray_np_2 = np.array(gray_pil_2)
    assert gray_pil_2.mode == "RGB", "mode should be RGB"
    assert gray_np_2.shape == tuple(x_shape), "should be 3 channel"
    assert_equal(gray_np_2[:, :, 0], gray_np_2[:, :, 1])
    assert_equal(gray_np_2[:, :, 1], gray_np_2[:, :, 2])
    assert_equal(gray_np, gray_np_2[:, :, 0])

    # Case 3: 1 channel grayscale -> 1 channel grayscale
    trans3 = transforms.Grayscale(num_output_channels=1)
    gray_pil_3 = trans3(x_pil_2)
    gray_np_3 = np.array(gray_pil_3)
    assert gray_pil_3.mode == "L", "mode should be L"
    assert gray_np_3.shape == tuple(x_shape[0:2]), "should be 1 channel"
    assert_equal(gray_np, gray_np_3)

    # Case 4: 1 channel grayscale -> 3 channel grayscale
    trans4 = transforms.Grayscale(num_output_channels=3)
    gray_pil_4 = trans4(x_pil_2)
    gray_np_4 = np.array(gray_pil_4)
    assert gray_pil_4.mode == "RGB", "mode should be RGB"
    assert gray_np_4.shape == tuple(x_shape), "should be 3 channel"
    assert_equal(gray_np_4[:, :, 0], gray_np_4[:, :, 1])
    assert_equal(gray_np_4[:, :, 1], gray_np_4[:, :, 2])
    assert_equal(gray_np, gray_np_4[:, :, 0])

    # Checking if Grayscale can be printed as string
    trans4.__repr__()


@pytest.mark.parametrize("seed", range(10))
@pytest.mark.parametrize("p", (0, 1))
def test_random_apply(p, seed):
    torch.manual_seed(seed)
    random_apply_transform = transforms.RandomApply([transforms.RandomRotation((45, 50))], p=p)
    img = transforms.ToPILImage()(torch.rand(3, 30, 40))
    out = random_apply_transform(img)
    if p == 0:
        assert out == img
    elif p == 1:
        assert out != img

    # Checking if RandomApply can be printed as string
    random_apply_transform.__repr__()


@pytest.mark.parametrize("seed", range(10))
@pytest.mark.parametrize("proba_passthrough", (0, 1))
def test_random_choice(proba_passthrough, seed):
    random.seed(seed)  # RandomChoice relies on python builtin random.choice, not pytorch

    random_choice_transform = transforms.RandomChoice(
        [
            lambda x: x,  # passthrough
            transforms.RandomRotation((45, 50)),
        ],
        p=[proba_passthrough, 1 - proba_passthrough],
    )

    img = transforms.ToPILImage()(torch.rand(3, 30, 40))
    out = random_choice_transform(img)
    if proba_passthrough == 1:
        assert out == img
    elif proba_passthrough == 0:
        assert out != img

    # Checking if RandomChoice can be printed as string
    random_choice_transform.__repr__()


@pytest.mark.skipif(stats is None, reason="scipy.stats not available")
def test_random_order():
    random_state = random.getstate()
    random.seed(42)
    random_order_transform = transforms.RandomOrder([transforms.Resize(20), transforms.CenterCrop(10)])
    img = transforms.ToPILImage()(torch.rand(3, 25, 25))
    num_samples = 250
    num_normal_order = 0
    resize_crop_out = transforms.CenterCrop(10)(transforms.Resize(20)(img))
    for _ in range(num_samples):
        out = random_order_transform(img)
        if out == resize_crop_out:
            num_normal_order += 1

    p_value = stats.binom_test(num_normal_order, num_samples, p=0.5)
    random.setstate(random_state)
    assert p_value > 0.0001

    # Checking if RandomOrder can be printed as string
    random_order_transform.__repr__()


def test_linear_transformation():
    num_samples = 1000
    x = torch.randn(num_samples, 3, 10, 10)
    flat_x = x.view(x.size(0), x.size(1) * x.size(2) * x.size(3))
    # compute principal components
    sigma = torch.mm(flat_x.t(), flat_x) / flat_x.size(0)
    u, s, _ = np.linalg.svd(sigma.numpy())
    zca_epsilon = 1e-10  # avoid division by 0
    d = torch.Tensor(np.diag(1.0 / np.sqrt(s + zca_epsilon)))
    u = torch.Tensor(u)
    principal_components = torch.mm(torch.mm(u, d), u.t())
    mean_vector = torch.sum(flat_x, dim=0) / flat_x.size(0)
    # initialize whitening matrix
    whitening = transforms.LinearTransformation(principal_components, mean_vector)
    # estimate covariance and mean using weak law of large number
    num_features = flat_x.size(1)
    cov = 0.0
    mean = 0.0
    for i in x:
        xwhite = whitening(i)
        xwhite = xwhite.view(1, -1).numpy()
        cov += np.dot(xwhite, xwhite.T) / num_features
        mean += np.sum(xwhite) / num_features
    # if rtol for std = 1e-3 then rtol for cov = 2e-3 as std**2 = cov
    torch.testing.assert_close(
        cov / num_samples, np.identity(1), rtol=2e-3, atol=1e-8, check_dtype=False, msg="cov not close to 1"
    )
    torch.testing.assert_close(
        mean / num_samples, 0, rtol=1e-3, atol=1e-8, check_dtype=False, msg="mean not close to 0"
    )

    # Checking if LinearTransformation can be printed as string
    whitening.__repr__()


@pytest.mark.parametrize("dtype", int_dtypes())
def test_max_value(dtype):

    assert F_t._max_value(dtype) == torch.iinfo(dtype).max
    # remove float testing as it can lead to errors such as
    # runtime error: 5.7896e+76 is outside the range of representable values of type 'float'
    # for dtype in float_dtypes():
    # self.assertGreater(F_t._max_value(dtype), torch.finfo(dtype).max)


@pytest.mark.xfail(
    reason="torch.iinfo() is not supported by torchscript. See https://github.com/pytorch/pytorch/issues/41492."
)
def test_max_value_iinfo():
    @torch.jit.script
    def max_value(image: torch.Tensor) -> int:
        return 1 if image.is_floating_point() else torch.iinfo(image.dtype).max


@pytest.mark.parametrize("should_vflip", [True, False])
@pytest.mark.parametrize("single_dim", [True, False])
def test_ten_crop(should_vflip, single_dim):
    to_pil_image = transforms.ToPILImage()
    h = random.randint(5, 25)
    w = random.randint(5, 25)
    crop_h = random.randint(1, h)
    crop_w = random.randint(1, w)
    if single_dim:
        crop_h = min(crop_h, crop_w)
        crop_w = crop_h
        transform = transforms.TenCrop(crop_h, vertical_flip=should_vflip)
        five_crop = transforms.FiveCrop(crop_h)
    else:
        transform = transforms.TenCrop((crop_h, crop_w), vertical_flip=should_vflip)
        five_crop = transforms.FiveCrop((crop_h, crop_w))

    img = to_pil_image(torch.FloatTensor(3, h, w).uniform_())
    results = transform(img)
    expected_output = five_crop(img)

    # Checking if FiveCrop and TenCrop can be printed as string
    transform.__repr__()
    five_crop.__repr__()

    if should_vflip:
        vflipped_img = img.transpose(_pil_constants.FLIP_TOP_BOTTOM)
        expected_output += five_crop(vflipped_img)
    else:
        hflipped_img = img.transpose(_pil_constants.FLIP_LEFT_RIGHT)
        expected_output += five_crop(hflipped_img)

    assert len(results) == 10
    # TODO: figure out what's going on
    # assert results == expected_output


@pytest.mark.parametrize("single_dim", [True, False])
def test_five_crop(single_dim):
    to_pil_image = transforms.ToPILImage()
    h = random.randint(5, 25)
    w = random.randint(5, 25)
    crop_h = random.randint(1, h)
    crop_w = random.randint(1, w)
    if single_dim:
        crop_h = min(crop_h, crop_w)
        crop_w = crop_h
        transform = transforms.FiveCrop(crop_h)
    else:
        transform = transforms.FiveCrop((crop_h, crop_w))

    img = torch.FloatTensor(3, h, w).uniform_()

    results = transform(to_pil_image(img))

    assert len(results) == 5
    for crop in results:
        assert crop.size == (crop_w, crop_h)

    to_pil_image = transforms.ToPILImage()
    tl = to_pil_image(img[:, 0:crop_h, 0:crop_w])
    tr = to_pil_image(img[:, 0:crop_h, w - crop_w :])
    bl = to_pil_image(img[:, h - crop_h :, 0:crop_w])
    br = to_pil_image(img[:, h - crop_h :, w - crop_w :])
    center = transforms.CenterCrop((crop_h, crop_w))(to_pil_image(img))
    expected_output = (tl, tr, bl, br, center)
    assert results == expected_output


@pytest.mark.parametrize("policy", transforms.AutoAugmentPolicy)
@pytest.mark.parametrize("fill", [None, 85, (128, 128, 128)])
@pytest.mark.parametrize("grayscale", [True, False])
def test_autoaugment(policy, fill, grayscale):
    random.seed(42)
    img = Image.open(GRACE_HOPPER)
    if grayscale:
        img, fill = _get_grayscale_test_image(img, fill)
    transform = transforms.AutoAugment(policy=policy, fill=fill)
    for _ in range(100):
        img = transform(img)
    transform.__repr__()


@pytest.mark.parametrize("num_ops", [1, 2, 3])
@pytest.mark.parametrize("magnitude", [7, 9, 11])
@pytest.mark.parametrize("fill", [None, 85, (128, 128, 128)])
@pytest.mark.parametrize("grayscale", [True, False])
def test_randaugment(num_ops, magnitude, fill, grayscale):
    random.seed(42)
    img = Image.open(GRACE_HOPPER)
    if grayscale:
        img, fill = _get_grayscale_test_image(img, fill)
    transform = transforms.RandAugment(num_ops=num_ops, magnitude=magnitude, fill=fill)
    for _ in range(100):
        img = transform(img)
    transform.__repr__()


@pytest.mark.parametrize("fill", [None, 85, (128, 128, 128)])
@pytest.mark.parametrize("num_magnitude_bins", [10, 13, 30])
@pytest.mark.parametrize("grayscale", [True, False])
def test_trivialaugmentwide(fill, num_magnitude_bins, grayscale):
    random.seed(42)
    img = Image.open(GRACE_HOPPER)
    if grayscale:
        img, fill = _get_grayscale_test_image(img, fill)
    transform = transforms.TrivialAugmentWide(fill=fill, num_magnitude_bins=num_magnitude_bins)
    for _ in range(100):
        img = transform(img)
    transform.__repr__()


@pytest.mark.parametrize("fill", [None, 85, (128, 128, 128)])
@pytest.mark.parametrize("severity", [1, 10])
@pytest.mark.parametrize("mixture_width", [1, 2])
@pytest.mark.parametrize("chain_depth", [-1, 2])
@pytest.mark.parametrize("all_ops", [True, False])
@pytest.mark.parametrize("grayscale", [True, False])
def test_augmix(fill, severity, mixture_width, chain_depth, all_ops, grayscale):
    random.seed(42)
    img = Image.open(GRACE_HOPPER)
    if grayscale:
        img, fill = _get_grayscale_test_image(img, fill)
    transform = transforms.AugMix(
        fill=fill, severity=severity, mixture_width=mixture_width, chain_depth=chain_depth, all_ops=all_ops
    )
    for _ in range(100):
        img = transform(img)
    transform.__repr__()


def test_random_crop():
    height = random.randint(10, 32) * 2
    width = random.randint(10, 32) * 2
    oheight = random.randint(5, (height - 2) / 2) * 2
    owidth = random.randint(5, (width - 2) / 2) * 2
    img = torch.ones(3, height, width, dtype=torch.uint8)
    result = transforms.Compose(
        [
            transforms.ToPILImage(),
            transforms.RandomCrop((oheight, owidth)),
            transforms.PILToTensor(),
        ]
    )(img)
    assert result.size(1) == oheight
    assert result.size(2) == owidth

    padding = random.randint(1, 20)
    result = transforms.Compose(
        [
            transforms.ToPILImage(),
            transforms.RandomCrop((oheight, owidth), padding=padding),
            transforms.PILToTensor(),
        ]
    )(img)
    assert result.size(1) == oheight
    assert result.size(2) == owidth

    result = transforms.Compose(
        [transforms.ToPILImage(), transforms.RandomCrop((height, width)), transforms.PILToTensor()]
    )(img)
    assert result.size(1) == height
    assert result.size(2) == width
    torch.testing.assert_close(result, img)

    result = transforms.Compose(
        [
            transforms.ToPILImage(),
            transforms.RandomCrop((height + 1, width + 1), pad_if_needed=True),
            transforms.PILToTensor(),
        ]
    )(img)
    assert result.size(1) == height + 1
    assert result.size(2) == width + 1

    t = transforms.RandomCrop(33)
    img = torch.ones(3, 32, 32)
    with pytest.raises(ValueError, match=r"Required crop size .+ is larger than input image size .+"):
        t(img)


def test_center_crop():
    height = random.randint(10, 32) * 2
    width = random.randint(10, 32) * 2
    oheight = random.randint(5, (height - 2) / 2) * 2
    owidth = random.randint(5, (width - 2) / 2) * 2

    img = torch.ones(3, height, width, dtype=torch.uint8)
    oh1 = (height - oheight) // 2
    ow1 = (width - owidth) // 2
    imgnarrow = img[:, oh1 : oh1 + oheight, ow1 : ow1 + owidth]
    imgnarrow.fill_(0)
    result = transforms.Compose(
        [
            transforms.ToPILImage(),
            transforms.CenterCrop((oheight, owidth)),
            transforms.PILToTensor(),
        ]
    )(img)
    assert result.sum() == 0
    oheight += 1
    owidth += 1
    result = transforms.Compose(
        [
            transforms.ToPILImage(),
            transforms.CenterCrop((oheight, owidth)),
            transforms.PILToTensor(),
        ]
    )(img)
    sum1 = result.sum()
    assert sum1 > 1
    oheight += 1
    owidth += 1
    result = transforms.Compose(
        [
            transforms.ToPILImage(),
            transforms.CenterCrop((oheight, owidth)),
            transforms.PILToTensor(),
        ]
    )(img)
    sum2 = result.sum()
    assert sum2 > 0
    assert sum2 > sum1


@pytest.mark.parametrize("odd_image_size", (True, False))
@pytest.mark.parametrize("delta", (1, 3, 5))
@pytest.mark.parametrize("delta_width", (-2, -1, 0, 1, 2))
@pytest.mark.parametrize("delta_height", (-2, -1, 0, 1, 2))
def test_center_crop_2(odd_image_size, delta, delta_width, delta_height):
    """Tests when center crop size is larger than image size, along any dimension"""

    # Since height is independent of width, we can ignore images with odd height and even width and vice-versa.
    input_image_size = (random.randint(10, 32) * 2, random.randint(10, 32) * 2)
    if odd_image_size:
        input_image_size = (input_image_size[0] + 1, input_image_size[1] + 1)

    delta_height *= delta
    delta_width *= delta

    img = torch.ones(3, *input_image_size, dtype=torch.uint8)
    crop_size = (input_image_size[0] + delta_height, input_image_size[1] + delta_width)

    # Test both transforms, one with PIL input and one with tensor
    output_pil = transforms.Compose(
        [transforms.ToPILImage(), transforms.CenterCrop(crop_size), transforms.PILToTensor()],
    )(img)
    assert output_pil.size()[1:3] == crop_size

    output_tensor = transforms.CenterCrop(crop_size)(img)
    assert output_tensor.size()[1:3] == crop_size

    # Ensure output for PIL and Tensor are equal
    assert_equal(
        output_tensor,
        output_pil,
        msg=f"image_size: {input_image_size} crop_size: {crop_size}",
    )

    # Check if content in center of both image and cropped output is same.
    center_size = (min(crop_size[0], input_image_size[0]), min(crop_size[1], input_image_size[1]))
    crop_center_tl, input_center_tl = [0, 0], [0, 0]
    for index in range(2):
        if crop_size[index] > input_image_size[index]:
            crop_center_tl[index] = (crop_size[index] - input_image_size[index]) // 2
        else:
            input_center_tl[index] = (input_image_size[index] - crop_size[index]) // 2

    output_center = output_pil[
        :,
        crop_center_tl[0] : crop_center_tl[0] + center_size[0],
        crop_center_tl[1] : crop_center_tl[1] + center_size[1],
    ]

    img_center = img[
        :,
        input_center_tl[0] : input_center_tl[0] + center_size[0],
        input_center_tl[1] : input_center_tl[1] + center_size[1],
    ]

    assert_equal(output_center, img_center)


def test_color_jitter():
    # TODO: this is a BC-break, ints aren't allowed anymore
    color_jitter = transforms.ColorJitter(2.0, 2.0, 2.0, 0.1)

    x_shape = [2, 2, 3]
    x_data = [0, 5, 13, 54, 135, 226, 37, 8, 234, 90, 255, 1]
    x_np = np.array(x_data, dtype=np.uint8).reshape(x_shape)
    x_pil = Image.fromarray(x_np, mode="RGB")
    x_pil_2 = x_pil.convert("L")

    for _ in range(10):
        y_pil = color_jitter(x_pil)
        assert y_pil.mode == x_pil.mode

        y_pil_2 = color_jitter(x_pil_2)
        assert y_pil_2.mode == x_pil_2.mode

    # Checking if ColorJitter can be printed as string
    color_jitter.__repr__()


@pytest.mark.parametrize("hue", [1, (-1, 1)])
def test_color_jitter_hue_out_of_bounds(hue):
    with pytest.raises((ValueError, TypeError), match="hue"):
        transforms.ColorJitter(hue=hue)


@pytest.mark.parametrize("seed", range(10))
@pytest.mark.skipif(stats is None, reason="scipy.stats not available")
def test_random_erasing(seed):
    torch.random.manual_seed(seed)
    img = torch.ones(3, 128, 128)

    t = transforms.RandomErasing(scale=(0.1, 0.1), ratio=(1 / 3, 3.0))
    # TODO: get_params() broken on instances
    y, x, h, w, v = t.__class__.get_params(
        img,
        t.scale,
        t.ratio,
        [
            t.value,
        ],
    )
    aspect_ratio = h / w
    # Add some tolerance due to the rounding and int conversion used in the transform
    tol = 0.05
    assert 1 / 3 - tol <= aspect_ratio <= 3 + tol

    # Make sure that h > w and h < w are equally likely (log-scale sampling)
    aspect_ratios = []
    random.seed(42)
    trial = 1000
    for _ in range(trial):
        y, x, h, w, v = t.__class__.get_params(
            img,
            t.scale,
            t.ratio,
            [
                t.value,
            ],
        )
        aspect_ratios.append(h / w)

    count_bigger_then_ones = len([1 for aspect_ratio in aspect_ratios if aspect_ratio > 1])
    p_value = stats.binom_test(count_bigger_then_ones, trial, p=0.5)
    assert p_value > 0.0001

    # Checking if RandomErasing can be printed as string
    t.__repr__()


def test_random_rotation():

    with pytest.raises(ValueError):
        transforms.RandomRotation(-0.7)

    with pytest.raises(ValueError):
        transforms.RandomRotation([-0.7])

    with pytest.raises(ValueError):
        transforms.RandomRotation([-0.7, 0, 0.7])

    t = transforms.RandomRotation(0, fill=None)
    # TODO: BC-break - do we care?
    assert t.fill == defaultdict()

    t = transforms.RandomRotation(10)
    # angle = t.get_params(t.degrees)
    angle = t.__class__.get_params(t.degrees)
    assert angle > -10 and angle < 10

    t = transforms.RandomRotation((-10, 10))
    angle = t.__class__.get_params(t.degrees)
    assert -10 < angle < 10

    # Checking if RandomRotation can be printed as string
    t.__repr__()

<<<<<<< HEAD
    # assert changed type warning
    # TODO: int not supported anymore
    # with pytest.warns(
    #     UserWarning,
    #     match=re.escape(
    #         "Argument 'interpolation' of type int is deprecated since 0.13 and will be removed in 0.15. "
    #         "Please use InterpolationMode enum."
    #     ),
    # ):
    #     t = transforms.RandomRotation((-10, 10), interpolation=2)
    #     # assert t.interpolation == transforms.InterpolationMode.BILINEAR

=======
>>>>>>> 2d6e663a

def test_random_rotation_error():
    # assert fill being either a Sequence or a Number
    with pytest.raises(TypeError):
        transforms.RandomRotation(0, fill="BLAH")


def test_randomperspective():
    for _ in range(10):
        height = random.randint(24, 32) * 2
        width = random.randint(24, 32) * 2
        img = torch.ones(3, height, width)
        to_pil_image = transforms.ToPILImage()
        img = to_pil_image(img)
        perp = transforms.RandomPerspective()
        # TODO: calling get_params() on instances is broken
        startpoints, endpoints = perp.__class__.get_params(width, height, 0.5)
        tr_img = F.perspective(img, startpoints, endpoints)
        tr_img2 = F.convert_image_dtype(F.pil_to_tensor(F.perspective(tr_img, endpoints, startpoints)))
        tr_img = F.convert_image_dtype(F.pil_to_tensor(tr_img))
        assert img.size[0] == width
        assert img.size[1] == height
        assert torch.nn.functional.mse_loss(
            tr_img, F.convert_image_dtype(F.pil_to_tensor(img))
        ) + 0.3 > torch.nn.functional.mse_loss(tr_img2, F.convert_image_dtype(F.pil_to_tensor(img)))


@pytest.mark.parametrize("seed", range(10))
@pytest.mark.parametrize("mode", ["L", "RGB", "F"])
def test_randomperspective_fill(mode, seed):
    torch.random.manual_seed(seed)

    # assert fill being either a Sequence or a Number
    with pytest.raises(TypeError):
        transforms.RandomPerspective(fill="LOL")

    t = transforms.RandomPerspective(fill=None)
    # TODO this is BC break - do we care??
    assert t.fill == defaultdict()

    height = 100
    width = 100
    img = torch.ones(3, height, width)
    to_pil_image = transforms.ToPILImage()
    img = to_pil_image(img)
    fill = 127
    num_bands = len(mode)

    img_conv = img.convert(mode)
    perspective = transforms.RandomPerspective(p=1, fill=fill)
    tr_img = perspective(img_conv)
    pixel = tr_img.getpixel((0, 0))

    if not isinstance(pixel, tuple):
        pixel = (pixel,)
    assert pixel == tuple([fill] * num_bands)

    startpoints, endpoints = transforms.RandomPerspective.get_params(width, height, 0.5)
    tr_img = F.perspective(img_conv, startpoints, endpoints, fill=fill)
    pixel = tr_img.getpixel((0, 0))

    if not isinstance(pixel, tuple):
        pixel = (pixel,)
    assert pixel == tuple([fill] * num_bands)

    wrong_num_bands = num_bands + 1
    with pytest.raises(ValueError):
        F.perspective(img_conv, startpoints, endpoints, fill=tuple([fill] * wrong_num_bands))


@pytest.mark.skipif(stats is None, reason="scipy.stats not available")
def test_normalize():
    def samples_from_standard_normal(tensor):
        p_value = stats.kstest(list(tensor.view(-1)), "norm", args=(0, 1)).pvalue
        return p_value > 0.0001

    random_state = random.getstate()
    random.seed(42)
    for channels in [1, 3]:
        img = torch.rand(channels, 10, 10)
        mean = [img[c].mean() for c in range(channels)]
        std = [img[c].std() for c in range(channels)]
        normalized = transforms.Normalize(mean, std)(img)
        assert samples_from_standard_normal(normalized)
    random.setstate(random_state)

    # Checking if Normalize can be printed as string
    transforms.Normalize(mean, std).__repr__()

    # Checking the optional in-place behaviour
    tensor = torch.rand((1, 16, 16))
    tensor_inplace = transforms.Normalize((0.5,), (0.5,), inplace=True)(tensor)
    assert_equal(tensor, tensor_inplace)


@pytest.mark.parametrize("dtype1", [torch.float32, torch.float64])
@pytest.mark.parametrize("dtype2", [torch.int64, torch.float32, torch.float64])
def test_normalize_different_dtype(dtype1, dtype2):
    img = torch.rand(3, 10, 10, dtype=dtype1)
    mean = torch.tensor([1, 2, 3], dtype=dtype2)
    std = torch.tensor([1, 2, 1], dtype=dtype2)
    # checks that it doesn't crash
    transforms.functional.normalize(img, mean, std)


def test_normalize_3d_tensor():
    torch.manual_seed(28)
    n_channels = 3
    img_size = 10
    mean = torch.rand(n_channels)
    std = torch.rand(n_channels)
    img = torch.rand(n_channels, img_size, img_size)
    target = F.normalize(img, mean, std)

    mean_unsqueezed = mean.view(-1, 1, 1)
    std_unsqueezed = std.view(-1, 1, 1)
    result1 = F.normalize(img, mean_unsqueezed, std_unsqueezed)
    result2 = F.normalize(
        img, mean_unsqueezed.repeat(1, img_size, img_size), std_unsqueezed.repeat(1, img_size, img_size)
    )
    torch.testing.assert_close(target, result1)
    torch.testing.assert_close(target, result2)


class TestAffine:
    @pytest.fixture(scope="class")
    def input_img(self):
        input_img = np.zeros((40, 40, 3), dtype=np.uint8)
        for pt in [(16, 16), (20, 16), (20, 20)]:
            for i in range(-5, 5):
                for j in range(-5, 5):
                    input_img[pt[0] + i, pt[1] + j, :] = [255, 155, 55]
        return input_img

    def test_affine_translate_seq(self, input_img):
        # TODO: LOL, wait, we support np arrays???? (see input_img fixture above)
        input_img = torch.randint(0, 256, size=(224, 224), dtype=torch.uint8)
        with pytest.raises(TypeError, match=r"Argument translate should be a sequence"):
            F.affine(input_img, 10, translate=0, scale=1, shear=1)

    @pytest.fixture(scope="class")
    def pil_image(self, input_img):
        return F.to_pil_image(input_img)

    def _to_3x3_inv(self, inv_result_matrix):
        result_matrix = np.zeros((3, 3))
        result_matrix[:2, :] = np.array(inv_result_matrix).reshape((2, 3))
        result_matrix[2, 2] = 1
        return np.linalg.inv(result_matrix)

    def _test_transformation(self, angle, translate, scale, shear, pil_image, input_img, center=None):

        a_rad = math.radians(angle)
        s_rad = [math.radians(sh_) for sh_ in shear]
        cnt = [20, 20] if center is None else center
        cx, cy = cnt
        tx, ty = translate
        sx, sy = s_rad
        rot = a_rad

        # 1) Check transformation matrix:
        C = np.array([[1, 0, cx], [0, 1, cy], [0, 0, 1]])
        T = np.array([[1, 0, tx], [0, 1, ty], [0, 0, 1]])
        Cinv = np.linalg.inv(C)

        RS = np.array(
            [
                [scale * math.cos(rot), -scale * math.sin(rot), 0],
                [scale * math.sin(rot), scale * math.cos(rot), 0],
                [0, 0, 1],
            ]
        )

        SHx = np.array([[1, -math.tan(sx), 0], [0, 1, 0], [0, 0, 1]])

        SHy = np.array([[1, 0, 0], [-math.tan(sy), 1, 0], [0, 0, 1]])

        RSS = np.matmul(RS, np.matmul(SHy, SHx))

        true_matrix = np.matmul(T, np.matmul(C, np.matmul(RSS, Cinv)))

        result_matrix = self._to_3x3_inv(
            F._geometry._get_inverse_affine_matrix(
                center=cnt, angle=angle, translate=translate, scale=scale, shear=shear
            )
        )
        assert np.sum(np.abs(true_matrix - result_matrix)) < 1e-10
        # 2) Perform inverse mapping:
        true_result = np.zeros((40, 40, 3), dtype=np.uint8)
        inv_true_matrix = np.linalg.inv(true_matrix)
        for y in range(true_result.shape[0]):
            for x in range(true_result.shape[1]):
                # Same as for PIL:
                # https://github.com/python-pillow/Pillow/blob/71f8ec6a0cfc1008076a023c0756542539d057ab/
                # src/libImaging/Geometry.c#L1060
                input_pt = np.array([x + 0.5, y + 0.5, 1.0])
                res = np.floor(np.dot(inv_true_matrix, input_pt)).astype(int)
                _x, _y = res[:2]
                if 0 <= _x < input_img.shape[1] and 0 <= _y < input_img.shape[0]:
                    true_result[y, x, :] = input_img[_y, _x, :]

        result = F.affine(pil_image, angle=angle, translate=translate, scale=scale, shear=shear, center=center)
        assert result.size == pil_image.size
        # Compute number of different pixels:
        np_result = np.array(result)
        n_diff_pixels = np.sum(np_result != true_result) / 3
        # Accept 3 wrong pixels
        error_msg = (
            f"angle={angle}, translate={translate}, scale={scale}, shear={shear}\nn diff pixels={n_diff_pixels}\n"
        )
        assert n_diff_pixels < 3, error_msg

    def test_transformation_discrete(self, pil_image, input_img):
        # Test rotation
        angle = 45
        self._test_transformation(
            angle=angle, translate=(0, 0), scale=1.0, shear=(0.0, 0.0), pil_image=pil_image, input_img=input_img
        )

        # Test rotation
        angle = 45
        self._test_transformation(
            angle=angle,
            translate=(0, 0),
            scale=1.0,
            shear=(0.0, 0.0),
            pil_image=pil_image,
            input_img=input_img,
            center=[0, 0],
        )

        # Test translation
        translate = [10, 15]
        self._test_transformation(
            angle=0.0, translate=translate, scale=1.0, shear=(0.0, 0.0), pil_image=pil_image, input_img=input_img
        )

        # Test scale
        scale = 1.2
        self._test_transformation(
            angle=0.0, translate=(0.0, 0.0), scale=scale, shear=(0.0, 0.0), pil_image=pil_image, input_img=input_img
        )

        # Test shear
        shear = [45.0, 25.0]
        self._test_transformation(
            angle=0.0, translate=(0.0, 0.0), scale=1.0, shear=shear, pil_image=pil_image, input_img=input_img
        )

        # Test shear with top-left as center
        shear = [45.0, 25.0]
        self._test_transformation(
            angle=0.0,
            translate=(0.0, 0.0),
            scale=1.0,
            shear=shear,
            pil_image=pil_image,
            input_img=input_img,
            center=[0, 0],
        )

    @pytest.mark.parametrize("angle", range(-90, 90, 36))
    @pytest.mark.parametrize("translate", range(-10, 10, 5))
    @pytest.mark.parametrize("scale", [0.77, 1.0, 1.27])
    @pytest.mark.parametrize("shear", range(-15, 15, 5))
    def test_transformation_range(self, angle, translate, scale, shear, pil_image, input_img):
        self._test_transformation(
            angle=angle,
            translate=(translate, translate),
            scale=scale,
            shear=(shear, shear),
            pil_image=pil_image,
            input_img=input_img,
        )


def test_random_affine():

    with pytest.raises(ValueError):
        transforms.RandomAffine(-0.7)
    with pytest.raises(ValueError):
        transforms.RandomAffine([-0.7])
    with pytest.raises(ValueError):
        transforms.RandomAffine([-0.7, 0, 0.7])
    with pytest.raises(TypeError):
        transforms.RandomAffine([-90, 90], translate=2.0)
    with pytest.raises(ValueError):
        transforms.RandomAffine([-90, 90], translate=[-1.0, 1.0])
    with pytest.raises(ValueError):
        transforms.RandomAffine([-90, 90], translate=[-1.0, 0.0, 1.0])

    with pytest.raises(ValueError):
        transforms.RandomAffine([-90, 90], translate=[0.2, 0.2], scale=[0.0])
    with pytest.raises(ValueError):
        transforms.RandomAffine([-90, 90], translate=[0.2, 0.2], scale=[-1.0, 1.0])
    with pytest.raises(ValueError):
        transforms.RandomAffine([-90, 90], translate=[0.2, 0.2], scale=[0.5, -0.5])
    with pytest.raises(ValueError):
        transforms.RandomAffine([-90, 90], translate=[0.2, 0.2], scale=[0.5, 3.0, -0.5])

    with pytest.raises(ValueError):
        transforms.RandomAffine([-90, 90], translate=[0.2, 0.2], scale=[0.5, 0.5], shear=-7)
    with pytest.raises(ValueError):
        transforms.RandomAffine([-90, 90], translate=[0.2, 0.2], scale=[0.5, 0.5], shear=[-10])
    with pytest.raises(ValueError):
        transforms.RandomAffine([-90, 90], translate=[0.2, 0.2], scale=[0.5, 0.5], shear=[-10, 0, 10])
    with pytest.raises(ValueError):
        transforms.RandomAffine([-90, 90], translate=[0.2, 0.2], scale=[0.5, 0.5], shear=[-10, 0, 10, 0, 10])

    # assert fill being either a Sequence or a Number
    with pytest.raises(TypeError):
        transforms.RandomAffine(0, fill="BLAH")

    t = transforms.RandomAffine(0, fill=None)
    # TODO: do we care?
    assert t.fill == defaultdict()

    x = np.zeros((100, 100, 3), dtype=np.uint8)
    img = F.to_pil_image(x)

    t = transforms.RandomAffine(10, translate=[0.5, 0.3], scale=[0.7, 1.3], shear=[-10, 10, 20, 40])
    for _ in range(100):
        # TODO: get_params() broken for instances
        angle, translations, scale, shear = t.__class__.get_params(
            t.degrees, t.translate, t.scale, t.shear, img_size=img.size
        )
        assert -10 < angle < 10
        assert -img.size[0] * 0.5 <= translations[0] <= img.size[0] * 0.5
        assert -img.size[1] * 0.5 <= translations[1] <= img.size[1] * 0.5
        assert 0.7 < scale < 1.3
        assert -10 < shear[0] < 10
        assert -20 < shear[1] < 40

    # Checking if RandomAffine can be printed as string
    t.__repr__()

    t = transforms.RandomAffine(10, interpolation=transforms.InterpolationMode.BILINEAR)
    assert "bilinear" in t.__repr__().lower()

<<<<<<< HEAD
    # TODO: we don't support ints anymore
    # # assert changed type warning
    # with pytest.warns(
    #     UserWarning,
    #     match=re.escape(
    #         "Argument 'interpolation' of type int is deprecated since 0.13 and will be removed in 0.15. "
    #         "Please use InterpolationMode enum."
    #     ),
    # ):
    #     t = transforms.RandomAffine(10, interpolation=2)
    #     assert t.interpolation == transforms.InterpolationMode.BILINEAR

=======
>>>>>>> 2d6e663a

def test_elastic_transformation():
    with pytest.raises(TypeError, match=r"alpha should be float or a sequence of floats"):
        transforms.ElasticTransform(alpha=True, sigma=2.0)
    with pytest.raises(ValueError, match=r"alpha should be a sequence of floats"):
        transforms.ElasticTransform(alpha=[1.0, True], sigma=2.0)
    with pytest.raises(ValueError, match=r"If alpha is a sequence"):
        transforms.ElasticTransform(alpha=[1.0, 0.0, 1.0], sigma=2.0)

    with pytest.raises(TypeError, match=r"sigma should be float or a sequence of floats"):
        transforms.ElasticTransform(alpha=2.0, sigma=True)
    with pytest.raises(ValueError, match=r"sigma should be a sequence of floats"):
        transforms.ElasticTransform(alpha=2.0, sigma=[1.0, True])
    with pytest.raises(ValueError, match=r"If sigma is a sequence"):
        transforms.ElasticTransform(alpha=2.0, sigma=[1.0, 0.0, 1.0])

    # TODO: we don't support ints anymore. Strictly speaking, this is BC-breaking
    # with pytest.warns(UserWarning, match=r"Argument interpolation should be of type InterpolationMode"):
    #     t = transforms.ElasticTransform(alpha=2.0, sigma=2.0, interpolation=2)
    #     assert t.interpolation == transforms.InterpolationMode.BILINEAR

    with pytest.raises(TypeError, match=r"Got inappropriate fill arg"):
        # Had to change {} to a str because {} is actually valid now
        transforms.ElasticTransform(alpha=1.0, sigma=1.0, fill="LOL")

    x = torch.randint(0, 256, (3, 32, 32), dtype=torch.uint8)
    img = F.to_pil_image(x)
    t = transforms.ElasticTransform(alpha=0.0, sigma=0.0)
    transformed_img = t(img)
    assert transformed_img == img

    # Smoke test on PIL images
    t = transforms.ElasticTransform(alpha=0.5, sigma=0.23)
    transformed_img = t(img)
    assert isinstance(transformed_img, Image.Image)

    # Checking if ElasticTransform can be printed as string
    t.__repr__()


def test_random_grayscale_with_grayscale_input():
    transform = transforms.RandomGrayscale(p=1.0)

    image_tensor = torch.randint(0, 256, (1, 16, 16), dtype=torch.uint8)
    output_tensor = transform(image_tensor)
    torch.testing.assert_close(output_tensor, image_tensor)

    image_pil = F.to_pil_image(image_tensor)
    output_pil = transform(image_pil)
    torch.testing.assert_close(F.pil_to_tensor(output_pil), image_tensor)


if __name__ == "__main__":
    pytest.main([__file__])<|MERGE_RESOLUTION|>--- conflicted
+++ resolved
@@ -1,7 +1,6 @@
 import math
 import os
 import random
-import re
 from collections import defaultdict
 from functools import partial
 
@@ -1890,21 +1889,6 @@
     # Checking if RandomRotation can be printed as string
     t.__repr__()
 
-<<<<<<< HEAD
-    # assert changed type warning
-    # TODO: int not supported anymore
-    # with pytest.warns(
-    #     UserWarning,
-    #     match=re.escape(
-    #         "Argument 'interpolation' of type int is deprecated since 0.13 and will be removed in 0.15. "
-    #         "Please use InterpolationMode enum."
-    #     ),
-    # ):
-    #     t = transforms.RandomRotation((-10, 10), interpolation=2)
-    #     # assert t.interpolation == transforms.InterpolationMode.BILINEAR
-
-=======
->>>>>>> 2d6e663a
 
 def test_random_rotation_error():
     # assert fill being either a Sequence or a Number
@@ -2244,21 +2228,6 @@
     t = transforms.RandomAffine(10, interpolation=transforms.InterpolationMode.BILINEAR)
     assert "bilinear" in t.__repr__().lower()
 
-<<<<<<< HEAD
-    # TODO: we don't support ints anymore
-    # # assert changed type warning
-    # with pytest.warns(
-    #     UserWarning,
-    #     match=re.escape(
-    #         "Argument 'interpolation' of type int is deprecated since 0.13 and will be removed in 0.15. "
-    #         "Please use InterpolationMode enum."
-    #     ),
-    # ):
-    #     t = transforms.RandomAffine(10, interpolation=2)
-    #     assert t.interpolation == transforms.InterpolationMode.BILINEAR
-
-=======
->>>>>>> 2d6e663a
 
 def test_elastic_transformation():
     with pytest.raises(TypeError, match=r"alpha should be float or a sequence of floats"):
