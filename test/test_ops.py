--- conflicted
+++ resolved
@@ -1569,51 +1569,17 @@
         torch.testing.assert_close(focal_loss, scripted_focal_loss, rtol=tol, atol=tol)
 
 
-<<<<<<< HEAD
-class TestCIOULoss:
-    @pytest.mark.parametrize("dtype", [torch.float32, torch.half])
-    @pytest.mark.parametrize("device", cpu_and_gpu())
-    def test_ciou_loss(self, dtype, device):
-=======
+
 class TestGeneralizedBoxIouLoss:
     # We refer to original test: https://github.com/facebookresearch/fvcore/blob/main/tests/test_giou_loss.py
     @pytest.mark.parametrize("device", cpu_and_gpu())
     @pytest.mark.parametrize("dtype", [torch.float32, torch.half])
     def test_giou_loss(self, dtype, device) -> None:
->>>>>>> 10bb5b18
         box1 = torch.tensor([-1, -1, 1, 1], dtype=dtype, device=device)
         box2 = torch.tensor([0, 0, 1, 1], dtype=dtype, device=device)
         box3 = torch.tensor([0, 1, 1, 2], dtype=dtype, device=device)
         box4 = torch.tensor([1, 1, 2, 2], dtype=dtype, device=device)
-<<<<<<< HEAD
-
-        box1s = torch.stack(
-            [box2, box2],
-            dim=0,
-        )
-        box2s = torch.stack(
-            [box3, box4],
-            dim=0,
-        )
-
-        def assert_ciou_loss(box1, box2, expected_output, reduction="none"):
-
-            output = ops.complete_box_iou_loss(box1, box2, reduction=reduction)
-            expected_output = torch.tensor(expected_output, device=device)
-            tol = 1e-5 if dtype != torch.half else 1e-3
-            torch.testing.assert_close(output, expected_output, rtol=tol, atol=tol)
-
-        assert_ciou_loss(box1, box1, 0.0)
-
-        assert_ciou_loss(box1, box2, 0.8125)
-
-        assert_ciou_loss(box1, box3, 1.1923)
-
-        assert_ciou_loss(box1, box4, 1.2500)
-
-        assert_ciou_loss(box1s, box2s, 1.2250, reduction="mean")
-        assert_ciou_loss(box1s, box2s, 2.4500, reduction="sum")
-=======
+
         box1s = torch.stack([box2, box2], dim=0)
         box2s = torch.stack([box3, box4], dim=0)
 
@@ -1657,7 +1623,44 @@
 
         loss = ops.generalized_box_iou_loss(box1, box2, reduction="none")
         assert loss.numel() == 0, "giou_loss for two empty box should be empty"
->>>>>>> 10bb5b18
+
+
+
+class TestCIOULoss:
+    @pytest.mark.parametrize("dtype", [torch.float32, torch.half])
+    @pytest.mark.parametrize("device", cpu_and_gpu())
+    def test_ciou_loss(self, dtype, device):
+        box1 = torch.tensor([-1, -1, 1, 1], dtype=dtype, device=device)
+        box2 = torch.tensor([0, 0, 1, 1], dtype=dtype, device=device)
+        box3 = torch.tensor([0, 1, 1, 2], dtype=dtype, device=device)
+        box4 = torch.tensor([1, 1, 2, 2], dtype=dtype, device=device)
+
+        box1s = torch.stack(
+            [box2, box2],
+            dim=0,
+        )
+        box2s = torch.stack(
+            [box3, box4],
+            dim=0,
+        )
+
+        def assert_ciou_loss(box1, box2, expected_output, reduction="none"):
+
+            output = ops.complete_box_iou_loss(box1, box2, reduction=reduction)
+            expected_output = torch.tensor(expected_output, device=device)
+            tol = 1e-5 if dtype != torch.half else 1e-3
+            torch.testing.assert_close(output, expected_output, rtol=tol, atol=tol)
+
+        assert_ciou_loss(box1, box1, 0.0)
+
+        assert_ciou_loss(box1, box2, 0.8125)
+
+        assert_ciou_loss(box1, box3, 1.1923)
+
+        assert_ciou_loss(box1, box4, 1.2500)
+
+        assert_ciou_loss(box1s, box2s, 1.2250, reduction="mean")
+        assert_ciou_loss(box1s, box2s, 2.4500, reduction="sum")
 
 
 if __name__ == "__main__":
