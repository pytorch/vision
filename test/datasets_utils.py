import contextlib
import functools
import importlib
import inspect
import itertools
import os
import pathlib
import random
import shutil
import string
import struct
import tarfile
import unittest
import unittest.mock
import zipfile
from collections import defaultdict
from typing import Any, Callable, Dict, Iterator, List, Optional, Sequence, Tuple, Union

import PIL
import PIL.Image
import pytest
import torch
import torchvision.datasets
import torchvision.io
from common_utils import get_tmp_dir, disable_console_output


__all__ = [
    "UsageError",
    "lazy_importer",
    "test_all_configs",
    "DatasetTestCase",
    "ImageDatasetTestCase",
    "VideoDatasetTestCase",
    "create_image_or_video_tensor",
    "create_image_file",
    "create_image_folder",
    "create_video_file",
    "create_video_folder",
    "make_tar",
    "make_zip",
    "create_random_string",
]


class UsageError(Exception):
    """Should be raised in case an error happens in the setup rather than the test."""


class LazyImporter:
    r"""Lazy importer for additional dependencies.

    Some datasets require additional packages that are no direct dependencies of torchvision. Instances of this class
    provide modules listed in MODULES as attributes. They are only imported when accessed.

    """
    MODULES = (
        "av",
        "lmdb",
        "pycocotools",
        "requests",
        "scipy.io",
        "scipy.sparse",
    )

    def __init__(self):
        modules = defaultdict(list)
        for module in self.MODULES:
            module, *submodules = module.split(".", 1)
            if submodules:
                modules[module].append(submodules[0])
            else:
                # This introduces the module so that it is known when we later iterate over the dictionary.
                modules.__missing__(module)

        for module, submodules in modules.items():
            # We need the quirky 'module=module' and submodules=submodules arguments to the lambda since otherwise the
            # lookup for these would happen at runtime rather than at definition. Thus, without it, every property
            # would try to import the last item in 'modules'
            setattr(
                type(self),
                module,
                property(lambda self, module=module, submodules=submodules: LazyImporter._import(module, submodules)),
            )

    @staticmethod
    def _import(package, subpackages):
        try:
            module = importlib.import_module(package)
        except ImportError as error:
            raise UsageError(
                f"Failed to import module '{package}'. "
                f"This probably means that the current test case needs '{package}' installed, "
                f"but it is not a dependency of torchvision. "
                f"You need to install it manually, for example 'pip install {package}'."
            ) from error

        for name in subpackages:
            importlib.import_module(f".{name}", package=package)

        return module


lazy_importer = LazyImporter()


def requires_lazy_imports(*modules):
    def outer_wrapper(fn):
        @functools.wraps(fn)
        def inner_wrapper(*args, **kwargs):
            for module in modules:
                getattr(lazy_importer, module.replace(".", "_"))
            return fn(*args, **kwargs)

        return inner_wrapper

    return outer_wrapper


def test_all_configs(test):
    """Decorator to run test against all configurations.

    Add this as decorator to an arbitrary test to run it against all configurations. This includes
    :attr:`DatasetTestCase.DEFAULT_CONFIG` and :attr:`DatasetTestCase.ADDITIONAL_CONFIGS`.

    The current configuration is provided as the first parameter for the test:

    .. code-block::

        @test_all_configs()
        def test_foo(self, config):
            pass

    .. note::

        This will try to remove duplicate configurations. During this process it will not not preserve a potential
        ordering of the configurations or an inner ordering of a configuration.
    """

    def maybe_remove_duplicates(configs):
        try:
            return [dict(config_) for config_ in {tuple(sorted(config.items())) for config in configs}]
        except TypeError:
            # A TypeError will be raised if a value of any config is not hashable, e.g. a list. In that case duplicate
            # removal would be a lot more elaborate and we simply bail out.
            return configs

    @functools.wraps(test)
    def wrapper(self):
        configs = []
        if self.DEFAULT_CONFIG is not None:
            configs.append(self.DEFAULT_CONFIG)
        if self.ADDITIONAL_CONFIGS is not None:
            configs.extend(self.ADDITIONAL_CONFIGS)

        if not configs:
            configs = [self._KWARG_DEFAULTS.copy()]
        else:
            configs = maybe_remove_duplicates(configs)

        for config in configs:
            with self.subTest(**config):
                test(self, config)

    return wrapper


def combinations_grid(**kwargs):
    """Creates a grid of input combinations.

    Each element in the returned sequence is a dictionary containing one possible combination as values.

    Example:
        >>> combinations_grid(foo=("bar", "baz"), spam=("eggs", "ham"))
        [
            {'foo': 'bar', 'spam': 'eggs'},
            {'foo': 'bar', 'spam': 'ham'},
            {'foo': 'baz', 'spam': 'eggs'},
            {'foo': 'baz', 'spam': 'ham'}
        ]
    """
    return [dict(zip(kwargs.keys(), values)) for values in itertools.product(*kwargs.values())]


class DatasetTestCase(unittest.TestCase):
    """Abstract base class for all dataset testcases.

    You have to overwrite the following class attributes:

        - DATASET_CLASS (torchvision.datasets.VisionDataset): Class of dataset to be tested.
        - FEATURE_TYPES (Sequence[Any]): Types of the elements returned by index access of the dataset. Instead of
            providing these manually, you can instead subclass ``ImageDatasetTestCase`` or ``VideoDatasetTestCase```to
            get a reasonable default, that should work for most cases. Each entry of the sequence may be a tuple,
            to indicate multiple possible values.

    Optionally, you can overwrite the following class attributes:

        - DEFAULT_CONFIG (Dict[str, Any]): Config that will be used by default. If omitted, this defaults to all
            keyword arguments of the dataset minus ``transform``, ``target_transform``, ``transforms``, and
            ``download``. Overwrite this if you want to use a default value for a parameter for which the dataset does
            not provide one.
        - ADDITIONAL_CONFIGS (Sequence[Dict[str, Any]]): Additional configs that should be tested. Each dictionary can
            contain an arbitrary combination of dataset parameters that are **not** ``transform``, ``target_transform``,
            ``transforms``, or ``download``.
        - REQUIRED_PACKAGES (Iterable[str]): Additional dependencies to use the dataset. If these packages are not
            available, the tests are skipped.
        - EXTRA_PATCHES(set): Additional patches to add for each test, to e.g. mock a specific function

    Additionally, you need to overwrite the ``inject_fake_data()`` method that provides the data that the tests rely on.
    The fake data should resemble the original data as close as necessary, while containing only few examples. During
    the creation of the dataset check-, download-, and extract-functions from ``torchvision.datasets.utils`` are
    disabled.

    Without further configuration, the testcase will test if

    1. the dataset raises a :class:`FileNotFoundError` or a :class:`RuntimeError` if the data files are not found or
       corrupted,
    2. the dataset inherits from `torchvision.datasets.VisionDataset`,
    3. the dataset can be turned into a string,
    4. the feature types of a returned example matches ``FEATURE_TYPES``,
    5. the number of examples matches the injected fake data, and
    6. the dataset calls ``transform``, ``target_transform``, or ``transforms`` if available when accessing data.

    Case 3. to 6. are tested against all configurations in ``CONFIGS``.

    To add dataset-specific tests, create a new method that takes no arguments with ``test_`` as a name prefix:

    .. code-block::

        def test_foo(self):
            pass

    If you want to run the test against all configs, add the ``@test_all_configs`` decorator to the definition and
    accept a single argument:

    .. code-block::

        @test_all_configs
        def test_bar(self, config):
            pass

    Within the test you can use the ``create_dataset()`` method that yields the dataset as well as additional
    information provided by the ``ìnject_fake_data()`` method:

    .. code-block::

        def test_baz(self):
            with self.create_dataset() as (dataset, info):
                pass
    """

    DATASET_CLASS = None
    FEATURE_TYPES = None

    DEFAULT_CONFIG = None
    ADDITIONAL_CONFIGS = None
    REQUIRED_PACKAGES = None

    EXTRA_PATCHES = None

    # These keyword arguments are checked by test_transforms in case they are available in DATASET_CLASS.
    _TRANSFORM_KWARGS = {
        "transform",
        "target_transform",
        "transforms",
    }
    # These keyword arguments get a 'special' treatment and should not be set in DEFAULT_CONFIG or ADDITIONAL_CONFIGS.
    _SPECIAL_KWARGS = {
        *_TRANSFORM_KWARGS,
        "download",
    }

    # These fields are populated during setupClass() within _populate_private_class_attributes()

    # This will be a dictionary containing all keyword arguments with their respective default values extracted from
    # the dataset constructor.
    _KWARG_DEFAULTS = None
    # This will be a set of all _SPECIAL_KWARGS that the dataset constructor takes.
    _HAS_SPECIAL_KWARG = None

    # These functions are disabled during dataset creation in create_dataset().
    _CHECK_FUNCTIONS = {
        "check_md5",
        "check_integrity",
    }
    _DOWNLOAD_EXTRACT_FUNCTIONS = {
        "download_url",
        "download_file_from_google_drive",
        "extract_archive",
        "download_and_extract_archive",
    }

    def dataset_args(self, tmpdir: str, config: Dict[str, Any]) -> Sequence[Any]:
        """Define positional arguments passed to the dataset.

        .. note::

            The default behavior is only valid if the dataset to be tested has ``root`` as the only required parameter.
            Otherwise you need to overwrite this method.

        Args:
            tmpdir (str): Path to a temporary directory. For most cases this acts as root directory for the dataset
                to be created and in turn also for the fake data injected here.
            config (Dict[str, Any]): Configuration that will be passed to the dataset constructor. It provides at least
                fields for all dataset parameters with default values.

        Returns:
            (Tuple[str]): ``tmpdir`` which corresponds to ``root`` for most datasets.
        """
        return (tmpdir,)

    def inject_fake_data(self, tmpdir: str, config: Dict[str, Any]) -> Union[int, Dict[str, Any]]:
        """Inject fake data for dataset into a temporary directory.

        During the creation of the dataset the download and extract logic is disabled. Thus, the fake data injected
        here needs to resemble the raw data, i.e. the state of the dataset directly after the files are downloaded and
        potentially extracted.

        Args:
            tmpdir (str): Path to a temporary directory. For most cases this acts as root directory for the dataset
                to be created and in turn also for the fake data injected here.
            config (Dict[str, Any]): Configuration that will be passed to the dataset constructor. It provides at least
                fields for all dataset parameters with default values.

        Needs to return one of the following:

            1. (int): Number of examples in the dataset to be created, or
            2. (Dict[str, Any]): Additional information about the injected fake data. Must contain the field
                ``"num_examples"`` that corresponds to the number of examples in the dataset to be created.
        """
        raise NotImplementedError("You need to provide fake data in order for the tests to run.")

    @contextlib.contextmanager
    def create_dataset(
        self,
        config: Optional[Dict[str, Any]] = None,
        inject_fake_data: bool = True,
        patch_checks: Optional[bool] = None,
        **kwargs: Any,
    ) -> Iterator[Tuple[torchvision.datasets.VisionDataset, Dict[str, Any]]]:
        r"""Create the dataset in a temporary directory.

        The configuration passed to the dataset is populated to contain at least all parameters with default values.
        For this the following order of precedence is used:

        1. Parameters in :attr:`kwargs`.
        2. Configuration in :attr:`config`.
        3. Configuration in :attr:`~DatasetTestCase.DEFAULT_CONFIG`.
        4. Default parameters of the dataset.

        Args:
            config (Optional[Dict[str, Any]]): Configuration that will be used to create the dataset.
            inject_fake_data (bool): If ``True`` (default) inject the fake data with :meth:`.inject_fake_data` before
                creating the dataset.
            patch_checks (Optional[bool]): If ``True`` disable integrity check logic while creating the dataset. If
                omitted defaults to the same value as ``inject_fake_data``.
            **kwargs (Any): Additional parameters passed to the dataset. These parameters take precedence in case they
                overlap with ``config``.

        Yields:
            dataset (torchvision.dataset.VisionDataset): Dataset.
            info (Dict[str, Any]): Additional information about the injected fake data. See :meth:`.inject_fake_data`
                for details.
        """
        if patch_checks is None:
            patch_checks = inject_fake_data

        special_kwargs, other_kwargs = self._split_kwargs(kwargs)

        complete_config = self._KWARG_DEFAULTS.copy()
        if self.DEFAULT_CONFIG:
            complete_config.update(self.DEFAULT_CONFIG)
        if config:
            complete_config.update(config)
        if other_kwargs:
            complete_config.update(other_kwargs)

        if "download" in self._HAS_SPECIAL_KWARG and special_kwargs.get("download", False):
            # override download param to False param if its default is truthy
            special_kwargs["download"] = False

        patchers = self._patch_download_extract()
        if patch_checks:
            patchers.update(self._patch_checks())

        if self.EXTRA_PATCHES is not None:
            patchers.update(self.EXTRA_PATCHES)

        with get_tmp_dir() as tmpdir:
            args = self.dataset_args(tmpdir, complete_config)
            info = self._inject_fake_data(tmpdir, complete_config) if inject_fake_data else None

            with self._maybe_apply_patches(patchers), disable_console_output():
                dataset = self.DATASET_CLASS(*args, **complete_config, **special_kwargs)

                yield dataset, info

    @classmethod
    def setUpClass(cls):
        cls._verify_required_public_class_attributes()
        cls._populate_private_class_attributes()
        cls._process_optional_public_class_attributes()
        super().setUpClass()

    @classmethod
    def _verify_required_public_class_attributes(cls):
        if cls.DATASET_CLASS is None:
            raise UsageError(
                "The class attribute 'DATASET_CLASS' needs to be overwritten. "
                "It should contain the class of the dataset to be tested."
            )
        if cls.FEATURE_TYPES is None:
            raise UsageError(
                "The class attribute 'FEATURE_TYPES' needs to be overwritten. "
                "It should contain a sequence of types that the dataset returns when accessed by index."
            )

    @classmethod
    def _populate_private_class_attributes(cls):
        defaults = []
        for cls_ in cls.DATASET_CLASS.__mro__:
            if cls_ is torchvision.datasets.VisionDataset:
                break

            argspec = inspect.getfullargspec(cls_.__init__)

            if not argspec.defaults:
                continue

            defaults.append(
                {
                    kwarg: default
                    for kwarg, default in zip(argspec.args[-len(argspec.defaults) :], argspec.defaults)
                    if not kwarg.startswith("_")
                }
            )

            if not argspec.varkw:
                break

        kwarg_defaults = dict()
        for config in reversed(defaults):
            kwarg_defaults.update(config)

        has_special_kwargs = set()
        for name in cls._SPECIAL_KWARGS:
            if name not in kwarg_defaults:
                continue

            del kwarg_defaults[name]
            has_special_kwargs.add(name)

        cls._KWARG_DEFAULTS = kwarg_defaults
        cls._HAS_SPECIAL_KWARG = has_special_kwargs

    @classmethod
    def _process_optional_public_class_attributes(cls):
        def check_config(config, name):
            special_kwargs = tuple(f"'{name}'" for name in cls._SPECIAL_KWARGS if name in config)
            if special_kwargs:
                raise UsageError(
                    f"{name} contains a value for the parameter(s) {', '.join(special_kwargs)}. "
                    f"These are handled separately by the test case and should not be set here. "
                    f"If you need to test some custom behavior regarding these parameters, "
                    f"you need to write a custom test (*not* test case), e.g. test_custom_transform()."
                )

        if cls.DEFAULT_CONFIG is not None:
            check_config(cls.DEFAULT_CONFIG, "DEFAULT_CONFIG")

        if cls.ADDITIONAL_CONFIGS is not None:
            for idx, config in enumerate(cls.ADDITIONAL_CONFIGS):
                check_config(config, f"CONFIGS[{idx}]")

        if cls.REQUIRED_PACKAGES:
            missing_pkgs = []
            for pkg in cls.REQUIRED_PACKAGES:
                try:
                    importlib.import_module(pkg)
                except ImportError:
                    missing_pkgs.append(f"'{pkg}'")

            if missing_pkgs:
                raise unittest.SkipTest(
                    f"The package(s) {', '.join(missing_pkgs)} are required to load the dataset "
                    f"'{cls.DATASET_CLASS.__name__}', but are not installed."
                )

    def _split_kwargs(self, kwargs):
        special_kwargs = kwargs.copy()
        other_kwargs = {key: special_kwargs.pop(key) for key in set(special_kwargs.keys()) - self._SPECIAL_KWARGS}
        return special_kwargs, other_kwargs

    def _inject_fake_data(self, tmpdir, config):
        info = self.inject_fake_data(tmpdir, config)
        if info is None:
            raise UsageError(
                "The method 'inject_fake_data' needs to return at least an integer indicating the number of "
                "examples for the current configuration."
            )
        elif isinstance(info, int):
            info = dict(num_examples=info)
        elif not isinstance(info, dict):
            raise UsageError(
                f"The additional information returned by the method 'inject_fake_data' must be either an "
                f"integer indicating the number of examples for the current configuration or a dictionary with "
                f"the same content. Got {type(info)} instead."
            )
        elif "num_examples" not in info:
            raise UsageError(
                "The information dictionary returned by the method 'inject_fake_data' must contain a "
                "'num_examples' field that holds the number of examples for the current configuration."
            )
        return info

    def _patch_download_extract(self):
        module = inspect.getmodule(self.DATASET_CLASS).__name__
        return {unittest.mock.patch(f"{module}.{function}") for function in self._DOWNLOAD_EXTRACT_FUNCTIONS}

    def _patch_checks(self):
        module = inspect.getmodule(self.DATASET_CLASS).__name__
        return {unittest.mock.patch(f"{module}.{function}", return_value=True) for function in self._CHECK_FUNCTIONS}

    @contextlib.contextmanager
    def _maybe_apply_patches(self, patchers):
        with contextlib.ExitStack() as stack:
            mocks = {}
            for patcher in patchers:
                with contextlib.suppress(AttributeError):
                    mocks[patcher.target] = stack.enter_context(patcher)
            yield mocks

    def test_not_found_or_corrupted(self):
        with pytest.raises((FileNotFoundError, RuntimeError)):
            with self.create_dataset(inject_fake_data=False):
                pass

    def test_smoke(self):
        with self.create_dataset() as (dataset, _):
            assert isinstance(dataset, torchvision.datasets.VisionDataset)

    @test_all_configs
    def test_str_smoke(self, config):
        with self.create_dataset(config) as (dataset, _):
            assert isinstance(str(dataset), str)

    @test_all_configs
    def test_feature_types(self, config):
        with self.create_dataset(config) as (dataset, _):
            example = dataset[0]

            if len(self.FEATURE_TYPES) > 1:
                actual = len(example)
                expected = len(self.FEATURE_TYPES)
                assert (
                    actual == expected
                ), "The number of the returned features does not match the the number of elements in FEATURE_TYPES: "
                f"{actual} != {expected}"
            else:
                example = (example,)

            for idx, (feature, expected_feature_type) in enumerate(zip(example, self.FEATURE_TYPES)):
                with self.subTest(idx=idx):
                    assert isinstance(feature, expected_feature_type)

    @test_all_configs
    def test_num_examples(self, config):
        with self.create_dataset(config) as (dataset, info):
            assert len(dataset) == info["num_examples"]

    @test_all_configs
    def test_transforms(self, config):
        mock = unittest.mock.Mock(wraps=lambda *args: args[0] if len(args) == 1 else args)
        for kwarg in self._TRANSFORM_KWARGS:
            if kwarg not in self._HAS_SPECIAL_KWARG:
                continue

            mock.reset_mock()

            with self.subTest(kwarg=kwarg):
                with self.create_dataset(config, **{kwarg: mock}) as (dataset, _):
                    dataset[0]

                mock.assert_called()


class ImageDatasetTestCase(DatasetTestCase):
    """Abstract base class for image dataset testcases.

    - Overwrites the FEATURE_TYPES class attribute to expect a :class:`PIL.Image.Image` and an integer label.
    """

    FEATURE_TYPES = (PIL.Image.Image, int)

    @contextlib.contextmanager
    def create_dataset(
        self,
        config: Optional[Dict[str, Any]] = None,
        inject_fake_data: bool = True,
        patch_checks: Optional[bool] = None,
        **kwargs: Any,
    ) -> Iterator[Tuple[torchvision.datasets.VisionDataset, Dict[str, Any]]]:
        with super().create_dataset(
            config=config,
            inject_fake_data=inject_fake_data,
            patch_checks=patch_checks,
            **kwargs,
        ) as (dataset, info):
            # PIL.Image.open() only loads the image meta data upfront and keeps the file open until the first access
            # to the pixel data occurs. Trying to delete such a file results in an PermissionError on Windows. Thus, we
            # force-load opened images.
            # This problem only occurs during testing since some tests, e.g. DatasetTestCase.test_feature_types open an
            # image, but never use the underlying data. During normal operation it is reasonable to assume that the
            # user wants to work with the image he just opened rather than deleting the underlying file.
            with self._force_load_images():
                yield dataset, info

    @contextlib.contextmanager
    def _force_load_images(self):
        open = PIL.Image.open

        def new(fp, *args, **kwargs):
            image = open(fp, *args, **kwargs)
            if isinstance(fp, (str, pathlib.Path)):
                image.load()
            return image

        with unittest.mock.patch("PIL.Image.open", new=new):
            yield


class VideoDatasetTestCase(DatasetTestCase):
    """Abstract base class for video dataset testcases.

    - Overwrites the 'FEATURE_TYPES' class attribute to expect two :class:`torch.Tensor` s for the video and audio as
      well as an integer label.
    - Overwrites the 'REQUIRED_PACKAGES' class attribute to require PyAV (``av``).
    - Adds the 'DEFAULT_FRAMES_PER_CLIP' class attribute. If no 'frames_per_clip' is provided by 'inject_fake_data()'
        and it is the last parameter without a default value in the dataset constructor, the value of the
        'DEFAULT_FRAMES_PER_CLIP' class attribute is appended to the output.
    """

    FEATURE_TYPES = (torch.Tensor, torch.Tensor, int)
    REQUIRED_PACKAGES = ("av",)

    DEFAULT_FRAMES_PER_CLIP = 1

    def __init__(self, *args, **kwargs):
        super().__init__(*args, **kwargs)
        self.dataset_args = self._set_default_frames_per_clip(self.dataset_args)

    def _set_default_frames_per_clip(self, inject_fake_data):
        argspec = inspect.getfullargspec(self.DATASET_CLASS.__init__)
        args_without_default = argspec.args[1 : (-len(argspec.defaults) if argspec.defaults else None)]
        frames_per_clip_last = args_without_default[-1] == "frames_per_clip"

        @functools.wraps(inject_fake_data)
        def wrapper(tmpdir, config):
            args = inject_fake_data(tmpdir, config)
            if frames_per_clip_last and len(args) == len(args_without_default) - 1:
                args = (*args, self.DEFAULT_FRAMES_PER_CLIP)

            return args

        return wrapper


def create_image_or_video_tensor(size: Sequence[int]) -> torch.Tensor:
    r"""Create a random uint8 tensor.

    Args:
        size (Sequence[int]): Size of the tensor.
    """
    return torch.randint(0, 256, size, dtype=torch.uint8)


def create_image_file(
    root: Union[pathlib.Path, str], name: Union[pathlib.Path, str], size: Union[Sequence[int], int] = 10, **kwargs: Any
) -> pathlib.Path:
    """Create an image file from random data.

    Args:
        root (Union[str, pathlib.Path]): Root directory the image file will be placed in.
        name (Union[str, pathlib.Path]): Name of the image file.
        size (Union[Sequence[int], int]): Size of the image that represents the ``(num_channels, height, width)``. If
            scalar, the value is used for the height and width. If not provided, three channels are assumed.
        kwargs (Any): Additional parameters passed to :meth:`PIL.Image.Image.save`.

    Returns:
        pathlib.Path: Path to the created image file.
    """
    if isinstance(size, int):
        size = (size, size)
    if len(size) == 2:
        size = (3, *size)
    if len(size) != 3:
        raise UsageError(
            f"The 'size' argument should either be an int or a sequence of length 2 or 3. Got {len(size)} instead"
        )

    image = create_image_or_video_tensor(size)
    file = pathlib.Path(root) / name

    # torch (num_channels x height x width) -> PIL (width x height x num_channels)
    image = image.permute(2, 1, 0)
    # For grayscale images PIL doesn't use a channel dimension
    if image.shape[2] == 1:
        image = torch.squeeze(image, 2)
    PIL.Image.fromarray(image.numpy()).save(file, **kwargs)
    return file


def create_image_folder(
    root: Union[pathlib.Path, str],
    name: Union[pathlib.Path, str],
    file_name_fn: Callable[[int], str],
    num_examples: int,
    size: Optional[Union[Sequence[int], int, Callable[[int], Union[Sequence[int], int]]]] = None,
    **kwargs: Any,
) -> List[pathlib.Path]:
    """Create a folder of random images.

    Args:
        root (Union[str, pathlib.Path]): Root directory the image folder will be placed in.
        name (Union[str, pathlib.Path]): Name of the image folder.
        file_name_fn (Callable[[int], str]): Should return a file name if called with the file index.
        num_examples (int): Number of images to create.
        size (Optional[Union[Sequence[int], int, Callable[[int], Union[Sequence[int], int]]]]): Size of the images. If
            callable, will be called with the index of the corresponding file. If omitted, a random height and width
            between 3 and 10 pixels is selected on a per-image basis.
        kwargs (Any): Additional parameters passed to :func:`create_image_file`.

    Returns:
        List[pathlib.Path]: Paths to all created image files.

    .. seealso::

        - :func:`create_image_file`
    """
    if size is None:

        def size(idx: int) -> Tuple[int, int, int]:
            num_channels = 3
            height, width = torch.randint(3, 11, size=(2,), dtype=torch.int).tolist()
            return (num_channels, height, width)

    root = pathlib.Path(root) / name
    os.makedirs(root, exist_ok=True)

    return [
        create_image_file(root, file_name_fn(idx), size=size(idx) if callable(size) else size, **kwargs)
        for idx in range(num_examples)
    ]


@requires_lazy_imports("av")
def create_video_file(
    root: Union[pathlib.Path, str],
    name: Union[pathlib.Path, str],
    size: Union[Sequence[int], int] = (1, 3, 10, 10),
    fps: float = 25,
    **kwargs: Any,
) -> pathlib.Path:
    """Create an video file from random data.

    Args:
        root (Union[str, pathlib.Path]): Root directory the video file will be placed in.
        name (Union[str, pathlib.Path]): Name of the video file.
        size (Union[Sequence[int], int]): Size of the video that represents the
            ``(num_frames, num_channels, height, width)``. If scalar, the value is used for the height and width.
            If not provided, ``num_frames=1`` and ``num_channels=3`` are assumed.
        fps (float): Frame rate in frames per second.
        kwargs (Any): Additional parameters passed to :func:`torchvision.io.write_video`.

    Returns:
        pathlib.Path: Path to the created image file.

    Raises:
        UsageError: If PyAV is not available.
    """
    if isinstance(size, int):
        size = (size, size)
    if len(size) == 2:
        size = (3, *size)
    if len(size) == 3:
        size = (1, *size)
    if len(size) != 4:
        raise UsageError(
            f"The 'size' argument should either be an int or a sequence of length 2, 3, or 4. Got {len(size)} instead"
        )

    video = create_image_or_video_tensor(size)
    file = pathlib.Path(root) / name
    torchvision.io.write_video(str(file), video.permute(0, 2, 3, 1), fps, **kwargs)
    return file


@requires_lazy_imports("av")
def create_video_folder(
    root: Union[str, pathlib.Path],
    name: Union[str, pathlib.Path],
    file_name_fn: Callable[[int], str],
    num_examples: int,
    size: Optional[Union[Sequence[int], int, Callable[[int], Union[Sequence[int], int]]]] = None,
    fps=25,
    **kwargs,
) -> List[pathlib.Path]:
    """Create a folder of random videos.

    Args:
        root (Union[str, pathlib.Path]): Root directory the video folder will be placed in.
        name (Union[str, pathlib.Path]): Name of the video folder.
        file_name_fn (Callable[[int], str]): Should return a file name if called with the file index.
        num_examples (int): Number of videos to create.
        size (Optional[Union[Sequence[int], int, Callable[[int], Union[Sequence[int], int]]]]): Size of the videos. If
            callable, will be called with the index of the corresponding file. If omitted, a random even height and
            width between 4 and 10 pixels is selected on a per-video basis.
        fps (float): Frame rate in frames per second.
        kwargs (Any): Additional parameters passed to :func:`create_video_file`.

    Returns:
        List[pathlib.Path]: Paths to all created video files.

    Raises:
        UsageError: If PyAV is not available.

    .. seealso::

        - :func:`create_video_file`
    """
    if size is None:

        def size(idx):
            num_frames = 1
            num_channels = 3
            # The 'libx264' video codec, which is the default of torchvision.io.write_video, requires the height and
            # width of the video to be divisible by 2.
            height, width = (torch.randint(2, 6, size=(2,), dtype=torch.int) * 2).tolist()
            return (num_frames, num_channels, height, width)

    root = pathlib.Path(root) / name
    os.makedirs(root, exist_ok=True)

    return [
        create_video_file(root, file_name_fn(idx), size=size(idx) if callable(size) else size, **kwargs)
        for idx in range(num_examples)
    ]


def _split_files_or_dirs(root, *files_or_dirs):
    files = set()
    dirs = set()
    for file_or_dir in files_or_dirs:
        path = pathlib.Path(file_or_dir)
        if not path.is_absolute():
            path = root / path
        if path.is_file():
            files.add(path)
        else:
            dirs.add(path)
            for sub_file_or_dir in path.glob("**/*"):
                if sub_file_or_dir.is_file():
                    files.add(sub_file_or_dir)
                else:
                    dirs.add(sub_file_or_dir)

    if root in dirs:
        dirs.remove(root)

    return files, dirs


def _make_archive(root, name, *files_or_dirs, opener, adder, remove=True):
    archive = pathlib.Path(root) / name
    files, dirs = _split_files_or_dirs(root, *files_or_dirs)

    with opener(archive) as fh:
        for file in files:
            adder(fh, file, file.relative_to(root))

    if remove:
        for file in files:
            os.remove(file)
        for dir in dirs:
            shutil.rmtree(dir, ignore_errors=True)

    return archive


def make_tar(root, name, *files_or_dirs, remove=True, compression=None):
    # TODO: detect compression from name
    return _make_archive(
        root,
        name,
        *files_or_dirs,
        opener=lambda archive: tarfile.open(archive, f"w:{compression}" if compression else "w"),
        adder=lambda fh, file, relative_file: fh.add(file, arcname=relative_file),
        remove=remove,
    )


def make_zip(root, name, *files_or_dirs, remove=True):
    return _make_archive(
        root,
        name,
        *files_or_dirs,
        opener=lambda archive: zipfile.ZipFile(archive, "w"),
        adder=lambda fh, file, relative_file: fh.write(file, arcname=relative_file),
        remove=remove,
    )


def create_random_string(length: int, *digits: str) -> str:
    """Create a random string.

    Args:
        length (int): Number of characters in the generated string.
        *characters (str): Characters to sample from. If omitted defaults to :attr:`string.ascii_lowercase`.
    """
    if not digits:
        digits = string.ascii_lowercase
    else:
        digits = "".join(itertools.chain(*digits))

    return "".join(random.choice(digits) for _ in range(length))


<<<<<<< HEAD
def make_fake_pfm_file(h, w, file_name):
    values = list(range(3 * h * w))
    # Note: we pack everything in little endian: -1, and "<"
    content = f"PF \n{w} {h} \n-1.0\n".encode() + struct.pack("<" + "f" * len(values), *values)
=======
def make_fake_flo_file(h, w, file_name):
    """Creates a fake flow file in .flo format."""
    values = list(range(2 * h * w))
    content = b"PIEH" + struct.pack("i", w) + struct.pack("i", h) + struct.pack("f" * len(values), *values)
>>>>>>> 7f424379
    with open(file_name, "wb") as f:
        f.write(content)<|MERGE_RESOLUTION|>--- conflicted
+++ resolved
@@ -925,16 +925,17 @@
     return "".join(random.choice(digits) for _ in range(length))
 
 
-<<<<<<< HEAD
 def make_fake_pfm_file(h, w, file_name):
     values = list(range(3 * h * w))
-    # Note: we pack everything in little endian: -1, and "<"
+    # Note: we pack everything in little endian: -1.0, and "<"
     content = f"PF \n{w} {h} \n-1.0\n".encode() + struct.pack("<" + "f" * len(values), *values)
-=======
+    with open(file_name, "wb") as f:
+        f.write(content)
+
+
 def make_fake_flo_file(h, w, file_name):
     """Creates a fake flow file in .flo format."""
     values = list(range(2 * h * w))
     content = b"PIEH" + struct.pack("i", w) + struct.pack("i", h) + struct.pack("f" * len(values), *values)
->>>>>>> 7f424379
     with open(file_name, "wb") as f:
         f.write(content)