# onnxruntime requires python 3.5 or above
<<<<<<< HEAD
=======
try:
    # This import should be before that of torch
    # see https://github.com/onnx/onnx/issues/2394#issuecomment-581638840
    import onnxruntime
except ImportError:
    onnxruntime = None

from common_utils import set_rng_seed, assert_equal
>>>>>>> 90a2402b
import io
from collections import OrderedDict

import pytest

import torch
from torchvision import models, ops
from torchvision.models.detection.faster_rcnn import FastRCNNPredictor, TwoMLPHead
from torchvision.models.detection.image_list import ImageList
from torchvision.models.detection.roi_heads import RoIHeads
from torchvision.models.detection.rpn import AnchorGenerator, RegionProposalNetwork, RPNHead
from torchvision.models.detection.transform import GeneralizedRCNNTransform
from torchvision.ops._register_onnx_ops import _onnx_opset_version

from _assert_utils import assert_equal
from common_utils import set_rng_seed

try:
    # This import should be before that of torch
    # see https://github.com/onnx/onnx/issues/2394#issuecomment-581638840
    import onnxruntime
except ImportError:
    onnxruntime = None


@pytest.mark.skipif(onnxruntime is None, reason="ONNX Runtime unavailable")
class TestONNXExporter:
    @classmethod
    def setup_class(cls):
        torch.manual_seed(123)

    def run_model(
        self,
        model,
        inputs_list,
        tolerate_small_mismatch=False,
        do_constant_folding=True,
        dynamic_axes=None,
        output_names=None,
        input_names=None,
    ):
        model.eval()

        onnx_io = io.BytesIO()
        if isinstance(inputs_list[0][-1], dict):
            torch_onnx_input = inputs_list[0] + ({},)
        else:
            torch_onnx_input = inputs_list[0]
        # export to onnx with the first input
        torch.onnx.export(
            model,
            torch_onnx_input,
            onnx_io,
            do_constant_folding=do_constant_folding,
            opset_version=_onnx_opset_version,
            dynamic_axes=dynamic_axes,
            input_names=input_names,
            output_names=output_names,
        )
        # validate the exported model with onnx runtime
        for test_inputs in inputs_list:
            with torch.no_grad():
                if isinstance(test_inputs, torch.Tensor) or isinstance(test_inputs, list):
                    test_inputs = (test_inputs,)
                test_ouputs = model(*test_inputs)
                if isinstance(test_ouputs, torch.Tensor):
                    test_ouputs = (test_ouputs,)
            self.ort_validate(onnx_io, test_inputs, test_ouputs, tolerate_small_mismatch)

    def ort_validate(self, onnx_io, inputs, outputs, tolerate_small_mismatch=False):

        inputs, _ = torch.jit._flatten(inputs)
        outputs, _ = torch.jit._flatten(outputs)

        def to_numpy(tensor):
            if tensor.requires_grad:
                return tensor.detach().cpu().numpy()
            else:
                return tensor.cpu().numpy()

        inputs = list(map(to_numpy, inputs))
        outputs = list(map(to_numpy, outputs))

        ort_session = onnxruntime.InferenceSession(onnx_io.getvalue())
        # compute onnxruntime output prediction
        ort_inputs = dict((ort_session.get_inputs()[i].name, inpt) for i, inpt in enumerate(inputs))
        ort_outs = ort_session.run(None, ort_inputs)

        for i in range(0, len(outputs)):
            try:
                torch.testing.assert_allclose(outputs[i], ort_outs[i], rtol=1e-03, atol=1e-05)
            except AssertionError as error:
                if tolerate_small_mismatch:
                    assert "(0.00%)" in str(error), str(error)
                else:
                    raise

    def test_nms(self):
        num_boxes = 100
        boxes = torch.rand(num_boxes, 4)
        boxes[:, 2:] += boxes[:, :2]
        scores = torch.randn(num_boxes)

        class Module(torch.nn.Module):
            def forward(self, boxes, scores):
                return ops.nms(boxes, scores, 0.5)

        self.run_model(Module(), [(boxes, scores)])

    def test_batched_nms(self):
        num_boxes = 100
        boxes = torch.rand(num_boxes, 4)
        boxes[:, 2:] += boxes[:, :2]
        scores = torch.randn(num_boxes)
        idxs = torch.randint(0, 5, size=(num_boxes,))

        class Module(torch.nn.Module):
            def forward(self, boxes, scores, idxs):
                return ops.batched_nms(boxes, scores, idxs, 0.5)

        self.run_model(Module(), [(boxes, scores, idxs)])

    def test_clip_boxes_to_image(self):
        boxes = torch.randn(5, 4) * 500
        boxes[:, 2:] += boxes[:, :2]
        size = torch.randn(200, 300)

        size_2 = torch.randn(300, 400)

        class Module(torch.nn.Module):
            def forward(self, boxes, size):
                return ops.boxes.clip_boxes_to_image(boxes, size.shape)

        self.run_model(
            Module(), [(boxes, size), (boxes, size_2)], input_names=["boxes", "size"], dynamic_axes={"size": [0, 1]}
        )

    def test_roi_align(self):
        x = torch.rand(1, 1, 10, 10, dtype=torch.float32)
        single_roi = torch.tensor([[0, 0, 0, 4, 4]], dtype=torch.float32)
        model = ops.RoIAlign((5, 5), 1, 2)
        self.run_model(model, [(x, single_roi)])

        x = torch.rand(1, 1, 10, 10, dtype=torch.float32)
        single_roi = torch.tensor([[0, 0, 0, 4, 4]], dtype=torch.float32)
        model = ops.RoIAlign((5, 5), 1, -1)
        self.run_model(model, [(x, single_roi)])

    def test_roi_align_aligned(self):
        x = torch.rand(1, 1, 10, 10, dtype=torch.float32)
        single_roi = torch.tensor([[0, 1.5, 1.5, 3, 3]], dtype=torch.float32)
        model = ops.RoIAlign((5, 5), 1, 2, aligned=True)
        self.run_model(model, [(x, single_roi)])

        x = torch.rand(1, 1, 10, 10, dtype=torch.float32)
        single_roi = torch.tensor([[0, 0.2, 0.3, 4.5, 3.5]], dtype=torch.float32)
        model = ops.RoIAlign((5, 5), 0.5, 3, aligned=True)
        self.run_model(model, [(x, single_roi)])

        x = torch.rand(1, 1, 10, 10, dtype=torch.float32)
        single_roi = torch.tensor([[0, 0.2, 0.3, 4.5, 3.5]], dtype=torch.float32)
        model = ops.RoIAlign((5, 5), 1.8, 2, aligned=True)
        self.run_model(model, [(x, single_roi)])

        x = torch.rand(1, 1, 10, 10, dtype=torch.float32)
        single_roi = torch.tensor([[0, 0.2, 0.3, 4.5, 3.5]], dtype=torch.float32)
        model = ops.RoIAlign((2, 2), 2.5, 0, aligned=True)
        self.run_model(model, [(x, single_roi)])

        x = torch.rand(1, 1, 10, 10, dtype=torch.float32)
        single_roi = torch.tensor([[0, 0.2, 0.3, 4.5, 3.5]], dtype=torch.float32)
        model = ops.RoIAlign((2, 2), 2.5, -1, aligned=True)
        self.run_model(model, [(x, single_roi)])

    @pytest.mark.skip(reason="Issue in exporting ROIAlign with aligned = True for malformed boxes")
    def test_roi_align_malformed_boxes(self):
        x = torch.randn(1, 1, 10, 10, dtype=torch.float32)
        single_roi = torch.tensor([[0, 2, 0.3, 1.5, 1.5]], dtype=torch.float32)
        model = ops.RoIAlign((5, 5), 1, 1, aligned=True)
        self.run_model(model, [(x, single_roi)])

    def test_roi_pool(self):
        x = torch.rand(1, 1, 10, 10, dtype=torch.float32)
        rois = torch.tensor([[0, 0, 0, 4, 4]], dtype=torch.float32)
        pool_h = 5
        pool_w = 5
        model = ops.RoIPool((pool_h, pool_w), 2)
        self.run_model(model, [(x, rois)])

    def test_resize_images(self):
        class TransformModule(torch.nn.Module):
            def __init__(self_module):
                super(TransformModule, self_module).__init__()
                self_module.transform = self._init_test_generalized_rcnn_transform()

            def forward(self_module, images):
                return self_module.transform.resize(images, None)[0]

        input = torch.rand(3, 10, 20)
        input_test = torch.rand(3, 100, 150)
        self.run_model(
            TransformModule(), [(input,), (input_test,)], input_names=["input1"], dynamic_axes={"input1": [0, 1, 2]}
        )

    def test_transform_images(self):
        class TransformModule(torch.nn.Module):
            def __init__(self_module):
                super(TransformModule, self_module).__init__()
                self_module.transform = self._init_test_generalized_rcnn_transform()

            def forward(self_module, images):
                return self_module.transform(images)[0].tensors

        input = torch.rand(3, 100, 200), torch.rand(3, 200, 200)
        input_test = torch.rand(3, 100, 200), torch.rand(3, 200, 200)
        self.run_model(TransformModule(), [(input,), (input_test,)])

    def _init_test_generalized_rcnn_transform(self):
        min_size = 100
        max_size = 200
        image_mean = [0.485, 0.456, 0.406]
        image_std = [0.229, 0.224, 0.225]
        transform = GeneralizedRCNNTransform(min_size, max_size, image_mean, image_std)
        return transform

    def _init_test_rpn(self):
        anchor_sizes = ((32,), (64,), (128,), (256,), (512,))
        aspect_ratios = ((0.5, 1.0, 2.0),) * len(anchor_sizes)
        rpn_anchor_generator = AnchorGenerator(anchor_sizes, aspect_ratios)
        out_channels = 256
        rpn_head = RPNHead(out_channels, rpn_anchor_generator.num_anchors_per_location()[0])
        rpn_fg_iou_thresh = 0.7
        rpn_bg_iou_thresh = 0.3
        rpn_batch_size_per_image = 256
        rpn_positive_fraction = 0.5
        rpn_pre_nms_top_n = dict(training=2000, testing=1000)
        rpn_post_nms_top_n = dict(training=2000, testing=1000)
        rpn_nms_thresh = 0.7
        rpn_score_thresh = 0.0

        rpn = RegionProposalNetwork(
            rpn_anchor_generator,
            rpn_head,
            rpn_fg_iou_thresh,
            rpn_bg_iou_thresh,
            rpn_batch_size_per_image,
            rpn_positive_fraction,
            rpn_pre_nms_top_n,
            rpn_post_nms_top_n,
            rpn_nms_thresh,
            score_thresh=rpn_score_thresh,
        )
        return rpn

    def _init_test_roi_heads_faster_rcnn(self):
        out_channels = 256
        num_classes = 91

        box_fg_iou_thresh = 0.5
        box_bg_iou_thresh = 0.5
        box_batch_size_per_image = 512
        box_positive_fraction = 0.25
        bbox_reg_weights = None
        box_score_thresh = 0.05
        box_nms_thresh = 0.5
        box_detections_per_img = 100

        box_roi_pool = ops.MultiScaleRoIAlign(featmap_names=["0", "1", "2", "3"], output_size=7, sampling_ratio=2)

        resolution = box_roi_pool.output_size[0]
        representation_size = 1024
        box_head = TwoMLPHead(out_channels * resolution ** 2, representation_size)

        representation_size = 1024
        box_predictor = FastRCNNPredictor(representation_size, num_classes)

        roi_heads = RoIHeads(
            box_roi_pool,
            box_head,
            box_predictor,
            box_fg_iou_thresh,
            box_bg_iou_thresh,
            box_batch_size_per_image,
            box_positive_fraction,
            bbox_reg_weights,
            box_score_thresh,
            box_nms_thresh,
            box_detections_per_img,
        )
        return roi_heads

    def get_features(self, images):
        s0, s1 = images.shape[-2:]
        features = [
            ("0", torch.rand(2, 256, s0 // 4, s1 // 4)),
            ("1", torch.rand(2, 256, s0 // 8, s1 // 8)),
            ("2", torch.rand(2, 256, s0 // 16, s1 // 16)),
            ("3", torch.rand(2, 256, s0 // 32, s1 // 32)),
            ("4", torch.rand(2, 256, s0 // 64, s1 // 64)),
        ]
        features = OrderedDict(features)
        return features

    def test_rpn(self):
        set_rng_seed(0)

        class RPNModule(torch.nn.Module):
            def __init__(self_module):
                super(RPNModule, self_module).__init__()
                self_module.rpn = self._init_test_rpn()

            def forward(self_module, images, features):
                images = ImageList(images, [i.shape[-2:] for i in images])
                return self_module.rpn(images, features)

        images = torch.rand(2, 3, 150, 150)
        features = self.get_features(images)
        images2 = torch.rand(2, 3, 80, 80)
        test_features = self.get_features(images2)

        model = RPNModule()
        model.eval()
        model(images, features)

        self.run_model(
            model,
            [(images, features), (images2, test_features)],
            tolerate_small_mismatch=True,
            input_names=["input1", "input2", "input3", "input4", "input5", "input6"],
            dynamic_axes={
                "input1": [0, 1, 2, 3],
                "input2": [0, 1, 2, 3],
                "input3": [0, 1, 2, 3],
                "input4": [0, 1, 2, 3],
                "input5": [0, 1, 2, 3],
                "input6": [0, 1, 2, 3],
            },
        )

    def test_multi_scale_roi_align(self):
        class TransformModule(torch.nn.Module):
            def __init__(self):
                super(TransformModule, self).__init__()
                self.model = ops.MultiScaleRoIAlign(["feat1", "feat2"], 3, 2)
                self.image_sizes = [(512, 512)]

            def forward(self, input, boxes):
                return self.model(input, boxes, self.image_sizes)

        i = OrderedDict()
        i["feat1"] = torch.rand(1, 5, 64, 64)
        i["feat2"] = torch.rand(1, 5, 16, 16)
        boxes = torch.rand(6, 4) * 256
        boxes[:, 2:] += boxes[:, :2]

        i1 = OrderedDict()
        i1["feat1"] = torch.rand(1, 5, 64, 64)
        i1["feat2"] = torch.rand(1, 5, 16, 16)
        boxes1 = torch.rand(6, 4) * 256
        boxes1[:, 2:] += boxes1[:, :2]

        self.run_model(
            TransformModule(),
            [
                (
                    i,
                    [boxes],
                ),
                (
                    i1,
                    [boxes1],
                ),
            ],
        )

    def test_roi_heads(self):
        class RoiHeadsModule(torch.nn.Module):
            def __init__(self_module):
                super(RoiHeadsModule, self_module).__init__()
                self_module.transform = self._init_test_generalized_rcnn_transform()
                self_module.rpn = self._init_test_rpn()
                self_module.roi_heads = self._init_test_roi_heads_faster_rcnn()

            def forward(self_module, images, features):
                original_image_sizes = [img.shape[-2:] for img in images]
                images = ImageList(images, [i.shape[-2:] for i in images])
                proposals, _ = self_module.rpn(images, features)
                detections, _ = self_module.roi_heads(features, proposals, images.image_sizes)
                detections = self_module.transform.postprocess(detections, images.image_sizes, original_image_sizes)
                return detections

        images = torch.rand(2, 3, 100, 100)
        features = self.get_features(images)
        images2 = torch.rand(2, 3, 150, 150)
        test_features = self.get_features(images2)

        model = RoiHeadsModule()
        model.eval()
        model(images, features)

        self.run_model(
            model,
            [(images, features), (images2, test_features)],
            tolerate_small_mismatch=True,
            input_names=["input1", "input2", "input3", "input4", "input5", "input6"],
            dynamic_axes={
                "input1": [0, 1, 2, 3],
                "input2": [0, 1, 2, 3],
                "input3": [0, 1, 2, 3],
                "input4": [0, 1, 2, 3],
                "input5": [0, 1, 2, 3],
                "input6": [0, 1, 2, 3],
            },
        )

    def get_image_from_url(self, url, size=None):
        from io import BytesIO

        import requests
        from PIL import Image

        from torchvision import transforms

        data = requests.get(url)
        image = Image.open(BytesIO(data.content)).convert("RGB")

        if size is None:
            size = (300, 200)
        image = image.resize(size, Image.BILINEAR)

        to_tensor = transforms.ToTensor()
        return to_tensor(image)

    def get_test_images(self):
        image_url = "http://farm3.staticflickr.com/2469/3915380994_2e611b1779_z.jpg"
        image = self.get_image_from_url(url=image_url, size=(100, 320))

        image_url2 = "https://pytorch.org/tutorials/_static/img/tv_tutorial/tv_image05.png"
        image2 = self.get_image_from_url(url=image_url2, size=(250, 380))

        images = [image]
        test_images = [image2]
        return images, test_images

    def test_faster_rcnn(self):
        images, test_images = self.get_test_images()
        dummy_image = [torch.ones(3, 100, 100) * 0.3]
        model = models.detection.faster_rcnn.fasterrcnn_resnet50_fpn(pretrained=True, min_size=200, max_size=300)
        model.eval()
        model(images)
        # Test exported model on images of different size, or dummy input
        self.run_model(
            model,
            [(images,), (test_images,), (dummy_image,)],
            input_names=["images_tensors"],
            output_names=["outputs"],
            dynamic_axes={"images_tensors": [0, 1, 2], "outputs": [0, 1, 2]},
            tolerate_small_mismatch=True,
        )
        # Test exported model for an image with no detections on other images
        self.run_model(
            model,
            [(dummy_image,), (images,)],
            input_names=["images_tensors"],
            output_names=["outputs"],
            dynamic_axes={"images_tensors": [0, 1, 2], "outputs": [0, 1, 2]},
            tolerate_small_mismatch=True,
        )

    # Verify that paste_mask_in_image beahves the same in tracing.
    # This test also compares both paste_masks_in_image and _onnx_paste_masks_in_image
    # (since jit_trace witll call _onnx_paste_masks_in_image).
    def test_paste_mask_in_image(self):
        # disable profiling
        torch._C._jit_set_profiling_executor(False)
        torch._C._jit_set_profiling_mode(False)

        masks = torch.rand(10, 1, 26, 26)
        boxes = torch.rand(10, 4)
        boxes[:, 2:] += torch.rand(10, 2)
        boxes *= 50
        o_im_s = (100, 100)
        from torchvision.models.detection.roi_heads import paste_masks_in_image

        out = paste_masks_in_image(masks, boxes, o_im_s)
        jit_trace = torch.jit.trace(
            paste_masks_in_image, (masks, boxes, [torch.tensor(o_im_s[0]), torch.tensor(o_im_s[1])])
        )
        out_trace = jit_trace(masks, boxes, [torch.tensor(o_im_s[0]), torch.tensor(o_im_s[1])])

        assert torch.all(out.eq(out_trace))

        masks2 = torch.rand(20, 1, 26, 26)
        boxes2 = torch.rand(20, 4)
        boxes2[:, 2:] += torch.rand(20, 2)
        boxes2 *= 100
        o_im_s2 = (200, 200)
        from torchvision.models.detection.roi_heads import paste_masks_in_image

        out2 = paste_masks_in_image(masks2, boxes2, o_im_s2)
        out_trace2 = jit_trace(masks2, boxes2, [torch.tensor(o_im_s2[0]), torch.tensor(o_im_s2[1])])

        assert torch.all(out2.eq(out_trace2))

    def test_mask_rcnn(self):
        images, test_images = self.get_test_images()
        dummy_image = [torch.ones(3, 100, 100) * 0.3]
        model = models.detection.mask_rcnn.maskrcnn_resnet50_fpn(pretrained=True, min_size=200, max_size=300)
        model.eval()
        model(images)
        # Test exported model on images of different size, or dummy input
        self.run_model(
            model,
            [(images,), (test_images,), (dummy_image,)],
            input_names=["images_tensors"],
            output_names=["boxes", "labels", "scores", "masks"],
            dynamic_axes={
                "images_tensors": [0, 1, 2],
                "boxes": [0, 1],
                "labels": [0],
                "scores": [0],
                "masks": [0, 1, 2],
            },
            tolerate_small_mismatch=True,
        )
        # TODO: enable this test once dynamic model export is fixed
        # Test exported model for an image with no detections on other images
        self.run_model(
            model,
            [(dummy_image,), (images,)],
            input_names=["images_tensors"],
            output_names=["boxes", "labels", "scores", "masks"],
            dynamic_axes={
                "images_tensors": [0, 1, 2],
                "boxes": [0, 1],
                "labels": [0],
                "scores": [0],
                "masks": [0, 1, 2],
            },
            tolerate_small_mismatch=True,
        )

    # Verify that heatmaps_to_keypoints behaves the same in tracing.
    # This test also compares both heatmaps_to_keypoints and _onnx_heatmaps_to_keypoints
    # (since jit_trace witll call _heatmaps_to_keypoints).
    # @unittest.skip("Disable test until Resize bug fixed in ORT")
    def test_heatmaps_to_keypoints(self):
        # disable profiling
        torch._C._jit_set_profiling_executor(False)
        torch._C._jit_set_profiling_mode(False)

        maps = torch.rand(10, 1, 26, 26)
        rois = torch.rand(10, 4)
        from torchvision.models.detection.roi_heads import heatmaps_to_keypoints

        out = heatmaps_to_keypoints(maps, rois)
        jit_trace = torch.jit.trace(heatmaps_to_keypoints, (maps, rois))
        out_trace = jit_trace(maps, rois)

        assert_equal(out[0], out_trace[0])
        assert_equal(out[1], out_trace[1])

        maps2 = torch.rand(20, 2, 21, 21)
        rois2 = torch.rand(20, 4)
        from torchvision.models.detection.roi_heads import heatmaps_to_keypoints

        out2 = heatmaps_to_keypoints(maps2, rois2)
        out_trace2 = jit_trace(maps2, rois2)

        assert_equal(out2[0], out_trace2[0])
        assert_equal(out2[1], out_trace2[1])

    def test_keypoint_rcnn(self):
        images, test_images = self.get_test_images()
        dummy_images = [torch.ones(3, 100, 100) * 0.3]
        model = models.detection.keypoint_rcnn.keypointrcnn_resnet50_fpn(pretrained=True, min_size=200, max_size=300)
        model.eval()
        model(images)
        self.run_model(
            model,
            [(images,), (test_images,), (dummy_images,)],
            input_names=["images_tensors"],
            output_names=["outputs1", "outputs2", "outputs3", "outputs4"],
            dynamic_axes={"images_tensors": [0, 1, 2]},
            tolerate_small_mismatch=True,
        )

        self.run_model(
            model,
            [(dummy_images,), (test_images,)],
            input_names=["images_tensors"],
            output_names=["outputs1", "outputs2", "outputs3", "outputs4"],
            dynamic_axes={"images_tensors": [0, 1, 2]},
            tolerate_small_mismatch=True,
        )

    def test_shufflenet_v2_dynamic_axes(self):
        model = models.shufflenet_v2_x0_5(pretrained=True)
        dummy_input = torch.randn(1, 3, 224, 224, requires_grad=True)
        test_inputs = torch.cat([dummy_input, dummy_input, dummy_input], 0)

        self.run_model(
            model,
            [(dummy_input,), (test_inputs,)],
            input_names=["input_images"],
            output_names=["output"],
            dynamic_axes={"input_images": {0: "batch_size"}, "output": {0: "batch_size"}},
            tolerate_small_mismatch=True,
        )


if __name__ == "__main__":
    pytest.main([__file__])<|MERGE_RESOLUTION|>--- conflicted
+++ resolved
@@ -1,15 +1,4 @@
 # onnxruntime requires python 3.5 or above
-<<<<<<< HEAD
-=======
-try:
-    # This import should be before that of torch
-    # see https://github.com/onnx/onnx/issues/2394#issuecomment-581638840
-    import onnxruntime
-except ImportError:
-    onnxruntime = None
-
-from common_utils import set_rng_seed, assert_equal
->>>>>>> 90a2402b
 import io
 from collections import OrderedDict
 
@@ -24,8 +13,15 @@
 from torchvision.models.detection.transform import GeneralizedRCNNTransform
 from torchvision.ops._register_onnx_ops import _onnx_opset_version
 
-from _assert_utils import assert_equal
-from common_utils import set_rng_seed
+from common_utils import assert_equal, set_rng_seed
+
+try:
+    # This import should be before that of torch
+    # see https://github.com/onnx/onnx/issues/2394#issuecomment-581638840
+    import onnxruntime
+except ImportError:
+    onnxruntime = None
+
 
 try:
     # This import should be before that of torch
