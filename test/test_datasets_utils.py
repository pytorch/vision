import os
import torchvision.datasets.utils as utils
import unittest
import unittest.mock
import zipfile
import tarfile
import gzip
import warnings
from torch._utils_internal import get_file_path_2
from urllib.error import URLError

from common_utils import get_tmp_dir


TEST_FILE = get_file_path_2(
    os.path.dirname(os.path.abspath(__file__)), 'assets', 'encode_jpeg', 'grace_hopper_517x606.jpg')


class Tester(unittest.TestCase):

    def test_check_md5(self):
        fpath = TEST_FILE
        correct_md5 = '9c0bb82894bb3af7f7675ef2b3b6dcdc'
        false_md5 = ''
        self.assertTrue(utils.check_md5(fpath, correct_md5))
        self.assertFalse(utils.check_md5(fpath, false_md5))

    def test_check_integrity(self):
        existing_fpath = TEST_FILE
        nonexisting_fpath = ''
        correct_md5 = '9c0bb82894bb3af7f7675ef2b3b6dcdc'
        false_md5 = ''
        self.assertTrue(utils.check_integrity(existing_fpath, correct_md5))
        self.assertFalse(utils.check_integrity(existing_fpath, false_md5))
        self.assertTrue(utils.check_integrity(existing_fpath))
        self.assertFalse(utils.check_integrity(nonexisting_fpath))

    def test_get_redirect_url(self):
        url = "http://www.vision.caltech.edu/visipedia-data/CUB-200-2011/CUB_200_2011.tgz"
        expected = "https://drive.google.com/file/d/1hbzc_P1FuxMkcabkgn9ZKinBwW683j45/view"

        actual = utils._get_redirect_url(url)
        assert actual == expected

    def test_get_redirect_url_max_hops_exceeded(self):
        url = "http://www.vision.caltech.edu/visipedia-data/CUB-200-2011/CUB_200_2011.tgz"
        with self.assertRaises(RecursionError):
            utils._get_redirect_url(url, max_hops=0)

    def test_get_google_drive_file_id(self):
        url = "https://drive.google.com/file/d/1hbzc_P1FuxMkcabkgn9ZKinBwW683j45/view"
        expected = "1hbzc_P1FuxMkcabkgn9ZKinBwW683j45"

        actual = utils._get_google_drive_file_id(url)
        assert actual == expected

    def test_get_google_drive_file_id_invalid_url(self):
        url = "http://www.vision.caltech.edu/visipedia-data/CUB-200-2011/CUB_200_2011.tgz"

        assert utils._get_google_drive_file_id(url) is None

    def test_download_url(self):
        with get_tmp_dir() as temp_dir:
            url = "http://github.com/pytorch/vision/archive/master.zip"
            try:
                utils.download_url(url, temp_dir)
                self.assertFalse(len(os.listdir(temp_dir)) == 0)
            except URLError:
                msg = "could not download test file '{}'".format(url)
                warnings.warn(msg, RuntimeWarning)
                raise unittest.SkipTest(msg)

    def test_download_url_retry_http(self):
        with get_tmp_dir() as temp_dir:
            url = "https://github.com/pytorch/vision/archive/master.zip"
            try:
                utils.download_url(url, temp_dir)
                self.assertFalse(len(os.listdir(temp_dir)) == 0)
            except URLError:
                msg = "could not download test file '{}'".format(url)
                warnings.warn(msg, RuntimeWarning)
                raise unittest.SkipTest(msg)

    def test_download_url_dont_exist(self):
        with get_tmp_dir() as temp_dir:
            url = "http://github.com/pytorch/vision/archive/this_doesnt_exist.zip"
            with self.assertRaises(URLError):
                utils.download_url(url, temp_dir)

    @unittest.mock.patch("torchvision.datasets.utils.download_file_from_google_drive")
    def test_download_url_dispatch_download_from_google_drive(self, mock):
        url = "https://drive.google.com/file/d/1hbzc_P1FuxMkcabkgn9ZKinBwW683j45/view"

        id = "1hbzc_P1FuxMkcabkgn9ZKinBwW683j45"
        filename = "filename"
        md5 = "md5"

        with get_tmp_dir() as root:
            utils.download_url(url, root, filename, md5)

        mock.assert_called_once_with(id, root, filename, md5)

<<<<<<< HEAD
    def test_detect_file_type(self):
        for file, expected in [
            ("foo.tar.xz", ("tar.xz", "tar", "xz")),
            ("foo.tar", ("tar", "tar", None)),
            ("foo.tar.gz", ("tar.gz", "tar", "gz")),
            ("foo.tgz", ("tgz", "tar", "gz")),
            ("foo.gz", ("gz", None, "gz")),
            ("foo.zip", ("zip", "zip", None)),
            ("foo.xz", ("xz", None, "xz")),
        ]:
            with self.subTest(file=file):
                self.assertSequenceEqual(utils._detect_file_type(file), expected)

    def test_detect_file_type_no_ext(self):
        with self.assertRaises(RuntimeError):
            utils._detect_file_type("foo")

    def test_detect_file_type_to_many_exts(self):
        with self.assertRaises(RuntimeError):
            utils._detect_file_type("foo.bar.tar.gz")

    def test_detect_file_type_unknown_archive_type(self):
        with self.assertRaises(RuntimeError):
            utils._detect_file_type("foo.bar.gz")

    def test_detect_file_type_unknown_compression(self):
        with self.assertRaises(RuntimeError):
            utils._detect_file_type("foo.tar.baz")

    def test_detect_file_type_unknown_partial_ext(self):
        with self.assertRaises(RuntimeError):
            utils._detect_file_type("foo.bar")

    @unittest.skipIf('win' in sys.platform, 'temporarily disabled on Windows')
=======
>>>>>>> 240792d4
    def test_extract_zip(self):
        def create_archive(root, content="this is the content"):
            file = os.path.join(root, "dst.txt")
            archive = os.path.join(root, "archive.zip")

            with zipfile.ZipFile(archive, "w") as zf:
                zf.writestr(os.path.basename(file), content)

            return archive, file, content

        with get_tmp_dir() as temp_dir:
            archive, file, content = create_archive(temp_dir)

            utils.extract_archive(archive, temp_dir)

            self.assertTrue(os.path.exists(file))

            with open(file, "r") as fh:
                self.assertEqual(fh.read(), content)

    def test_extract_tar(self):
        def create_archive(root, ext, mode, content="this is the content"):
            src = os.path.join(root, "src.txt")
            dst = os.path.join(root, "dst.txt")
            archive = os.path.join(root, f"archive{ext}")

            with open(src, "w") as fh:
                fh.write(content)

            with tarfile.open(archive, mode=mode) as fh:
                fh.add(src, arcname=os.path.basename(dst))

            return archive, dst, content

        for ext, mode in zip(['.tar', '.tar.gz', '.tgz'], ['w', 'w:gz', 'w:gz']):
            with get_tmp_dir() as temp_dir:
                archive, file, content = create_archive(temp_dir, ext, mode)

                utils.extract_archive(archive, temp_dir)

                self.assertTrue(os.path.exists(file))

                with open(file, "r") as fh:
                    self.assertEqual(fh.read(), content)

    def test_extract_tar_xz(self):
        def create_archive(root, ext, mode, content="this is the content"):
            src = os.path.join(root, "src.txt")
            dst = os.path.join(root, "dst.txt")
            archive = os.path.join(root, f"archive{ext}")

            with open(src, "w") as fh:
                fh.write(content)

            with tarfile.open(archive, mode=mode) as fh:
                fh.add(src, arcname=os.path.basename(dst))

            return archive, dst, content

        for ext, mode in zip(['.tar.xz'], ['w:xz']):
            with get_tmp_dir() as temp_dir:
                archive, file, content = create_archive(temp_dir, ext, mode)

                utils.extract_archive(archive, temp_dir)

                self.assertTrue(os.path.exists(file))

                with open(file, "r") as fh:
                    self.assertEqual(fh.read(), content)

    def test_extract_gzip(self):
        def create_compressed(root, content="this is the content"):
            file = os.path.join(root, "file")
            compressed = f"{file}.gz"

            with gzip.GzipFile(compressed, "wb") as fh:
                fh.write(content.encode())

            return compressed, file, content

        with get_tmp_dir() as temp_dir:
            compressed, file, content = create_compressed(temp_dir)

            utils.extract_archive(compressed, temp_dir)

            self.assertTrue(os.path.exists(file))

            with open(file, "r") as fh:
                self.assertEqual(fh.read(), content)

    def test_verify_str_arg(self):
        self.assertEqual("a", utils.verify_str_arg("a", "arg", ("a",)))
        self.assertRaises(ValueError, utils.verify_str_arg, 0, ("a",), "arg")
        self.assertRaises(ValueError, utils.verify_str_arg, "b", ("a",), "arg")


if __name__ == '__main__':
    unittest.main()<|MERGE_RESOLUTION|>--- conflicted
+++ resolved
@@ -100,7 +100,6 @@
 
         mock.assert_called_once_with(id, root, filename, md5)
 
-<<<<<<< HEAD
     def test_detect_file_type(self):
         for file, expected in [
             ("foo.tar.xz", ("tar.xz", "tar", "xz")),
@@ -134,9 +133,6 @@
         with self.assertRaises(RuntimeError):
             utils._detect_file_type("foo.bar")
 
-    @unittest.skipIf('win' in sys.platform, 'temporarily disabled on Windows')
-=======
->>>>>>> 240792d4
     def test_extract_zip(self):
         def create_archive(root, content="this is the content"):
             file = os.path.join(root, "dst.txt")
