--- conflicted
+++ resolved
@@ -8,9 +8,11 @@
 from torchvision.prototype.utils._internal import sequence_to_str
 
 
-<<<<<<< HEAD
-_loaders = []
-_datasets = []
+def to_bytes(file):
+    try:
+        return file.read()
+    finally:
+        file.close()
 
 
 def config_id(config):
@@ -22,37 +24,6 @@
             part = str(value)
         parts.append(part)
     return "-".join(parts)
-
-
-# TODO: this can be replaced by torchvision.prototype.datasets.list() as soon as all builtin datasets are supported
-TMP = [
-    "mnist",
-    "fashionmnist",
-    "kmnist",
-    "emnist",
-    "qmnist",
-    "cifar10",
-    "cifar100",
-    "caltech256",
-    "caltech101",
-    "imagenet",
-    "coco",
-]
-for name in TMP:
-    loader = functools.partial(builtin_dataset_mocks.load, name)
-    _loaders.append(pytest.param(loader, id=name))
-
-    info = datasets.info(name)
-    _datasets.extend([pytest.param(*loader(**config), id=f"{name}-{config_id(config)}") for config in info._configs])
-
-loaders = pytest.mark.parametrize("loader", _loaders)
-builtin_datasets = pytest.mark.parametrize(("dataset", "mock_info"), _datasets)
-=======
-def to_bytes(file):
-    try:
-        return file.read()
-    finally:
-        file.close()
 
 
 def dataset_parametrization(*names, decoder=to_bytes):
@@ -71,17 +42,14 @@
             "imagenet",
         )
 
-    params = []
-    for name in names:
-        for config in datasets.info(name)._configs:
-            if name == "imagenet" and config.split == "test":
-                print()
-            id = f"{name}-{'-'.join([str(value) for value in config.values()])}"
-            dataset, mock_info = builtin_dataset_mocks.load(name, decoder=decoder, **config)
-            params.append(pytest.param(dataset, mock_info, id=id))
-
-    return pytest.mark.parametrize(("dataset", "mock_info"), params)
->>>>>>> 29e0f66a
+    return pytest.mark.parametrize(
+        ("dataset", "mock_info"),
+        [
+            pytest.param(*builtin_dataset_mocks.load(name, decoder=decoder, **config), id=config_id(config))
+            for name in names
+            for config in datasets.info(name)._configs
+        ],
+    )
 
 
 class TestCommon:
