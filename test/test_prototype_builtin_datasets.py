import io

import builtin_dataset_mocks
import pytest
from torch.utils.data.graph import traverse
from torchdata.datapipes.iter import IterDataPipe
from torchvision.prototype import datasets, features
from torchvision.prototype.datasets._api import DEFAULT_DECODER
from torchvision.prototype.utils._internal import sequence_to_str


def to_bytes(file):
    try:
        return file.read()
    finally:
        file.close()


def config_id(config):
    parts = []
    for name, value in config.items():
        if isinstance(value, bool):
            part = ("" if value else "no_") + name
        else:
            part = str(value)
        parts.append(part)
    return "-".join(parts)


def dataset_parametrization(*names, decoder=to_bytes):
    if not names:
        # TODO: Replace this with torchvision.prototype.datasets.list() as soon as all builtin datasets are supported
        names = (
            "mnist",
            "fashionmnist",
            "kmnist",
            "emnist",
            "qmnist",
            "cifar10",
            "cifar100",
            "caltech256",
            "caltech101",
            "imagenet",
        )

<<<<<<< HEAD
    return pytest.mark.parametrize(
        ("dataset", "mock_info"),
        [
            pytest.param(*builtin_dataset_mocks.load(name, decoder=decoder, **config), id=config_id(config))
            for name in names
            for config in datasets.info(name)._configs
        ],
    )
=======
    params = []
    for name in names:
        for config in datasets.info(name)._configs:
            id = f"{name}-{'-'.join([str(value) for value in config.values()])}"
            dataset, mock_info = builtin_dataset_mocks.load(name, decoder=decoder, **config)
            params.append(pytest.param(dataset, mock_info, id=id))

    return pytest.mark.parametrize(("dataset", "mock_info"), params)
>>>>>>> 845391cd


class TestCommon:
    @dataset_parametrization()
    def test_smoke(self, dataset, mock_info):
        if not isinstance(dataset, IterDataPipe):
            raise AssertionError(f"Loading the dataset should return an IterDataPipe, but got {type(dataset)} instead.")

    @dataset_parametrization()
    def test_sample(self, dataset, mock_info):
        try:
            sample = next(iter(dataset))
        except Exception as error:
            raise AssertionError("Drawing a sample raised the error above.") from error

        if not isinstance(sample, dict):
            raise AssertionError(f"Samples should be dictionaries, but got {type(sample)} instead.")

        if not sample:
            raise AssertionError("Sample dictionary is empty.")

    @dataset_parametrization()
    def test_num_samples(self, dataset, mock_info):
        num_samples = 0
        for _ in dataset:
            num_samples += 1

        assert num_samples == mock_info["num_samples"]

    @dataset_parametrization()
    def test_decoding(self, dataset, mock_info):
        undecoded_features = {key for key, value in next(iter(dataset)).items() if isinstance(value, io.IOBase)}
        if undecoded_features:
            raise AssertionError(
                f"The values of key(s) "
                f"{sequence_to_str(sorted(undecoded_features), separate_last='and ')} were not decoded."
            )

    @dataset_parametrization(decoder=DEFAULT_DECODER)
    def test_at_least_one_feature(self, dataset, mock_info):
        sample = next(iter(dataset))
        if not any(isinstance(value, features.Feature) for value in sample.values()):
            raise AssertionError("The sample contained no feature.")

    @dataset_parametrization()
    def test_traversable(self, dataset, mock_info):
        traverse(dataset)


class TestQMNIST:
    @pytest.mark.parametrize(
        "dataset",
        [
            pytest.param(builtin_dataset_mocks.load("qmnist", split=split)[0], id=split)
            for split in ("train", "test", "test10k", "test50k", "nist")
        ],
    )
    def test_extra_label(self, dataset):
        sample = next(iter(dataset))
        for key, type in (
            ("nist_hsf_series", int),
            ("nist_writer_id", int),
            ("digit_index", int),
            ("nist_label", int),
            ("global_digit_index", int),
            ("duplicate", bool),
            ("unused", bool),
        ):
            assert key in sample and isinstance(sample[key], type)<|MERGE_RESOLUTION|>--- conflicted
+++ resolved
@@ -43,7 +43,6 @@
             "imagenet",
         )
 
-<<<<<<< HEAD
     return pytest.mark.parametrize(
         ("dataset", "mock_info"),
         [
@@ -52,16 +51,6 @@
             for config in datasets.info(name)._configs
         ],
     )
-=======
-    params = []
-    for name in names:
-        for config in datasets.info(name)._configs:
-            id = f"{name}-{'-'.join([str(value) for value in config.values()])}"
-            dataset, mock_info = builtin_dataset_mocks.load(name, decoder=decoder, **config)
-            params.append(pytest.param(dataset, mock_info, id=id))
-
-    return pytest.mark.parametrize(("dataset", "mock_info"), params)
->>>>>>> 845391cd
 
 
 class TestCommon:
