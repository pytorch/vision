import itertools
import pathlib
import pickle
import random

import numpy as np

import PIL.Image
import pytest
import torch
import torchvision.transforms.v2 as transforms

from common_utils import assert_equal, cpu_and_cuda
from torch.utils._pytree import tree_flatten, tree_unflatten
from torchvision import tv_tensors
from torchvision.ops.boxes import box_iou
from torchvision.transforms.functional import to_pil_image
from torchvision.transforms.v2 import functional as F
from torchvision.transforms.v2._utils import is_pure_tensor
from transforms_v2_legacy_utils import (
    make_bounding_boxes,
    make_detection_mask,
    make_image,
    make_images,
    make_multiple_bounding_boxes,
    make_segmentation_mask,
    make_video,
    make_videos,
)


def make_vanilla_tensor_images(*args, **kwargs):
    for image in make_images(*args, **kwargs):
        if image.ndim > 3:
            continue
        yield image.data


def make_pil_images(*args, **kwargs):
    for image in make_vanilla_tensor_images(*args, **kwargs):
        yield to_pil_image(image)


def make_vanilla_tensor_bounding_boxes(*args, **kwargs):
    for bounding_boxes in make_multiple_bounding_boxes(*args, **kwargs):
        yield bounding_boxes.data


def parametrize(transforms_with_inputs):
    return pytest.mark.parametrize(
        ("transform", "input"),
        [
            pytest.param(
                transform,
                input,
                id=f"{type(transform).__name__}-{type(input).__module__}.{type(input).__name__}-{idx}",
            )
            for transform, inputs in transforms_with_inputs
            for idx, input in enumerate(inputs)
        ],
    )


class TestSmoke:
    @pytest.mark.parametrize(
        ("transform", "adapter"),
        [
            (transforms.ColorJitter(brightness=0.1, contrast=0.2, saturation=0.3, hue=0.15), None),
<<<<<<< HEAD
            (transforms.Grayscale(), None),
            (transforms.RandomGrayscale(p=1.0), None),
            (transforms.RandomPhotometricDistort(p=1.0), None),
            (transforms.RandomShortestSize(min_size=10, antialias=True), None),
            (transforms.RandomZoomOut(p=1.0), None),
=======
            (transforms.RandomAdjustSharpness(sharpness_factor=0.5, p=1.0), None),
            (transforms.RandomAutocontrast(p=1.0), None),
            (transforms.RandomEqualize(p=1.0), None),
            (transforms.RandomInvert(p=1.0), None),
            (transforms.RandomChannelPermutation(), None),
            (transforms.RandomPosterize(bits=4, p=1.0), None),
            (transforms.RandomSolarize(threshold=0.5, p=1.0), None),
            (transforms.CenterCrop([16, 16]), None),
            (transforms.ElasticTransform(sigma=1.0), None),
            (transforms.Pad(4), None),
            (transforms.RandomAffine(degrees=30.0), None),
            (transforms.RandomCrop([16, 16], pad_if_needed=True), None),
            (transforms.RandomHorizontalFlip(p=1.0), None),
            (transforms.RandomPerspective(p=1.0), None),
            (transforms.RandomResize(min_size=10, max_size=20, antialias=True), None),
            (transforms.RandomResizedCrop([16, 16], antialias=True), None),
            (transforms.RandomRotation(degrees=30), None),
            (transforms.RandomShortestSize(min_size=10, antialias=True), None),
            (transforms.RandomVerticalFlip(p=1.0), None),
            (transforms.Resize([16, 16], antialias=True), None),
>>>>>>> 997384cf
            (transforms.ScaleJitter((16, 16), scale_range=(0.8, 1.2), antialias=True), None),
        ],
        ids=lambda transform: type(transform).__name__,
    )
    @pytest.mark.parametrize("container_type", [dict, list, tuple])
    @pytest.mark.parametrize(
        "image_or_video",
        [
            make_image(),
            make_video(),
            next(make_pil_images(color_spaces=["RGB"])),
            next(make_vanilla_tensor_images()),
        ],
    )
    @pytest.mark.parametrize("de_serialize", [lambda t: t, lambda t: pickle.loads(pickle.dumps(t))])
    @pytest.mark.parametrize("device", cpu_and_cuda())
    def test_common(self, transform, adapter, container_type, image_or_video, de_serialize, device):
        transform = de_serialize(transform)

        canvas_size = F.get_size(image_or_video)
        input = dict(
            image_or_video=image_or_video,
            image_tv_tensor=make_image(size=canvas_size),
            video_tv_tensor=make_video(size=canvas_size),
            image_pil=next(make_pil_images(sizes=[canvas_size], color_spaces=["RGB"])),
            bounding_boxes_xyxy=make_bounding_boxes(
                format=tv_tensors.BoundingBoxFormat.XYXY, canvas_size=canvas_size, batch_dims=(3,)
            ),
            bounding_boxes_xywh=make_bounding_boxes(
                format=tv_tensors.BoundingBoxFormat.XYWH, canvas_size=canvas_size, batch_dims=(4,)
            ),
            bounding_boxes_cxcywh=make_bounding_boxes(
                format=tv_tensors.BoundingBoxFormat.CXCYWH, canvas_size=canvas_size, batch_dims=(5,)
            ),
            bounding_boxes_degenerate_xyxy=tv_tensors.BoundingBoxes(
                [
                    [0, 0, 0, 0],  # no height or width
                    [0, 0, 0, 1],  # no height
                    [0, 0, 1, 0],  # no width
                    [2, 0, 1, 1],  # x1 > x2, y1 < y2
                    [0, 2, 1, 1],  # x1 < x2, y1 > y2
                    [2, 2, 1, 1],  # x1 > x2, y1 > y2
                ],
                format=tv_tensors.BoundingBoxFormat.XYXY,
                canvas_size=canvas_size,
            ),
            bounding_boxes_degenerate_xywh=tv_tensors.BoundingBoxes(
                [
                    [0, 0, 0, 0],  # no height or width
                    [0, 0, 0, 1],  # no height
                    [0, 0, 1, 0],  # no width
                    [0, 0, 1, -1],  # negative height
                    [0, 0, -1, 1],  # negative width
                    [0, 0, -1, -1],  # negative height and width
                ],
                format=tv_tensors.BoundingBoxFormat.XYWH,
                canvas_size=canvas_size,
            ),
            bounding_boxes_degenerate_cxcywh=tv_tensors.BoundingBoxes(
                [
                    [0, 0, 0, 0],  # no height or width
                    [0, 0, 0, 1],  # no height
                    [0, 0, 1, 0],  # no width
                    [0, 0, 1, -1],  # negative height
                    [0, 0, -1, 1],  # negative width
                    [0, 0, -1, -1],  # negative height and width
                ],
                format=tv_tensors.BoundingBoxFormat.CXCYWH,
                canvas_size=canvas_size,
            ),
            detection_mask=make_detection_mask(size=canvas_size),
            segmentation_mask=make_segmentation_mask(size=canvas_size),
            int=0,
            float=0.0,
            bool=True,
            none=None,
            str="str",
            path=pathlib.Path.cwd(),
            object=object(),
            tensor=torch.empty(5),
            array=np.empty(5),
        )
        if adapter is not None:
            input = adapter(transform, input, device)

        if container_type in {tuple, list}:
            input = container_type(input.values())

        input_flat, input_spec = tree_flatten(input)
        input_flat = [item.to(device) if isinstance(item, torch.Tensor) else item for item in input_flat]
        input = tree_unflatten(input_flat, input_spec)

        torch.manual_seed(0)
        output = transform(input)
        output_flat, output_spec = tree_flatten(output)

        assert output_spec == input_spec

        for output_item, input_item, should_be_transformed in zip(
            output_flat, input_flat, transforms.Transform()._needs_transform_list(input_flat)
        ):
            if should_be_transformed:
                assert type(output_item) is type(input_item)
            else:
                assert output_item is input_item

            if isinstance(input_item, tv_tensors.BoundingBoxes) and not isinstance(
                transform, transforms.ConvertBoundingBoxFormat
            ):
                assert output_item.format == input_item.format

        # Enforce that the transform does not turn a degenerate box marked by RandomIoUCrop (or any other future
        # transform that does this), back into a valid one.
        # TODO: we should test that against all degenerate boxes above
        for format in list(tv_tensors.BoundingBoxFormat):
            sample = dict(
                boxes=tv_tensors.BoundingBoxes([[0, 0, 0, 0]], format=format, canvas_size=(224, 244)),
                labels=torch.tensor([3]),
            )
            assert transforms.SanitizeBoundingBoxes()(sample)["boxes"].shape == (0, 4)


@pytest.mark.parametrize(
    "flat_inputs",
    itertools.permutations(
        [
            next(make_vanilla_tensor_images()),
            next(make_vanilla_tensor_images()),
            next(make_pil_images()),
            make_image(),
            next(make_videos()),
        ],
        3,
    ),
)
def test_pure_tensor_heuristic(flat_inputs):
    def split_on_pure_tensor(to_split):
        # This takes a sequence that is structurally aligned with `flat_inputs` and splits its items into three parts:
        # 1. The first pure tensor. If none is present, this will be `None`
        # 2. A list of the remaining pure tensors
        # 3. A list of all other items
        pure_tensors = []
        others = []
        # Splitting always happens on the original `flat_inputs` to avoid any erroneous type changes by the transform to
        # affect the splitting.
        for item, inpt in zip(to_split, flat_inputs):
            (pure_tensors if is_pure_tensor(inpt) else others).append(item)
        return pure_tensors[0] if pure_tensors else None, pure_tensors[1:], others

    class CopyCloneTransform(transforms.Transform):
        def _transform(self, inpt, params):
            return inpt.clone() if isinstance(inpt, torch.Tensor) else inpt.copy()

        @staticmethod
        def was_applied(output, inpt):
            identity = output is inpt
            if identity:
                return False

            # Make sure nothing fishy is going on
            assert_equal(output, inpt)
            return True

    first_pure_tensor_input, other_pure_tensor_inputs, other_inputs = split_on_pure_tensor(flat_inputs)

    transform = CopyCloneTransform()
    transformed_sample = transform(flat_inputs)

    first_pure_tensor_output, other_pure_tensor_outputs, other_outputs = split_on_pure_tensor(transformed_sample)

    if first_pure_tensor_input is not None:
        if other_inputs:
            assert not transform.was_applied(first_pure_tensor_output, first_pure_tensor_input)
        else:
            assert transform.was_applied(first_pure_tensor_output, first_pure_tensor_input)

    for output, inpt in zip(other_pure_tensor_outputs, other_pure_tensor_inputs):
        assert not transform.was_applied(output, inpt)

    for input, output in zip(other_inputs, other_outputs):
        assert transform.was_applied(output, input)


<<<<<<< HEAD
class TestRandomZoomOut:
    def test_assertions(self):
        with pytest.raises(TypeError, match="Got inappropriate fill arg"):
            transforms.RandomZoomOut(fill="abc")

        with pytest.raises(TypeError, match="should be a sequence of length"):
            transforms.RandomZoomOut(0, side_range=0)

        with pytest.raises(ValueError, match="Invalid canvas side range"):
            transforms.RandomZoomOut(0, side_range=[4.0, 1.0])

    @pytest.mark.parametrize("fill", [0, [1, 2, 3], (2, 3, 4)])
    @pytest.mark.parametrize("side_range", [(1.0, 4.0), [2.0, 5.0]])
    def test__get_params(self, fill, side_range):
        transform = transforms.RandomZoomOut(fill=fill, side_range=side_range)
=======
class TestElasticTransform:
    def test_assertions(self):

        with pytest.raises(TypeError, match="alpha should be a number or a sequence of numbers"):
            transforms.ElasticTransform({})

        with pytest.raises(ValueError, match="alpha is a sequence its length should be 1 or 2"):
            transforms.ElasticTransform([1.0, 2.0, 3.0])

        with pytest.raises(TypeError, match="sigma should be a number or a sequence of numbers"):
            transforms.ElasticTransform(1.0, {})

        with pytest.raises(ValueError, match="sigma is a sequence its length should be 1 or 2"):
            transforms.ElasticTransform(1.0, [1.0, 2.0, 3.0])

        with pytest.raises(TypeError, match="Got inappropriate fill arg"):
            transforms.ElasticTransform(1.0, 2.0, fill="abc")

    def test__get_params(self):
        alpha = 2.0
        sigma = 3.0
        transform = transforms.ElasticTransform(alpha, sigma)
>>>>>>> 997384cf

        h, w = size = (24, 32)
        image = make_image(size)

        params = transform._get_params([image])

<<<<<<< HEAD
        assert len(params["padding"]) == 4
        assert 0 <= params["padding"][0] <= (side_range[1] - 1) * w
        assert 0 <= params["padding"][1] <= (side_range[1] - 1) * h
        assert 0 <= params["padding"][2] <= (side_range[1] - 1) * w
        assert 0 <= params["padding"][3] <= (side_range[1] - 1) * h
=======
        displacement = params["displacement"]
        assert displacement.shape == (1, h, w, 2)
        assert (-alpha / w <= displacement[0, ..., 0]).all() and (displacement[0, ..., 0] <= alpha / w).all()
        assert (-alpha / h <= displacement[0, ..., 1]).all() and (displacement[0, ..., 1] <= alpha / h).all()
>>>>>>> 997384cf


class TestTransform:
    @pytest.mark.parametrize(
        "inpt_type",
        [torch.Tensor, PIL.Image.Image, tv_tensors.Image, np.ndarray, tv_tensors.BoundingBoxes, str, int],
    )
    def test_check_transformed_types(self, inpt_type, mocker):
        # This test ensures that we correctly handle which types to transform and which to bypass
        t = transforms.Transform()
        inpt = mocker.MagicMock(spec=inpt_type)

        if inpt_type in (np.ndarray, str, int):
            output = t(inpt)
            assert output is inpt
        else:
            with pytest.raises(NotImplementedError):
                t(inpt)


class TestToImage:
    @pytest.mark.parametrize(
        "inpt_type",
        [torch.Tensor, PIL.Image.Image, tv_tensors.Image, np.ndarray, tv_tensors.BoundingBoxes, str, int],
    )
    def test__transform(self, inpt_type, mocker):
        fn = mocker.patch(
            "torchvision.transforms.v2.functional.to_image",
            return_value=torch.rand(1, 3, 8, 8),
        )

        inpt = mocker.MagicMock(spec=inpt_type)
        transform = transforms.ToImage()
        transform(inpt)
        if inpt_type in (tv_tensors.BoundingBoxes, tv_tensors.Image, str, int):
            assert fn.call_count == 0
        else:
            fn.assert_called_once_with(inpt)


class TestToPILImage:
    @pytest.mark.parametrize(
        "inpt_type",
        [torch.Tensor, PIL.Image.Image, tv_tensors.Image, np.ndarray, tv_tensors.BoundingBoxes, str, int],
    )
    def test__transform(self, inpt_type, mocker):
        fn = mocker.patch("torchvision.transforms.v2.functional.to_pil_image")

        inpt = mocker.MagicMock(spec=inpt_type)
        transform = transforms.ToPILImage()
        transform(inpt)
        if inpt_type in (PIL.Image.Image, tv_tensors.BoundingBoxes, str, int):
            assert fn.call_count == 0
        else:
            fn.assert_called_once_with(inpt, mode=transform.mode)


class TestToTensor:
    @pytest.mark.parametrize(
        "inpt_type",
        [torch.Tensor, PIL.Image.Image, tv_tensors.Image, np.ndarray, tv_tensors.BoundingBoxes, str, int],
    )
    def test__transform(self, inpt_type, mocker):
        fn = mocker.patch("torchvision.transforms.functional.to_tensor")

        inpt = mocker.MagicMock(spec=inpt_type)
        with pytest.warns(UserWarning, match="deprecated and will be removed"):
            transform = transforms.ToTensor()
        transform(inpt)
        if inpt_type in (tv_tensors.Image, torch.Tensor, tv_tensors.BoundingBoxes, str, int):
            assert fn.call_count == 0
        else:
            fn.assert_called_once_with(inpt)


class TestContainers:
    @pytest.mark.parametrize("transform_cls", [transforms.Compose, transforms.RandomChoice, transforms.RandomOrder])
    def test_assertions(self, transform_cls):
        with pytest.raises(TypeError, match="Argument transforms should be a sequence of callables"):
            transform_cls(transforms.RandomCrop(28))

    @pytest.mark.parametrize("transform_cls", [transforms.Compose, transforms.RandomChoice, transforms.RandomOrder])
    @pytest.mark.parametrize(
        "trfms",
        [
            [transforms.Pad(2), transforms.RandomCrop(28)],
            [lambda x: 2.0 * x, transforms.Pad(2), transforms.RandomCrop(28)],
            [transforms.Pad(2), lambda x: 2.0 * x, transforms.RandomCrop(28)],
        ],
    )
    def test_ctor(self, transform_cls, trfms):
        c = transform_cls(trfms)
        inpt = torch.rand(1, 3, 32, 32)
        output = c(inpt)
        assert isinstance(output, torch.Tensor)
        assert output.ndim == 4


class TestRandomChoice:
    def test_assertions(self):
        with pytest.raises(ValueError, match="Length of p doesn't match the number of transforms"):
            transforms.RandomChoice([transforms.Pad(2), transforms.RandomCrop(28)], p=[1])


class TestRandomIoUCrop:
    @pytest.mark.parametrize("device", cpu_and_cuda())
    @pytest.mark.parametrize("options", [[0.5, 0.9], [2.0]])
    def test__get_params(self, device, options):
        orig_h, orig_w = size = (24, 32)
        image = make_image(size)
        bboxes = tv_tensors.BoundingBoxes(
            torch.tensor([[1, 1, 10, 10], [20, 20, 23, 23], [1, 20, 10, 23], [20, 1, 23, 10]]),
            format="XYXY",
            canvas_size=size,
            device=device,
        )
        sample = [image, bboxes]

        transform = transforms.RandomIoUCrop(sampler_options=options)

        n_samples = 5
        for _ in range(n_samples):

            params = transform._get_params(sample)

            if options == [2.0]:
                assert len(params) == 0
                return

            assert len(params["is_within_crop_area"]) > 0
            assert params["is_within_crop_area"].dtype == torch.bool

            assert int(transform.min_scale * orig_h) <= params["height"] <= int(transform.max_scale * orig_h)
            assert int(transform.min_scale * orig_w) <= params["width"] <= int(transform.max_scale * orig_w)

            left, top = params["left"], params["top"]
            new_h, new_w = params["height"], params["width"]
            ious = box_iou(
                bboxes,
                torch.tensor([[left, top, left + new_w, top + new_h]], dtype=bboxes.dtype, device=bboxes.device),
            )
            assert ious.max() >= options[0] or ious.max() >= options[1], f"{ious} vs {options}"

    def test__transform_empty_params(self, mocker):
        transform = transforms.RandomIoUCrop(sampler_options=[2.0])
        image = tv_tensors.Image(torch.rand(1, 3, 4, 4))
        bboxes = tv_tensors.BoundingBoxes(torch.tensor([[1, 1, 2, 2]]), format="XYXY", canvas_size=(4, 4))
        label = torch.tensor([1])
        sample = [image, bboxes, label]
        # Let's mock transform._get_params to control the output:
        transform._get_params = mocker.MagicMock(return_value={})
        output = transform(sample)
        torch.testing.assert_close(output, sample)

    def test_forward_assertion(self):
        transform = transforms.RandomIoUCrop()
        with pytest.raises(
            TypeError,
            match="requires input sample to contain tensor or PIL images and bounding boxes",
        ):
            transform(torch.tensor(0))

    def test__transform(self, mocker):
        transform = transforms.RandomIoUCrop()

        size = (32, 24)
        image = make_image(size)
        bboxes = make_bounding_boxes(format="XYXY", canvas_size=size, batch_dims=(6,))
        masks = make_detection_mask(size, num_objects=6)

        sample = [image, bboxes, masks]

        is_within_crop_area = torch.tensor([0, 1, 0, 1, 0, 1], dtype=torch.bool)

        params = dict(top=1, left=2, height=12, width=12, is_within_crop_area=is_within_crop_area)
        transform._get_params = mocker.MagicMock(return_value=params)
        output = transform(sample)

        # check number of bboxes vs number of labels:
        output_bboxes = output[1]
        assert isinstance(output_bboxes, tv_tensors.BoundingBoxes)
        assert (output_bboxes[~is_within_crop_area] == 0).all()

        output_masks = output[2]
        assert isinstance(output_masks, tv_tensors.Mask)


class TestScaleJitter:
    def test__get_params(self):
        canvas_size = (24, 32)
        target_size = (16, 12)
        scale_range = (0.5, 1.5)

        transform = transforms.ScaleJitter(target_size=target_size, scale_range=scale_range)

        sample = make_image(canvas_size)

        n_samples = 5
        for _ in range(n_samples):

            params = transform._get_params([sample])

            assert "size" in params
            size = params["size"]

            assert isinstance(size, tuple) and len(size) == 2
            height, width = size

            r_min = min(target_size[1] / canvas_size[0], target_size[0] / canvas_size[1]) * scale_range[0]
            r_max = min(target_size[1] / canvas_size[0], target_size[0] / canvas_size[1]) * scale_range[1]

            assert int(canvas_size[0] * r_min) <= height <= int(canvas_size[0] * r_max)
            assert int(canvas_size[1] * r_min) <= width <= int(canvas_size[1] * r_max)


class TestRandomShortestSize:
    @pytest.mark.parametrize("min_size,max_size", [([5, 9], 20), ([5, 9], None)])
    def test__get_params(self, min_size, max_size):
        canvas_size = (3, 10)

        transform = transforms.RandomShortestSize(min_size=min_size, max_size=max_size, antialias=True)

        sample = make_image(canvas_size)
        params = transform._get_params([sample])

        assert "size" in params
        size = params["size"]

        assert isinstance(size, tuple) and len(size) == 2

        longer = max(size)
        shorter = min(size)
        if max_size is not None:
            assert longer <= max_size
            assert shorter <= max_size
        else:
            assert shorter in min_size


class TestRandomResize:
    def test__get_params(self):
        min_size = 3
        max_size = 6

        transform = transforms.RandomResize(min_size=min_size, max_size=max_size, antialias=True)

        for _ in range(10):
            params = transform._get_params([])

            assert isinstance(params["size"], list) and len(params["size"]) == 1
            size = params["size"][0]

            assert min_size <= size < max_size


<<<<<<< HEAD
# TODO: remove this test in 0.17 when the default of antialias changes to True
def test_antialias_warning():
    pil_img = PIL.Image.new("RGB", size=(10, 10), color=127)
    tensor_img = torch.randint(0, 256, size=(3, 10, 10), dtype=torch.uint8)
    tensor_video = torch.randint(0, 256, size=(2, 3, 10, 10), dtype=torch.uint8)

    match = "The default value of the antialias parameter"
    with pytest.warns(UserWarning, match=match):
        transforms.RandomResizedCrop((20, 20))(tensor_img)
    with pytest.warns(UserWarning, match=match):
        transforms.ScaleJitter((20, 20))(tensor_img)
    with pytest.warns(UserWarning, match=match):
        transforms.RandomShortestSize((20, 20))(tensor_img)
    with pytest.warns(UserWarning, match=match):
        transforms.RandomResize(10, 20)(tensor_img)

    with pytest.warns(UserWarning, match=match):
        F.resized_crop(tv_tensors.Image(tensor_img), 0, 0, 10, 10, (20, 20))

    with pytest.warns(UserWarning, match=match):
        F.resize(tv_tensors.Video(tensor_video), (20, 20))
    with pytest.warns(UserWarning, match=match):
        F.resized_crop(tv_tensors.Video(tensor_video), 0, 0, 10, 10, (20, 20))

    with warnings.catch_warnings():
        warnings.simplefilter("error")
        transforms.RandomResizedCrop((20, 20))(pil_img)
        transforms.ScaleJitter((20, 20))(pil_img)
        transforms.RandomShortestSize((20, 20))(pil_img)
        transforms.RandomResize(10, 20)(pil_img)

        transforms.RandomResizedCrop((20, 20), antialias=True)(tensor_img)
        transforms.ScaleJitter((20, 20), antialias=True)(tensor_img)
        transforms.RandomShortestSize((20, 20), antialias=True)(tensor_img)
        transforms.RandomResize(10, 20, antialias=True)(tensor_img)

        F.resized_crop(tv_tensors.Image(tensor_img), 0, 0, 10, 10, (20, 20), antialias=True)
        F.resized_crop(tv_tensors.Video(tensor_video), 0, 0, 10, 10, (20, 20), antialias=True)
=======
class TestUniformTemporalSubsample:
    @pytest.mark.parametrize(
        "inpt",
        [
            torch.zeros(10, 3, 8, 8),
            torch.zeros(1, 10, 3, 8, 8),
            tv_tensors.Video(torch.zeros(1, 10, 3, 8, 8)),
        ],
    )
    def test__transform(self, inpt):
        num_samples = 5
        transform = transforms.UniformTemporalSubsample(num_samples)

        output = transform(inpt)
        assert type(output) is type(inpt)
        assert output.shape[-4] == num_samples
        assert output.dtype == inpt.dtype
>>>>>>> 997384cf


@pytest.mark.parametrize("image_type", (PIL.Image, torch.Tensor, tv_tensors.Image))
@pytest.mark.parametrize("label_type", (torch.Tensor, int))
@pytest.mark.parametrize("dataset_return_type", (dict, tuple))
@pytest.mark.parametrize("to_tensor", (transforms.ToTensor, transforms.ToImage))
def test_classif_preset(image_type, label_type, dataset_return_type, to_tensor):

    image = tv_tensors.Image(torch.randint(0, 256, size=(1, 3, 250, 250), dtype=torch.uint8))
    if image_type is PIL.Image:
        image = to_pil_image(image[0])
    elif image_type is torch.Tensor:
        image = image.as_subclass(torch.Tensor)
        assert is_pure_tensor(image)

    label = 1 if label_type is int else torch.tensor([1])

    if dataset_return_type is dict:
        sample = {
            "image": image,
            "label": label,
        }
    else:
        sample = image, label

    if to_tensor is transforms.ToTensor:
        with pytest.warns(UserWarning, match="deprecated and will be removed"):
            to_tensor = to_tensor()
    else:
        to_tensor = to_tensor()

    t = transforms.Compose(
        [
            transforms.RandomResizedCrop((224, 224), antialias=True),
            transforms.RandomHorizontalFlip(p=1),
            transforms.RandAugment(),
            transforms.TrivialAugmentWide(),
            transforms.AugMix(),
            transforms.AutoAugment(),
            to_tensor,
            # TODO: ConvertImageDtype is a pass-through on PIL images, is that
            # intended?  This results in a failure if we convert to tensor after
            # it, because the image would still be uint8 which make Normalize
            # fail.
            transforms.ConvertImageDtype(torch.float),
            transforms.Normalize(mean=[0, 0, 0], std=[1, 1, 1]),
            transforms.RandomErasing(p=1),
        ]
    )

    out = t(sample)

    assert type(out) == type(sample)

    if dataset_return_type is tuple:
        out_image, out_label = out
    else:
        assert out.keys() == sample.keys()
        out_image, out_label = out.values()

    assert out_image.shape[-2:] == (224, 224)
    assert out_label == label


@pytest.mark.parametrize("image_type", (PIL.Image, torch.Tensor, tv_tensors.Image))
@pytest.mark.parametrize("data_augmentation", ("hflip", "lsj", "multiscale", "ssd", "ssdlite"))
@pytest.mark.parametrize("to_tensor", (transforms.ToTensor, transforms.ToImage))
@pytest.mark.parametrize("sanitize", (True, False))
def test_detection_preset(image_type, data_augmentation, to_tensor, sanitize):
    torch.manual_seed(0)

    if to_tensor is transforms.ToTensor:
        with pytest.warns(UserWarning, match="deprecated and will be removed"):
            to_tensor = to_tensor()
    else:
        to_tensor = to_tensor()

    if data_augmentation == "hflip":
        t = [
            transforms.RandomHorizontalFlip(p=1),
            to_tensor,
            transforms.ConvertImageDtype(torch.float),
        ]
    elif data_augmentation == "lsj":
        t = [
            transforms.ScaleJitter(target_size=(1024, 1024), antialias=True),
            # Note: replaced FixedSizeCrop with RandomCrop, becuase we're
            # leaving FixedSizeCrop in prototype for now, and it expects Label
            # classes which we won't release yet.
            # transforms.FixedSizeCrop(
            #     size=(1024, 1024), fill=defaultdict(lambda: (123.0, 117.0, 104.0), {tv_tensors.Mask: 0})
            # ),
            transforms.RandomCrop((1024, 1024), pad_if_needed=True),
            transforms.RandomHorizontalFlip(p=1),
            to_tensor,
            transforms.ConvertImageDtype(torch.float),
        ]
    elif data_augmentation == "multiscale":
        t = [
            transforms.RandomShortestSize(
                min_size=(480, 512, 544, 576, 608, 640, 672, 704, 736, 768, 800), max_size=1333, antialias=True
            ),
            transforms.RandomHorizontalFlip(p=1),
            to_tensor,
            transforms.ConvertImageDtype(torch.float),
        ]
    elif data_augmentation == "ssd":
        t = [
            transforms.RandomPhotometricDistort(p=1),
            transforms.RandomZoomOut(fill={"others": (123.0, 117.0, 104.0), tv_tensors.Mask: 0}, p=1),
            transforms.RandomIoUCrop(),
            transforms.RandomHorizontalFlip(p=1),
            to_tensor,
            transforms.ConvertImageDtype(torch.float),
        ]
    elif data_augmentation == "ssdlite":
        t = [
            transforms.RandomIoUCrop(),
            transforms.RandomHorizontalFlip(p=1),
            to_tensor,
            transforms.ConvertImageDtype(torch.float),
        ]
    if sanitize:
        t += [transforms.SanitizeBoundingBoxes()]
    t = transforms.Compose(t)

    num_boxes = 5
    H = W = 250

    image = tv_tensors.Image(torch.randint(0, 256, size=(1, 3, H, W), dtype=torch.uint8))
    if image_type is PIL.Image:
        image = to_pil_image(image[0])
    elif image_type is torch.Tensor:
        image = image.as_subclass(torch.Tensor)
        assert is_pure_tensor(image)

    label = torch.randint(0, 10, size=(num_boxes,))

    boxes = torch.randint(0, min(H, W) // 2, size=(num_boxes, 4))
    boxes[:, 2:] += boxes[:, :2]
    boxes = boxes.clamp(min=0, max=min(H, W))
    boxes = tv_tensors.BoundingBoxes(boxes, format="XYXY", canvas_size=(H, W))

    masks = tv_tensors.Mask(torch.randint(0, 2, size=(num_boxes, H, W), dtype=torch.uint8))

    sample = {
        "image": image,
        "label": label,
        "boxes": boxes,
        "masks": masks,
    }

    out = t(sample)

    if isinstance(to_tensor, transforms.ToTensor) and image_type is not tv_tensors.Image:
        assert is_pure_tensor(out["image"])
    else:
        assert isinstance(out["image"], tv_tensors.Image)
    assert isinstance(out["label"], type(sample["label"]))

    num_boxes_expected = {
        # ssd and ssdlite contain RandomIoUCrop which may "remove" some bbox. It
        # doesn't remove them strictly speaking, it just marks some boxes as
        # degenerate and those boxes will be later removed by
        # SanitizeBoundingBoxes(), which we add to the pipelines if the sanitize
        # param is True.
        # Note that the values below are probably specific to the random seed
        # set above (which is fine).
        (True, "ssd"): 5,
        (True, "ssdlite"): 4,
    }.get((sanitize, data_augmentation), num_boxes)

    assert out["boxes"].shape[0] == out["masks"].shape[0] == out["label"].shape[0] == num_boxes_expected


@pytest.mark.parametrize("min_size", (1, 10))
@pytest.mark.parametrize("labels_getter", ("default", lambda inputs: inputs["labels"], None, lambda inputs: None))
@pytest.mark.parametrize("sample_type", (tuple, dict))
def test_sanitize_bounding_boxes(min_size, labels_getter, sample_type):

    if sample_type is tuple and not isinstance(labels_getter, str):
        # The "lambda inputs: inputs["labels"]" labels_getter used in this test
        # doesn't work if the input is a tuple.
        return

    H, W = 256, 128

    boxes_and_validity = [
        ([0, 1, 10, 1], False),  # Y1 == Y2
        ([0, 1, 0, 20], False),  # X1 == X2
        ([0, 0, min_size - 1, 10], False),  # H < min_size
        ([0, 0, 10, min_size - 1], False),  # W < min_size
        ([0, 0, 10, H + 1], False),  # Y2 > H
        ([0, 0, W + 1, 10], False),  # X2 > W
        ([-1, 1, 10, 20], False),  # any < 0
        ([0, 0, -1, 20], False),  # any < 0
        ([0, 0, -10, -1], False),  # any < 0
        ([0, 0, min_size, 10], True),  # H < min_size
        ([0, 0, 10, min_size], True),  # W < min_size
        ([0, 0, W, H], True),  # TODO: Is that actually OK?? Should it be -1?
        ([1, 1, 30, 20], True),
        ([0, 0, 10, 10], True),
        ([1, 1, 30, 20], True),
    ]

    random.shuffle(boxes_and_validity)  # For test robustness: mix order of wrong and correct cases
    boxes, is_valid_mask = zip(*boxes_and_validity)
    valid_indices = [i for (i, is_valid) in enumerate(is_valid_mask) if is_valid]

    boxes = torch.tensor(boxes)
    labels = torch.arange(boxes.shape[0])

    boxes = tv_tensors.BoundingBoxes(
        boxes,
        format=tv_tensors.BoundingBoxFormat.XYXY,
        canvas_size=(H, W),
    )

    masks = tv_tensors.Mask(torch.randint(0, 2, size=(boxes.shape[0], H, W)))
    whatever = torch.rand(10)
    input_img = torch.randint(0, 256, size=(1, 3, H, W), dtype=torch.uint8)
    sample = {
        "image": input_img,
        "labels": labels,
        "boxes": boxes,
        "whatever": whatever,
        "None": None,
        "masks": masks,
    }

    if sample_type is tuple:
        img = sample.pop("image")
        sample = (img, sample)

    out = transforms.SanitizeBoundingBoxes(min_size=min_size, labels_getter=labels_getter)(sample)

    if sample_type is tuple:
        out_image = out[0]
        out_labels = out[1]["labels"]
        out_boxes = out[1]["boxes"]
        out_masks = out[1]["masks"]
        out_whatever = out[1]["whatever"]
    else:
        out_image = out["image"]
        out_labels = out["labels"]
        out_boxes = out["boxes"]
        out_masks = out["masks"]
        out_whatever = out["whatever"]

    assert out_image is input_img
    assert out_whatever is whatever

    assert isinstance(out_boxes, tv_tensors.BoundingBoxes)
    assert isinstance(out_masks, tv_tensors.Mask)

    if labels_getter is None or (callable(labels_getter) and labels_getter({"labels": "blah"}) is None):
        assert out_labels is labels
    else:
        assert isinstance(out_labels, torch.Tensor)
        assert out_boxes.shape[0] == out_labels.shape[0] == out_masks.shape[0]
        # This works because we conveniently set labels to arange(num_boxes)
        assert out_labels.tolist() == valid_indices


def test_sanitize_bounding_boxes_no_label():
    # Non-regression test for https://github.com/pytorch/vision/issues/7878

    img = make_image()
    boxes = make_bounding_boxes()

    with pytest.raises(ValueError, match="or a two-tuple whose second item is a dict"):
        transforms.SanitizeBoundingBoxes()(img, boxes)

    out_img, out_boxes = transforms.SanitizeBoundingBoxes(labels_getter=None)(img, boxes)
    assert isinstance(out_img, tv_tensors.Image)
    assert isinstance(out_boxes, tv_tensors.BoundingBoxes)


def test_sanitize_bounding_boxes_errors():

    good_bbox = tv_tensors.BoundingBoxes(
        [[0, 0, 10, 10]],
        format=tv_tensors.BoundingBoxFormat.XYXY,
        canvas_size=(20, 20),
    )

    with pytest.raises(ValueError, match="min_size must be >= 1"):
        transforms.SanitizeBoundingBoxes(min_size=0)
    with pytest.raises(ValueError, match="labels_getter should either be 'default'"):
        transforms.SanitizeBoundingBoxes(labels_getter=12)

    with pytest.raises(ValueError, match="Could not infer where the labels are"):
        bad_labels_key = {"bbox": good_bbox, "BAD_KEY": torch.arange(good_bbox.shape[0])}
        transforms.SanitizeBoundingBoxes()(bad_labels_key)

    with pytest.raises(ValueError, match="must be a tensor"):
        not_a_tensor = {"bbox": good_bbox, "labels": torch.arange(good_bbox.shape[0]).tolist()}
        transforms.SanitizeBoundingBoxes()(not_a_tensor)

    with pytest.raises(ValueError, match="Number of boxes"):
        different_sizes = {"bbox": good_bbox, "labels": torch.arange(good_bbox.shape[0] + 3)}
        transforms.SanitizeBoundingBoxes()(different_sizes)


class TestLambda:
    inputs = pytest.mark.parametrize("input", [object(), torch.empty(()), np.empty(()), "string", 1, 0.0])

    @inputs
    def test_default(self, input):
        was_applied = False

        def was_applied_fn(input):
            nonlocal was_applied
            was_applied = True
            return input

        transform = transforms.Lambda(was_applied_fn)

        transform(input)

        assert was_applied

    @inputs
    def test_with_types(self, input):
        was_applied = False

        def was_applied_fn(input):
            nonlocal was_applied
            was_applied = True
            return input

        types = (torch.Tensor, np.ndarray)
        transform = transforms.Lambda(was_applied_fn, *types)

        transform(input)

        assert was_applied is isinstance(input, types)<|MERGE_RESOLUTION|>--- conflicted
+++ resolved
@@ -65,35 +65,6 @@
     @pytest.mark.parametrize(
         ("transform", "adapter"),
         [
-            (transforms.ColorJitter(brightness=0.1, contrast=0.2, saturation=0.3, hue=0.15), None),
-<<<<<<< HEAD
-            (transforms.Grayscale(), None),
-            (transforms.RandomGrayscale(p=1.0), None),
-            (transforms.RandomPhotometricDistort(p=1.0), None),
-            (transforms.RandomShortestSize(min_size=10, antialias=True), None),
-            (transforms.RandomZoomOut(p=1.0), None),
-=======
-            (transforms.RandomAdjustSharpness(sharpness_factor=0.5, p=1.0), None),
-            (transforms.RandomAutocontrast(p=1.0), None),
-            (transforms.RandomEqualize(p=1.0), None),
-            (transforms.RandomInvert(p=1.0), None),
-            (transforms.RandomChannelPermutation(), None),
-            (transforms.RandomPosterize(bits=4, p=1.0), None),
-            (transforms.RandomSolarize(threshold=0.5, p=1.0), None),
-            (transforms.CenterCrop([16, 16]), None),
-            (transforms.ElasticTransform(sigma=1.0), None),
-            (transforms.Pad(4), None),
-            (transforms.RandomAffine(degrees=30.0), None),
-            (transforms.RandomCrop([16, 16], pad_if_needed=True), None),
-            (transforms.RandomHorizontalFlip(p=1.0), None),
-            (transforms.RandomPerspective(p=1.0), None),
-            (transforms.RandomResize(min_size=10, max_size=20, antialias=True), None),
-            (transforms.RandomResizedCrop([16, 16], antialias=True), None),
-            (transforms.RandomRotation(degrees=30), None),
-            (transforms.RandomShortestSize(min_size=10, antialias=True), None),
-            (transforms.RandomVerticalFlip(p=1.0), None),
-            (transforms.Resize([16, 16], antialias=True), None),
->>>>>>> 997384cf
             (transforms.ScaleJitter((16, 16), scale_range=(0.8, 1.2), antialias=True), None),
         ],
         ids=lambda transform: type(transform).__name__,
@@ -277,66 +248,6 @@
         assert transform.was_applied(output, input)
 
 
-<<<<<<< HEAD
-class TestRandomZoomOut:
-    def test_assertions(self):
-        with pytest.raises(TypeError, match="Got inappropriate fill arg"):
-            transforms.RandomZoomOut(fill="abc")
-
-        with pytest.raises(TypeError, match="should be a sequence of length"):
-            transforms.RandomZoomOut(0, side_range=0)
-
-        with pytest.raises(ValueError, match="Invalid canvas side range"):
-            transforms.RandomZoomOut(0, side_range=[4.0, 1.0])
-
-    @pytest.mark.parametrize("fill", [0, [1, 2, 3], (2, 3, 4)])
-    @pytest.mark.parametrize("side_range", [(1.0, 4.0), [2.0, 5.0]])
-    def test__get_params(self, fill, side_range):
-        transform = transforms.RandomZoomOut(fill=fill, side_range=side_range)
-=======
-class TestElasticTransform:
-    def test_assertions(self):
-
-        with pytest.raises(TypeError, match="alpha should be a number or a sequence of numbers"):
-            transforms.ElasticTransform({})
-
-        with pytest.raises(ValueError, match="alpha is a sequence its length should be 1 or 2"):
-            transforms.ElasticTransform([1.0, 2.0, 3.0])
-
-        with pytest.raises(TypeError, match="sigma should be a number or a sequence of numbers"):
-            transforms.ElasticTransform(1.0, {})
-
-        with pytest.raises(ValueError, match="sigma is a sequence its length should be 1 or 2"):
-            transforms.ElasticTransform(1.0, [1.0, 2.0, 3.0])
-
-        with pytest.raises(TypeError, match="Got inappropriate fill arg"):
-            transforms.ElasticTransform(1.0, 2.0, fill="abc")
-
-    def test__get_params(self):
-        alpha = 2.0
-        sigma = 3.0
-        transform = transforms.ElasticTransform(alpha, sigma)
->>>>>>> 997384cf
-
-        h, w = size = (24, 32)
-        image = make_image(size)
-
-        params = transform._get_params([image])
-
-<<<<<<< HEAD
-        assert len(params["padding"]) == 4
-        assert 0 <= params["padding"][0] <= (side_range[1] - 1) * w
-        assert 0 <= params["padding"][1] <= (side_range[1] - 1) * h
-        assert 0 <= params["padding"][2] <= (side_range[1] - 1) * w
-        assert 0 <= params["padding"][3] <= (side_range[1] - 1) * h
-=======
-        displacement = params["displacement"]
-        assert displacement.shape == (1, h, w, 2)
-        assert (-alpha / w <= displacement[0, ..., 0]).all() and (displacement[0, ..., 0] <= alpha / w).all()
-        assert (-alpha / h <= displacement[0, ..., 1]).all() and (displacement[0, ..., 1] <= alpha / h).all()
->>>>>>> 997384cf
-
-
 class TestTransform:
     @pytest.mark.parametrize(
         "inpt_type",
@@ -588,66 +499,6 @@
             size = params["size"][0]
 
             assert min_size <= size < max_size
-
-
-<<<<<<< HEAD
-# TODO: remove this test in 0.17 when the default of antialias changes to True
-def test_antialias_warning():
-    pil_img = PIL.Image.new("RGB", size=(10, 10), color=127)
-    tensor_img = torch.randint(0, 256, size=(3, 10, 10), dtype=torch.uint8)
-    tensor_video = torch.randint(0, 256, size=(2, 3, 10, 10), dtype=torch.uint8)
-
-    match = "The default value of the antialias parameter"
-    with pytest.warns(UserWarning, match=match):
-        transforms.RandomResizedCrop((20, 20))(tensor_img)
-    with pytest.warns(UserWarning, match=match):
-        transforms.ScaleJitter((20, 20))(tensor_img)
-    with pytest.warns(UserWarning, match=match):
-        transforms.RandomShortestSize((20, 20))(tensor_img)
-    with pytest.warns(UserWarning, match=match):
-        transforms.RandomResize(10, 20)(tensor_img)
-
-    with pytest.warns(UserWarning, match=match):
-        F.resized_crop(tv_tensors.Image(tensor_img), 0, 0, 10, 10, (20, 20))
-
-    with pytest.warns(UserWarning, match=match):
-        F.resize(tv_tensors.Video(tensor_video), (20, 20))
-    with pytest.warns(UserWarning, match=match):
-        F.resized_crop(tv_tensors.Video(tensor_video), 0, 0, 10, 10, (20, 20))
-
-    with warnings.catch_warnings():
-        warnings.simplefilter("error")
-        transforms.RandomResizedCrop((20, 20))(pil_img)
-        transforms.ScaleJitter((20, 20))(pil_img)
-        transforms.RandomShortestSize((20, 20))(pil_img)
-        transforms.RandomResize(10, 20)(pil_img)
-
-        transforms.RandomResizedCrop((20, 20), antialias=True)(tensor_img)
-        transforms.ScaleJitter((20, 20), antialias=True)(tensor_img)
-        transforms.RandomShortestSize((20, 20), antialias=True)(tensor_img)
-        transforms.RandomResize(10, 20, antialias=True)(tensor_img)
-
-        F.resized_crop(tv_tensors.Image(tensor_img), 0, 0, 10, 10, (20, 20), antialias=True)
-        F.resized_crop(tv_tensors.Video(tensor_video), 0, 0, 10, 10, (20, 20), antialias=True)
-=======
-class TestUniformTemporalSubsample:
-    @pytest.mark.parametrize(
-        "inpt",
-        [
-            torch.zeros(10, 3, 8, 8),
-            torch.zeros(1, 10, 3, 8, 8),
-            tv_tensors.Video(torch.zeros(1, 10, 3, 8, 8)),
-        ],
-    )
-    def test__transform(self, inpt):
-        num_samples = 5
-        transform = transforms.UniformTemporalSubsample(num_samples)
-
-        output = transform(inpt)
-        assert type(output) is type(inpt)
-        assert output.shape[-4] == num_samples
-        assert output.dtype == inpt.dtype
->>>>>>> 997384cf
 
 
 @pytest.mark.parametrize("image_type", (PIL.Image, torch.Tensor, tv_tensors.Image))
