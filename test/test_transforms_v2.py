--- conflicted
+++ resolved
@@ -3584,7 +3584,7 @@
         assert_equal(F.get_size(actual), F.get_size(expected))
 
     @pytest.mark.parametrize("output_size", [(17, 11), (11, 17), (11, 11)])
-    @pytest.mark.parametrize("format", SUPPORTED_BOX_FORMATS)
+    @pytest.mark.parametrize("format", list(tv_tensors.BoundingBoxFormat))
     @pytest.mark.parametrize("dtype", [torch.float32, torch.int64])
     @pytest.mark.parametrize("device", cpu_and_cuda())
     @pytest.mark.parametrize("seed", list(range(5)))
@@ -3606,7 +3606,7 @@
 
         expected = self._reference_crop_bounding_boxes(bounding_boxes, **params)
 
-        assert_equal(actual, expected)
+        torch.testing.assert_close(actual, expected)
         assert_equal(F.get_size(actual), F.get_size(expected))
 
     def _reference_crop_keypoints(self, keypoints, *, top, left, height, width):
@@ -3633,10 +3633,6 @@
         assert_equal(F.get_size(actual), F.get_size(expected))
 
     @pytest.mark.parametrize("output_size", [(17, 11), (11, 17), (11, 11)])
-<<<<<<< HEAD
-=======
-    @pytest.mark.parametrize("format", list(tv_tensors.BoundingBoxFormat))
->>>>>>> 904dad44
     @pytest.mark.parametrize("dtype", [torch.float32, torch.int64])
     @pytest.mark.parametrize("device", cpu_and_cuda())
     @pytest.mark.parametrize("seed", list(range(5)))
@@ -3658,7 +3654,7 @@
 
         expected = self._reference_crop_keypoints(keypoints, **params)
 
-        torch.testing.assert_close(actual, expected)
+        assert_equal(actual, expected)
         assert_equal(F.get_size(actual), F.get_size(expected))
 
     def test_errors(self):
@@ -7300,7 +7296,7 @@
 
     # We manually convert the kp back into a BoundingBoxes, and convert that
     # bbox back into the original `boxes` format to compare against it.
-    if F._meta.is_rotated_bounding_box_format(boxes.format):
+    if tv_tensors.is_rotated_bounding_format(boxes.format):
         reconverted = kp.reshape(-1, 8)
         intermediate_format = tv_tensors.BoundingBoxFormat.XYXYXYXY
     else:
