import contextlib
import decimal
import functools
import inspect
import itertools
import math
import pickle
import random
import re
import sys
from copy import deepcopy
from pathlib import Path
from unittest import mock

import numpy as np
import PIL.Image
import pytest

import torch
import torchvision.ops
import torchvision.transforms.v2 as transforms

from common_utils import (
    assert_equal,
    cache,
    cpu_and_cuda,
    freeze_rng_state,
    ignore_jit_no_profile_information_warning,
    make_bounding_boxes,
    make_detection_masks,
    make_image,
    make_image_pil,
    make_image_tensor,
    make_keypoints,
    make_segmentation_mask,
    make_video,
    make_video_tensor,
    needs_cuda,
    set_rng_seed,
)

from torch import nn
from torch.testing import assert_close
from torch.utils._pytree import tree_flatten, tree_map
from torch.utils.data import DataLoader, default_collate
from torchvision import tv_tensors
from torchvision.ops.boxes import box_iou

from torchvision.transforms._functional_tensor import _max_value as get_max_value
from torchvision.transforms.functional import pil_modes_mapping, to_pil_image
from torchvision.transforms.v2 import functional as F
from torchvision.transforms.v2._utils import check_type, is_pure_tensor
from torchvision.transforms.v2.functional._geometry import _get_perspective_coeffs, _parallelogram_to_bounding_boxes
from torchvision.transforms.v2.functional._utils import _get_kernel, _register_kernel_internal


# turns all warnings into errors for this module
pytestmark = [pytest.mark.filterwarnings("error")]

if sys.version_info[:2] >= (3, 12):
    # torchscript relies on some AST stuff that got deprecated in 3.12,
    # so we have to explicitly ignore those otherwise we'd error on warnings due to the pytestmark filter above.
    pytestmark.append(pytest.mark.filterwarnings("ignore::DeprecationWarning"))


@pytest.fixture(autouse=True)
def fix_rng_seed():
    set_rng_seed(0)
    yield


def _to_tolerances(maybe_tolerance_dict):
    if not isinstance(maybe_tolerance_dict, dict):
        return dict(rtol=None, atol=None)

    tolerances = dict(rtol=0, atol=0)
    tolerances.update(maybe_tolerance_dict)
    return tolerances


def _check_kernel_cuda_vs_cpu(kernel, input, *args, rtol, atol, **kwargs):
    """Checks if the kernel produces closes results for inputs on GPU and CPU."""
    if input.device.type != "cuda":
        return

    input_cuda = input.as_subclass(torch.Tensor)
    input_cpu = input_cuda.to("cpu")

    with freeze_rng_state():
        actual = kernel(input_cuda, *args, **kwargs)
    with freeze_rng_state():
        expected = kernel(input_cpu, *args, **kwargs)

    assert_close(actual, expected, check_device=False, rtol=rtol, atol=atol)


@cache
def _script(obj):
    try:
        return torch.jit.script(obj)
    except Exception as error:
        name = getattr(obj, "__name__", obj.__class__.__name__)
        raise AssertionError(f"Trying to `torch.jit.script` `{name}` raised the error above.") from error


def _check_kernel_scripted_vs_eager(kernel, input, *args, rtol, atol, **kwargs):
    """Checks if the kernel is scriptable and if the scripted output is close to the eager one."""
    if input.device.type != "cpu":
        return

    kernel_scripted = _script(kernel)

    input = input.as_subclass(torch.Tensor)
    with ignore_jit_no_profile_information_warning():
        with freeze_rng_state():
            actual = kernel_scripted(input, *args, **kwargs)
    with freeze_rng_state():
        expected = kernel(input, *args, **kwargs)

    assert_close(actual, expected, rtol=rtol, atol=atol)


def _check_kernel_batched_vs_unbatched(kernel, input, *args, rtol, atol, **kwargs):
    """Checks if the kernel produces close results for batched and unbatched inputs."""
    unbatched_input = input.as_subclass(torch.Tensor)

    for batch_dims in [(2,), (2, 1)]:
        repeats = [*batch_dims, *[1] * input.ndim]

        actual = kernel(unbatched_input.repeat(repeats), *args, **kwargs)

        expected = kernel(unbatched_input, *args, **kwargs)
        # We can't directly call `.repeat()` on the output, since some kernel also return some additional metadata
        if isinstance(expected, torch.Tensor):
            expected = expected.repeat(repeats)
        else:
            tensor, *metadata = expected
            expected = (tensor.repeat(repeats), *metadata)

        assert_close(actual, expected, rtol=rtol, atol=atol)

    for degenerate_batch_dims in [(0,), (5, 0), (0, 5)]:
        degenerate_batched_input = torch.empty(
            degenerate_batch_dims + input.shape, dtype=input.dtype, device=input.device
        )

        output = kernel(degenerate_batched_input, *args, **kwargs)
        # Most kernels just return a tensor, but some also return some additional metadata
        if not isinstance(output, torch.Tensor):
            output, *_ = output

        assert output.shape[: -input.ndim] == degenerate_batch_dims


def check_kernel(
    kernel,
    input,
    *args,
    check_cuda_vs_cpu=True,
    check_scripted_vs_eager=True,
    check_batched_vs_unbatched=True,
    **kwargs,
):
    initial_input_version = input._version

    output = kernel(input.as_subclass(torch.Tensor), *args, **kwargs)
    # Most kernels just return a tensor, but some also return some additional metadata
    if not isinstance(output, torch.Tensor):
        output, *_ = output

    # check that no inplace operation happened
    assert input._version == initial_input_version

    if kernel not in {F.to_dtype_image, F.to_dtype_video}:
        assert output.dtype == input.dtype
    assert output.device == input.device

    if check_cuda_vs_cpu:
        _check_kernel_cuda_vs_cpu(kernel, input, *args, **kwargs, **_to_tolerances(check_cuda_vs_cpu))

    if check_scripted_vs_eager:
        _check_kernel_scripted_vs_eager(kernel, input, *args, **kwargs, **_to_tolerances(check_scripted_vs_eager))

    if check_batched_vs_unbatched:
        _check_kernel_batched_vs_unbatched(kernel, input, *args, **kwargs, **_to_tolerances(check_batched_vs_unbatched))


def _check_functional_scripted_smoke(functional, input, *args, **kwargs):
    """Checks if the functional can be scripted and the scripted version can be called without error."""
    if not isinstance(input, tv_tensors.Image):
        return

    functional_scripted = _script(functional)
    with ignore_jit_no_profile_information_warning():
        functional_scripted(input.as_subclass(torch.Tensor), *args, **kwargs)


def check_functional(functional, input, *args, check_scripted_smoke=True, **kwargs):
    unknown_input = object()
    with pytest.raises(TypeError, match=re.escape(str(type(unknown_input)))):
        functional(unknown_input, *args, **kwargs)

    with mock.patch("torch._C._log_api_usage_once", wraps=torch._C._log_api_usage_once) as spy:
        output = functional(input, *args, **kwargs)

        spy.assert_any_call(f"{functional.__module__}.{functional.__name__}")

    assert isinstance(output, type(input))

    if isinstance(input, tv_tensors.BoundingBoxes) and functional is not F.convert_bounding_box_format:
        assert output.format == input.format

    if check_scripted_smoke:
        _check_functional_scripted_smoke(functional, input, *args, **kwargs)


def check_functional_kernel_signature_match(functional, *, kernel, input_type):
    """Checks if the signature of the functional matches the kernel signature."""
    functional_params = list(inspect.signature(functional).parameters.values())[1:]
    kernel_params = list(inspect.signature(kernel).parameters.values())[1:]

    if issubclass(input_type, tv_tensors.TVTensor):
        # We filter out metadata that is implicitly passed to the functional through the input tv_tensor, but has to be
        # explicitly passed to the kernel.
        explicit_metadata = {tv_tensors.BoundingBoxes: {"format", "canvas_size"}, tv_tensors.KeyPoints: {"canvas_size"}}
        kernel_params = [param for param in kernel_params if param.name not in explicit_metadata.get(input_type, set())]

    functional_params = iter(functional_params)
    for functional_param, kernel_param in zip(functional_params, kernel_params):
        try:
            # In general, the functional parameters are a superset of the kernel parameters. Thus, we filter out
            # functional parameters that have no kernel equivalent while keeping the order intact.
            while functional_param.name != kernel_param.name:
                functional_param = next(functional_params)
        except StopIteration:
            raise AssertionError(
                f"Parameter `{kernel_param.name}` of kernel `{kernel.__name__}` "
                f"has no corresponding parameter on the functional `{functional.__name__}`."
            ) from None

        if issubclass(input_type, PIL.Image.Image):
            # PIL kernels often have more correct annotations, since they are not limited by JIT. Thus, we don't check
            # them in the first place.
            functional_param._annotation = kernel_param._annotation = inspect.Parameter.empty

        assert functional_param == kernel_param


def _check_transform_v1_compatibility(transform, input, *, rtol, atol):
    """If the transform defines the ``_v1_transform_cls`` attribute, checks if the transform has a public, static
    ``get_params`` method that is the v1 equivalent, the output is close to v1, is scriptable, and the scripted version
    can be called without error."""
    if not (type(input) is torch.Tensor or isinstance(input, PIL.Image.Image)):
        return

    v1_transform_cls = transform._v1_transform_cls
    if v1_transform_cls is None:
        return

    if hasattr(v1_transform_cls, "get_params"):
        assert type(transform).get_params is v1_transform_cls.get_params

    v1_transform = v1_transform_cls(**transform._extract_params_for_v1_transform())

    with freeze_rng_state():
        output_v2 = transform(input)

    with freeze_rng_state():
        output_v1 = v1_transform(input)

    assert_close(F.to_image(output_v2), F.to_image(output_v1), rtol=rtol, atol=atol)

    if isinstance(input, PIL.Image.Image):
        return

    _script(v1_transform)(input)


def _make_transform_sample(transform, *, image_or_video, adapter):
    device = image_or_video.device if isinstance(image_or_video, torch.Tensor) else "cpu"
    size = F.get_size(image_or_video)
    input = dict(
        image_or_video=image_or_video,
        image_tv_tensor=make_image(size, device=device),
        video_tv_tensor=make_video(size, device=device),
        image_pil=make_image_pil(size),
        bounding_boxes_xyxy=make_bounding_boxes(size, format=tv_tensors.BoundingBoxFormat.XYXY, device=device),
        bounding_boxes_xywh=make_bounding_boxes(size, format=tv_tensors.BoundingBoxFormat.XYWH, device=device),
        bounding_boxes_cxcywh=make_bounding_boxes(size, format=tv_tensors.BoundingBoxFormat.CXCYWH, device=device),
        bounding_boxes_degenerate_xyxy=tv_tensors.BoundingBoxes(
            [
                [0, 0, 0, 0],  # no height or width
                [0, 0, 0, 1],  # no height
                [0, 0, 1, 0],  # no width
                [2, 0, 1, 1],  # x1 > x2, y1 < y2
                [0, 2, 1, 1],  # x1 < x2, y1 > y2
                [2, 2, 1, 1],  # x1 > x2, y1 > y2
            ],
            format=tv_tensors.BoundingBoxFormat.XYXY,
            canvas_size=size,
            device=device,
        ),
        bounding_boxes_degenerate_xywh=tv_tensors.BoundingBoxes(
            [
                [0, 0, 0, 0],  # no height or width
                [0, 0, 0, 1],  # no height
                [0, 0, 1, 0],  # no width
                [0, 0, 1, -1],  # negative height
                [0, 0, -1, 1],  # negative width
                [0, 0, -1, -1],  # negative height and width
            ],
            format=tv_tensors.BoundingBoxFormat.XYWH,
            canvas_size=size,
            device=device,
        ),
        bounding_boxes_degenerate_cxcywh=tv_tensors.BoundingBoxes(
            [
                [0, 0, 0, 0],  # no height or width
                [0, 0, 0, 1],  # no height
                [0, 0, 1, 0],  # no width
                [0, 0, 1, -1],  # negative height
                [0, 0, -1, 1],  # negative width
                [0, 0, -1, -1],  # negative height and width
            ],
            format=tv_tensors.BoundingBoxFormat.CXCYWH,
            canvas_size=size,
            device=device,
        ),
        keypoints=make_keypoints(canvas_size=size),
        detection_mask=make_detection_masks(size, device=device),
        segmentation_mask=make_segmentation_mask(size, device=device),
        int=0,
        float=0.0,
        bool=True,
        none=None,
        str="str",
        path=Path.cwd(),
        object=object(),
        tensor=torch.empty(5),
        array=np.empty(5),
    )
    if adapter is not None:
        input = adapter(transform, input, device)
    return input


def _check_transform_sample_input_smoke(transform, input, *, adapter):
    # This is a bunch of input / output convention checks, using a big sample with different parts as input.

    if not check_type(input, (is_pure_tensor, PIL.Image.Image, tv_tensors.Image, tv_tensors.Video)):
        return

    sample = _make_transform_sample(
        # adapter might change transform inplace
        transform=transform if adapter is None else deepcopy(transform),
        image_or_video=input,
        adapter=adapter,
    )
    for container_type in [dict, list, tuple]:
        if container_type is dict:
            input = sample
        else:
            input = container_type(sample.values())

        input_flat, input_spec = tree_flatten(input)

        with freeze_rng_state():
            torch.manual_seed(0)
            output = transform(input)
        output_flat, output_spec = tree_flatten(output)

        assert output_spec == input_spec

        for output_item, input_item, should_be_transformed in zip(
            output_flat, input_flat, transforms.Transform()._needs_transform_list(input_flat)
        ):
            if should_be_transformed:
                assert type(output_item) is type(input_item)
            else:
                assert output_item is input_item

    # Enforce that the transform does not turn a degenerate bounding box, e.g. marked by RandomIoUCrop (or any other
    # future transform that does this), back into a valid one.
    # TODO: We may want to do that for KeyPoints too
    for degenerate_bounding_boxes in (
        bounding_box
        for name, bounding_box in sample.items()
        if "degenerate" in name and isinstance(bounding_box, tv_tensors.BoundingBoxes)
    ):
        sample = dict(
            boxes=degenerate_bounding_boxes,
            labels=torch.randint(10, (degenerate_bounding_boxes.shape[0],), device=degenerate_bounding_boxes.device),
        )
        assert transforms.SanitizeBoundingBoxes()(sample)["boxes"].shape == (0, 4)


def check_transform(transform, input, check_v1_compatibility=True, check_sample_input=True):
    pickle.loads(pickle.dumps(transform))

    output = transform(input)
    assert isinstance(output, type(input))

    if isinstance(input, tv_tensors.BoundingBoxes) and not isinstance(transform, transforms.ConvertBoundingBoxFormat):
        assert output.format == input.format

    if check_sample_input:
        _check_transform_sample_input_smoke(
            transform, input, adapter=check_sample_input if callable(check_sample_input) else None
        )

    if check_v1_compatibility:
        _check_transform_v1_compatibility(transform, input, **_to_tolerances(check_v1_compatibility))

    return output


def transform_cls_to_functional(transform_cls, **transform_specific_kwargs):
    def wrapper(input, *args, **kwargs):
        transform = transform_cls(*args, **transform_specific_kwargs, **kwargs)
        return transform(input)

    wrapper.__name__ = transform_cls.__name__

    return wrapper


def param_value_parametrization(**kwargs):
    """Helper function to turn

    @pytest.mark.parametrize(
        ("param", "value"),
        ("a", 1),
        ("a", 2),
        ("a", 3),
        ("b", -1.0)
        ("b", 1.0)
    )

    into

    @param_value_parametrization(a=[1, 2, 3], b=[-1.0, 1.0])
    """
    return pytest.mark.parametrize(
        ("param", "value"),
        [(param, value) for param, values in kwargs.items() for value in values],
    )


def adapt_fill(value, *, dtype):
    """Adapt fill values in the range [0.0, 1.0] to the value range of the dtype"""
    if value is None:
        return value

    max_value = get_max_value(dtype)
    value_type = float if dtype.is_floating_point else int

    if isinstance(value, (int, float)):
        return value_type(value * max_value)
    elif isinstance(value, (list, tuple)):
        return type(value)(value_type(v * max_value) for v in value)
    else:
        raise ValueError(f"fill should be an int or float, or a list or tuple of the former, but got '{value}'.")


EXHAUSTIVE_TYPE_FILLS = [
    None,
    1,
    0.5,
    [1],
    [0.2],
    (0,),
    (0.7,),
    [1, 0, 1],
    [0.1, 0.2, 0.3],
    (0, 1, 0),
    (0.9, 0.234, 0.314),
]
CORRECTNESS_FILLS = [
    v for v in EXHAUSTIVE_TYPE_FILLS if v is None or isinstance(v, float) or (isinstance(v, list) and len(v) > 1)
]


# We cannot use `list(transforms.InterpolationMode)` here, since it includes some PIL-only ones as well
INTERPOLATION_MODES = [
    transforms.InterpolationMode.NEAREST,
    transforms.InterpolationMode.NEAREST_EXACT,
    transforms.InterpolationMode.BILINEAR,
    transforms.InterpolationMode.BICUBIC,
]


def reference_affine_bounding_boxes_helper(bounding_boxes, *, affine_matrix, new_canvas_size=None, clamp=True):
    format = bounding_boxes.format
    canvas_size = new_canvas_size or bounding_boxes.canvas_size
    clamping_mode = bounding_boxes.clamping_mode

    def affine_bounding_boxes(bounding_boxes):
        dtype = bounding_boxes.dtype
        device = bounding_boxes.device

        # Go to float before converting to prevent precision loss in case of CXCYWH -> XYXY and W or H is 1
        input_xyxy = F.convert_bounding_box_format(
            bounding_boxes.to(dtype=torch.float64, device="cpu", copy=True),
            old_format=format,
            new_format=tv_tensors.BoundingBoxFormat.XYXY,
            inplace=True,
        )
        x1, y1, x2, y2 = input_xyxy.squeeze(0).tolist()

        points = np.array(
            [
                [x1, y1, 1.0],
                [x2, y1, 1.0],
                [x1, y2, 1.0],
                [x2, y2, 1.0],
            ]
        )
        transformed_points = np.matmul(points, affine_matrix.astype(points.dtype).T)

        output_xyxy = torch.Tensor(
            [
                float(np.min(transformed_points[:, 0])),
                float(np.min(transformed_points[:, 1])),
                float(np.max(transformed_points[:, 0])),
                float(np.max(transformed_points[:, 1])),
            ]
        )

        output = F.convert_bounding_box_format(
            output_xyxy, old_format=tv_tensors.BoundingBoxFormat.XYXY, new_format=format
        )

        if clamp:
            # It is important to clamp before casting, especially for CXCYWH format, dtype=int64
            output = F.clamp_bounding_boxes(
                output,
                format=format,
                canvas_size=canvas_size,
                clamping_mode=clamping_mode,
            )
        else:
            # We leave the bounding box as float64 so the caller gets the full precision to perform any additional
            # operation
            dtype = output.dtype

        return output.to(dtype=dtype, device=device)

    return tv_tensors.BoundingBoxes(
        torch.cat([affine_bounding_boxes(b) for b in bounding_boxes.reshape(-1, 4).unbind()], dim=0).reshape(
            bounding_boxes.shape
        ),
        format=format,
        canvas_size=canvas_size,
        clamping_mode=clamping_mode,
    )


def reference_affine_rotated_bounding_boxes_helper(
    bounding_boxes, *, affine_matrix, new_canvas_size=None, clamp=True, flip=False
):
    format = bounding_boxes.format
    canvas_size = new_canvas_size or bounding_boxes.canvas_size
    clamping_mode = bounding_boxes.clamping_mode

    def affine_rotated_bounding_boxes(bounding_boxes):
        dtype = bounding_boxes.dtype
        int_dtype = dtype in (
            torch.uint8,
            torch.int8,
            torch.int16,
            torch.int32,
            torch.int64,
        )
        device = bounding_boxes.device

        # Go to float before converting to prevent precision loss in case of CXCYWHR -> XYXYXYXY and W or H is 1
        input_xyxyxyxy = F.convert_bounding_box_format(
            bounding_boxes.to(dtype=torch.float64, device="cpu", copy=True),
            old_format=format,
            new_format=tv_tensors.BoundingBoxFormat.XYXYXYXY,
            inplace=True,
        )
        x1, y1, x2, y2, x3, y3, x4, y4 = input_xyxyxyxy.squeeze(0).tolist()

        points = np.array(
            [
                [x1, y1, 1.0],
                [x2, y2, 1.0],
                [x3, y3, 1.0],
                [x4, y4, 1.0],
            ]
        )
        transformed_points = np.matmul(points, affine_matrix.astype(points.dtype).T)
        output = torch.tensor(
            [
                float(transformed_points[0, 0]),
                float(transformed_points[0, 1]),
                float(transformed_points[1, 0]),
                float(transformed_points[1, 1]),
                float(transformed_points[2, 0]),
                float(transformed_points[2, 1]),
                float(transformed_points[3, 0]),
                float(transformed_points[3, 1]),
            ]
        )

        output = output[[2, 3, 0, 1, 6, 7, 4, 5]] if flip else output
        if not int_dtype:
            output = _parallelogram_to_bounding_boxes(output)

        output = F.convert_bounding_box_format(
            output, old_format=tv_tensors.BoundingBoxFormat.XYXYXYXY, new_format=format
        )

        if torch.is_floating_point(output) and int_dtype:
            # It is important to round before cast.
            output = torch.round(output)

        # For rotated boxes, it is important to cast before clamping.
        return (
            F.clamp_bounding_boxes(
                output.to(dtype=dtype, device=device),
                format=format,
                canvas_size=canvas_size,
                clamping_mode=clamping_mode,
            )
            if clamp
            else output.to(dtype=output.dtype, device=device)
        )

    return tv_tensors.BoundingBoxes(
        torch.cat(
            [
                affine_rotated_bounding_boxes(b)
                for b in bounding_boxes.reshape(
                    -1, 5 if format != tv_tensors.BoundingBoxFormat.XYXYXYXY else 8
                ).unbind()
            ],
            dim=0,
        ).reshape(bounding_boxes.shape),
        format=format,
        canvas_size=canvas_size,
        clamping_mode=clamping_mode,
    )


def reference_affine_keypoints_helper(keypoints, *, affine_matrix, new_canvas_size=None, clamp=True):
    canvas_size = new_canvas_size or keypoints.canvas_size

    def affine_keypoints(keypoints):
        dtype = keypoints.dtype
        device = keypoints.device

        # Go to float before converting to prevent precision loss
        x, y = keypoints.to(dtype=torch.float64, device="cpu", copy=True).squeeze(0).tolist()

        points = np.array([[x, y, 1.0]])
        transformed_points = np.matmul(points, affine_matrix.astype(points.dtype).T)

        output = torch.Tensor(
            [
                float(transformed_points[0, 0]),
                float(transformed_points[0, 1]),
            ]
        )

        if clamp:
            output = F.clamp_keypoints(output, canvas_size=canvas_size)
        else:
            dtype = output.dtype

        return output.to(dtype=dtype, device=device)

    return tv_tensors.KeyPoints(
        torch.cat([affine_keypoints(k) for k in keypoints.reshape(-1, 2).unbind()], dim=0).reshape(keypoints.shape),
        canvas_size=canvas_size,
    )


class TestResize:
    INPUT_SIZE = (17, 11)
    OUTPUT_SIZES = [17, [17], (17,), None, [12, 13], (12, 13)]

    def _make_max_size_kwarg(self, *, use_max_size, size):
        if size is None:
            max_size = min(list(self.INPUT_SIZE))
        elif use_max_size:
            if not (isinstance(size, int) or len(size) == 1):
                # This would result in an `ValueError`
                return None

            max_size = (size if isinstance(size, int) else size[0]) + 1
        else:
            max_size = None

        return dict(max_size=max_size)

    def _compute_output_size(self, *, input_size, size, max_size):
        if size is None:
            size = max_size

        elif not (isinstance(size, int) or len(size) == 1):
            return tuple(size)

        elif not isinstance(size, int):
            size = size[0]

        old_height, old_width = input_size
        ratio = old_width / old_height
        if ratio > 1:
            new_height = size
            new_width = int(ratio * new_height)
        else:
            new_width = size
            new_height = int(new_width / ratio)

        if max_size is not None and max(new_height, new_width) > max_size:
            # Need to recompute the aspect ratio, since it might have changed due to rounding
            ratio = new_width / new_height
            if ratio > 1:
                new_width = max_size
                new_height = int(new_width / ratio)
            else:
                new_height = max_size
                new_width = int(new_height * ratio)

        return new_height, new_width

    @pytest.mark.parametrize("size", OUTPUT_SIZES)
    @pytest.mark.parametrize("interpolation", INTERPOLATION_MODES)
    @pytest.mark.parametrize("use_max_size", [True, False])
    @pytest.mark.parametrize("antialias", [True, False])
    @pytest.mark.parametrize("dtype", [torch.float32, torch.uint8])
    @pytest.mark.parametrize("device", cpu_and_cuda())
    def test_kernel_image(self, size, interpolation, use_max_size, antialias, dtype, device):
        if not (max_size_kwarg := self._make_max_size_kwarg(use_max_size=use_max_size, size=size)):
            return

        # In contrast to CPU, there is no native `InterpolationMode.BICUBIC` implementation for uint8 images on CUDA.
        # Internally, it uses the float path. Thus, we need to test with an enormous tolerance here to account for that.
        atol = 30 if (interpolation is transforms.InterpolationMode.BICUBIC and dtype is torch.uint8) else 1
        check_cuda_vs_cpu_tolerances = dict(rtol=0, atol=atol / 255 if dtype.is_floating_point else atol)

        check_kernel(
            F.resize_image,
            make_image(self.INPUT_SIZE, dtype=dtype, device=device),
            size=size,
            interpolation=interpolation,
            **max_size_kwarg,
            antialias=antialias,
            check_cuda_vs_cpu=check_cuda_vs_cpu_tolerances,
            check_scripted_vs_eager=not isinstance(size, int),
        )

    @pytest.mark.parametrize("format", list(tv_tensors.BoundingBoxFormat))
    @pytest.mark.parametrize("size", OUTPUT_SIZES)
    @pytest.mark.parametrize("use_max_size", [True, False])
    @pytest.mark.parametrize("dtype", [torch.float32, torch.int64])
    @pytest.mark.parametrize("device", cpu_and_cuda())
    def test_kernel_bounding_boxes(self, format, size, use_max_size, dtype, device):
        if not (max_size_kwarg := self._make_max_size_kwarg(use_max_size=use_max_size, size=size)):
            return

        bounding_boxes = make_bounding_boxes(
            format=format,
            canvas_size=self.INPUT_SIZE,
            dtype=dtype,
            device=device,
        )
        check_kernel(
            F.resize_bounding_boxes,
            bounding_boxes,
            format=format,
            canvas_size=bounding_boxes.canvas_size,
            size=size,
            **max_size_kwarg,
            check_scripted_vs_eager=not isinstance(size, int),
        )

    @pytest.mark.parametrize("size", OUTPUT_SIZES)
    @pytest.mark.parametrize("use_max_size", [True, False])
    @pytest.mark.parametrize("dtype", [torch.float32, torch.int64])
    @pytest.mark.parametrize("device", cpu_and_cuda())
    def test_kernel_keypoints(self, size, use_max_size, dtype, device):
        if not (max_size_kwarg := self._make_max_size_kwarg(use_max_size=use_max_size, size=size)):
            return

        keypoints = make_keypoints(
            canvas_size=self.INPUT_SIZE,
            dtype=dtype,
            device=device,
        )
        check_kernel(
            F.resize_keypoints,
            keypoints,
            canvas_size=keypoints.canvas_size,
            size=size,
            **max_size_kwarg,
            check_scripted_vs_eager=not isinstance(size, int),
        )

    @pytest.mark.parametrize("make_mask", [make_segmentation_mask, make_detection_masks])
    def test_kernel_mask(self, make_mask):
        check_kernel(F.resize_mask, make_mask(self.INPUT_SIZE), size=self.OUTPUT_SIZES[-1])

    def test_kernel_video(self):
        check_kernel(F.resize_video, make_video(self.INPUT_SIZE), size=self.OUTPUT_SIZES[-1], antialias=True)

    @pytest.mark.parametrize("size", OUTPUT_SIZES)
    @pytest.mark.parametrize(
        "make_input",
        [
            make_image_tensor,
            make_image_pil,
            make_image,
            make_bounding_boxes,
            make_segmentation_mask,
            make_video,
            make_keypoints,
        ],
    )
    def test_functional(self, size, make_input):
        max_size_kwarg = self._make_max_size_kwarg(use_max_size=size is None, size=size)

        check_functional(
            F.resize,
            make_input(self.INPUT_SIZE),
            size=size,
            **max_size_kwarg,
            antialias=True,
            check_scripted_smoke=not isinstance(size, int),
        )

    @pytest.mark.parametrize(
        ("kernel", "input_type"),
        [
            (F.resize_image, torch.Tensor),
            (F._geometry._resize_image_pil, PIL.Image.Image),
            (F.resize_image, tv_tensors.Image),
            (F.resize_mask, tv_tensors.Mask),
            (F.resize_video, tv_tensors.Video),
            (F.resize_keypoints, tv_tensors.KeyPoints),
        ],
    )
    def test_functional_signature(self, kernel, input_type):
        check_functional_kernel_signature_match(F.resize, kernel=kernel, input_type=input_type)

    @pytest.mark.parametrize("size", OUTPUT_SIZES)
    @pytest.mark.parametrize("device", cpu_and_cuda())
    @pytest.mark.parametrize(
        "make_input",
        [
            make_image_tensor,
            make_image_pil,
            make_image,
            make_bounding_boxes,
            make_segmentation_mask,
            make_detection_masks,
            make_video,
            make_keypoints,
        ],
    )
    def test_transform(self, size, device, make_input):
        max_size_kwarg = self._make_max_size_kwarg(use_max_size=size is None, size=size)

        check_transform(
            transforms.Resize(size=size, **max_size_kwarg, antialias=True),
            make_input(self.INPUT_SIZE, device=device),
            # atol=1 due to Resize v2 is using native uint8 interpolate path for bilinear and nearest modes
            check_v1_compatibility=dict(rtol=0, atol=1) if size is not None else False,
        )

    def _check_output_size(self, input, output, *, size, max_size):
        assert tuple(F.get_size(output)) == self._compute_output_size(
            input_size=F.get_size(input), size=size, max_size=max_size
        )

    @pytest.mark.parametrize("size", OUTPUT_SIZES)
    # `InterpolationMode.NEAREST` is modeled after the buggy `INTER_NEAREST` interpolation of CV2.
    # The PIL equivalent of `InterpolationMode.NEAREST` is `InterpolationMode.NEAREST_EXACT`
    @pytest.mark.parametrize("interpolation", set(INTERPOLATION_MODES) - {transforms.InterpolationMode.NEAREST})
    @pytest.mark.parametrize("use_max_size", [True, False])
    @pytest.mark.parametrize("fn", [F.resize, transform_cls_to_functional(transforms.Resize)])
    def test_image_correctness(self, size, interpolation, use_max_size, fn):
        if not (max_size_kwarg := self._make_max_size_kwarg(use_max_size=use_max_size, size=size)):
            return

        image = make_image(self.INPUT_SIZE, dtype=torch.uint8)

        actual = fn(image, size=size, interpolation=interpolation, **max_size_kwarg, antialias=True)
        expected = F.to_image(F.resize(F.to_pil_image(image), size=size, interpolation=interpolation, **max_size_kwarg))

        self._check_output_size(image, actual, size=size, **max_size_kwarg)
        torch.testing.assert_close(actual, expected, atol=1, rtol=0)

    def _reference_resize_bounding_boxes(self, bounding_boxes, format, *, size, max_size=None):
        old_height, old_width = bounding_boxes.canvas_size
        new_height, new_width = self._compute_output_size(
            input_size=bounding_boxes.canvas_size, size=size, max_size=max_size
        )

        if (old_height, old_width) == (new_height, new_width):
            return bounding_boxes

        affine_matrix = np.array(
            [
                [new_width / old_width, 0, 0],
                [0, new_height / old_height, 0],
            ],
        )

        helper = (
            reference_affine_rotated_bounding_boxes_helper
            if tv_tensors.is_rotated_bounding_format(bounding_boxes.format)
            else reference_affine_bounding_boxes_helper
        )

        return helper(
            bounding_boxes,
            affine_matrix=affine_matrix,
            new_canvas_size=(new_height, new_width),
        )

    @pytest.mark.parametrize("format", list(tv_tensors.BoundingBoxFormat))
    @pytest.mark.parametrize("size", OUTPUT_SIZES)
    @pytest.mark.parametrize("use_max_size", [True, False])
    @pytest.mark.parametrize("fn", [F.resize, transform_cls_to_functional(transforms.Resize)])
    def test_bounding_boxes_correctness(self, format, size, use_max_size, fn):
        if not (max_size_kwarg := self._make_max_size_kwarg(use_max_size=use_max_size, size=size)):
            return

        bounding_boxes = make_bounding_boxes(format=format, canvas_size=self.INPUT_SIZE)

        actual = fn(bounding_boxes, size=size, **max_size_kwarg)
        expected = self._reference_resize_bounding_boxes(bounding_boxes, format=format, size=size, **max_size_kwarg)

        self._check_output_size(bounding_boxes, actual, size=size, **max_size_kwarg)
        torch.testing.assert_close(actual, expected)

    def _reference_resize_keypoints(self, keypoints, *, size, max_size=None):
        old_height, old_width = keypoints.canvas_size
        new_height, new_width = self._compute_output_size(
            input_size=keypoints.canvas_size, size=size, max_size=max_size
        )

        if (old_height, old_width) == (new_height, new_width):
            return keypoints

        affine_matrix = np.array(
            [
                [new_width / old_width, 0, 0],
                [0, new_height / old_height, 0],
            ],
        )

        return reference_affine_keypoints_helper(
            keypoints,
            affine_matrix=affine_matrix,
            new_canvas_size=(new_height, new_width),
        )

    @pytest.mark.parametrize("size", OUTPUT_SIZES)
    @pytest.mark.parametrize("use_max_size", [True, False])
    @pytest.mark.parametrize("fn", [F.resize, transform_cls_to_functional(transforms.Resize)])
    def test_keypoints_correctness(self, size, use_max_size, fn):
        if not (max_size_kwarg := self._make_max_size_kwarg(use_max_size=use_max_size, size=size)):
            return

        keypoints = make_keypoints(canvas_size=self.INPUT_SIZE)

        actual = fn(keypoints, size=size, **max_size_kwarg)
        expected = self._reference_resize_keypoints(keypoints, size=size, **max_size_kwarg)

        self._check_output_size(keypoints, actual, size=size, **max_size_kwarg)
        torch.testing.assert_close(actual, expected)

    @pytest.mark.parametrize("interpolation", set(transforms.InterpolationMode) - set(INTERPOLATION_MODES))
    @pytest.mark.parametrize(
        "make_input",
        [make_image_tensor, make_image_pil, make_image, make_video],
    )
    def test_pil_interpolation_compat_smoke(self, interpolation, make_input):
        input = make_input(self.INPUT_SIZE)

        with (
            contextlib.nullcontext()
            if isinstance(input, PIL.Image.Image)
            # This error is triggered in PyTorch core
            else pytest.raises(NotImplementedError, match=f"got {interpolation.value.lower()}")
        ):
            F.resize(
                input,
                size=self.OUTPUT_SIZES[0],
                interpolation=interpolation,
            )

    def test_functional_pil_antialias_warning(self):
        with pytest.warns(UserWarning, match="Anti-alias option is always applied for PIL Image input"):
            F.resize(make_image_pil(self.INPUT_SIZE), size=self.OUTPUT_SIZES[0], antialias=False)

    @pytest.mark.parametrize("size", OUTPUT_SIZES)
    @pytest.mark.parametrize(
        "make_input",
        [
            make_image_tensor,
            make_image_pil,
            make_image,
            make_bounding_boxes,
            make_segmentation_mask,
            make_detection_masks,
            make_video,
            make_keypoints,
        ],
    )
    def test_max_size_error(self, size, make_input):
        if size is None:
            # value can be anything other than an integer
            max_size = None
            match = "max_size must be an integer when size is None"
        elif isinstance(size, int) or len(size) == 1:
            max_size = (size if isinstance(size, int) else size[0]) - 1
            match = "must be strictly greater than the requested size"
        else:
            # value can be anything other than None
            max_size = -1
            match = "size should be an int or a sequence of length 1"

        with pytest.raises(ValueError, match=match):
            F.resize(make_input(self.INPUT_SIZE), size=size, max_size=max_size, antialias=True)

        if isinstance(size, list) and len(size) != 1:
            with pytest.raises(ValueError, match="max_size should only be passed if size is None or specifies"):
                F.resize(make_input(self.INPUT_SIZE), size=size, max_size=500)

    @pytest.mark.parametrize(
        "input_size, max_size, expected_size",
        [
            ((10, 10), 10, (10, 10)),
            ((10, 20), 40, (20, 40)),
            ((20, 10), 40, (40, 20)),
            ((10, 20), 10, (5, 10)),
            ((20, 10), 10, (10, 5)),
        ],
    )
    @pytest.mark.parametrize(
        "make_input",
        [
            make_image_tensor,
            make_image_pil,
            make_image,
            make_bounding_boxes,
            make_segmentation_mask,
            make_detection_masks,
            make_video,
            make_keypoints,
        ],
    )
    def test_resize_size_none(self, input_size, max_size, expected_size, make_input):
        img = make_input(input_size)
        out = F.resize(img, size=None, max_size=max_size)
        assert F.get_size(out)[-2:] == list(expected_size)

    @pytest.mark.parametrize("interpolation", INTERPOLATION_MODES)
    @pytest.mark.parametrize(
        "make_input",
        [make_image_tensor, make_image_pil, make_image, make_video],
    )
    def test_interpolation_int(self, interpolation, make_input):
        input = make_input(self.INPUT_SIZE)

        # `InterpolationMode.NEAREST_EXACT` has no proper corresponding integer equivalent. Internally, we map it to
        # `0` to be the same as `InterpolationMode.NEAREST` for PIL. However, for the tensor backend there is a
        # difference and thus we don't test it here.
        if isinstance(input, torch.Tensor) and interpolation is transforms.InterpolationMode.NEAREST_EXACT:
            return

        expected = F.resize(input, size=self.OUTPUT_SIZES[0], interpolation=interpolation, antialias=True)
        actual = F.resize(
            input, size=self.OUTPUT_SIZES[0], interpolation=pil_modes_mapping[interpolation], antialias=True
        )

        assert_equal(actual, expected)

    def test_transform_unknown_size_error(self):
        with pytest.raises(ValueError, match="size can be an integer, a sequence of one or two integers, or None"):
            transforms.Resize(size=object())

    @pytest.mark.parametrize(
        "size", [min(INPUT_SIZE), [min(INPUT_SIZE)], (min(INPUT_SIZE),), list(INPUT_SIZE), tuple(INPUT_SIZE)]
    )
    @pytest.mark.parametrize(
        "make_input",
        [
            make_image_tensor,
            make_image_pil,
            make_image,
            make_bounding_boxes,
            make_segmentation_mask,
            make_detection_masks,
            make_video,
            make_keypoints,
        ],
    )
    def test_noop(self, size, make_input):
        input = make_input(self.INPUT_SIZE)

        output = F.resize(input, size=F.get_size(input), antialias=True)

        # This identity check is not a requirement. It is here to avoid breaking the behavior by accident. If there
        # is a good reason to break this, feel free to downgrade to an equality check.
        if isinstance(input, tv_tensors.TVTensor):
            # We can't test identity directly, since that checks for the identity of the Python object. Since all
            # tv_tensors unwrap before a kernel and wrap again afterwards, the Python object changes. Thus, we check
            # that the underlying storage is the same
            assert output.data_ptr() == input.data_ptr()
        else:
            assert output is input

    @pytest.mark.parametrize(
        "make_input",
        [
            make_image_tensor,
            make_image_pil,
            make_image,
            make_bounding_boxes,
            make_segmentation_mask,
            make_detection_masks,
            make_video,
            make_keypoints,
        ],
    )
    def test_no_regression_5405(self, make_input):
        # Checks that `max_size` is not ignored if `size == small_edge_size`
        # See https://github.com/pytorch/vision/issues/5405

        input = make_input(self.INPUT_SIZE)

        size = min(F.get_size(input))
        max_size = size + 1
        output = F.resize(input, size=size, max_size=max_size, antialias=True)

        assert max(F.get_size(output)) == max_size

    def _make_image(self, *args, batch_dims=(), memory_format=torch.contiguous_format, **kwargs):
        # torch.channels_last memory_format is only available for 4D tensors, i.e. (B, C, H, W). However, images coming
        # from PIL or our own I/O functions do not have a batch dimensions and are thus 3D, i.e. (C, H, W). Still, the
        # layout of the data in memory is channels last. To emulate this when a 3D input is requested here, we create
        # the image as 4D and create a view with the right shape afterwards. With this the layout in memory is channels
        # last although PyTorch doesn't recognizes it as such.
        emulate_channels_last = memory_format is torch.channels_last and len(batch_dims) != 1

        image = make_image(
            *args,
            batch_dims=(math.prod(batch_dims),) if emulate_channels_last else batch_dims,
            memory_format=memory_format,
            **kwargs,
        )

        if emulate_channels_last:
            image = tv_tensors.wrap(image.view(*batch_dims, *image.shape[-3:]), like=image)

        return image

    def _check_stride(self, image, *, memory_format):
        C, H, W = F.get_dimensions(image)
        if memory_format is torch.contiguous_format:
            expected_stride = (H * W, W, 1)
        elif memory_format is torch.channels_last:
            expected_stride = (1, W * C, C)
        else:
            raise ValueError(f"Unknown memory_format: {memory_format}")

        assert image.stride() == expected_stride

    # TODO: We can remove this test and related torchvision workaround
    #  once we fixed related pytorch issue: https://github.com/pytorch/pytorch/issues/68430
    @pytest.mark.parametrize("interpolation", INTERPOLATION_MODES)
    @pytest.mark.parametrize("antialias", [True, False])
    @pytest.mark.parametrize("memory_format", [torch.contiguous_format, torch.channels_last])
    @pytest.mark.parametrize("dtype", [torch.uint8, torch.float32])
    @pytest.mark.parametrize("device", cpu_and_cuda())
    def test_kernel_image_memory_format_consistency(self, interpolation, antialias, memory_format, dtype, device):
        size = self.OUTPUT_SIZES[0]

        input = self._make_image(self.INPUT_SIZE, dtype=dtype, device=device, memory_format=memory_format)

        # Smoke test to make sure we aren't starting with wrong assumptions
        self._check_stride(input, memory_format=memory_format)

        output = F.resize_image(input, size=size, interpolation=interpolation, antialias=antialias)

        self._check_stride(output, memory_format=memory_format)

    def test_float16_no_rounding(self):
        # Make sure Resize() doesn't round float16 images
        # Non-regression test for https://github.com/pytorch/vision/issues/7667

        input = make_image_tensor(self.INPUT_SIZE, dtype=torch.float16)
        output = F.resize_image(input, size=self.OUTPUT_SIZES[0], antialias=True)

        assert output.dtype is torch.float16
        assert (output.round() - output).abs().sum() > 0


class TestHorizontalFlip:
    @pytest.mark.parametrize("dtype", [torch.float32, torch.uint8])
    @pytest.mark.parametrize("device", cpu_and_cuda())
    def test_kernel_image(self, dtype, device):
        check_kernel(F.horizontal_flip_image, make_image(dtype=dtype, device=device))

    @pytest.mark.parametrize("format", list(tv_tensors.BoundingBoxFormat))
    @pytest.mark.parametrize("dtype", [torch.float32, torch.int64])
    @pytest.mark.parametrize("device", cpu_and_cuda())
    def test_kernel_bounding_boxes(self, format, dtype, device):
        bounding_boxes = make_bounding_boxes(format=format, dtype=dtype, device=device)
        check_kernel(
            F.horizontal_flip_bounding_boxes,
            bounding_boxes,
            format=format,
            canvas_size=bounding_boxes.canvas_size,
        )

    @pytest.mark.parametrize("dtype", [torch.float32, torch.int64])
    @pytest.mark.parametrize("device", cpu_and_cuda())
    def test_kernel_keypoints(self, dtype, device):
        keypoints = make_keypoints(dtype=dtype, device=device)
        check_kernel(
            F.horizontal_flip_keypoints,
            keypoints,
            canvas_size=keypoints.canvas_size,
        )

    @pytest.mark.parametrize("make_mask", [make_segmentation_mask, make_detection_masks])
    def test_kernel_mask(self, make_mask):
        check_kernel(F.horizontal_flip_mask, make_mask())

    def test_kernel_video(self):
        check_kernel(F.horizontal_flip_video, make_video())

    @pytest.mark.parametrize(
        "make_input",
        [
            make_image_tensor,
            make_image_pil,
            make_image,
            make_bounding_boxes,
            make_segmentation_mask,
            make_video,
            make_keypoints,
        ],
    )
    def test_functional(self, make_input):
        check_functional(F.horizontal_flip, make_input())

    @pytest.mark.parametrize(
        ("kernel", "input_type"),
        [
            (F.horizontal_flip_image, torch.Tensor),
            (F._geometry._horizontal_flip_image_pil, PIL.Image.Image),
            (F.horizontal_flip_image, tv_tensors.Image),
            (F.horizontal_flip_bounding_boxes, tv_tensors.BoundingBoxes),
            (F.horizontal_flip_mask, tv_tensors.Mask),
            (F.horizontal_flip_video, tv_tensors.Video),
            (F.horizontal_flip_keypoints, tv_tensors.KeyPoints),
        ],
    )
    def test_functional_signature(self, kernel, input_type):
        check_functional_kernel_signature_match(F.horizontal_flip, kernel=kernel, input_type=input_type)

    @pytest.mark.parametrize(
        "make_input",
        [
            make_image_tensor,
            make_image_pil,
            make_image,
            make_bounding_boxes,
            make_segmentation_mask,
            make_video,
            make_keypoints,
        ],
    )
    @pytest.mark.parametrize("device", cpu_and_cuda())
    def test_transform(self, make_input, device):
        check_transform(transforms.RandomHorizontalFlip(p=1), make_input(device=device))

    @pytest.mark.parametrize(
        "fn", [F.horizontal_flip, transform_cls_to_functional(transforms.RandomHorizontalFlip, p=1)]
    )
    def test_image_correctness(self, fn):
        image = make_image(dtype=torch.uint8, device="cpu")

        actual = fn(image)
        expected = F.to_image(F.horizontal_flip(F.to_pil_image(image)))

        torch.testing.assert_close(actual, expected)

    def _reference_horizontal_flip_bounding_boxes(self, bounding_boxes: tv_tensors.BoundingBoxes):
        affine_matrix = np.array(
            [
                [-1, 0, bounding_boxes.canvas_size[1]],
                [0, 1, 0],
            ],
        )

        helper = (
            functools.partial(reference_affine_rotated_bounding_boxes_helper, flip=True)
            if tv_tensors.is_rotated_bounding_format(bounding_boxes.format)
            else reference_affine_bounding_boxes_helper
        )
        return helper(bounding_boxes, affine_matrix=affine_matrix, clamp=False)

    @pytest.mark.parametrize("format", list(tv_tensors.BoundingBoxFormat))
    @pytest.mark.parametrize(
        "fn", [F.horizontal_flip, transform_cls_to_functional(transforms.RandomHorizontalFlip, p=1)]
    )
    def test_bounding_boxes_correctness(self, format, fn):
        bounding_boxes = make_bounding_boxes(format=format)

        actual = fn(bounding_boxes)
        expected = self._reference_horizontal_flip_bounding_boxes(bounding_boxes)

        torch.testing.assert_close(actual, expected)

    def _reference_horizontal_flip_keypoints(self, keypoints):
        affine_matrix = np.array(
            [
                [-1, 0, keypoints.canvas_size[1] - 1],
                [0, 1, 0],
            ],
        )

        return reference_affine_keypoints_helper(keypoints, affine_matrix=affine_matrix)

    @pytest.mark.parametrize(
        "fn", [F.horizontal_flip, transform_cls_to_functional(transforms.RandomHorizontalFlip, p=1)]
    )
    def test_keypoints_correctness(self, fn):
        keypoints = make_keypoints()

        actual = fn(keypoints)
        expected = self._reference_horizontal_flip_keypoints(keypoints)

        torch.testing.assert_close(actual, expected)

    @pytest.mark.parametrize(
        "make_input",
        [
            make_image_tensor,
            make_image_pil,
            make_image,
            make_bounding_boxes,
            make_segmentation_mask,
            make_video,
            make_keypoints,
        ],
    )
    @pytest.mark.parametrize("device", cpu_and_cuda())
    def test_transform_noop(self, make_input, device):
        input = make_input(device=device)

        transform = transforms.RandomHorizontalFlip(p=0)

        output = transform(input)

        assert_equal(output, input)


class TestAffine:
    _EXHAUSTIVE_TYPE_AFFINE_KWARGS = dict(
        # float, int
        angle=[-10.9, 18],
        # two-list of float, two-list of int, two-tuple of float, two-tuple of int
        translate=[[6.3, -0.6], [1, -3], (16.6, -6.6), (-2, 4)],
        # float
        scale=[0.5],
        # float, int,
        # one-list of float, one-list of int, one-tuple of float, one-tuple of int
        # two-list of float, two-list of int, two-tuple of float, two-tuple of int
        shear=[35.6, 38, [-37.7], [-23], (5.3,), (-52,), [5.4, 21.8], [-47, 51], (-11.2, 36.7), (8, -53)],
        # None
        # two-list of float, two-list of int, two-tuple of float, two-tuple of int
        center=[None, [1.2, 4.9], [-3, 1], (2.5, -4.7), (3, 2)],
    )
    # The special case for shear makes sure we pick a value that is supported while JIT scripting
    _MINIMAL_AFFINE_KWARGS = {
        k: vs[0] if k != "shear" else next(v for v in vs if isinstance(v, list))
        for k, vs in _EXHAUSTIVE_TYPE_AFFINE_KWARGS.items()
    }
    _CORRECTNESS_AFFINE_KWARGS = {
        k: [v for v in vs if v is None or isinstance(v, float) or (isinstance(v, list) and len(v) > 1)]
        for k, vs in _EXHAUSTIVE_TYPE_AFFINE_KWARGS.items()
    }

    _EXHAUSTIVE_TYPE_TRANSFORM_AFFINE_RANGES = dict(
        degrees=[30, (-15, 20)],
        translate=[None, (0.5, 0.5)],
        scale=[None, (0.75, 1.25)],
        shear=[None, (12, 30, -17, 5), 10, (-5, 12)],
    )
    _CORRECTNESS_TRANSFORM_AFFINE_RANGES = {
        k: next(v for v in vs if v is not None) for k, vs in _EXHAUSTIVE_TYPE_TRANSFORM_AFFINE_RANGES.items()
    }

    def _check_kernel(self, kernel, input, *args, **kwargs):
        kwargs_ = self._MINIMAL_AFFINE_KWARGS.copy()
        kwargs_.update(kwargs)
        check_kernel(kernel, input, *args, **kwargs_)

    @param_value_parametrization(
        angle=_EXHAUSTIVE_TYPE_AFFINE_KWARGS["angle"],
        translate=_EXHAUSTIVE_TYPE_AFFINE_KWARGS["translate"],
        shear=_EXHAUSTIVE_TYPE_AFFINE_KWARGS["shear"],
        center=_EXHAUSTIVE_TYPE_AFFINE_KWARGS["center"],
        interpolation=[transforms.InterpolationMode.NEAREST, transforms.InterpolationMode.BILINEAR],
        fill=EXHAUSTIVE_TYPE_FILLS,
    )
    @pytest.mark.parametrize("dtype", [torch.float32, torch.uint8])
    @pytest.mark.parametrize("device", cpu_and_cuda())
    def test_kernel_image(self, param, value, dtype, device):
        if param == "fill":
            value = adapt_fill(value, dtype=dtype)
        self._check_kernel(
            F.affine_image,
            make_image(dtype=dtype, device=device),
            **{param: value},
            check_scripted_vs_eager=not (param in {"shear", "fill"} and isinstance(value, (int, float))),
            check_cuda_vs_cpu=(
                dict(atol=1, rtol=0)
                if dtype is torch.uint8 and param == "interpolation" and value is transforms.InterpolationMode.BILINEAR
                else True
            ),
        )

    @param_value_parametrization(
        angle=_EXHAUSTIVE_TYPE_AFFINE_KWARGS["angle"],
        translate=_EXHAUSTIVE_TYPE_AFFINE_KWARGS["translate"],
        shear=_EXHAUSTIVE_TYPE_AFFINE_KWARGS["shear"],
        center=_EXHAUSTIVE_TYPE_AFFINE_KWARGS["center"],
    )
    @pytest.mark.parametrize("format", list(tv_tensors.BoundingBoxFormat))
    @pytest.mark.parametrize("dtype", [torch.float32, torch.int64])
    @pytest.mark.parametrize("device", cpu_and_cuda())
    def test_kernel_bounding_boxes(self, param, value, format, dtype, device):
        bounding_boxes = make_bounding_boxes(format=format, dtype=dtype, device=device)
        self._check_kernel(
            F.affine_bounding_boxes,
            bounding_boxes,
            format=format,
            canvas_size=bounding_boxes.canvas_size,
            **{param: value},
            check_scripted_vs_eager=not (param == "shear" and isinstance(value, (int, float))),
        )

    @param_value_parametrization(
        angle=_EXHAUSTIVE_TYPE_AFFINE_KWARGS["angle"],
        translate=_EXHAUSTIVE_TYPE_AFFINE_KWARGS["translate"],
        shear=_EXHAUSTIVE_TYPE_AFFINE_KWARGS["shear"],
        center=_EXHAUSTIVE_TYPE_AFFINE_KWARGS["center"],
    )
    @pytest.mark.parametrize("dtype", [torch.float32, torch.int64])
    @pytest.mark.parametrize("device", cpu_and_cuda())
    def test_kernel_keypoints(self, param, value, dtype, device):
        keypoints = make_keypoints(dtype=dtype, device=device)
        self._check_kernel(
            F.affine_keypoints,
            keypoints,
            canvas_size=keypoints.canvas_size,
            **{param: value},
            check_scripted_vs_eager=not (param == "shear" and isinstance(value, (int, float))),
        )

    @pytest.mark.parametrize("make_mask", [make_segmentation_mask, make_detection_masks])
    def test_kernel_mask(self, make_mask):
        self._check_kernel(F.affine_mask, make_mask())

    def test_kernel_video(self):
        self._check_kernel(F.affine_video, make_video())

    @pytest.mark.parametrize(
        "make_input",
        [
            make_image_tensor,
            make_image_pil,
            make_image,
            make_bounding_boxes,
            make_segmentation_mask,
            make_video,
            make_keypoints,
        ],
    )
    def test_functional(self, make_input):
        check_functional(F.affine, make_input(), **self._MINIMAL_AFFINE_KWARGS)

    @pytest.mark.parametrize(
        ("kernel", "input_type"),
        [
            (F.affine_image, torch.Tensor),
            (F._geometry._affine_image_pil, PIL.Image.Image),
            (F.affine_image, tv_tensors.Image),
            (F.affine_bounding_boxes, tv_tensors.BoundingBoxes),
            (F.affine_mask, tv_tensors.Mask),
            (F.affine_video, tv_tensors.Video),
            (F.affine_keypoints, tv_tensors.KeyPoints),
        ],
    )
    def test_functional_signature(self, kernel, input_type):
        check_functional_kernel_signature_match(F.affine, kernel=kernel, input_type=input_type)

    @pytest.mark.parametrize(
        "make_input",
        [
            make_image_tensor,
            make_image_pil,
            make_image,
            make_bounding_boxes,
            make_segmentation_mask,
            make_video,
            make_keypoints,
        ],
    )
    @pytest.mark.parametrize("device", cpu_and_cuda())
    def test_transform(self, make_input, device):
        input = make_input(device=device)

        check_transform(transforms.RandomAffine(**self._CORRECTNESS_TRANSFORM_AFFINE_RANGES), input)

    @pytest.mark.parametrize("angle", _CORRECTNESS_AFFINE_KWARGS["angle"])
    @pytest.mark.parametrize("translate", _CORRECTNESS_AFFINE_KWARGS["translate"])
    @pytest.mark.parametrize("scale", _CORRECTNESS_AFFINE_KWARGS["scale"])
    @pytest.mark.parametrize("shear", _CORRECTNESS_AFFINE_KWARGS["shear"])
    @pytest.mark.parametrize("center", _CORRECTNESS_AFFINE_KWARGS["center"])
    @pytest.mark.parametrize(
        "interpolation", [transforms.InterpolationMode.NEAREST, transforms.InterpolationMode.BILINEAR]
    )
    @pytest.mark.parametrize("fill", CORRECTNESS_FILLS)
    def test_functional_image_correctness(self, angle, translate, scale, shear, center, interpolation, fill):
        image = make_image(dtype=torch.uint8, device="cpu")

        fill = adapt_fill(fill, dtype=torch.uint8)

        actual = F.affine(
            image,
            angle=angle,
            translate=translate,
            scale=scale,
            shear=shear,
            center=center,
            interpolation=interpolation,
            fill=fill,
        )
        expected = F.to_image(
            F.affine(
                F.to_pil_image(image),
                angle=angle,
                translate=translate,
                scale=scale,
                shear=shear,
                center=center,
                interpolation=interpolation,
                fill=fill,
            )
        )

        mae = (actual.float() - expected.float()).abs().mean()
        assert mae < 2 if interpolation is transforms.InterpolationMode.NEAREST else 8

    @pytest.mark.parametrize("center", _CORRECTNESS_AFFINE_KWARGS["center"])
    @pytest.mark.parametrize(
        "interpolation", [transforms.InterpolationMode.NEAREST, transforms.InterpolationMode.BILINEAR]
    )
    @pytest.mark.parametrize("fill", CORRECTNESS_FILLS)
    @pytest.mark.parametrize("seed", list(range(5)))
    def test_transform_image_correctness(self, center, interpolation, fill, seed):
        image = make_image(dtype=torch.uint8, device="cpu")

        fill = adapt_fill(fill, dtype=torch.uint8)

        transform = transforms.RandomAffine(
            **self._CORRECTNESS_TRANSFORM_AFFINE_RANGES, center=center, interpolation=interpolation, fill=fill
        )

        torch.manual_seed(seed)
        actual = transform(image)

        torch.manual_seed(seed)
        expected = F.to_image(transform(F.to_pil_image(image)))

        mae = (actual.float() - expected.float()).abs().mean()
        assert mae < 2 if interpolation is transforms.InterpolationMode.NEAREST else 8

    def _compute_affine_matrix(self, *, angle, translate, scale, shear, center):
        rot = math.radians(angle)
        cx, cy = center
        tx, ty = translate
        sx, sy = (math.radians(s) for s in ([shear, 0.0] if isinstance(shear, (int, float)) else shear))

        c_matrix = np.array([[1, 0, cx], [0, 1, cy], [0, 0, 1]])
        t_matrix = np.array([[1, 0, tx], [0, 1, ty], [0, 0, 1]])
        c_matrix_inv = np.linalg.inv(c_matrix)
        rs_matrix = np.array(
            [
                [scale * math.cos(rot), -scale * math.sin(rot), 0],
                [scale * math.sin(rot), scale * math.cos(rot), 0],
                [0, 0, 1],
            ]
        )
        shear_x_matrix = np.array([[1, -math.tan(sx), 0], [0, 1, 0], [0, 0, 1]])
        shear_y_matrix = np.array([[1, 0, 0], [-math.tan(sy), 1, 0], [0, 0, 1]])
        rss_matrix = np.matmul(rs_matrix, np.matmul(shear_y_matrix, shear_x_matrix))
        true_matrix = np.matmul(t_matrix, np.matmul(c_matrix, np.matmul(rss_matrix, c_matrix_inv)))
        return true_matrix[:2, :]

    def _reference_affine_bounding_boxes(self, bounding_boxes, *, angle, translate, scale, shear, center):
        if center is None:
            center = [s * 0.5 for s in bounding_boxes.canvas_size[::-1]]

        affine_matrix = self._compute_affine_matrix(
            angle=angle, translate=translate, scale=scale, shear=shear, center=center
        )

        helper = (
            reference_affine_rotated_bounding_boxes_helper
            if tv_tensors.is_rotated_bounding_format(bounding_boxes.format)
            else reference_affine_bounding_boxes_helper
        )

        return helper(
            bounding_boxes,
            affine_matrix=affine_matrix,
        )

    @pytest.mark.parametrize("format", list(tv_tensors.BoundingBoxFormat))
    @pytest.mark.parametrize("angle", _CORRECTNESS_AFFINE_KWARGS["angle"])
    @pytest.mark.parametrize("translate", _CORRECTNESS_AFFINE_KWARGS["translate"])
    @pytest.mark.parametrize("scale", _CORRECTNESS_AFFINE_KWARGS["scale"])
    @pytest.mark.parametrize("shear", _CORRECTNESS_AFFINE_KWARGS["shear"])
    @pytest.mark.parametrize("center", _CORRECTNESS_AFFINE_KWARGS["center"])
    def test_functional_bounding_boxes_correctness(self, format, angle, translate, scale, shear, center):
        bounding_boxes = make_bounding_boxes(format=format)

        actual = F.affine(
            bounding_boxes,
            angle=angle,
            translate=translate,
            scale=scale,
            shear=shear,
            center=center,
        )
        expected = self._reference_affine_bounding_boxes(
            bounding_boxes,
            angle=angle,
            translate=translate,
            scale=scale,
            shear=shear,
            center=center,
        )

        torch.testing.assert_close(actual, expected, atol=1e-5, rtol=1e-5)

    @pytest.mark.parametrize("format", list(tv_tensors.BoundingBoxFormat))
    @pytest.mark.parametrize("center", _CORRECTNESS_AFFINE_KWARGS["center"])
    @pytest.mark.parametrize("seed", list(range(5)))
    def test_transform_bounding_boxes_correctness(self, format, center, seed):
        bounding_boxes = make_bounding_boxes(format=format)

        transform = transforms.RandomAffine(**self._CORRECTNESS_TRANSFORM_AFFINE_RANGES, center=center)

        torch.manual_seed(seed)
        params = transform.make_params([bounding_boxes])

        torch.manual_seed(seed)
        actual = transform(bounding_boxes)

        expected = self._reference_affine_bounding_boxes(bounding_boxes, **params, center=center)

        torch.testing.assert_close(actual, expected, atol=1e-5, rtol=2e-5)

    def _reference_affine_keypoints(self, keypoints, *, angle, translate, scale, shear, center):
        if center is None:
            center = [s * 0.5 for s in keypoints.canvas_size[::-1]]

        return reference_affine_keypoints_helper(
            keypoints,
            affine_matrix=self._compute_affine_matrix(
                angle=angle, translate=translate, scale=scale, shear=shear, center=center
            ),
        )

    @pytest.mark.parametrize("angle", _CORRECTNESS_AFFINE_KWARGS["angle"])
    @pytest.mark.parametrize("translate", _CORRECTNESS_AFFINE_KWARGS["translate"])
    @pytest.mark.parametrize("scale", _CORRECTNESS_AFFINE_KWARGS["scale"])
    @pytest.mark.parametrize("shear", _CORRECTNESS_AFFINE_KWARGS["shear"])
    @pytest.mark.parametrize("center", _CORRECTNESS_AFFINE_KWARGS["center"])
    def test_functional_keypoints_correctness(self, angle, translate, scale, shear, center):
        keypoints = make_keypoints()

        actual = F.affine(
            keypoints,
            angle=angle,
            translate=translate,
            scale=scale,
            shear=shear,
            center=center,
        )
        expected = self._reference_affine_keypoints(
            keypoints,
            angle=angle,
            translate=translate,
            scale=scale,
            shear=shear,
            center=center,
        )

        torch.testing.assert_close(actual, expected)

    @pytest.mark.parametrize("center", _CORRECTNESS_AFFINE_KWARGS["center"])
    @pytest.mark.parametrize("seed", list(range(5)))
    def test_transform_keypoints_correctness(self, center, seed):
        keypoints = make_keypoints()

        transform = transforms.RandomAffine(**self._CORRECTNESS_TRANSFORM_AFFINE_RANGES, center=center)

        torch.manual_seed(seed)
        params = transform.make_params([keypoints])

        torch.manual_seed(seed)
        actual = transform(keypoints)

        expected = self._reference_affine_keypoints(keypoints, **params, center=center)

        torch.testing.assert_close(actual, expected)

    @pytest.mark.parametrize("degrees", _EXHAUSTIVE_TYPE_TRANSFORM_AFFINE_RANGES["degrees"])
    @pytest.mark.parametrize("translate", _EXHAUSTIVE_TYPE_TRANSFORM_AFFINE_RANGES["translate"])
    @pytest.mark.parametrize("scale", _EXHAUSTIVE_TYPE_TRANSFORM_AFFINE_RANGES["scale"])
    @pytest.mark.parametrize("shear", _EXHAUSTIVE_TYPE_TRANSFORM_AFFINE_RANGES["shear"])
    @pytest.mark.parametrize("seed", list(range(10)))
    def test_transformmake_params_bounds(self, degrees, translate, scale, shear, seed):
        image = make_image()
        height, width = F.get_size(image)

        transform = transforms.RandomAffine(degrees=degrees, translate=translate, scale=scale, shear=shear)

        torch.manual_seed(seed)
        params = transform.make_params([image])

        if isinstance(degrees, (int, float)):
            assert -degrees <= params["angle"] <= degrees
        else:
            assert degrees[0] <= params["angle"] <= degrees[1]

        if translate is not None:
            width_max = int(round(translate[0] * width))
            height_max = int(round(translate[1] * height))
            assert -width_max <= params["translate"][0] <= width_max
            assert -height_max <= params["translate"][1] <= height_max
        else:
            assert params["translate"] == (0, 0)

        if scale is not None:
            assert scale[0] <= params["scale"] <= scale[1]
        else:
            assert params["scale"] == 1.0

        if shear is not None:
            if isinstance(shear, (int, float)):
                assert -shear <= params["shear"][0] <= shear
                assert params["shear"][1] == 0.0
            elif len(shear) == 2:
                assert shear[0] <= params["shear"][0] <= shear[1]
                assert params["shear"][1] == 0.0
            elif len(shear) == 4:
                assert shear[0] <= params["shear"][0] <= shear[1]
                assert shear[2] <= params["shear"][1] <= shear[3]
        else:
            assert params["shear"] == (0, 0)

    @pytest.mark.parametrize("param", ["degrees", "translate", "scale", "shear", "center"])
    @pytest.mark.parametrize("value", [0, [0], [0, 0, 0]])
    def test_transform_sequence_len_errors(self, param, value):
        if param in {"degrees", "shear"} and not isinstance(value, list):
            return

        kwargs = {param: value}
        if param != "degrees":
            kwargs["degrees"] = 0

        with pytest.raises(
            ValueError if isinstance(value, list) else TypeError, match=f"{param} should be a sequence of length 2"
        ):
            transforms.RandomAffine(**kwargs)

    def test_transform_negative_degrees_error(self):
        with pytest.raises(ValueError, match="If degrees is a single number, it must be positive"):
            transforms.RandomAffine(degrees=-1)

    @pytest.mark.parametrize("translate", [[-1, 0], [2, 0], [-1, 2]])
    def test_transform_translate_range_error(self, translate):
        with pytest.raises(ValueError, match="translation values should be between 0 and 1"):
            transforms.RandomAffine(degrees=0, translate=translate)

    @pytest.mark.parametrize("scale", [[-1, 0], [0, -1], [-1, -1]])
    def test_transform_scale_range_error(self, scale):
        with pytest.raises(ValueError, match="scale values should be positive"):
            transforms.RandomAffine(degrees=0, scale=scale)

    def test_transform_negative_shear_error(self):
        with pytest.raises(ValueError, match="If shear is a single number, it must be positive"):
            transforms.RandomAffine(degrees=0, shear=-1)

    def test_transform_unknown_fill_error(self):
        with pytest.raises(TypeError, match="Got inappropriate fill arg"):
            transforms.RandomAffine(degrees=0, fill="fill")


class TestVerticalFlip:
    @pytest.mark.parametrize("dtype", [torch.float32, torch.uint8])
    @pytest.mark.parametrize("device", cpu_and_cuda())
    def test_kernel_image(self, dtype, device):
        check_kernel(F.vertical_flip_image, make_image(dtype=dtype, device=device))

    @pytest.mark.parametrize("format", list(tv_tensors.BoundingBoxFormat))
    @pytest.mark.parametrize("dtype", [torch.float32, torch.int64])
    @pytest.mark.parametrize("device", cpu_and_cuda())
    def test_kernel_bounding_boxes(self, format, dtype, device):
        bounding_boxes = make_bounding_boxes(format=format, dtype=dtype, device=device)
        check_kernel(
            F.vertical_flip_bounding_boxes,
            bounding_boxes,
            format=format,
            canvas_size=bounding_boxes.canvas_size,
        )

    @pytest.mark.parametrize("dtype", [torch.float32, torch.int64])
    @pytest.mark.parametrize("device", cpu_and_cuda())
    def test_kernel_keypoints(self, dtype, device):
        keypoints = make_keypoints(dtype=dtype, device=device)
        check_kernel(
            F.vertical_flip_keypoints,
            keypoints,
            canvas_size=keypoints.canvas_size,
        )

    @pytest.mark.parametrize("make_mask", [make_segmentation_mask, make_detection_masks])
    def test_kernel_mask(self, make_mask):
        check_kernel(F.vertical_flip_mask, make_mask())

    def test_kernel_video(self):
        check_kernel(F.vertical_flip_video, make_video())

    @pytest.mark.parametrize(
        "make_input",
        [
            make_image_tensor,
            make_image_pil,
            make_image,
            make_bounding_boxes,
            make_segmentation_mask,
            make_video,
            make_keypoints,
        ],
    )
    def test_functional(self, make_input):
        check_functional(F.vertical_flip, make_input())

    @pytest.mark.parametrize(
        ("kernel", "input_type"),
        [
            (F.vertical_flip_image, torch.Tensor),
            (F._geometry._vertical_flip_image_pil, PIL.Image.Image),
            (F.vertical_flip_image, tv_tensors.Image),
            (F.vertical_flip_bounding_boxes, tv_tensors.BoundingBoxes),
            (F.vertical_flip_mask, tv_tensors.Mask),
            (F.vertical_flip_video, tv_tensors.Video),
            (F.vertical_flip_keypoints, tv_tensors.KeyPoints),
        ],
    )
    def test_functional_signature(self, kernel, input_type):
        check_functional_kernel_signature_match(F.vertical_flip, kernel=kernel, input_type=input_type)

    @pytest.mark.parametrize(
        "make_input",
        [
            make_image_tensor,
            make_image_pil,
            make_image,
            make_bounding_boxes,
            make_segmentation_mask,
            make_video,
            make_keypoints,
        ],
    )
    @pytest.mark.parametrize("device", cpu_and_cuda())
    def test_transform(self, make_input, device):
        check_transform(transforms.RandomVerticalFlip(p=1), make_input(device=device))

    @pytest.mark.parametrize("fn", [F.vertical_flip, transform_cls_to_functional(transforms.RandomVerticalFlip, p=1)])
    def test_image_correctness(self, fn):
        image = make_image(dtype=torch.uint8, device="cpu")

        actual = fn(image)
        expected = F.to_image(F.vertical_flip(F.to_pil_image(image)))

        torch.testing.assert_close(actual, expected)

    def _reference_vertical_flip_bounding_boxes(self, bounding_boxes: tv_tensors.BoundingBoxes):
        affine_matrix = np.array(
            [
                [1, 0, 0],
                [0, -1, bounding_boxes.canvas_size[0]],
            ],
        )

        helper = (
            functools.partial(reference_affine_rotated_bounding_boxes_helper, flip=True)
            if tv_tensors.is_rotated_bounding_format(bounding_boxes.format)
            else reference_affine_bounding_boxes_helper
        )
        return helper(bounding_boxes, affine_matrix=affine_matrix, clamp=False)

    @pytest.mark.parametrize("format", list(tv_tensors.BoundingBoxFormat))
    @pytest.mark.parametrize("fn", [F.vertical_flip, transform_cls_to_functional(transforms.RandomVerticalFlip, p=1)])
    def test_bounding_boxes_correctness(self, format, fn):
        bounding_boxes = make_bounding_boxes(format=format)

        actual = fn(bounding_boxes)
        expected = self._reference_vertical_flip_bounding_boxes(bounding_boxes)

        torch.testing.assert_close(actual, expected)

    def _reference_vertical_flip_keypoints(self, keypoints):
        affine_matrix = np.array(
            [
                [1, 0, 0],
                [0, -1, keypoints.canvas_size[0] - 1],
            ],
        )

        return reference_affine_keypoints_helper(keypoints, affine_matrix=affine_matrix)

    @pytest.mark.parametrize("fn", [F.vertical_flip, transform_cls_to_functional(transforms.RandomVerticalFlip, p=1)])
    def test_keypoints_correctness(self, fn):
        keypoints = make_keypoints()

        actual = fn(keypoints)
        expected = self._reference_vertical_flip_keypoints(keypoints)

        torch.testing.assert_close(actual, expected)

    @pytest.mark.parametrize(
        "make_input",
        [
            make_image_tensor,
            make_image_pil,
            make_image,
            make_bounding_boxes,
            make_segmentation_mask,
            make_video,
            make_keypoints,
        ],
    )
    @pytest.mark.parametrize("device", cpu_and_cuda())
    def test_transform_noop(self, make_input, device):
        input = make_input(device=device)

        transform = transforms.RandomVerticalFlip(p=0)

        output = transform(input)

        assert_equal(output, input)


class TestRotate:
    _EXHAUSTIVE_TYPE_AFFINE_KWARGS = dict(
        # float, int
        angle=[-10.9, 18],
        # None
        # two-list of float, two-list of int, two-tuple of float, two-tuple of int
        center=[None, [1.2, 4.9], [-3, 1], (2.5, -4.7), (3, 2)],
    )
    _MINIMAL_AFFINE_KWARGS = {k: vs[0] for k, vs in _EXHAUSTIVE_TYPE_AFFINE_KWARGS.items()}
    _CORRECTNESS_AFFINE_KWARGS = {
        k: [v for v in vs if v is None or isinstance(v, float) or isinstance(v, list)]
        for k, vs in _EXHAUSTIVE_TYPE_AFFINE_KWARGS.items()
    }

    _EXHAUSTIVE_TYPE_TRANSFORM_AFFINE_RANGES = dict(
        degrees=[30, (-15, 20)],
    )
    _CORRECTNESS_TRANSFORM_AFFINE_RANGES = {k: vs[0] for k, vs in _EXHAUSTIVE_TYPE_TRANSFORM_AFFINE_RANGES.items()}

    @param_value_parametrization(
        angle=_EXHAUSTIVE_TYPE_AFFINE_KWARGS["angle"],
        interpolation=[transforms.InterpolationMode.NEAREST, transforms.InterpolationMode.BILINEAR],
        expand=[False, True],
        center=_EXHAUSTIVE_TYPE_AFFINE_KWARGS["center"],
        fill=EXHAUSTIVE_TYPE_FILLS,
    )
    @pytest.mark.parametrize("dtype", [torch.float32, torch.uint8])
    @pytest.mark.parametrize("device", cpu_and_cuda())
    def test_kernel_image(self, param, value, dtype, device):
        kwargs = {param: value}
        if param != "angle":
            kwargs["angle"] = self._MINIMAL_AFFINE_KWARGS["angle"]
        check_kernel(
            F.rotate_image,
            make_image(dtype=dtype, device=device),
            **kwargs,
            check_scripted_vs_eager=not (param == "fill" and isinstance(value, (int, float))),
        )

    @param_value_parametrization(
        angle=_EXHAUSTIVE_TYPE_AFFINE_KWARGS["angle"],
        expand=[False, True],
        center=_EXHAUSTIVE_TYPE_AFFINE_KWARGS["center"],
    )
    @pytest.mark.parametrize("format", list(tv_tensors.BoundingBoxFormat))
    @pytest.mark.parametrize("dtype", [torch.float32, torch.uint8])
    @pytest.mark.parametrize("device", cpu_and_cuda())
    def test_kernel_bounding_boxes(self, param, value, format, dtype, device):
        kwargs = {param: value}
        if param != "angle":
            kwargs["angle"] = self._MINIMAL_AFFINE_KWARGS["angle"]

        bounding_boxes = make_bounding_boxes(format=format, dtype=dtype, device=device)

        check_kernel(
            F.rotate_bounding_boxes,
            bounding_boxes,
            format=format,
            canvas_size=bounding_boxes.canvas_size,
            **kwargs,
        )

    @param_value_parametrization(
        angle=_EXHAUSTIVE_TYPE_AFFINE_KWARGS["angle"],
        expand=[False, True],
        center=_EXHAUSTIVE_TYPE_AFFINE_KWARGS["center"],
    )
    @pytest.mark.parametrize("dtype", [torch.float32, torch.uint8])
    @pytest.mark.parametrize("device", cpu_and_cuda())
    def test_kernel_keypoints(self, param, value, dtype, device):
        kwargs = {param: value}
        if param != "angle":
            kwargs["angle"] = self._MINIMAL_AFFINE_KWARGS["angle"]

        keypoints = make_keypoints(dtype=dtype, device=device)

        check_kernel(
            F.rotate_keypoints,
            keypoints,
            canvas_size=keypoints.canvas_size,
            **kwargs,
        )

    @pytest.mark.parametrize("make_mask", [make_segmentation_mask, make_detection_masks])
    def test_kernel_mask(self, make_mask):
        check_kernel(F.rotate_mask, make_mask(), **self._MINIMAL_AFFINE_KWARGS)

    def test_kernel_video(self):
        check_kernel(F.rotate_video, make_video(), **self._MINIMAL_AFFINE_KWARGS)

    @pytest.mark.parametrize(
        "make_input",
        [
            make_image_tensor,
            make_image_pil,
            make_image,
            make_bounding_boxes,
            make_segmentation_mask,
            make_video,
            make_keypoints,
        ],
    )
    def test_functional(self, make_input):
        check_functional(F.rotate, make_input(), **self._MINIMAL_AFFINE_KWARGS)

    @pytest.mark.parametrize(
        ("kernel", "input_type"),
        [
            (F.rotate_image, torch.Tensor),
            (F._geometry._rotate_image_pil, PIL.Image.Image),
            (F.rotate_image, tv_tensors.Image),
            (F.rotate_mask, tv_tensors.Mask),
            (F.rotate_video, tv_tensors.Video),
            (F.rotate_keypoints, tv_tensors.KeyPoints),
        ],
    )
    def test_functional_signature(self, kernel, input_type):
        check_functional_kernel_signature_match(F.rotate, kernel=kernel, input_type=input_type)

    @pytest.mark.parametrize(
        "make_input",
        [
            make_image_tensor,
            make_image_pil,
            make_image,
            make_bounding_boxes,
            make_segmentation_mask,
            make_video,
            make_keypoints,
        ],
    )
    @pytest.mark.parametrize("device", cpu_and_cuda())
    def test_transform(self, make_input, device):
        check_transform(
            transforms.RandomRotation(**self._CORRECTNESS_TRANSFORM_AFFINE_RANGES), make_input(device=device)
        )

    @pytest.mark.parametrize("angle", _CORRECTNESS_AFFINE_KWARGS["angle"])
    @pytest.mark.parametrize("center", _CORRECTNESS_AFFINE_KWARGS["center"])
    @pytest.mark.parametrize(
        "interpolation", [transforms.InterpolationMode.NEAREST, transforms.InterpolationMode.BILINEAR]
    )
    @pytest.mark.parametrize("expand", [False, True])
    @pytest.mark.parametrize("fill", CORRECTNESS_FILLS)
    def test_functional_image_correctness(self, angle, center, interpolation, expand, fill):
        image = make_image(dtype=torch.uint8, device="cpu")

        fill = adapt_fill(fill, dtype=torch.uint8)

        actual = F.rotate(image, angle=angle, center=center, interpolation=interpolation, expand=expand, fill=fill)
        expected = F.to_image(
            F.rotate(
                F.to_pil_image(image), angle=angle, center=center, interpolation=interpolation, expand=expand, fill=fill
            )
        )

        mae = (actual.float() - expected.float()).abs().mean()
        assert mae < 1 if interpolation is transforms.InterpolationMode.NEAREST else 6

    @pytest.mark.parametrize("center", _CORRECTNESS_AFFINE_KWARGS["center"])
    @pytest.mark.parametrize(
        "interpolation", [transforms.InterpolationMode.NEAREST, transforms.InterpolationMode.BILINEAR]
    )
    @pytest.mark.parametrize("expand", [False, True])
    @pytest.mark.parametrize("fill", CORRECTNESS_FILLS)
    @pytest.mark.parametrize("seed", list(range(5)))
    def test_transform_image_correctness(self, center, interpolation, expand, fill, seed):
        image = make_image(dtype=torch.uint8, device="cpu")

        fill = adapt_fill(fill, dtype=torch.uint8)

        transform = transforms.RandomRotation(
            **self._CORRECTNESS_TRANSFORM_AFFINE_RANGES,
            center=center,
            interpolation=interpolation,
            expand=expand,
            fill=fill,
        )

        torch.manual_seed(seed)
        actual = transform(image)

        torch.manual_seed(seed)
        expected = F.to_image(transform(F.to_pil_image(image)))

        mae = (actual.float() - expected.float()).abs().mean()
        assert mae < 1 if interpolation is transforms.InterpolationMode.NEAREST else 6

    def _compute_output_canvas_size(self, *, expand, canvas_size, affine_matrix):
        if not expand:
            return canvas_size, (0.0, 0.0)

        input_height, input_width = canvas_size

        input_image_frame = np.array(
            [
                [0.0, 0.0, 1.0],
                [0.0, input_height, 1.0],
                [input_width, input_height, 1.0],
                [input_width, 0.0, 1.0],
            ],
            dtype=np.float64,
        )
        output_image_frame = np.matmul(input_image_frame, affine_matrix.astype(input_image_frame.dtype).T)

        recenter_x = float(np.min(output_image_frame[:, 0]))
        recenter_y = float(np.min(output_image_frame[:, 1]))

        output_width = int(np.max(output_image_frame[:, 0]) - recenter_x)
        output_height = int(np.max(output_image_frame[:, 1]) - recenter_y)

        return (output_height, output_width), (recenter_x, recenter_y)

    def _recenter_bounding_boxes_after_expand(self, bounding_boxes, *, recenter_xy):
        x, y = recenter_xy
        if bounding_boxes.format is tv_tensors.BoundingBoxFormat.XYXY:
            translate = [x, y, x, y]
        elif bounding_boxes.format is tv_tensors.BoundingBoxFormat.XYXYXYXY:
            translate = [x, y, x, y, x, y, x, y]
        elif (
            bounding_boxes.format is tv_tensors.BoundingBoxFormat.CXCYWHR
            or bounding_boxes.format is tv_tensors.BoundingBoxFormat.XYWHR
        ):
            translate = [x, y, 0.0, 0.0, 0.0]
        else:
            translate = [x, y, 0.0, 0.0]
        return tv_tensors.wrap(
            (bounding_boxes.to(torch.float64) - torch.tensor(translate)).to(bounding_boxes.dtype), like=bounding_boxes
        )

    def _reference_rotate_bounding_boxes(self, bounding_boxes, *, angle, expand, center):
        if center is None:
            center = [s * 0.5 for s in bounding_boxes.canvas_size[::-1]]
        cx, cy = center

        a = np.cos(angle * np.pi / 180.0)
        b = np.sin(angle * np.pi / 180.0)
        affine_matrix = np.array(
            [
                [a, b, cx - cx * a - b * cy],
                [-b, a, cy + cx * b - a * cy],
            ],
        )

        new_canvas_size, recenter_xy = self._compute_output_canvas_size(
            expand=expand, canvas_size=bounding_boxes.canvas_size, affine_matrix=affine_matrix
        )

        helper = (
            reference_affine_rotated_bounding_boxes_helper
            if tv_tensors.is_rotated_bounding_format(bounding_boxes.format)
            else reference_affine_bounding_boxes_helper
        )
        output = helper(
            bounding_boxes,
            affine_matrix=affine_matrix,
            new_canvas_size=new_canvas_size,
            clamp=False,
        )

        return self._recenter_bounding_boxes_after_expand(output, recenter_xy=recenter_xy).to(bounding_boxes)

    @pytest.mark.parametrize("format", list(tv_tensors.BoundingBoxFormat))
    @pytest.mark.parametrize("angle", _CORRECTNESS_AFFINE_KWARGS["angle"])
    @pytest.mark.parametrize("expand", [False, True])
    @pytest.mark.parametrize("center", _CORRECTNESS_AFFINE_KWARGS["center"])
    def test_functional_bounding_boxes_correctness(self, format, angle, expand, center):
<<<<<<< HEAD
        bounding_boxes = make_bounding_boxes(format=format, clamping_mode=None)
=======
        bounding_boxes = make_bounding_boxes(format=format, clamping_mode="none")
>>>>>>> 80cb38e6

        actual = F.rotate(bounding_boxes, angle=angle, expand=expand, center=center)
        expected = self._reference_rotate_bounding_boxes(bounding_boxes, angle=angle, expand=expand, center=center)
        torch.testing.assert_close(F.get_size(actual), F.get_size(expected), atol=2 if expand else 0, rtol=0)
        torch.testing.assert_close(actual, expected)

    @pytest.mark.parametrize("format", list(tv_tensors.BoundingBoxFormat))
    @pytest.mark.parametrize("expand", [False, True])
    @pytest.mark.parametrize("center", _CORRECTNESS_AFFINE_KWARGS["center"])
    @pytest.mark.parametrize("seed", list(range(5)))
    def test_transform_bounding_boxes_correctness(self, format, expand, center, seed):
<<<<<<< HEAD
        bounding_boxes = make_bounding_boxes(format=format, clamping_mode=None)
=======
        bounding_boxes = make_bounding_boxes(format=format, clamping_mode="none")
>>>>>>> 80cb38e6

        transform = transforms.RandomRotation(**self._CORRECTNESS_TRANSFORM_AFFINE_RANGES, expand=expand, center=center)

        torch.manual_seed(seed)
        params = transform.make_params([bounding_boxes])

        torch.manual_seed(seed)
        actual = transform(bounding_boxes)

        expected = self._reference_rotate_bounding_boxes(bounding_boxes, **params, expand=expand, center=center)
        torch.testing.assert_close(F.get_size(actual), F.get_size(expected), atol=2 if expand else 0, rtol=0)
        torch.testing.assert_close(actual, expected)

    def _recenter_keypoints_after_expand(self, keypoints, *, recenter_xy):
        x, y = recenter_xy
        translate = [x, y]
        return tv_tensors.wrap(
            (keypoints.to(torch.float64) - torch.tensor(translate)).to(keypoints.dtype), like=keypoints
        )

    def _reference_rotate_keypoints(self, keypoints, *, angle, expand, center):
        if center is None:
            center = [s * 0.5 for s in keypoints.canvas_size[::-1]]
        cx, cy = center

        a = np.cos(angle * np.pi / 180.0)
        b = np.sin(angle * np.pi / 180.0)
        affine_matrix = np.array(
            [
                [a, b, cx - cx * a - b * cy],
                [-b, a, cy + cx * b - a * cy],
            ],
        )

        new_canvas_size, recenter_xy = self._compute_output_canvas_size(
            expand=expand, canvas_size=keypoints.canvas_size, affine_matrix=affine_matrix
        )

        output = reference_affine_keypoints_helper(
            keypoints,
            affine_matrix=affine_matrix,
            new_canvas_size=new_canvas_size,
            clamp=False,
        )

        return F.clamp_keypoints(self._recenter_keypoints_after_expand(output, recenter_xy=recenter_xy)).to(keypoints)

    @pytest.mark.parametrize("angle", _CORRECTNESS_AFFINE_KWARGS["angle"])
    @pytest.mark.parametrize("expand", [False, True])
    @pytest.mark.parametrize("center", _CORRECTNESS_AFFINE_KWARGS["center"])
    def test_functional_keypoints_correctness(self, angle, expand, center):
        keypoints = make_keypoints()

        actual = F.rotate(keypoints, angle=angle, expand=expand, center=center)
        expected = self._reference_rotate_keypoints(keypoints, angle=angle, expand=expand, center=center)

        torch.testing.assert_close(actual, expected)
        torch.testing.assert_close(F.get_size(actual), F.get_size(expected), atol=2 if expand else 0, rtol=0)

    @pytest.mark.parametrize("expand", [False, True])
    @pytest.mark.parametrize("center", _CORRECTNESS_AFFINE_KWARGS["center"])
    @pytest.mark.parametrize("seed", list(range(5)))
    def test_transform_keypoints_correctness(self, expand, center, seed):
        keypoints = make_keypoints()

        transform = transforms.RandomRotation(**self._CORRECTNESS_TRANSFORM_AFFINE_RANGES, expand=expand, center=center)

        torch.manual_seed(seed)
        params = transform.make_params([keypoints])

        torch.manual_seed(seed)
        actual = transform(keypoints)

        expected = self._reference_rotate_keypoints(keypoints, **params, expand=expand, center=center)

        torch.testing.assert_close(actual, expected)
        torch.testing.assert_close(F.get_size(actual), F.get_size(expected), atol=2 if expand else 0, rtol=0)

    @pytest.mark.parametrize("degrees", _EXHAUSTIVE_TYPE_TRANSFORM_AFFINE_RANGES["degrees"])
    @pytest.mark.parametrize("seed", list(range(10)))
    def test_transformmake_params_bounds(self, degrees, seed):
        transform = transforms.RandomRotation(degrees=degrees)

        torch.manual_seed(seed)
        params = transform.make_params([])

        if isinstance(degrees, (int, float)):
            assert -degrees <= params["angle"] <= degrees
        else:
            assert degrees[0] <= params["angle"] <= degrees[1]

    @pytest.mark.parametrize("param", ["degrees", "center"])
    @pytest.mark.parametrize("value", [0, [0], [0, 0, 0]])
    def test_transform_sequence_len_errors(self, param, value):
        if param == "degrees" and not isinstance(value, list):
            return

        kwargs = {param: value}
        if param != "degrees":
            kwargs["degrees"] = 0

        with pytest.raises(
            ValueError if isinstance(value, list) else TypeError, match=f"{param} should be a sequence of length 2"
        ):
            transforms.RandomRotation(**kwargs)

    def test_transform_negative_degrees_error(self):
        with pytest.raises(ValueError, match="If degrees is a single number, it must be positive"):
            transforms.RandomAffine(degrees=-1)

    def test_transform_unknown_fill_error(self):
        with pytest.raises(TypeError, match="Got inappropriate fill arg"):
            transforms.RandomAffine(degrees=0, fill="fill")

    @pytest.mark.parametrize("size", [(11, 17), (16, 16)])
    @pytest.mark.parametrize("angle", [0, 90, 180, 270])
    @pytest.mark.parametrize("expand", [False, True])
    def test_functional_image_fast_path_correctness(self, size, angle, expand):
        image = make_image(size, dtype=torch.uint8, device="cpu")

        actual = F.rotate(image, angle=angle, expand=expand)
        expected = F.to_image(F.rotate(F.to_pil_image(image), angle=angle, expand=expand))

        torch.testing.assert_close(actual, expected)


class TestContainerTransforms:
    class BuiltinTransform(transforms.Transform):
        def transform(self, inpt, params):
            return inpt

    class PackedInputTransform(nn.Module):
        def forward(self, sample):
            assert len(sample) == 2
            return sample

    class UnpackedInputTransform(nn.Module):
        def forward(self, image, label):
            return image, label

    @pytest.mark.parametrize(
        "transform_cls", [transforms.Compose, functools.partial(transforms.RandomApply, p=1), transforms.RandomOrder]
    )
    @pytest.mark.parametrize(
        "wrapped_transform_clss",
        [
            [BuiltinTransform],
            [PackedInputTransform],
            [UnpackedInputTransform],
            [BuiltinTransform, BuiltinTransform],
            [PackedInputTransform, PackedInputTransform],
            [UnpackedInputTransform, UnpackedInputTransform],
            [BuiltinTransform, PackedInputTransform, BuiltinTransform],
            [BuiltinTransform, UnpackedInputTransform, BuiltinTransform],
            [PackedInputTransform, BuiltinTransform, PackedInputTransform],
            [UnpackedInputTransform, BuiltinTransform, UnpackedInputTransform],
        ],
    )
    @pytest.mark.parametrize("unpack", [True, False])
    def test_packed_unpacked(self, transform_cls, wrapped_transform_clss, unpack):
        needs_packed_inputs = any(issubclass(cls, self.PackedInputTransform) for cls in wrapped_transform_clss)
        needs_unpacked_inputs = any(issubclass(cls, self.UnpackedInputTransform) for cls in wrapped_transform_clss)
        assert not (needs_packed_inputs and needs_unpacked_inputs)

        transform = transform_cls([cls() for cls in wrapped_transform_clss])

        image = make_image()
        label = 3
        packed_input = (image, label)

        def call_transform():
            if unpack:
                return transform(*packed_input)
            else:
                return transform(packed_input)

        if needs_unpacked_inputs and not unpack:
            with pytest.raises(TypeError, match="missing 1 required positional argument"):
                call_transform()
        elif needs_packed_inputs and unpack:
            with pytest.raises(TypeError, match="takes 2 positional arguments but 3 were given"):
                call_transform()
        else:
            output = call_transform()

            assert isinstance(output, tuple) and len(output) == 2
            assert output[0] is image
            assert output[1] is label

    def test_compose(self):
        transform = transforms.Compose(
            [
                transforms.RandomHorizontalFlip(p=1),
                transforms.RandomVerticalFlip(p=1),
            ]
        )

        input = make_image()

        actual = check_transform(transform, input)
        expected = F.vertical_flip(F.horizontal_flip(input))

        assert_equal(actual, expected)

    @pytest.mark.parametrize("p", [0.0, 1.0])
    @pytest.mark.parametrize("sequence_type", [list, nn.ModuleList])
    def test_random_apply(self, p, sequence_type):
        transform = transforms.RandomApply(
            sequence_type(
                [
                    transforms.RandomHorizontalFlip(p=1),
                    transforms.RandomVerticalFlip(p=1),
                ]
            ),
            p=p,
        )

        # This needs to be a pure tensor (or a PIL image), because otherwise check_transforms skips the v1 compatibility
        # check
        input = make_image_tensor()
        output = check_transform(transform, input, check_v1_compatibility=issubclass(sequence_type, nn.ModuleList))

        if p == 1:
            assert_equal(output, F.vertical_flip(F.horizontal_flip(input)))
        else:
            assert output is input

    @pytest.mark.parametrize("p", [(0, 1), (1, 0)])
    def test_random_choice(self, p):
        transform = transforms.RandomChoice(
            [
                transforms.RandomHorizontalFlip(p=1),
                transforms.RandomVerticalFlip(p=1),
            ],
            p=p,
        )

        input = make_image()
        output = check_transform(transform, input)

        p_horz, p_vert = p
        if p_horz:
            assert_equal(output, F.horizontal_flip(input))
        else:
            assert_equal(output, F.vertical_flip(input))

    def test_random_order(self):
        transform = transforms.Compose(
            [
                transforms.RandomHorizontalFlip(p=1),
                transforms.RandomVerticalFlip(p=1),
            ]
        )

        input = make_image()

        actual = check_transform(transform, input)
        # We can't really check whether the transforms are actually applied in random order. However, horizontal and
        # vertical flip are commutative. Meaning, even under the assumption that the transform applies them in random
        # order, we can use a fixed order to compute the expected value.
        expected = F.vertical_flip(F.horizontal_flip(input))

        assert_equal(actual, expected)

    def test_errors(self):
        for cls in [transforms.Compose, transforms.RandomChoice, transforms.RandomOrder]:
            with pytest.raises(TypeError, match="Argument transforms should be a sequence of callables"):
                cls(lambda x: x)

        with pytest.raises(ValueError, match="at least one transform"):
            transforms.Compose([])

        for p in [-1, 2]:
            with pytest.raises(ValueError, match=re.escape("value in the interval [0.0, 1.0]")):
                transforms.RandomApply([lambda x: x], p=p)

        for transforms_, p in [([lambda x: x], []), ([], [1.0])]:
            with pytest.raises(ValueError, match="Length of p doesn't match the number of transforms"):
                transforms.RandomChoice(transforms_, p=p)


class TestToDtype:
    @pytest.mark.parametrize(
        ("kernel", "make_input"),
        [
            (F.to_dtype_image, make_image_tensor),
            (F.to_dtype_image, make_image),
            (F.to_dtype_video, make_video),
        ],
    )
    @pytest.mark.parametrize("input_dtype", [torch.float32, torch.float64, torch.uint8])
    @pytest.mark.parametrize("output_dtype", [torch.float32, torch.float64, torch.uint8])
    @pytest.mark.parametrize("device", cpu_and_cuda())
    @pytest.mark.parametrize("scale", (True, False))
    def test_kernel(self, kernel, make_input, input_dtype, output_dtype, device, scale):
        check_kernel(
            kernel,
            make_input(dtype=input_dtype, device=device),
            dtype=output_dtype,
            scale=scale,
        )

    @pytest.mark.parametrize("make_input", [make_image_tensor, make_image, make_video])
    @pytest.mark.parametrize("input_dtype", [torch.float32, torch.float64, torch.uint8])
    @pytest.mark.parametrize("output_dtype", [torch.float32, torch.float64, torch.uint8])
    @pytest.mark.parametrize("device", cpu_and_cuda())
    @pytest.mark.parametrize("scale", (True, False))
    def test_functional(self, make_input, input_dtype, output_dtype, device, scale):
        check_functional(
            F.to_dtype,
            make_input(dtype=input_dtype, device=device),
            dtype=output_dtype,
            scale=scale,
        )

    @pytest.mark.parametrize(
        "make_input",
        [make_image_tensor, make_image, make_bounding_boxes, make_segmentation_mask, make_video],
    )
    @pytest.mark.parametrize("input_dtype", [torch.float32, torch.float64, torch.uint8])
    @pytest.mark.parametrize("output_dtype", [torch.float32, torch.float64, torch.uint8])
    @pytest.mark.parametrize("device", cpu_and_cuda())
    @pytest.mark.parametrize("scale", (True, False))
    @pytest.mark.parametrize("as_dict", (True, False))
    def test_transform(self, make_input, input_dtype, output_dtype, device, scale, as_dict):
        input = make_input(dtype=input_dtype, device=device)
        if as_dict:
            output_dtype = {type(input): output_dtype}
        check_transform(transforms.ToDtype(dtype=output_dtype, scale=scale), input, check_sample_input=not as_dict)

    def reference_convert_dtype_image_tensor(self, image, dtype=torch.float, scale=False):
        input_dtype = image.dtype
        output_dtype = dtype

        if not scale:
            return image.to(dtype)

        if output_dtype == input_dtype:
            return image

        def fn(value):
            if input_dtype.is_floating_point:
                if output_dtype.is_floating_point:
                    return value
                else:
                    return round(decimal.Decimal(value) * torch.iinfo(output_dtype).max)
            else:
                input_max_value = torch.iinfo(input_dtype).max

                if output_dtype.is_floating_point:
                    return float(decimal.Decimal(value) / input_max_value)
                else:
                    output_max_value = torch.iinfo(output_dtype).max

                    if input_max_value > output_max_value:
                        factor = (input_max_value + 1) // (output_max_value + 1)
                        return value / factor
                    else:
                        factor = (output_max_value + 1) // (input_max_value + 1)
                        return value * factor

        return torch.tensor(tree_map(fn, image.tolist())).to(dtype=output_dtype, device=image.device)

    @pytest.mark.parametrize("input_dtype", [torch.float32, torch.float64, torch.uint8, torch.uint16])
    @pytest.mark.parametrize("output_dtype", [torch.float32, torch.float64, torch.uint8, torch.uint16])
    @pytest.mark.parametrize("device", cpu_and_cuda())
    @pytest.mark.parametrize("scale", (True, False))
    def test_image_correctness(self, input_dtype, output_dtype, device, scale):
        if input_dtype.is_floating_point and output_dtype == torch.int64:
            pytest.xfail("float to int64 conversion is not supported")
        if input_dtype == torch.uint8 and output_dtype == torch.uint16 and device == "cuda":
            pytest.xfail("uint8 to uint16 conversion is not supported on cuda")

        input = make_image(dtype=input_dtype, device=device)

        out = F.to_dtype(input, dtype=output_dtype, scale=scale)
        expected = self.reference_convert_dtype_image_tensor(input, dtype=output_dtype, scale=scale)

        if input_dtype.is_floating_point and not output_dtype.is_floating_point and scale:
            torch.testing.assert_close(out, expected, atol=1, rtol=0)
        else:
            torch.testing.assert_close(out, expected)

    def was_scaled(self, inpt):
        # this assumes the target dtype is float
        return inpt.max() <= 1

    def make_inpt_with_bbox_and_mask(self, make_input):
        H, W = 10, 10
        inpt_dtype = torch.uint8
        bbox_dtype = torch.float32
        mask_dtype = torch.bool
        sample = {
            "inpt": make_input(size=(H, W), dtype=inpt_dtype),
            "bbox": make_bounding_boxes(canvas_size=(H, W), dtype=bbox_dtype),
            "mask": make_detection_masks(size=(H, W), dtype=mask_dtype),
        }

        return sample, inpt_dtype, bbox_dtype, mask_dtype

    @pytest.mark.parametrize("make_input", (make_image_tensor, make_image, make_video))
    @pytest.mark.parametrize("scale", (True, False))
    def test_dtype_not_a_dict(self, make_input, scale):
        # assert only inpt gets transformed when dtype isn't a dict

        sample, inpt_dtype, bbox_dtype, mask_dtype = self.make_inpt_with_bbox_and_mask(make_input)
        out = transforms.ToDtype(dtype=torch.float32, scale=scale)(sample)

        assert out["inpt"].dtype != inpt_dtype
        assert out["inpt"].dtype == torch.float32
        if scale:
            assert self.was_scaled(out["inpt"])
        else:
            assert not self.was_scaled(out["inpt"])
        assert out["bbox"].dtype == bbox_dtype
        assert out["mask"].dtype == mask_dtype

    @pytest.mark.parametrize("make_input", (make_image_tensor, make_image, make_video))
    def test_others_catch_all_and_none(self, make_input):
        # make sure "others" works as a catch-all and that None means no conversion

        sample, inpt_dtype, bbox_dtype, mask_dtype = self.make_inpt_with_bbox_and_mask(make_input)
        out = transforms.ToDtype(dtype={tv_tensors.Mask: torch.int64, "others": None})(sample)
        assert out["inpt"].dtype == inpt_dtype
        assert out["bbox"].dtype == bbox_dtype
        assert out["mask"].dtype != mask_dtype
        assert out["mask"].dtype == torch.int64

    @pytest.mark.parametrize("make_input", (make_image_tensor, make_image, make_video))
    def test_typical_use_case(self, make_input):
        # Typical use-case: want to convert dtype and scale for inpt and just dtype for masks.
        # This just makes sure we now have a decent API for this

        sample, inpt_dtype, bbox_dtype, mask_dtype = self.make_inpt_with_bbox_and_mask(make_input)
        out = transforms.ToDtype(
            dtype={type(sample["inpt"]): torch.float32, tv_tensors.Mask: torch.int64, "others": None}, scale=True
        )(sample)
        assert out["inpt"].dtype != inpt_dtype
        assert out["inpt"].dtype == torch.float32
        assert self.was_scaled(out["inpt"])
        assert out["bbox"].dtype == bbox_dtype
        assert out["mask"].dtype != mask_dtype
        assert out["mask"].dtype == torch.int64

    @pytest.mark.parametrize("make_input", (make_image_tensor, make_image, make_video))
    def test_errors_warnings(self, make_input):
        sample, inpt_dtype, bbox_dtype, mask_dtype = self.make_inpt_with_bbox_and_mask(make_input)

        with pytest.raises(ValueError, match="No dtype was specified for"):
            out = transforms.ToDtype(dtype={tv_tensors.Mask: torch.float32})(sample)
        with pytest.warns(UserWarning, match=re.escape("plain `torch.Tensor` will *not* be transformed")):
            transforms.ToDtype(dtype={torch.Tensor: torch.float32, tv_tensors.Image: torch.float32})
        with pytest.warns(UserWarning, match="no scaling will be done"):
            out = transforms.ToDtype(dtype={"others": None}, scale=True)(sample)
        assert out["inpt"].dtype == inpt_dtype
        assert out["bbox"].dtype == bbox_dtype
        assert out["mask"].dtype == mask_dtype

    def test_uint16(self):
        # These checks are probably already covered above but since uint16 is a
        # newly supported dtype,  we want to be extra careful, hence this
        # explicit test
        img_uint16 = torch.randint(0, 65535, (256, 512), dtype=torch.uint16)

        img_uint8 = F.to_dtype(img_uint16, torch.uint8, scale=True)
        img_float32 = F.to_dtype(img_uint16, torch.float32, scale=True)
        img_int32 = F.to_dtype(img_uint16, torch.int32, scale=True)

        assert_equal(img_uint8, (img_uint16 / 256).to(torch.uint8))
        assert_close(img_float32, (img_uint16 / 65535))

        assert_close(F.to_dtype(img_float32, torch.uint16, scale=True), img_uint16, rtol=0, atol=1)
        # Ideally we'd check against (img_uint16 & 0xFF00) but bitwise and isn't supported for it yet
        # so we simulate it by scaling down and up again.
        assert_equal(F.to_dtype(img_uint8, torch.uint16, scale=True), ((img_uint16 / 256).to(torch.uint16) * 256))
        assert_equal(F.to_dtype(img_int32, torch.uint16, scale=True), img_uint16)

        assert_equal(F.to_dtype(img_float32, torch.uint8, scale=True), img_uint8)
        assert_close(F.to_dtype(img_uint8, torch.float32, scale=True), img_float32, rtol=0, atol=1e-2)


class TestAdjustBrightness:
    _CORRECTNESS_BRIGHTNESS_FACTORS = [0.5, 0.0, 1.0, 5.0]
    _DEFAULT_BRIGHTNESS_FACTOR = _CORRECTNESS_BRIGHTNESS_FACTORS[0]

    @pytest.mark.parametrize(
        ("kernel", "make_input"),
        [
            (F.adjust_brightness_image, make_image),
            (F.adjust_brightness_video, make_video),
        ],
    )
    @pytest.mark.parametrize("dtype", [torch.float32, torch.uint8])
    @pytest.mark.parametrize("device", cpu_and_cuda())
    def test_kernel(self, kernel, make_input, dtype, device):
        check_kernel(kernel, make_input(dtype=dtype, device=device), brightness_factor=self._DEFAULT_BRIGHTNESS_FACTOR)

    @pytest.mark.parametrize("make_input", [make_image_tensor, make_image_pil, make_image, make_video])
    def test_functional(self, make_input):
        check_functional(F.adjust_brightness, make_input(), brightness_factor=self._DEFAULT_BRIGHTNESS_FACTOR)

    @pytest.mark.parametrize(
        ("kernel", "input_type"),
        [
            (F.adjust_brightness_image, torch.Tensor),
            (F._color._adjust_brightness_image_pil, PIL.Image.Image),
            (F.adjust_brightness_image, tv_tensors.Image),
            (F.adjust_brightness_video, tv_tensors.Video),
        ],
    )
    def test_functional_signature(self, kernel, input_type):
        check_functional_kernel_signature_match(F.adjust_brightness, kernel=kernel, input_type=input_type)

    @pytest.mark.parametrize("brightness_factor", _CORRECTNESS_BRIGHTNESS_FACTORS)
    def test_image_correctness(self, brightness_factor):
        image = make_image(dtype=torch.uint8, device="cpu")

        actual = F.adjust_brightness(image, brightness_factor=brightness_factor)
        expected = F.to_image(F.adjust_brightness(F.to_pil_image(image), brightness_factor=brightness_factor))

        torch.testing.assert_close(actual, expected)


class TestCutMixMixUp:
    class DummyDataset:
        def __init__(self, size, num_classes, one_hot_labels):
            self.size = size
            self.num_classes = num_classes
            self.one_hot_labels = one_hot_labels
            assert size < num_classes

        def __getitem__(self, idx):
            img = torch.rand(3, 100, 100)
            label = idx  # This ensures all labels in a batch are unique and makes testing easier
            if self.one_hot_labels:
                label = torch.nn.functional.one_hot(torch.tensor(label), num_classes=self.num_classes)
            return img, label

        def __len__(self):
            return self.size

    @pytest.mark.parametrize("T", [transforms.CutMix, transforms.MixUp])
    @pytest.mark.parametrize("one_hot_labels", (True, False))
    def test_supported_input_structure(self, T, one_hot_labels):

        batch_size = 32
        num_classes = 100

        dataset = self.DummyDataset(size=batch_size, num_classes=num_classes, one_hot_labels=one_hot_labels)

        cutmix_mixup = T(num_classes=num_classes)

        dl = DataLoader(dataset, batch_size=batch_size)

        # Input sanity checks
        img, target = next(iter(dl))
        input_img_size = img.shape[-3:]
        assert isinstance(img, torch.Tensor) and isinstance(target, torch.Tensor)
        assert target.shape == (batch_size, num_classes) if one_hot_labels else (batch_size,)

        def check_output(img, target):
            assert img.shape == (batch_size, *input_img_size)
            assert target.shape == (batch_size, num_classes)
            torch.testing.assert_close(target.sum(axis=-1), torch.ones(batch_size))
            num_non_zero_labels = (target != 0).sum(axis=-1)
            assert (num_non_zero_labels == 2).all()

        # After Dataloader, as unpacked input
        img, target = next(iter(dl))
        assert target.shape == (batch_size, num_classes) if one_hot_labels else (batch_size,)
        img, target = cutmix_mixup(img, target)
        check_output(img, target)

        # After Dataloader, as packed input
        packed_from_dl = next(iter(dl))
        assert isinstance(packed_from_dl, list)
        img, target = cutmix_mixup(packed_from_dl)
        check_output(img, target)

        # As collation function. We expect default_collate to be used by users.
        def collate_fn_1(batch):
            return cutmix_mixup(default_collate(batch))

        def collate_fn_2(batch):
            return cutmix_mixup(*default_collate(batch))

        for collate_fn in (collate_fn_1, collate_fn_2):
            dl = DataLoader(dataset, batch_size=batch_size, collate_fn=collate_fn)
            img, target = next(iter(dl))
            check_output(img, target)

    @needs_cuda
    @pytest.mark.parametrize("T", [transforms.CutMix, transforms.MixUp])
    def test_cpu_vs_gpu(self, T):
        num_classes = 10
        batch_size = 3
        H, W = 12, 12

        imgs = torch.rand(batch_size, 3, H, W)
        labels = torch.randint(0, num_classes, (batch_size,))
        cutmix_mixup = T(alpha=0.5, num_classes=num_classes)

        _check_kernel_cuda_vs_cpu(cutmix_mixup, imgs, labels, rtol=None, atol=None)

    @pytest.mark.parametrize("T", [transforms.CutMix, transforms.MixUp])
    def test_error(self, T):

        num_classes = 10
        batch_size = 9

        imgs = torch.rand(batch_size, 3, 12, 12)
        cutmix_mixup = T(alpha=0.5, num_classes=num_classes)

        for input_with_bad_type in (
            F.to_pil_image(imgs[0]),
            tv_tensors.Mask(torch.rand(12, 12)),
            tv_tensors.BoundingBoxes(torch.rand(2, 4), format="XYXY", canvas_size=12),
            tv_tensors.KeyPoints(torch.rand(2, 2), canvas_size=(12, 12)),
        ):
            print(type(input_with_bad_type), cutmix_mixup)
            with pytest.raises(ValueError, match="does not support PIL images, "):
                cutmix_mixup(input_with_bad_type)

        with pytest.raises(ValueError, match="Could not infer where the labels are"):
            cutmix_mixup({"img": imgs, "Nothing_else": 3})

        with pytest.raises(ValueError, match="labels should be index based"):
            # Note: the error message isn't ideal, but that's because the label heuristic found the img as the label
            # It's OK, it's an edge-case. The important thing is that this fails loudly instead of passing silently
            cutmix_mixup(imgs)

        with pytest.raises(ValueError, match="When using the default labels_getter"):
            cutmix_mixup(imgs, "not_a_tensor")

        with pytest.raises(ValueError, match="Expected a batched input with 4 dims"):
            cutmix_mixup(imgs[None, None], torch.randint(0, num_classes, size=(batch_size,)))

        with pytest.raises(ValueError, match="does not match the batch size of the labels"):
            cutmix_mixup(imgs, torch.randint(0, num_classes, size=(batch_size + 1,)))

        with pytest.raises(ValueError, match="When passing 2D labels"):
            wrong_num_classes = num_classes + 1
            T(alpha=0.5, num_classes=num_classes)(imgs, torch.randint(0, 2, size=(batch_size, wrong_num_classes)))

        with pytest.raises(ValueError, match="but got a tensor of shape"):
            cutmix_mixup(imgs, torch.randint(0, 2, size=(2, 3, 4)))

        with pytest.raises(ValueError, match="num_classes must be passed"):
            T(alpha=0.5)(imgs, torch.randint(0, num_classes, size=(batch_size,)))


@pytest.mark.parametrize("key", ("labels", "LABELS", "LaBeL", "SOME_WEIRD_KEY_THAT_HAS_LABeL_IN_IT"))
@pytest.mark.parametrize("sample_type", (tuple, list, dict))
def test_labels_getter_default_heuristic(key, sample_type):
    labels = torch.arange(10)
    sample = {key: labels, "another_key": "whatever"}
    if sample_type is not dict:
        sample = sample_type((None, sample, "whatever_again"))
    assert transforms._utils._find_labels_default_heuristic(sample) is labels

    if key.lower() != "labels":
        # If "labels" is in the dict (case-insensitive),
        # it takes precedence over other keys which would otherwise be a match
        d = {key: "something_else", "labels": labels}
        assert transforms._utils._find_labels_default_heuristic(d) is labels


class TestShapeGetters:
    @pytest.mark.parametrize(
        ("kernel", "make_input"),
        [
            (F.get_dimensions_image, make_image_tensor),
            (F._meta._get_dimensions_image_pil, make_image_pil),
            (F.get_dimensions_image, make_image),
            (F.get_dimensions_video, make_video),
        ],
    )
    def test_get_dimensions(self, kernel, make_input):
        size = (10, 10)
        color_space, num_channels = "RGB", 3

        input = make_input(size, color_space=color_space)

        assert kernel(input) == F.get_dimensions(input) == [num_channels, *size]

    @pytest.mark.parametrize(
        ("kernel", "make_input"),
        [
            (F.get_num_channels_image, make_image_tensor),
            (F._meta._get_num_channels_image_pil, make_image_pil),
            (F.get_num_channels_image, make_image),
            (F.get_num_channels_video, make_video),
        ],
    )
    def test_get_num_channels(self, kernel, make_input):
        color_space, num_channels = "RGB", 3

        input = make_input(color_space=color_space)

        assert kernel(input) == F.get_num_channels(input) == num_channels

    @pytest.mark.parametrize(
        ("kernel", "make_input"),
        [
            (F.get_size_image, make_image_tensor),
            (F._meta._get_size_image_pil, make_image_pil),
            (F.get_size_image, make_image),
            (F.get_size_bounding_boxes, make_bounding_boxes),
            (F.get_size_keypoints, make_keypoints),
            (F.get_size_mask, make_detection_masks),
            (F.get_size_mask, make_segmentation_mask),
            (F.get_size_video, make_video),
        ],
    )
    def test_get_size(self, kernel, make_input):
        size = (10, 10)

        input = make_input(size)

        assert kernel(input) == F.get_size(input) == list(size)

    @pytest.mark.parametrize(
        ("kernel", "make_input"),
        [
            (F.get_num_frames_video, make_video_tensor),
            (F.get_num_frames_video, make_video),
        ],
    )
    def test_get_num_frames(self, kernel, make_input):
        num_frames = 4

        input = make_input(num_frames=num_frames)

        assert kernel(input) == F.get_num_frames(input) == num_frames

    @pytest.mark.parametrize(
        ("functional", "make_input"),
        [
            (F.get_dimensions, make_bounding_boxes),
            (F.get_dimensions, make_detection_masks),
            (F.get_dimensions, make_segmentation_mask),
            (F.get_num_channels, make_bounding_boxes),
            (F.get_num_channels, make_detection_masks),
            (F.get_num_channels, make_segmentation_mask),
            (F.get_num_frames, make_image_pil),
            (F.get_num_frames, make_image),
            (F.get_num_frames, make_bounding_boxes),
            (F.get_num_frames, make_detection_masks),
            (F.get_num_frames, make_segmentation_mask),
        ],
    )
    def test_unsupported_types(self, functional, make_input):
        input = make_input()

        with pytest.raises(TypeError, match=re.escape(str(type(input)))):
            functional(input)


class TestRegisterKernel:
    @pytest.mark.parametrize("functional", (F.resize, "resize"))
    def test_register_kernel(self, functional):
        class CustomTVTensor(tv_tensors.TVTensor):
            pass

        kernel_was_called = False

        @F.register_kernel(functional, CustomTVTensor)
        def new_resize(dp, *args, **kwargs):
            nonlocal kernel_was_called
            kernel_was_called = True
            return dp

        t = transforms.Resize(size=(224, 224), antialias=True)

        my_dp = CustomTVTensor(torch.rand(3, 10, 10))
        out = t(my_dp)
        assert out is my_dp
        assert kernel_was_called

        # Sanity check to make sure we didn't override the kernel of other types
        t(torch.rand(3, 10, 10)).shape == (3, 224, 224)
        t(tv_tensors.Image(torch.rand(3, 10, 10))).shape == (3, 224, 224)

    def test_errors(self):
        with pytest.raises(ValueError, match="Could not find functional with name"):
            F.register_kernel("bad_name", tv_tensors.Image)

        with pytest.raises(ValueError, match="Kernels can only be registered on functionals"):
            F.register_kernel(tv_tensors.Image, F.resize)

        with pytest.raises(ValueError, match="Kernels can only be registered for subclasses"):
            F.register_kernel(F.resize, object)

        with pytest.raises(ValueError, match="cannot be registered for the builtin tv_tensor classes"):
            F.register_kernel(F.resize, tv_tensors.Image)(F.resize_image)

        class CustomTVTensor(tv_tensors.TVTensor):
            pass

        def resize_custom_tv_tensor():
            pass

        F.register_kernel(F.resize, CustomTVTensor)(resize_custom_tv_tensor)

        with pytest.raises(ValueError, match="already has a kernel registered for type"):
            F.register_kernel(F.resize, CustomTVTensor)(resize_custom_tv_tensor)


class TestGetKernel:
    # We are using F.resize as functional and the kernels below as proxy. Any other functional / kernels combination
    # would also be fine
    KERNELS = {
        torch.Tensor: F.resize_image,
        PIL.Image.Image: F._geometry._resize_image_pil,
        tv_tensors.Image: F.resize_image,
        tv_tensors.BoundingBoxes: F.resize_bounding_boxes,
        tv_tensors.Mask: F.resize_mask,
        tv_tensors.Video: F.resize_video,
    }

    @pytest.mark.parametrize("input_type", [str, int, object])
    def test_unsupported_types(self, input_type):
        with pytest.raises(TypeError, match="supports inputs of type"):
            _get_kernel(F.resize, input_type)

    def test_exact_match(self):
        # We cannot use F.resize together with self.KERNELS mapping here directly here, since this is only the
        # ideal wrapping. Practically, we have an intermediate wrapper layer. Thus, we create a new resize functional
        # here, register the kernels without wrapper, and check the exact matching afterwards.
        def resize_with_pure_kernels():
            pass

        for input_type, kernel in self.KERNELS.items():
            _register_kernel_internal(resize_with_pure_kernels, input_type, tv_tensor_wrapper=False)(kernel)

            assert _get_kernel(resize_with_pure_kernels, input_type) is kernel

    def test_builtin_tv_tensor_subclass(self):
        # We cannot use F.resize together with self.KERNELS mapping here directly here, since this is only the
        # ideal wrapping. Practically, we have an intermediate wrapper layer. Thus, we create a new resize functional
        # here, register the kernels without wrapper, and check if subclasses of our builtin tv_tensors get dispatched
        # to the kernel of the corresponding superclass
        def resize_with_pure_kernels():
            pass

        class MyImage(tv_tensors.Image):
            pass

        class MyBoundingBoxes(tv_tensors.BoundingBoxes):
            pass

        class MyMask(tv_tensors.Mask):
            pass

        class MyVideo(tv_tensors.Video):
            pass

        for custom_tv_tensor_subclass in [
            MyImage,
            MyBoundingBoxes,
            MyMask,
            MyVideo,
        ]:
            builtin_tv_tensor_class = custom_tv_tensor_subclass.__mro__[1]
            builtin_tv_tensor_kernel = self.KERNELS[builtin_tv_tensor_class]
            _register_kernel_internal(resize_with_pure_kernels, builtin_tv_tensor_class, tv_tensor_wrapper=False)(
                builtin_tv_tensor_kernel
            )

            assert _get_kernel(resize_with_pure_kernels, custom_tv_tensor_subclass) is builtin_tv_tensor_kernel

    def test_tv_tensor_subclass(self):
        class MyTVTensor(tv_tensors.TVTensor):
            pass

        with pytest.raises(TypeError, match="supports inputs of type"):
            _get_kernel(F.resize, MyTVTensor)

        def resize_my_tv_tensor():
            pass

        _register_kernel_internal(F.resize, MyTVTensor, tv_tensor_wrapper=False)(resize_my_tv_tensor)

        assert _get_kernel(F.resize, MyTVTensor) is resize_my_tv_tensor

    def test_pil_image_subclass(self):
        opened_image = PIL.Image.open(Path(__file__).parent / "assets" / "encode_jpeg" / "grace_hopper_517x606.jpg")
        loaded_image = opened_image.convert("RGB")

        # check the assumptions
        assert isinstance(opened_image, PIL.Image.Image)
        assert type(opened_image) is not PIL.Image.Image

        assert type(loaded_image) is PIL.Image.Image

        size = [17, 11]
        for image in [opened_image, loaded_image]:
            kernel = _get_kernel(F.resize, type(image))

            output = kernel(image, size=size)

            assert F.get_size(output) == size


class TestPermuteChannels:
    _DEFAULT_PERMUTATION = [2, 0, 1]

    @pytest.mark.parametrize(
        ("kernel", "make_input"),
        [
            (F.permute_channels_image, make_image_tensor),
            # FIXME
            # check_kernel does not support PIL kernel, but it should
            (F.permute_channels_image, make_image),
            (F.permute_channels_video, make_video),
        ],
    )
    @pytest.mark.parametrize("dtype", [torch.float32, torch.uint8])
    @pytest.mark.parametrize("device", cpu_and_cuda())
    def test_kernel(self, kernel, make_input, dtype, device):
        check_kernel(kernel, make_input(dtype=dtype, device=device), permutation=self._DEFAULT_PERMUTATION)

    @pytest.mark.parametrize("make_input", [make_image_tensor, make_image_pil, make_image, make_video])
    def test_functional(self, make_input):
        check_functional(F.permute_channels, make_input(), permutation=self._DEFAULT_PERMUTATION)

    @pytest.mark.parametrize(
        ("kernel", "input_type"),
        [
            (F.permute_channels_image, torch.Tensor),
            (F._color._permute_channels_image_pil, PIL.Image.Image),
            (F.permute_channels_image, tv_tensors.Image),
            (F.permute_channels_video, tv_tensors.Video),
        ],
    )
    def test_functional_signature(self, kernel, input_type):
        check_functional_kernel_signature_match(F.permute_channels, kernel=kernel, input_type=input_type)

    def reference_image_correctness(self, image, permutation):
        channel_images = image.split(1, dim=-3)
        permuted_channel_images = [channel_images[channel_idx] for channel_idx in permutation]
        return tv_tensors.Image(torch.concat(permuted_channel_images, dim=-3))

    @pytest.mark.parametrize("permutation", [[2, 0, 1], [1, 2, 0], [2, 0, 1], [0, 1, 2]])
    @pytest.mark.parametrize("batch_dims", [(), (2,), (2, 1)])
    def test_image_correctness(self, permutation, batch_dims):
        image = make_image(batch_dims=batch_dims)

        actual = F.permute_channels(image, permutation=permutation)
        expected = self.reference_image_correctness(image, permutation=permutation)

        torch.testing.assert_close(actual, expected)


class TestElastic:
    def _make_displacement(self, inpt):
        return torch.rand(
            1,
            *F.get_size(inpt),
            2,
            dtype=torch.float32,
            device=inpt.device if isinstance(inpt, torch.Tensor) else "cpu",
        )

    @param_value_parametrization(
        interpolation=[transforms.InterpolationMode.NEAREST, transforms.InterpolationMode.BILINEAR],
        fill=EXHAUSTIVE_TYPE_FILLS,
    )
    @pytest.mark.parametrize("dtype", [torch.float32, torch.uint8, torch.float16])
    @pytest.mark.parametrize("device", cpu_and_cuda())
    def test_kernel_image(self, param, value, dtype, device):
        image = make_image_tensor(dtype=dtype, device=device)

        check_kernel(
            F.elastic_image,
            image,
            displacement=self._make_displacement(image),
            **{param: value},
            check_scripted_vs_eager=not (param == "fill" and isinstance(value, (int, float))),
            check_cuda_vs_cpu=dtype is not torch.float16,
        )

    @pytest.mark.parametrize("format", list(tv_tensors.BoundingBoxFormat))
    @pytest.mark.parametrize("dtype", [torch.float32, torch.int64])
    @pytest.mark.parametrize("device", cpu_and_cuda())
    def test_kernel_bounding_boxes(self, format, dtype, device):
        bounding_boxes = make_bounding_boxes(format=format, dtype=dtype, device=device)

        check_kernel(
            F.elastic_bounding_boxes,
            bounding_boxes,
            format=bounding_boxes.format,
            canvas_size=bounding_boxes.canvas_size,
            displacement=self._make_displacement(bounding_boxes),
        )

    @pytest.mark.parametrize("dtype", [torch.float32, torch.int64])
    @pytest.mark.parametrize("device", cpu_and_cuda())
    def test_kernel_keypoints(self, dtype, device):
        keypoints = make_keypoints(dtype=dtype, device=device)

        check_kernel(
            F.elastic_keypoints,
            keypoints,
            canvas_size=keypoints.canvas_size,
            displacement=self._make_displacement(keypoints),
        )

    @pytest.mark.parametrize("make_mask", [make_segmentation_mask, make_detection_masks])
    def test_kernel_mask(self, make_mask):
        mask = make_mask()
        check_kernel(F.elastic_mask, mask, displacement=self._make_displacement(mask))

    def test_kernel_video(self):
        video = make_video()
        check_kernel(F.elastic_video, video, displacement=self._make_displacement(video))

    @pytest.mark.parametrize(
        "make_input",
        [
            make_image_tensor,
            make_image_pil,
            make_image,
            make_bounding_boxes,
            make_segmentation_mask,
            make_video,
            make_keypoints,
        ],
    )
    def test_functional(self, make_input):
        input = make_input()
        check_functional(F.elastic, input, displacement=self._make_displacement(input))

    @pytest.mark.parametrize(
        ("kernel", "input_type"),
        [
            (F.elastic_image, torch.Tensor),
            (F._geometry._elastic_image_pil, PIL.Image.Image),
            (F.elastic_image, tv_tensors.Image),
            (F.elastic_mask, tv_tensors.Mask),
            (F.elastic_video, tv_tensors.Video),
            (F.elastic_keypoints, tv_tensors.KeyPoints),
        ],
    )
    def test_functional_signature(self, kernel, input_type):
        check_functional_kernel_signature_match(F.elastic, kernel=kernel, input_type=input_type)

    @pytest.mark.parametrize(
        "make_input",
        [
            make_image_tensor,
            make_image_pil,
            make_image,
            make_bounding_boxes,
            make_segmentation_mask,
            make_video,
            make_keypoints,
        ],
    )
    def test_displacement_error(self, make_input):
        input = make_input()

        with pytest.raises(TypeError, match="displacement should be a Tensor"):
            F.elastic(input, displacement=None)

        with pytest.raises(ValueError, match="displacement shape should be"):
            F.elastic(input, displacement=torch.rand(F.get_size(input)))

    @pytest.mark.parametrize(
        "make_input",
        [
            make_image_tensor,
            make_image_pil,
            make_image,
            make_bounding_boxes,
            make_segmentation_mask,
            make_video,
            make_keypoints,
        ],
    )
    # ElasticTransform needs larger images to avoid the needed internal padding being larger than the actual image
    @pytest.mark.parametrize("size", [(163, 163), (72, 333), (313, 95)])
    @pytest.mark.parametrize("device", cpu_and_cuda())
    def test_transform(self, make_input, size, device):
        # We have to skip that test on M1 because it's flaky: Mismatched elements: 35 / 89205 (0.0%)
        # See https://github.com/pytorch/vision/issues/8154
        # All other platforms are fine, so the differences do not come from something we own in torchvision
        check_v1_compatibility = False if sys.platform == "darwin" else dict(rtol=0, atol=1)

        check_transform(
            transforms.ElasticTransform(),
            make_input(size, device=device),
            check_v1_compatibility=check_v1_compatibility,
        )


class TestToPureTensor:
    def test_correctness(self):
        input = {
            "img": make_image(),
            "img_tensor": make_image_tensor(),
            "img_pil": make_image_pil(),
            "mask": make_detection_masks(),
            "video": make_video(),
            "bbox": make_bounding_boxes(),
            "str": "str",
        }

        out = transforms.ToPureTensor()(input)

        for input_value, out_value in zip(input.values(), out.values()):
            if isinstance(input_value, tv_tensors.TVTensor):
                assert isinstance(out_value, torch.Tensor) and not isinstance(out_value, tv_tensors.TVTensor)
            else:
                assert isinstance(out_value, type(input_value))


class TestCrop:
    INPUT_SIZE = (21, 11)

    CORRECTNESS_CROP_KWARGS = [
        # center
        dict(top=5, left=5, height=10, width=5),
        # larger than input, i.e. pad
        dict(top=-5, left=-5, height=30, width=20),
        # sides: left, right, top, bottom
        dict(top=-5, left=-5, height=30, width=10),
        dict(top=-5, left=5, height=30, width=10),
        dict(top=-5, left=-5, height=20, width=20),
        dict(top=5, left=-5, height=20, width=20),
        # corners: top-left, top-right, bottom-left, bottom-right
        dict(top=-5, left=-5, height=20, width=10),
        dict(top=-5, left=5, height=20, width=10),
        dict(top=5, left=-5, height=20, width=10),
        dict(top=5, left=5, height=20, width=10),
    ]
    MINIMAL_CROP_KWARGS = CORRECTNESS_CROP_KWARGS[0]

    @pytest.mark.parametrize("kwargs", CORRECTNESS_CROP_KWARGS)
    @pytest.mark.parametrize("dtype", [torch.uint8, torch.float32])
    @pytest.mark.parametrize("device", cpu_and_cuda())
    def test_kernel_image(self, kwargs, dtype, device):
        check_kernel(F.crop_image, make_image(self.INPUT_SIZE, dtype=dtype, device=device), **kwargs)

    @pytest.mark.parametrize("kwargs", CORRECTNESS_CROP_KWARGS)
    @pytest.mark.parametrize("format", list(tv_tensors.BoundingBoxFormat))
    @pytest.mark.parametrize("dtype", [torch.float32, torch.int64])
    @pytest.mark.parametrize("device", cpu_and_cuda())
    def test_kernel_bounding_boxes(self, kwargs, format, dtype, device):
        bounding_boxes = make_bounding_boxes(self.INPUT_SIZE, format=format, dtype=dtype, device=device)
        check_kernel(F.crop_bounding_boxes, bounding_boxes, format=format, **kwargs)

    @pytest.mark.parametrize("kwargs", CORRECTNESS_CROP_KWARGS)
    @pytest.mark.parametrize("dtype", [torch.float32, torch.int64])
    @pytest.mark.parametrize("device", cpu_and_cuda())
    def test_kernel_keypoints(self, kwargs, dtype, device):
        keypoints = make_keypoints(self.INPUT_SIZE, dtype=dtype, device=device)
        check_kernel(F.crop_keypoints, keypoints, **kwargs)

    @pytest.mark.parametrize("make_mask", [make_segmentation_mask, make_detection_masks])
    def test_kernel_mask(self, make_mask):
        check_kernel(F.crop_mask, make_mask(self.INPUT_SIZE), **self.MINIMAL_CROP_KWARGS)

    def test_kernel_video(self):
        check_kernel(F.crop_video, make_video(self.INPUT_SIZE), **self.MINIMAL_CROP_KWARGS)

    @pytest.mark.parametrize(
        "make_input",
        [
            make_image_tensor,
            make_image_pil,
            make_image,
            make_bounding_boxes,
            make_segmentation_mask,
            make_video,
            make_keypoints,
        ],
    )
    def test_functional(self, make_input):
        check_functional(F.crop, make_input(self.INPUT_SIZE), **self.MINIMAL_CROP_KWARGS)

    @pytest.mark.parametrize(
        ("kernel", "input_type"),
        [
            (F.crop_image, torch.Tensor),
            (F._geometry._crop_image_pil, PIL.Image.Image),
            (F.crop_image, tv_tensors.Image),
            (F.crop_bounding_boxes, tv_tensors.BoundingBoxes),
            (F.crop_mask, tv_tensors.Mask),
            (F.crop_video, tv_tensors.Video),
            (F.crop_keypoints, tv_tensors.KeyPoints),
        ],
    )
    def test_functional_signature(self, kernel, input_type):
        check_functional_kernel_signature_match(F.crop, kernel=kernel, input_type=input_type)

    @pytest.mark.parametrize("kwargs", CORRECTNESS_CROP_KWARGS)
    def test_functional_image_correctness(self, kwargs):
        image = make_image(self.INPUT_SIZE, dtype=torch.uint8, device="cpu")

        actual = F.crop(image, **kwargs)
        expected = F.to_image(F.crop(F.to_pil_image(image), **kwargs))

        assert_equal(actual, expected)

    @param_value_parametrization(
        size=[(10, 5), (25, 15), (25, 5), (10, 15)],
        fill=EXHAUSTIVE_TYPE_FILLS,
    )
    @pytest.mark.parametrize(
        "make_input",
        [
            make_image_tensor,
            make_image_pil,
            make_image,
            make_bounding_boxes,
            make_segmentation_mask,
            make_video,
            make_keypoints,
        ],
    )
    def test_transform(self, param, value, make_input):
        input = make_input(self.INPUT_SIZE)

        check_sample_input = True
        if param == "fill":
            if isinstance(value, (tuple, list)):
                if isinstance(input, tv_tensors.Mask):
                    pytest.skip("F.pad_mask doesn't support non-scalar fill.")
                else:
                    check_sample_input = False

            kwargs = dict(
                # 1. size is required
                # 2. the fill parameter only has an affect if we need padding
                size=[s + 4 for s in self.INPUT_SIZE],
                fill=adapt_fill(value, dtype=input.dtype if isinstance(input, torch.Tensor) else torch.uint8),
            )
        else:
            kwargs = {param: value}

        check_transform(
            transforms.RandomCrop(**kwargs, pad_if_needed=True),
            input,
            check_v1_compatibility=param != "fill" or isinstance(value, (int, float)),
            check_sample_input=check_sample_input,
        )

    @pytest.mark.parametrize("padding", [1, (1, 1), (1, 1, 1, 1)])
    def test_transform_padding(self, padding):
        inpt = make_image(self.INPUT_SIZE)

        output_size = [s + 2 for s in F.get_size(inpt)]
        transform = transforms.RandomCrop(output_size, padding=padding)

        output = transform(inpt)

        assert F.get_size(output) == output_size

    @pytest.mark.parametrize("padding", [None, 1, (1, 1), (1, 1, 1, 1)])
    def test_transform_insufficient_padding(self, padding):
        inpt = make_image(self.INPUT_SIZE)

        output_size = [s + 3 for s in F.get_size(inpt)]
        transform = transforms.RandomCrop(output_size, padding=padding)

        with pytest.raises(ValueError, match="larger than (padded )?input image size"):
            transform(inpt)

    def test_transform_pad_if_needed(self):
        inpt = make_image(self.INPUT_SIZE)

        output_size = [s * 2 for s in F.get_size(inpt)]
        transform = transforms.RandomCrop(output_size, pad_if_needed=True)

        output = transform(inpt)

        assert F.get_size(output) == output_size

    @param_value_parametrization(
        size=[(10, 5), (25, 15), (25, 5), (10, 15)],
        fill=CORRECTNESS_FILLS,
        padding_mode=["constant", "edge", "reflect", "symmetric"],
    )
    @pytest.mark.parametrize("seed", list(range(5)))
    def test_transform_image_correctness(self, param, value, seed):
        kwargs = {param: value}
        if param != "size":
            # 1. size is required
            # 2. the fill / padding_mode parameters only have an affect if we need padding
            kwargs["size"] = [s + 4 for s in self.INPUT_SIZE]
        if param == "fill":
            kwargs["fill"] = adapt_fill(kwargs["fill"], dtype=torch.uint8)

        transform = transforms.RandomCrop(pad_if_needed=True, **kwargs)

        image = make_image(self.INPUT_SIZE)

        with freeze_rng_state():
            torch.manual_seed(seed)
            actual = transform(image)

            torch.manual_seed(seed)
            expected = F.to_image(transform(F.to_pil_image(image)))

        assert_equal(actual, expected)

    def _reference_crop_bounding_boxes(self, bounding_boxes, *, top, left, height, width):
        affine_matrix = np.array(
            [
                [1, 0, -left],
                [0, 1, -top],
            ],
        )
        helper = (
            reference_affine_rotated_bounding_boxes_helper
            if tv_tensors.is_rotated_bounding_format(bounding_boxes.format)
            else reference_affine_bounding_boxes_helper
        )
        return helper(bounding_boxes, affine_matrix=affine_matrix, new_canvas_size=(height, width))

    @pytest.mark.parametrize("kwargs", CORRECTNESS_CROP_KWARGS)
    @pytest.mark.parametrize("format", list(tv_tensors.BoundingBoxFormat))
    @pytest.mark.parametrize("dtype", [torch.float32, torch.int64])
    @pytest.mark.parametrize("device", cpu_and_cuda())
    def test_functional_bounding_box_correctness(self, kwargs, format, dtype, device):
        bounding_boxes = make_bounding_boxes(self.INPUT_SIZE, format=format, dtype=dtype, device=device)

        actual = F.crop(bounding_boxes, **kwargs)
        expected = self._reference_crop_bounding_boxes(bounding_boxes, **kwargs)

        assert_equal(actual, expected, atol=1, rtol=0)
        assert_equal(F.get_size(actual), F.get_size(expected))

    @pytest.mark.parametrize("output_size", [(17, 11), (11, 17), (11, 11)])
    @pytest.mark.parametrize("format", list(tv_tensors.BoundingBoxFormat))
    @pytest.mark.parametrize("dtype", [torch.float32, torch.int64])
    @pytest.mark.parametrize("device", cpu_and_cuda())
    @pytest.mark.parametrize("seed", list(range(5)))
    def test_transform_bounding_boxes_correctness(self, output_size, format, dtype, device, seed):
        input_size = [s * 2 for s in output_size]
        bounding_boxes = make_bounding_boxes(input_size, format=format, dtype=dtype, device=device)

        transform = transforms.RandomCrop(output_size)

        with freeze_rng_state():
            torch.manual_seed(seed)
            params = transform.make_params([bounding_boxes])
            assert not params.pop("needs_pad")
            del params["padding"]
            assert params.pop("needs_crop")

            torch.manual_seed(seed)
            actual = transform(bounding_boxes)

        expected = self._reference_crop_bounding_boxes(bounding_boxes, **params)

        torch.testing.assert_close(actual, expected)
        assert_equal(F.get_size(actual), F.get_size(expected))

    def _reference_crop_keypoints(self, keypoints, *, top, left, height, width):
        affine_matrix = np.array(
            [
                [1, 0, -left],
                [0, 1, -top],
            ],
        )
        return reference_affine_keypoints_helper(
            keypoints, affine_matrix=affine_matrix, new_canvas_size=(height, width)
        )

    @pytest.mark.parametrize("kwargs", CORRECTNESS_CROP_KWARGS)
    @pytest.mark.parametrize("dtype", [torch.float32, torch.int64])
    @pytest.mark.parametrize("device", cpu_and_cuda())
    def test_functional_keypoints_correctness(self, kwargs, dtype, device):
        keypoints = make_keypoints(self.INPUT_SIZE, dtype=dtype, device=device)

        actual = F.crop(keypoints, **kwargs)
        expected = self._reference_crop_keypoints(keypoints, **kwargs)

        assert_equal(actual, expected, atol=1, rtol=0)
        assert_equal(F.get_size(actual), F.get_size(expected))

    @pytest.mark.parametrize("output_size", [(17, 11), (11, 17), (11, 11)])
    @pytest.mark.parametrize("dtype", [torch.float32, torch.int64])
    @pytest.mark.parametrize("device", cpu_and_cuda())
    @pytest.mark.parametrize("seed", list(range(5)))
    def test_transform_keypoints_correctness(self, output_size, dtype, device, seed):
        input_size = (output_size[0] * 2, output_size[1] * 2)
        keypoints = make_keypoints(input_size, dtype=dtype, device=device)

        transform = transforms.RandomCrop(output_size)

        with freeze_rng_state():
            torch.manual_seed(seed)
            params = transform.make_params([keypoints])
            assert not params.pop("needs_pad")
            del params["padding"]
            assert params.pop("needs_crop")

            torch.manual_seed(seed)
            actual = transform(keypoints)

        expected = self._reference_crop_keypoints(keypoints, **params)

        assert_equal(actual, expected)
        assert_equal(F.get_size(actual), F.get_size(expected))

    def test_errors(self):
        with pytest.raises(ValueError, match="Please provide only two dimensions"):
            transforms.RandomCrop([10, 12, 14])

        with pytest.raises(ValueError, match="Padding must be an int or a 1, 2, or 4"):
            transforms.RandomCrop([10, 12], padding="abc")

        with pytest.raises(ValueError, match="Padding must be an int or a 1, 2, or 4"):
            transforms.RandomCrop([10, 12], padding=[-0.7, 0, 0.7])

        with pytest.raises(ValueError, match="Padding must be an int or a 1, 2, or 4"):
            transforms.RandomCrop([10, 12], padding=0.5)

        with pytest.raises(ValueError, match="Padding must be an int or a 1, 2, or 4"):
            transforms.RandomCrop([10, 12], padding=[0.5, 0.5])

        with pytest.raises(TypeError, match="Got inappropriate fill arg"):
            transforms.RandomCrop([10, 12], padding=1, fill="abc")

        with pytest.raises(ValueError, match="Padding mode should be either"):
            transforms.RandomCrop([10, 12], padding=1, padding_mode="abc")


class TestErase:
    INPUT_SIZE = (17, 11)
    FUNCTIONAL_KWARGS = dict(
        zip("ijhwv", [2, 2, 10, 8, torch.tensor(0.0, dtype=torch.float32, device="cpu").reshape(-1, 1, 1)])
    )

    @pytest.mark.parametrize("dtype", [torch.float32, torch.uint8])
    @pytest.mark.parametrize("device", cpu_and_cuda())
    def test_kernel_image(self, dtype, device):
        check_kernel(F.erase_image, make_image(self.INPUT_SIZE, dtype=dtype, device=device), **self.FUNCTIONAL_KWARGS)

    @pytest.mark.parametrize("dtype", [torch.float32, torch.uint8])
    @pytest.mark.parametrize("device", cpu_and_cuda())
    def test_kernel_image_inplace(self, dtype, device):
        input = make_image(self.INPUT_SIZE, dtype=dtype, device=device)
        input_version = input._version

        output_out_of_place = F.erase_image(input, **self.FUNCTIONAL_KWARGS)
        assert output_out_of_place.data_ptr() != input.data_ptr()
        assert output_out_of_place is not input

        output_inplace = F.erase_image(input, **self.FUNCTIONAL_KWARGS, inplace=True)
        assert output_inplace.data_ptr() == input.data_ptr()
        assert output_inplace._version > input_version
        assert output_inplace is input

        assert_equal(output_inplace, output_out_of_place)

    def test_kernel_video(self):
        check_kernel(F.erase_video, make_video(self.INPUT_SIZE), **self.FUNCTIONAL_KWARGS)

    @pytest.mark.parametrize(
        "make_input",
        [make_image_tensor, make_image_pil, make_image, make_video],
    )
    def test_functional(self, make_input):
        check_functional(F.erase, make_input(), **self.FUNCTIONAL_KWARGS)

    @pytest.mark.parametrize(
        ("kernel", "input_type"),
        [
            (F.erase_image, torch.Tensor),
            (F._augment._erase_image_pil, PIL.Image.Image),
            (F.erase_image, tv_tensors.Image),
            (F.erase_video, tv_tensors.Video),
        ],
    )
    def test_functional_signature(self, kernel, input_type):
        check_functional_kernel_signature_match(F.erase, kernel=kernel, input_type=input_type)

    @pytest.mark.parametrize(
        "make_input",
        [make_image_tensor, make_image_pil, make_image, make_video],
    )
    @pytest.mark.parametrize("device", cpu_and_cuda())
    def test_transform(self, make_input, device):
        input = make_input(device=device)

        with pytest.warns(UserWarning, match="currently passing through inputs of type"):
            check_transform(
                transforms.RandomErasing(p=1),
                input,
                check_v1_compatibility=not isinstance(input, PIL.Image.Image),
            )

    def _reference_erase_image(self, image, *, i, j, h, w, v):
        mask = torch.zeros_like(image, dtype=torch.bool)
        mask[..., i : i + h, j : j + w] = True

        # The broadcasting and type casting logic is handled automagically in the kernel through indexing
        value = torch.broadcast_to(v, (*image.shape[:-2], h, w)).to(image)

        erased_image = torch.empty_like(image)
        erased_image[mask] = value.flatten()
        erased_image[~mask] = image[~mask]

        return erased_image

    @pytest.mark.parametrize("dtype", [torch.float32, torch.uint8])
    @pytest.mark.parametrize("device", cpu_and_cuda())
    def test_functional_image_correctness(self, dtype, device):
        image = make_image(dtype=dtype, device=device)

        actual = F.erase(image, **self.FUNCTIONAL_KWARGS)
        expected = self._reference_erase_image(image, **self.FUNCTIONAL_KWARGS)

        assert_equal(actual, expected)

    @param_value_parametrization(
        scale=[(0.1, 0.2), [0.0, 1.0]],
        ratio=[(0.3, 0.7), [0.1, 5.0]],
        value=[0, 0.5, (0, 1, 0), [-0.2, 0.0, 1.3], "random"],
    )
    @pytest.mark.parametrize("dtype", [torch.float32, torch.uint8])
    @pytest.mark.parametrize("device", cpu_and_cuda())
    @pytest.mark.parametrize("seed", list(range(5)))
    def test_transform_image_correctness(self, param, value, dtype, device, seed):
        transform = transforms.RandomErasing(**{param: value}, p=1)

        image = make_image(dtype=dtype, device=device)

        with freeze_rng_state():
            torch.manual_seed(seed)
            # This emulates the random apply check that happens before make_params is called
            torch.rand(1)
            params = transform.make_params([image])

            torch.manual_seed(seed)
            actual = transform(image)

        expected = self._reference_erase_image(image, **params)

        assert_equal(actual, expected)

    def test_transform_errors(self):
        with pytest.raises(TypeError, match="Argument value should be either a number or str or a sequence"):
            transforms.RandomErasing(value={})

        with pytest.raises(ValueError, match="If value is str, it should be 'random'"):
            transforms.RandomErasing(value="abc")

        with pytest.raises(TypeError, match="Scale should be a sequence"):
            transforms.RandomErasing(scale=123)

        with pytest.raises(TypeError, match="Ratio should be a sequence"):
            transforms.RandomErasing(ratio=123)

        with pytest.raises(ValueError, match="Scale should be between 0 and 1"):
            transforms.RandomErasing(scale=[-1, 2])

        transform = transforms.RandomErasing(value=[1, 2, 3, 4])

        with pytest.raises(ValueError, match="If value is a sequence, it should have either a single value"):
            transform.make_params([make_image()])


class TestGaussianBlur:
    @pytest.mark.parametrize("kernel_size", [1, 3, (3, 1), [3, 5]])
    @pytest.mark.parametrize("sigma", [None, 1.0, 1, (0.5,), [0.3], (0.3, 0.7), [0.9, 0.2]])
    def test_kernel_image(self, kernel_size, sigma):
        check_kernel(
            F.gaussian_blur_image,
            make_image(),
            kernel_size=kernel_size,
            sigma=sigma,
            check_scripted_vs_eager=not (isinstance(kernel_size, int) or isinstance(sigma, (float, int))),
        )

    def test_kernel_image_errors(self):
        image = make_image_tensor()

        with pytest.raises(ValueError, match="kernel_size is a sequence its length should be 2"):
            F.gaussian_blur_image(image, kernel_size=[1, 2, 3])

        for kernel_size in [2, -1]:
            with pytest.raises(ValueError, match="kernel_size should have odd and positive integers"):
                F.gaussian_blur_image(image, kernel_size=kernel_size)

        with pytest.raises(ValueError, match="sigma is a sequence, its length should be 2"):
            F.gaussian_blur_image(image, kernel_size=1, sigma=[1, 2, 3])

        with pytest.raises(TypeError, match="sigma should be either float or sequence of floats"):
            F.gaussian_blur_image(image, kernel_size=1, sigma=object())

        with pytest.raises(ValueError, match="sigma should have positive values"):
            F.gaussian_blur_image(image, kernel_size=1, sigma=-1)

    def test_kernel_video(self):
        check_kernel(F.gaussian_blur_video, make_video(), kernel_size=(3, 3))

    @pytest.mark.parametrize(
        "make_input",
        [make_image_tensor, make_image_pil, make_image, make_video],
    )
    def test_functional(self, make_input):
        check_functional(F.gaussian_blur, make_input(), kernel_size=(3, 3))

    @pytest.mark.parametrize(
        ("kernel", "input_type"),
        [
            (F.gaussian_blur_image, torch.Tensor),
            (F._misc._gaussian_blur_image_pil, PIL.Image.Image),
            (F.gaussian_blur_image, tv_tensors.Image),
            (F.gaussian_blur_video, tv_tensors.Video),
        ],
    )
    def test_functional_signature(self, kernel, input_type):
        check_functional_kernel_signature_match(F.gaussian_blur, kernel=kernel, input_type=input_type)

    @pytest.mark.parametrize(
        "make_input",
        [make_image_tensor, make_image_pil, make_image, make_bounding_boxes, make_segmentation_mask, make_video],
    )
    @pytest.mark.parametrize("device", cpu_and_cuda())
    @pytest.mark.parametrize("sigma", [5, 2.0, (0.5, 2), [1.3, 2.7]])
    def test_transform(self, make_input, device, sigma):
        check_transform(transforms.GaussianBlur(kernel_size=3, sigma=sigma), make_input(device=device))

    def test_assertions(self):
        with pytest.raises(ValueError, match="Kernel size should be a tuple/list of two integers"):
            transforms.GaussianBlur([10, 12, 14])

        with pytest.raises(ValueError, match="Kernel size value should be an odd and positive number"):
            transforms.GaussianBlur(4)

        with pytest.raises(ValueError, match="If sigma is a sequence its length should be 1 or 2. Got 3"):
            transforms.GaussianBlur(3, sigma=[1, 2, 3])

        with pytest.raises(ValueError, match="sigma values should be positive and of the form"):
            transforms.GaussianBlur(3, sigma=-1.0)

        with pytest.raises(ValueError, match="sigma values should be positive and of the form"):
            transforms.GaussianBlur(3, sigma=[2.0, 1.0])

        with pytest.raises(TypeError, match="sigma should be a number or a sequence of numbers"):
            transforms.GaussianBlur(3, sigma={})

    @pytest.mark.parametrize("sigma", [10.0, [10.0, 12.0], (10, 12.0), [10]])
    def test_make_params(self, sigma):
        transform = transforms.GaussianBlur(3, sigma=sigma)
        params = transform.make_params([])

        if isinstance(sigma, float):
            assert params["sigma"][0] == params["sigma"][1] == sigma
        elif isinstance(sigma, list) and len(sigma) == 1:
            assert params["sigma"][0] == params["sigma"][1] == sigma[0]
        else:
            assert sigma[0] <= params["sigma"][0] <= sigma[1]
            assert sigma[0] <= params["sigma"][1] <= sigma[1]

    # np_img = np.arange(3 * 10 * 12, dtype="uint8").reshape((10, 12, 3))
    # np_img2 = np.arange(26 * 28, dtype="uint8").reshape((26, 28))
    # {
    #     "10_12_3__3_3_0.8": cv2.GaussianBlur(np_img, ksize=(3, 3), sigmaX=0.8),
    #     "10_12_3__3_3_0.5": cv2.GaussianBlur(np_img, ksize=(3, 3), sigmaX=0.5),
    #     "10_12_3__3_5_0.8": cv2.GaussianBlur(np_img, ksize=(3, 5), sigmaX=0.8),
    #     "10_12_3__3_5_0.5": cv2.GaussianBlur(np_img, ksize=(3, 5), sigmaX=0.5),
    #     "26_28_1__23_23_1.7": cv2.GaussianBlur(np_img2, ksize=(23, 23), sigmaX=1.7),
    # }
    REFERENCE_GAUSSIAN_BLUR_IMAGE_RESULTS = torch.load(
        Path(__file__).parent / "assets" / "gaussian_blur_opencv_results.pt",
        weights_only=False,
    )

    @pytest.mark.parametrize(
        ("dimensions", "kernel_size", "sigma"),
        [
            ((3, 10, 12), (3, 3), 0.8),
            ((3, 10, 12), (3, 3), 0.5),
            ((3, 10, 12), (3, 5), 0.8),
            ((3, 10, 12), (3, 5), 0.5),
            ((1, 26, 28), (23, 23), 1.7),
        ],
    )
    @pytest.mark.parametrize("dtype", [torch.float32, torch.float64, torch.float16])
    @pytest.mark.parametrize("device", cpu_and_cuda())
    def test_functional_image_correctness(self, dimensions, kernel_size, sigma, dtype, device):
        if dtype is torch.float16 and device == "cpu":
            pytest.skip("The CPU implementation of float16 on CPU differs from opencv")

        num_channels, height, width = dimensions

        reference_results_key = f"{height}_{width}_{num_channels}__{kernel_size[0]}_{kernel_size[1]}_{sigma}"
        expected = (
            torch.tensor(self.REFERENCE_GAUSSIAN_BLUR_IMAGE_RESULTS[reference_results_key])
            .reshape(height, width, num_channels)
            .permute(2, 0, 1)
            .to(dtype=dtype, device=device)
        )

        image = tv_tensors.Image(
            torch.arange(num_channels * height * width, dtype=torch.uint8)
            .reshape(height, width, num_channels)
            .permute(2, 0, 1),
            dtype=dtype,
            device=device,
        )

        actual = F.gaussian_blur_image(image, kernel_size=kernel_size, sigma=sigma)

        torch.testing.assert_close(actual, expected, rtol=0, atol=1)


class TestGaussianNoise:
    @pytest.mark.parametrize(
        "make_input",
        [make_image_tensor, make_image, make_video],
    )
    def test_kernel(self, make_input):
        check_kernel(
            F.gaussian_noise,
            make_input(dtype=torch.float32),
            # This cannot pass because the noise on a batch in not per-image
            check_batched_vs_unbatched=False,
        )

    @pytest.mark.parametrize(
        "make_input",
        [make_image_tensor, make_image, make_video],
    )
    def test_functional(self, make_input):
        check_functional(F.gaussian_noise, make_input(dtype=torch.float32))

    @pytest.mark.parametrize(
        ("kernel", "input_type"),
        [
            (F.gaussian_noise, torch.Tensor),
            (F.gaussian_noise_image, tv_tensors.Image),
            (F.gaussian_noise_video, tv_tensors.Video),
        ],
    )
    def test_functional_signature(self, kernel, input_type):
        check_functional_kernel_signature_match(F.gaussian_noise, kernel=kernel, input_type=input_type)

    @pytest.mark.parametrize(
        "make_input",
        [make_image_tensor, make_image, make_video],
    )
    def test_transform(self, make_input):
        def adapter(_, input, __):
            # This transform doesn't support uint8 so we have to convert the auto-generated uint8 tensors to float32
            # Same for PIL images
            for key, value in input.items():
                if isinstance(value, torch.Tensor) and not value.is_floating_point():
                    input[key] = value.to(torch.float32)
                if isinstance(value, PIL.Image.Image):
                    input[key] = F.pil_to_tensor(value).to(torch.float32)
            return input

        check_transform(transforms.GaussianNoise(), make_input(dtype=torch.float32), check_sample_input=adapter)

    def test_bad_input(self):
        with pytest.raises(ValueError, match="Gaussian Noise is not implemented for PIL images."):
            F.gaussian_noise(make_image_pil())
        with pytest.raises(ValueError, match="Input tensor is expected to be in float dtype"):
            F.gaussian_noise(make_image(dtype=torch.uint8))
        with pytest.raises(ValueError, match="sigma shouldn't be negative"):
            F.gaussian_noise(make_image(dtype=torch.float32), sigma=-1)

    def test_clip(self):
        img = make_image(dtype=torch.float32)

        out = F.gaussian_noise(img, mean=100, clip=False)
        assert out.min() > 50

        out = F.gaussian_noise(img, mean=100, clip=True)
        assert (out == 1).all()

        out = F.gaussian_noise(img, mean=-100, clip=False)
        assert out.min() < -50

        out = F.gaussian_noise(img, mean=-100, clip=True)
        assert (out == 0).all()


class TestAutoAugmentTransforms:
    # These transforms have a lot of branches in their `forward()` passes which are conditioned on random sampling.
    # It's typically very hard to test the effect on some parameters without heavy mocking logic.
    # This class adds correctness tests for the kernels that are specific to those transforms. The rest of kernels, e.g.
    # rotate, are tested in their respective classes. The rest of the tests here are mostly smoke tests.

    def _reference_shear_translate(self, image, *, transform_id, magnitude, interpolation, fill):
        if isinstance(image, PIL.Image.Image):
            input = image
        else:
            input = F.to_pil_image(image)

        matrix = {
            "ShearX": (1, magnitude, 0, 0, 1, 0),
            "ShearY": (1, 0, 0, magnitude, 1, 0),
            "TranslateX": (1, 0, -int(magnitude), 0, 1, 0),
            "TranslateY": (1, 0, 0, 0, 1, -int(magnitude)),
        }[transform_id]

        output = input.transform(
            input.size, PIL.Image.AFFINE, matrix, resample=pil_modes_mapping[interpolation], fill=fill
        )

        if isinstance(image, PIL.Image.Image):
            return output
        else:
            return F.to_image(output)

    @pytest.mark.parametrize("transform_id", ["ShearX", "ShearY", "TranslateX", "TranslateY"])
    @pytest.mark.parametrize("magnitude", [0.3, -0.2, 0.0])
    @pytest.mark.parametrize(
        "interpolation", [transforms.InterpolationMode.NEAREST, transforms.InterpolationMode.BILINEAR]
    )
    @pytest.mark.parametrize("fill", CORRECTNESS_FILLS)
    @pytest.mark.parametrize("input_type", ["Tensor", "PIL"])
    def test_correctness_shear_translate(self, transform_id, magnitude, interpolation, fill, input_type):
        # ShearX/Y and TranslateX/Y are the only ops that are native to the AA transforms. They are modeled after the
        # reference implementation:
        # https://github.com/tensorflow/models/blob/885fda091c46c59d6c7bb5c7e760935eacc229da/research/autoaugment/augmentation_transforms.py#L273-L362
        # All other ops are checked in their respective dedicated tests.

        image = make_image(dtype=torch.uint8, device="cpu")
        if input_type == "PIL":
            image = F.to_pil_image(image)

        if "Translate" in transform_id:
            # For TranslateX/Y magnitude is a value in pixels
            magnitude *= min(F.get_size(image))

        actual = transforms.AutoAugment()._apply_image_or_video_transform(
            image,
            transform_id=transform_id,
            magnitude=magnitude,
            interpolation=interpolation,
            fill={type(image): fill},
        )
        expected = self._reference_shear_translate(
            image, transform_id=transform_id, magnitude=magnitude, interpolation=interpolation, fill=fill
        )

        if input_type == "PIL":
            actual, expected = F.to_image(actual), F.to_image(expected)

        if "Shear" in transform_id and input_type == "Tensor":
            mae = (actual.float() - expected.float()).abs().mean()
            assert mae < (12 if interpolation is transforms.InterpolationMode.NEAREST else 5)
        else:
            assert_close(actual, expected, rtol=0, atol=1)

    def _sample_input_adapter(self, transform, input, device):
        adapted_input = {}
        image_or_video_found = False
        for key, value in input.items():
            if isinstance(value, (tv_tensors.BoundingBoxes, tv_tensors.KeyPoints, tv_tensors.Mask)):
                # AA transforms don't support bounding boxes or masks
                continue
            elif check_type(value, (tv_tensors.Image, tv_tensors.Video, is_pure_tensor, PIL.Image.Image)):
                if image_or_video_found:
                    # AA transforms only support a single image or video
                    continue
                image_or_video_found = True
            adapted_input[key] = value
        return adapted_input

    @pytest.mark.parametrize(
        "transform",
        [transforms.AutoAugment(), transforms.RandAugment(), transforms.TrivialAugmentWide(), transforms.AugMix()],
    )
    @pytest.mark.parametrize("make_input", [make_image_tensor, make_image_pil, make_image, make_video])
    @pytest.mark.parametrize("dtype", [torch.uint8, torch.float32])
    @pytest.mark.parametrize("device", cpu_and_cuda())
    def test_transform_smoke(self, transform, make_input, dtype, device):
        if make_input is make_image_pil and not (dtype is torch.uint8 and device == "cpu"):
            pytest.skip(
                "PIL image tests with parametrization other than dtype=torch.uint8 and device='cpu' "
                "will degenerate to that anyway."
            )
        input = make_input(dtype=dtype, device=device)

        with freeze_rng_state():
            # By default every test starts from the same random seed. This leads to minimal coverage of the sampling
            # that happens inside forward(). To avoid calling the transform multiple times to achieve higher coverage,
            # we build a reproducible random seed from the input type, dtype, and device.
            torch.manual_seed(hash((make_input, dtype, device)))

            # For v2, we changed the random sampling of the AA transforms. This makes it impossible to compare the v1
            # and v2 outputs without complicated mocking and monkeypatching. Thus, we skip the v1 compatibility checks
            # here and only check if we can script the v2 transform and subsequently call the result.
            check_transform(
                transform, input, check_v1_compatibility=False, check_sample_input=self._sample_input_adapter
            )

            if type(input) is torch.Tensor and dtype is torch.uint8:
                _script(transform)(input)

    def test_auto_augment_policy_error(self):
        with pytest.raises(ValueError, match="provided policy"):
            transforms.AutoAugment(policy=None)

    @pytest.mark.parametrize("severity", [0, 11])
    def test_aug_mix_severity_error(self, severity):
        with pytest.raises(ValueError, match="severity must be between"):
            transforms.AugMix(severity=severity)

    @pytest.mark.parametrize("num_ops", [-1, 1.1])
    def test_rand_augment_num_ops_error(self, num_ops):
        with pytest.raises(
            ValueError,
            match=re.escape(f"num_ops should be a non-negative integer, but got {num_ops} instead."),
        ):
            transforms.RandAugment(num_ops=num_ops)


class TestConvertBoundingBoxFormat:
    old_new_formats = list(
        itertools.permutations(
            [f for f in tv_tensors.BoundingBoxFormat if not tv_tensors.is_rotated_bounding_format(f)], 2
        )
    )
    old_new_formats += list(
        itertools.permutations([f for f in tv_tensors.BoundingBoxFormat if tv_tensors.is_rotated_bounding_format(f)], 2)
    )

    @pytest.mark.parametrize(("old_format", "new_format"), old_new_formats)
    def test_kernel(self, old_format, new_format):
        check_kernel(
            F.convert_bounding_box_format,
            make_bounding_boxes(format=old_format),
            new_format=new_format,
            old_format=old_format,
        )

    @pytest.mark.parametrize("format", list(tv_tensors.BoundingBoxFormat))
    @pytest.mark.parametrize("inplace", [False, True])
    def test_kernel_noop(self, format, inplace):
        input = make_bounding_boxes(format=format).as_subclass(torch.Tensor)
        input_version = input._version

        output = F.convert_bounding_box_format(input, old_format=format, new_format=format, inplace=inplace)

        assert output is input
        assert output.data_ptr() == input.data_ptr()
        assert output._version == input_version

    @pytest.mark.parametrize(("old_format", "new_format"), old_new_formats)
    def test_kernel_inplace(self, old_format, new_format):
        input = make_bounding_boxes(format=old_format).as_subclass(torch.Tensor)
        input_version = input._version

        output_out_of_place = F.convert_bounding_box_format(input, old_format=old_format, new_format=new_format)
        assert output_out_of_place.data_ptr() != input.data_ptr()
        assert output_out_of_place is not input

        output_inplace = F.convert_bounding_box_format(
            input, old_format=old_format, new_format=new_format, inplace=True
        )
        if old_format != tv_tensors.BoundingBoxFormat.XYXYXYXY and new_format != tv_tensors.BoundingBoxFormat.XYXYXYXY:
            # NOTE: BoundingBox format conversion from and to XYXYXYXY format
            # cannot modify the input tensor inplace as it requires a dimension
            # change.
            assert output_inplace.data_ptr() == input.data_ptr()
            assert output_inplace._version > input_version
            assert output_inplace is input

        assert_equal(output_inplace, output_out_of_place)

    @pytest.mark.parametrize(("old_format", "new_format"), old_new_formats)
    def test_functional(self, old_format, new_format):
        check_functional(F.convert_bounding_box_format, make_bounding_boxes(format=old_format), new_format=new_format)

    @pytest.mark.parametrize(("old_format", "new_format"), old_new_formats)
    @pytest.mark.parametrize("format_type", ["enum", "str"])
    def test_transform(self, old_format, new_format, format_type):
        check_transform(
            transforms.ConvertBoundingBoxFormat(new_format.name if format_type == "str" else new_format),
            make_bounding_boxes(format=old_format),
        )

    @pytest.mark.parametrize(("old_format", "new_format"), old_new_formats)
    def test_strings(self, old_format, new_format):
        # Non-regression test for https://github.com/pytorch/vision/issues/8258
        input = make_bounding_boxes(format=old_format, canvas_size=(50, 50))
        expected = self._reference_convert_bounding_box_format(input, new_format)

        old_format = old_format.name
        new_format = new_format.name

        out_functional = F.convert_bounding_box_format(input, new_format=new_format)
        out_functional_tensor = F.convert_bounding_box_format(
            input.as_subclass(torch.Tensor), old_format=old_format, new_format=new_format
        )
        out_transform = transforms.ConvertBoundingBoxFormat(new_format)(input)
        for out in (out_functional, out_functional_tensor, out_transform):
            torch.testing.assert_close(out, expected)

    def _reference_convert_bounding_box_format(self, bounding_boxes, new_format):
        return tv_tensors.wrap(
            torchvision.ops.box_convert(
                bounding_boxes.as_subclass(torch.Tensor),
                in_fmt=bounding_boxes.format.name.lower(),
                out_fmt=new_format.name.lower(),
            ).to(bounding_boxes.dtype),
            like=bounding_boxes,
            format=new_format,
        )

    @pytest.mark.parametrize(("old_format", "new_format"), old_new_formats)
    @pytest.mark.parametrize("dtype", [torch.int64, torch.float32])
    @pytest.mark.parametrize("device", cpu_and_cuda())
    @pytest.mark.parametrize("fn_type", ["functional", "transform"])
    def test_correctness(self, old_format, new_format, dtype, device, fn_type):
        bounding_boxes = make_bounding_boxes(format=old_format, dtype=dtype, device=device)

        if fn_type == "functional":
            fn = functools.partial(F.convert_bounding_box_format, new_format=new_format)
        else:
            fn = transforms.ConvertBoundingBoxFormat(format=new_format)

        actual = fn(bounding_boxes)
        expected = self._reference_convert_bounding_box_format(bounding_boxes, new_format)

        torch.testing.assert_close(actual, expected)

    def test_errors(self):
        input_tv_tensor = make_bounding_boxes()
        input_pure_tensor = input_tv_tensor.as_subclass(torch.Tensor)

        for input in [input_tv_tensor, input_pure_tensor]:
            with pytest.raises(TypeError, match="missing 1 required argument: 'new_format'"):
                F.convert_bounding_box_format(input)

        with pytest.raises(ValueError, match="`old_format` has to be passed"):
            F.convert_bounding_box_format(input_pure_tensor, new_format=input_tv_tensor.format)

        with pytest.raises(ValueError, match="`old_format` must not be passed"):
            F.convert_bounding_box_format(
                input_tv_tensor, old_format=input_tv_tensor.format, new_format=input_tv_tensor.format
            )


class TestResizedCrop:
    INPUT_SIZE = (17, 11)
    CROP_KWARGS = dict(top=2, left=2, height=5, width=7)
    OUTPUT_SIZE = (19, 32)

    @pytest.mark.parametrize(
        ("kernel", "make_input"),
        [
            (F.resized_crop_image, make_image),
            (F.resized_crop_bounding_boxes, make_bounding_boxes),
            (F.resized_crop_mask, make_segmentation_mask),
            (F.resized_crop_mask, make_detection_masks),
            (F.resized_crop_video, make_video),
            (F.resized_crop_keypoints, make_keypoints),
        ],
    )
    def test_kernel(self, kernel, make_input):
        input = make_input(self.INPUT_SIZE)
        if isinstance(input, tv_tensors.BoundingBoxes):
            extra_kwargs = dict(format=input.format)
        elif isinstance(input, (tv_tensors.Mask, tv_tensors.KeyPoints)):
            extra_kwargs = dict()
        else:
            extra_kwargs = dict(antialias=True)

        check_kernel(kernel, input, **self.CROP_KWARGS, size=self.OUTPUT_SIZE, **extra_kwargs)

    @pytest.mark.parametrize(
        "make_input",
        [
            make_image_tensor,
            make_image_pil,
            make_image,
            make_bounding_boxes,
            make_segmentation_mask,
            make_video,
            make_keypoints,
        ],
    )
    def test_functional(self, make_input):
        check_functional(
            F.resized_crop, make_input(self.INPUT_SIZE), **self.CROP_KWARGS, size=self.OUTPUT_SIZE, antialias=True
        )

    @pytest.mark.parametrize(
        ("kernel", "input_type"),
        [
            (F.resized_crop_image, torch.Tensor),
            (F._geometry._resized_crop_image_pil, PIL.Image.Image),
            (F.resized_crop_image, tv_tensors.Image),
            (F.resized_crop_mask, tv_tensors.Mask),
            (F.resized_crop_video, tv_tensors.Video),
            (F.resized_crop_keypoints, tv_tensors.KeyPoints),
        ],
    )
    def test_functional_signature(self, kernel, input_type):
        check_functional_kernel_signature_match(F.resized_crop, kernel=kernel, input_type=input_type)

    @param_value_parametrization(
        scale=[(0.1, 0.2), [0.0, 1.0]],
        ratio=[(0.3, 0.7), [0.1, 5.0]],
    )
    @pytest.mark.parametrize(
        "make_input",
        [
            make_image_tensor,
            make_image_pil,
            make_image,
            make_bounding_boxes,
            make_segmentation_mask,
            make_video,
            make_keypoints,
        ],
    )
    def test_transform(self, param, value, make_input):
        check_transform(
            transforms.RandomResizedCrop(size=self.OUTPUT_SIZE, **{param: value}, antialias=True),
            make_input(self.INPUT_SIZE),
            check_v1_compatibility=dict(rtol=0, atol=1),
        )

    # `InterpolationMode.NEAREST` is modeled after the buggy `INTER_NEAREST` interpolation of CV2.
    # The PIL equivalent of `InterpolationMode.NEAREST` is `InterpolationMode.NEAREST_EXACT`
    @pytest.mark.parametrize("interpolation", set(INTERPOLATION_MODES) - {transforms.InterpolationMode.NEAREST})
    def test_functional_image_correctness(self, interpolation):
        image = make_image(self.INPUT_SIZE, dtype=torch.uint8)

        actual = F.resized_crop(
            image, **self.CROP_KWARGS, size=self.OUTPUT_SIZE, interpolation=interpolation, antialias=True
        )
        expected = F.to_image(
            F.resized_crop(
                F.to_pil_image(image), **self.CROP_KWARGS, size=self.OUTPUT_SIZE, interpolation=interpolation
            )
        )

        torch.testing.assert_close(actual, expected, atol=1, rtol=0)

    def _reference_resized_crop_bounding_boxes(self, bounding_boxes, *, top, left, height, width, size):
        new_height, new_width = size

        crop_affine_matrix = np.array(
            [
                [1, 0, -left],
                [0, 1, -top],
                [0, 0, 1],
            ],
        )
        resize_affine_matrix = np.array(
            [
                [new_width / width, 0, 0],
                [0, new_height / height, 0],
                [0, 0, 1],
            ],
        )

        affine_matrix = (resize_affine_matrix @ crop_affine_matrix)[:2, :]

        helper = (
            reference_affine_rotated_bounding_boxes_helper
            if tv_tensors.is_rotated_bounding_format(bounding_boxes.format)
            else reference_affine_bounding_boxes_helper
        )

        return helper(bounding_boxes, affine_matrix=affine_matrix, new_canvas_size=size, clamp=False)

    @pytest.mark.parametrize("format", list(tv_tensors.BoundingBoxFormat))
    def test_functional_bounding_boxes_correctness(self, format):
        # Note that we don't want to clamp because in
        # _reference_resized_crop_bounding_boxes we are fusing the crop and the
        # resize operation, where none of the croppings happen - particularly,
        # the intermediate one.
<<<<<<< HEAD
        bounding_boxes = make_bounding_boxes(self.INPUT_SIZE, format=format, clamping_mode=None)
=======
        bounding_boxes = make_bounding_boxes(self.INPUT_SIZE, format=format, clamping_mode="none")
>>>>>>> 80cb38e6

        actual = F.resized_crop(bounding_boxes, **self.CROP_KWARGS, size=self.OUTPUT_SIZE)
        expected = self._reference_resized_crop_bounding_boxes(
            bounding_boxes, **self.CROP_KWARGS, size=self.OUTPUT_SIZE
        )

        torch.testing.assert_close(actual, expected)
        assert_equal(F.get_size(actual), F.get_size(expected))

    def _reference_resized_crop_keypoints(self, keypoints, *, top, left, height, width, size):
        new_height, new_width = size

        crop_affine_matrix = np.array(
            [
                [1, 0, -left],
                [0, 1, -top],
                [0, 0, 1],
            ],
        )
        resize_affine_matrix = np.array(
            [
                [new_width / width, 0, 0],
                [0, new_height / height, 0],
                [0, 0, 1],
            ],
        )
        intermediate_keypoints = reference_affine_keypoints_helper(
            keypoints,
            affine_matrix=crop_affine_matrix,
            new_canvas_size=(height, width),
        )
        return reference_affine_keypoints_helper(
            intermediate_keypoints,
            affine_matrix=resize_affine_matrix,
            new_canvas_size=size,
        )

    def test_functional_keypoints_correctness(self):
        keypoints = make_keypoints(self.INPUT_SIZE)

        actual = F.resized_crop(keypoints, **self.CROP_KWARGS, size=self.OUTPUT_SIZE)
        expected = self._reference_resized_crop_keypoints(keypoints, **self.CROP_KWARGS, size=self.OUTPUT_SIZE)

        assert_equal(actual, expected)
        assert_equal(F.get_size(actual), F.get_size(expected))

    def test_transform_errors_warnings(self):
        with pytest.raises(ValueError, match="provide only two dimensions"):
            transforms.RandomResizedCrop(size=(1, 2, 3))

        with pytest.raises(TypeError, match="Scale should be a sequence of two floats."):
            transforms.RandomResizedCrop(size=self.INPUT_SIZE, scale=123)

        with pytest.raises(TypeError, match="Ratio should be a sequence of two floats."):
            transforms.RandomResizedCrop(size=self.INPUT_SIZE, ratio=123)

        with pytest.raises(TypeError, match="Ratio should be a sequence of two floats."):
            transforms.RandomResizedCrop(size=self.INPUT_SIZE, ratio=[1, 2, 3])

        with pytest.raises(TypeError, match="Scale should be a sequence of two floats."):
            transforms.RandomResizedCrop(size=self.INPUT_SIZE, scale=[1, 2, 3])

        for param in ["scale", "ratio"]:
            with pytest.warns(match="Scale and ratio should be of kind"):
                transforms.RandomResizedCrop(size=self.INPUT_SIZE, **{param: [1, 0]})


class TestPad:
    EXHAUSTIVE_TYPE_PADDINGS = [1, (1,), (1, 2), (1, 2, 3, 4), [1], [1, 2], [1, 2, 3, 4]]
    CORRECTNESS_PADDINGS = [
        padding
        for padding in EXHAUSTIVE_TYPE_PADDINGS
        if isinstance(padding, int) or isinstance(padding, list) and len(padding) > 1
    ]
    PADDING_MODES = ["constant", "symmetric", "edge", "reflect"]

    @param_value_parametrization(
        padding=EXHAUSTIVE_TYPE_PADDINGS,
        fill=EXHAUSTIVE_TYPE_FILLS,
        padding_mode=PADDING_MODES,
    )
    @pytest.mark.parametrize("dtype", [torch.uint8, torch.float32])
    @pytest.mark.parametrize("device", cpu_and_cuda())
    def test_kernel_image(self, param, value, dtype, device):
        if param == "fill":
            value = adapt_fill(value, dtype=dtype)
        kwargs = {param: value}
        if param != "padding":
            kwargs["padding"] = [1]

        image = make_image(dtype=dtype, device=device)

        check_kernel(
            F.pad_image,
            image,
            **kwargs,
            check_scripted_vs_eager=not (
                (param == "padding" and isinstance(value, int))
                # See https://github.com/pytorch/vision/pull/7252#issue-1585585521 for details
                or (
                    param == "fill"
                    and (
                        isinstance(value, tuple) or (isinstance(value, list) and any(isinstance(v, int) for v in value))
                    )
                )
            ),
        )

    @pytest.mark.parametrize("format", list(tv_tensors.BoundingBoxFormat))
    def test_kernel_bounding_boxes(self, format):
        bounding_boxes = make_bounding_boxes(format=format)
        check_kernel(
            F.pad_bounding_boxes,
            bounding_boxes,
            format=bounding_boxes.format,
            canvas_size=bounding_boxes.canvas_size,
            padding=[1],
        )

    @pytest.mark.parametrize("padding_mode", ["symmetric", "edge", "reflect"])
    def test_kernel_bounding_boxes_errors(self, padding_mode):
        bounding_boxes = make_bounding_boxes()
        with pytest.raises(ValueError, match=f"'{padding_mode}' is not supported"):
            F.pad_bounding_boxes(
                bounding_boxes,
                format=bounding_boxes.format,
                canvas_size=bounding_boxes.canvas_size,
                padding=[1],
                padding_mode=padding_mode,
            )

    def test_kernel_keypoints(self):
        keypoints = make_keypoints()
        check_kernel(
            F.pad_keypoints,
            keypoints,
            canvas_size=keypoints.canvas_size,
            padding=[1],
        )

    @pytest.mark.parametrize("padding_mode", ["symmetric", "edge", "reflect"])
    def test_kernel_keypoints_errors(self, padding_mode):
        keypoints = make_keypoints()
        with pytest.raises(ValueError, match=f"'{padding_mode}' is not supported"):
            F.pad_keypoints(
                keypoints,
                canvas_size=keypoints.canvas_size,
                padding=[1],
                padding_mode=padding_mode,
            )

    @pytest.mark.parametrize("make_mask", [make_segmentation_mask, make_detection_masks])
    def test_kernel_mask(self, make_mask):
        check_kernel(F.pad_mask, make_mask(), padding=[1])

    @pytest.mark.parametrize("fill", [[1], (0,), [1, 0, 1], (0, 1, 0)])
    def test_kernel_mask_errors(self, fill):
        with pytest.raises(ValueError, match="Non-scalar fill value is not supported"):
            F.pad_mask(make_segmentation_mask(), padding=[1], fill=fill)

    def test_kernel_video(self):
        check_kernel(F.pad_video, make_video(), padding=[1])

    @pytest.mark.parametrize(
        "make_input",
        [
            make_image_tensor,
            make_image_pil,
            make_image,
            make_bounding_boxes,
            make_segmentation_mask,
            make_video,
            make_keypoints,
        ],
    )
    def test_functional(self, make_input):
        check_functional(F.pad, make_input(), padding=[1])

    @pytest.mark.parametrize(
        ("kernel", "input_type"),
        [
            (F.pad_image, torch.Tensor),
            # The PIL kernel uses fill=0 as default rather than fill=None as all others.
            # Since the whole fill story is already really inconsistent, we won't introduce yet another case to allow
            # for this test to pass.
            # See https://github.com/pytorch/vision/issues/6623 for a discussion.
            # (F._geometry._pad_image_pil, PIL.Image.Image),
            (F.pad_image, tv_tensors.Image),
            (F.pad_bounding_boxes, tv_tensors.BoundingBoxes),
            (F.pad_mask, tv_tensors.Mask),
            (F.pad_video, tv_tensors.Video),
        ],
    )
    def test_functional_signature(self, kernel, input_type):
        check_functional_kernel_signature_match(F.pad, kernel=kernel, input_type=input_type)

    @pytest.mark.parametrize(
        "make_input",
        [
            make_image_tensor,
            make_image_pil,
            make_image,
            make_bounding_boxes,
            make_segmentation_mask,
            make_video,
            make_keypoints,
        ],
    )
    def test_transform(self, make_input):
        check_transform(transforms.Pad(padding=[1]), make_input())

    def test_transform_errors(self):
        with pytest.raises(ValueError, match="Padding must be"):
            transforms.Pad("abc")

        with pytest.raises(ValueError, match="Padding must be an int or a 1, 2, or 4 element of tuple or list"):
            transforms.Pad([-0.7, 0, 0.7])

        with pytest.raises(ValueError, match="Padding must be an int or a 1, 2, or 4 element of tuple or list"):
            transforms.Pad(0.5)

        with pytest.raises(ValueError, match="Padding must be an int or a 1, 2, or 4 element of tuple or list"):
            transforms.Pad(padding=[0.5, 0.5])

        with pytest.raises(TypeError, match="Got inappropriate fill arg"):
            transforms.Pad(12, fill="abc")

        with pytest.raises(ValueError, match="Padding mode should be either"):
            transforms.Pad(12, padding_mode="abc")

    @pytest.mark.parametrize("padding", CORRECTNESS_PADDINGS)
    @pytest.mark.parametrize(
        ("padding_mode", "fill"),
        [
            *[("constant", fill) for fill in CORRECTNESS_FILLS],
            *[(padding_mode, None) for padding_mode in ["symmetric", "edge", "reflect"]],
        ],
    )
    @pytest.mark.parametrize("fn", [F.pad, transform_cls_to_functional(transforms.Pad)])
    def test_image_correctness(self, padding, padding_mode, fill, fn):
        image = make_image(dtype=torch.uint8, device="cpu")

        fill = adapt_fill(fill, dtype=torch.uint8)

        actual = fn(image, padding=padding, padding_mode=padding_mode, fill=fill)
        expected = F.to_image(F.pad(F.to_pil_image(image), padding=padding, padding_mode=padding_mode, fill=fill))

        assert_equal(actual, expected)

    def _reference_pad_bounding_boxes(self, bounding_boxes, *, padding):
        if isinstance(padding, int):
            padding = [padding]
        left, top, right, bottom = padding * (4 // len(padding))

        affine_matrix = np.array(
            [
                [1, 0, left],
                [0, 1, top],
            ],
        )

        height = bounding_boxes.canvas_size[0] + top + bottom
        width = bounding_boxes.canvas_size[1] + left + right

        helper = (
            reference_affine_rotated_bounding_boxes_helper
            if tv_tensors.is_rotated_bounding_format(bounding_boxes.format)
            else reference_affine_bounding_boxes_helper
        )
        return helper(bounding_boxes, affine_matrix=affine_matrix, new_canvas_size=(height, width))

    @pytest.mark.parametrize("padding", CORRECTNESS_PADDINGS)
    @pytest.mark.parametrize("format", list(tv_tensors.BoundingBoxFormat))
    @pytest.mark.parametrize("dtype", [torch.int64, torch.float32])
    @pytest.mark.parametrize("device", cpu_and_cuda())
    @pytest.mark.parametrize("fn", [F.pad, transform_cls_to_functional(transforms.Pad)])
    def test_bounding_boxes_correctness(self, padding, format, dtype, device, fn):
        bounding_boxes = make_bounding_boxes(format=format, dtype=dtype, device=device)

        actual = fn(bounding_boxes, padding=padding)
        expected = self._reference_pad_bounding_boxes(bounding_boxes, padding=padding)

        torch.testing.assert_close(actual, expected)

    def _reference_pad_keypoints(self, keypoints, *, padding):
        if isinstance(padding, int):
            padding = [padding]
        left, top, right, bottom = padding * (4 // len(padding))

        affine_matrix = np.array(
            [
                [1, 0, left],
                [0, 1, top],
            ],
        )

        height = keypoints.canvas_size[0] + top + bottom
        width = keypoints.canvas_size[1] + left + right

        return reference_affine_keypoints_helper(
            keypoints, affine_matrix=affine_matrix, new_canvas_size=(height, width)
        )

    @pytest.mark.parametrize("padding", CORRECTNESS_PADDINGS)
    @pytest.mark.parametrize("dtype", [torch.int64, torch.float32])
    @pytest.mark.parametrize("device", cpu_and_cuda())
    @pytest.mark.parametrize("fn", [F.pad, transform_cls_to_functional(transforms.Pad)])
    def test_keypoints_correctness(self, padding, dtype, device, fn):
        keypoints = make_keypoints(dtype=dtype, device=device)

        actual = fn(keypoints, padding=padding)
        expected = self._reference_pad_keypoints(keypoints, padding=padding)

        assert_equal(actual, expected)


class TestCenterCrop:
    INPUT_SIZE = (17, 11)
    OUTPUT_SIZES = [(3, 5), (5, 3), (4, 4), (21, 9), (13, 15), (19, 14), 3, (4,), [5], INPUT_SIZE]

    @pytest.mark.parametrize("output_size", OUTPUT_SIZES)
    @pytest.mark.parametrize("dtype", [torch.int64, torch.float32])
    @pytest.mark.parametrize("device", cpu_and_cuda())
    def test_kernel_image(self, output_size, dtype, device):
        check_kernel(
            F.center_crop_image,
            make_image(self.INPUT_SIZE, dtype=dtype, device=device),
            output_size=output_size,
            check_scripted_vs_eager=not isinstance(output_size, int),
        )

    @pytest.mark.parametrize("output_size", OUTPUT_SIZES)
    @pytest.mark.parametrize("format", list(tv_tensors.BoundingBoxFormat))
    def test_kernel_bounding_boxes(self, output_size, format):
        bounding_boxes = make_bounding_boxes(self.INPUT_SIZE, format=format)
        check_kernel(
            F.center_crop_bounding_boxes,
            bounding_boxes,
            format=bounding_boxes.format,
            canvas_size=bounding_boxes.canvas_size,
            output_size=output_size,
            check_scripted_vs_eager=not isinstance(output_size, int),
        )

    @pytest.mark.parametrize("output_size", OUTPUT_SIZES)
    def test_kernel_keypoints(self, output_size):
        keypoints = make_keypoints(self.INPUT_SIZE)
        check_kernel(
            F.center_crop_keypoints,
            keypoints,
            canvas_size=keypoints.canvas_size,
            output_size=output_size,
            check_scripted_vs_eager=not isinstance(output_size, int),
        )

    @pytest.mark.parametrize("make_mask", [make_segmentation_mask, make_detection_masks])
    def test_kernel_mask(self, make_mask):
        check_kernel(F.center_crop_mask, make_mask(), output_size=self.OUTPUT_SIZES[0])

    def test_kernel_video(self):
        check_kernel(F.center_crop_video, make_video(self.INPUT_SIZE), output_size=self.OUTPUT_SIZES[0])

    @pytest.mark.parametrize(
        "make_input",
        [
            make_image_tensor,
            make_image_pil,
            make_image,
            make_bounding_boxes,
            make_segmentation_mask,
            make_video,
            make_keypoints,
        ],
    )
    def test_functional(self, make_input):
        check_functional(F.center_crop, make_input(self.INPUT_SIZE), output_size=self.OUTPUT_SIZES[0])

    @pytest.mark.parametrize(
        ("kernel", "input_type"),
        [
            (F.center_crop_image, torch.Tensor),
            (F._geometry._center_crop_image_pil, PIL.Image.Image),
            (F.center_crop_image, tv_tensors.Image),
            (F.center_crop_bounding_boxes, tv_tensors.BoundingBoxes),
            (F.center_crop_mask, tv_tensors.Mask),
            (F.center_crop_video, tv_tensors.Video),
            (F.center_crop_keypoints, tv_tensors.KeyPoints),
        ],
    )
    def test_functional_signature(self, kernel, input_type):
        check_functional_kernel_signature_match(F.center_crop, kernel=kernel, input_type=input_type)

    @pytest.mark.parametrize(
        "make_input",
        [
            make_image_tensor,
            make_image_pil,
            make_image,
            make_bounding_boxes,
            make_segmentation_mask,
            make_video,
            make_keypoints,
        ],
    )
    def test_transform(self, make_input):
        check_transform(transforms.CenterCrop(self.OUTPUT_SIZES[0]), make_input(self.INPUT_SIZE))

    @pytest.mark.parametrize("output_size", OUTPUT_SIZES)
    @pytest.mark.parametrize("fn", [F.center_crop, transform_cls_to_functional(transforms.CenterCrop)])
    def test_image_correctness(self, output_size, fn):
        image = make_image(self.INPUT_SIZE, dtype=torch.uint8, device="cpu")

        actual = fn(image, output_size)
        expected = F.to_image(F.center_crop(F.to_pil_image(image), output_size=output_size))

        assert_equal(actual, expected)

    def _reference_center_crop_bounding_boxes(self, bounding_boxes, output_size):
        image_height, image_width = bounding_boxes.canvas_size
        if isinstance(output_size, int):
            output_size = (output_size, output_size)
        elif len(output_size) == 1:
            output_size *= 2
        crop_height, crop_width = output_size

        top = int(round((image_height - crop_height) / 2))
        left = int(round((image_width - crop_width) / 2))

        affine_matrix = np.array(
            [
                [1, 0, -left],
                [0, 1, -top],
            ],
        )
        helper = (
            reference_affine_rotated_bounding_boxes_helper
            if tv_tensors.is_rotated_bounding_format(bounding_boxes.format)
            else reference_affine_bounding_boxes_helper
        )
        return helper(bounding_boxes, affine_matrix=affine_matrix, new_canvas_size=output_size)

    @pytest.mark.parametrize("output_size", OUTPUT_SIZES)
    @pytest.mark.parametrize("format", list(tv_tensors.BoundingBoxFormat))
    @pytest.mark.parametrize("dtype", [torch.int64, torch.float32])
    @pytest.mark.parametrize("device", cpu_and_cuda())
    @pytest.mark.parametrize("fn", [F.center_crop, transform_cls_to_functional(transforms.CenterCrop)])
    def test_bounding_boxes_correctness(self, output_size, format, dtype, device, fn):
        bounding_boxes = make_bounding_boxes(self.INPUT_SIZE, format=format, dtype=dtype, device=device)

        actual = fn(bounding_boxes, output_size)
        expected = self._reference_center_crop_bounding_boxes(bounding_boxes, output_size)

        torch.testing.assert_close(actual, expected)

    def _reference_center_crop_keypoints(self, keypoints, output_size):
        image_height, image_width = keypoints.canvas_size
        if isinstance(output_size, int):
            output_size = (output_size, output_size)
        elif len(output_size) == 1:
            output_size *= 2
        crop_height, crop_width = output_size

        top = int(round((image_height - crop_height) / 2))
        left = int(round((image_width - crop_width) / 2))

        affine_matrix = np.array(
            [
                [1, 0, -left],
                [0, 1, -top],
            ],
        )
        return reference_affine_keypoints_helper(keypoints, affine_matrix=affine_matrix, new_canvas_size=output_size)

    @pytest.mark.parametrize("output_size", OUTPUT_SIZES)
    @pytest.mark.parametrize("dtype", [torch.int64, torch.float32])
    @pytest.mark.parametrize("device", cpu_and_cuda())
    @pytest.mark.parametrize("fn", [F.center_crop, transform_cls_to_functional(transforms.CenterCrop)])
    def test_keypoints_correctness(self, output_size, dtype, device, fn):
        keypoints = make_keypoints(self.INPUT_SIZE, dtype=dtype, device=device)

        actual = fn(keypoints, output_size)
        expected = self._reference_center_crop_keypoints(keypoints, output_size)

        assert_equal(actual, expected)


class TestPerspective:
    COEFFICIENTS = [
        [1.2405, 0.1772, -6.9113, 0.0463, 1.251, -5.235, 0.00013, 0.0018],
        [0.7366, -0.11724, 1.45775, -0.15012, 0.73406, 2.6019, -0.0072, -0.0063],
    ]
    START_END_POINTS = [
        ([[0, 0], [33, 0], [33, 25], [0, 25]], [[3, 2], [32, 3], [30, 24], [2, 25]]),
        ([[3, 2], [32, 3], [30, 24], [2, 25]], [[0, 0], [33, 0], [33, 25], [0, 25]]),
        ([[3, 2], [32, 3], [30, 24], [2, 25]], [[5, 5], [30, 3], [33, 19], [4, 25]]),
    ]
    MINIMAL_KWARGS = dict(startpoints=None, endpoints=None, coefficients=COEFFICIENTS[0])

    @param_value_parametrization(
        coefficients=COEFFICIENTS,
        start_end_points=START_END_POINTS,
        fill=EXHAUSTIVE_TYPE_FILLS,
    )
    @pytest.mark.parametrize("dtype", [torch.uint8, torch.float32])
    @pytest.mark.parametrize("device", cpu_and_cuda())
    def test_kernel_image(self, param, value, dtype, device):
        if param == "start_end_points":
            kwargs = dict(zip(["startpoints", "endpoints"], value))
        else:
            kwargs = {"startpoints": None, "endpoints": None, param: value}
        if param == "fill":
            kwargs["coefficients"] = self.COEFFICIENTS[0]

        check_kernel(
            F.perspective_image,
            make_image(dtype=dtype, device=device),
            **kwargs,
            check_scripted_vs_eager=not (param == "fill" and isinstance(value, (int, float))),
        )

    def test_kernel_image_error(self):
        image = make_image_tensor()

        with pytest.raises(ValueError, match="startpoints/endpoints or the coefficients must have non `None` values"):
            F.perspective_image(image, startpoints=None, endpoints=None)

        with pytest.raises(
            ValueError, match="startpoints/endpoints and the coefficients shouldn't be defined concurrently"
        ):
            startpoints, endpoints = self.START_END_POINTS[0]
            coefficients = self.COEFFICIENTS[0]
            F.perspective_image(image, startpoints=startpoints, endpoints=endpoints, coefficients=coefficients)

        with pytest.raises(ValueError, match="coefficients should have 8 float values"):
            F.perspective_image(image, startpoints=None, endpoints=None, coefficients=list(range(7)))

    @param_value_parametrization(
        coefficients=COEFFICIENTS,
        start_end_points=START_END_POINTS,
    )
    @pytest.mark.parametrize("format", list(tv_tensors.BoundingBoxFormat))
    def test_kernel_bounding_boxes(self, param, value, format):
        if param == "start_end_points":
            kwargs = dict(zip(["startpoints", "endpoints"], value))
        else:
            kwargs = {"startpoints": None, "endpoints": None, param: value}

        bounding_boxes = make_bounding_boxes(format=format)

        check_kernel(
            F.perspective_bounding_boxes,
            bounding_boxes,
            format=bounding_boxes.format,
            canvas_size=bounding_boxes.canvas_size,
            **kwargs,
        )

    def test_kernel_bounding_boxes_error(self):
        bounding_boxes = make_bounding_boxes()
        format, canvas_size = bounding_boxes.format, bounding_boxes.canvas_size
        bounding_boxes = bounding_boxes.as_subclass(torch.Tensor)

        with pytest.raises(RuntimeError, match="Denominator is zero"):
            F.perspective_bounding_boxes(
                bounding_boxes,
                format=format,
                canvas_size=canvas_size,
                startpoints=None,
                endpoints=None,
                coefficients=[0.0] * 8,
            )

    @param_value_parametrization(
        coefficients=COEFFICIENTS,
        start_end_points=START_END_POINTS,
    )
    def test_kernel_keypoints(self, param, value):
        if param == "start_end_points":
            kwargs = dict(zip(["startpoints", "endpoints"], value))
        else:
            kwargs = {"startpoints": None, "endpoints": None, param: value}

        keypoints = make_keypoints()

        check_kernel(
            F.perspective_keypoints,
            keypoints,
            canvas_size=keypoints.canvas_size,
            **kwargs,
        )

    def test_kernel_keypoints_error(self):
        keypoints = make_keypoints()
        canvas_size = keypoints.canvas_size
        keypoints = keypoints.as_subclass(torch.Tensor)

        with pytest.raises(RuntimeError, match="Denominator is zero"):
            F.perspective_keypoints(
                keypoints,
                canvas_size=canvas_size,
                startpoints=None,
                endpoints=None,
                coefficients=[0.0] * 8,
            )

    @pytest.mark.parametrize("make_mask", [make_segmentation_mask, make_detection_masks])
    def test_kernel_mask(self, make_mask):
        check_kernel(F.perspective_mask, make_mask(), **self.MINIMAL_KWARGS)

    def test_kernel_video(self):
        check_kernel(F.perspective_video, make_video(), **self.MINIMAL_KWARGS)

    @pytest.mark.parametrize(
        "make_input",
        [
            make_image_tensor,
            make_image_pil,
            make_image,
            make_bounding_boxes,
            make_segmentation_mask,
            make_video,
            make_keypoints,
        ],
    )
    def test_functional(self, make_input):
        check_functional(F.perspective, make_input(), **self.MINIMAL_KWARGS)

    @pytest.mark.parametrize(
        ("kernel", "input_type"),
        [
            (F.perspective_image, torch.Tensor),
            (F._geometry._perspective_image_pil, PIL.Image.Image),
            (F.perspective_image, tv_tensors.Image),
            (F.perspective_bounding_boxes, tv_tensors.BoundingBoxes),
            (F.perspective_mask, tv_tensors.Mask),
            (F.perspective_video, tv_tensors.Video),
            (F.perspective_keypoints, tv_tensors.KeyPoints),
        ],
    )
    def test_functional_signature(self, kernel, input_type):
        check_functional_kernel_signature_match(F.perspective, kernel=kernel, input_type=input_type)

    @pytest.mark.parametrize("distortion_scale", [0.5, 0.0, 1.0])
    @pytest.mark.parametrize(
        "make_input",
        [
            make_image_tensor,
            make_image_pil,
            make_image,
            make_bounding_boxes,
            make_segmentation_mask,
            make_video,
            make_keypoints,
        ],
    )
    def test_transform(self, distortion_scale, make_input):
        check_transform(transforms.RandomPerspective(distortion_scale=distortion_scale, p=1), make_input())

    @pytest.mark.parametrize("distortion_scale", [-1, 2])
    def test_transform_error(self, distortion_scale):
        with pytest.raises(ValueError, match="distortion_scale value should be between 0 and 1"):
            transforms.RandomPerspective(distortion_scale=distortion_scale)

    @pytest.mark.parametrize("coefficients", COEFFICIENTS)
    @pytest.mark.parametrize(
        "interpolation", [transforms.InterpolationMode.NEAREST, transforms.InterpolationMode.BILINEAR]
    )
    @pytest.mark.parametrize("fill", CORRECTNESS_FILLS)
    def test_image_functional_correctness(self, coefficients, interpolation, fill):
        image = make_image(dtype=torch.uint8, device="cpu")

        actual = F.perspective(
            image, startpoints=None, endpoints=None, coefficients=coefficients, interpolation=interpolation, fill=fill
        )
        expected = F.to_image(
            F.perspective(
                F.to_pil_image(image),
                startpoints=None,
                endpoints=None,
                coefficients=coefficients,
                interpolation=interpolation,
                fill=fill,
            )
        )

        if interpolation is transforms.InterpolationMode.BILINEAR:
            abs_diff = (actual.float() - expected.float()).abs()
            assert (abs_diff > 1).float().mean() < 7e-2
            mae = abs_diff.mean()
            assert mae < 3
        else:
            assert_equal(actual, expected)

    def _reference_perspective_bounding_boxes(self, bounding_boxes, *, startpoints, endpoints):
        format = bounding_boxes.format
        canvas_size = bounding_boxes.canvas_size
        clamping_mode = bounding_boxes.clamping_mode
        dtype = bounding_boxes.dtype
        device = bounding_boxes.device
        is_rotated = tv_tensors.is_rotated_bounding_format(format)
        ndims = 4
        if is_rotated and format == tv_tensors.BoundingBoxFormat.XYXYXYXY:
            ndims = 8
        if is_rotated and format != tv_tensors.BoundingBoxFormat.XYXYXYXY:
            ndims = 5

        coefficients = _get_perspective_coeffs(endpoints, startpoints)

        def perspective_bounding_boxes(bounding_boxes):
            m1 = np.array(
                [
                    [coefficients[0], coefficients[1], coefficients[2]],
                    [coefficients[3], coefficients[4], coefficients[5]],
                ]
            )
            m2 = np.array(
                [
                    [coefficients[6], coefficients[7], 1.0],
                    [coefficients[6], coefficients[7], 1.0],
                ]
            )

            if is_rotated:
                input_xyxyxyxy = F.convert_bounding_box_format(
                    bounding_boxes.to(device="cpu", copy=True),
                    old_format=format,
                    new_format=tv_tensors.BoundingBoxFormat.XYXYXYXY,
                    inplace=True,
                )
                x1, y1, x2, y2, x3, y3, x4, y4 = input_xyxyxyxy.squeeze(0).tolist()
                points = np.array(
                    [
                        [x1, y1, 1.0],
                        [x2, y2, 1.0],
                        [x3, y3, 1.0],
                        [x4, y4, 1.0],
                    ]
                )

            else:
                # Go to float before converting to prevent precision loss in case of CXCYWH -> XYXY and W or H is 1
                input_xyxy = F.convert_bounding_box_format(
                    bounding_boxes.to(dtype=torch.float64, device="cpu", copy=True),
                    old_format=format,
                    new_format=tv_tensors.BoundingBoxFormat.XYXY,
                    inplace=True,
                )
                x1, y1, x2, y2 = input_xyxy.squeeze(0).tolist()

                points = np.array(
                    [
                        [x1, y1, 1.0],
                        [x2, y1, 1.0],
                        [x1, y2, 1.0],
                        [x2, y2, 1.0],
                    ]
                )

            numerator = points @ m1.astype(points.dtype).T
            denominator = points @ m2.astype(points.dtype).T
            transformed_points = numerator / denominator

            if is_rotated:
                output = torch.Tensor(
                    [
                        float(transformed_points[0, 0]),
                        float(transformed_points[0, 1]),
                        float(transformed_points[1, 0]),
                        float(transformed_points[1, 1]),
                        float(transformed_points[2, 0]),
                        float(transformed_points[2, 1]),
                        float(transformed_points[3, 0]),
                        float(transformed_points[3, 1]),
                    ]
                )
                output = _parallelogram_to_bounding_boxes(output)
            else:
                output = torch.Tensor(
                    [
                        float(np.min(transformed_points[:, 0])),
                        float(np.min(transformed_points[:, 1])),
                        float(np.max(transformed_points[:, 0])),
                        float(np.max(transformed_points[:, 1])),
                    ]
                )

            output = F.convert_bounding_box_format(
                output,
                old_format=tv_tensors.BoundingBoxFormat.XYXYXYXY if is_rotated else tv_tensors.BoundingBoxFormat.XYXY,
                new_format=format,
            )

            # It is important to clamp before casting, especially for CXCYWH format, dtype=int64
            return F.clamp_bounding_boxes(
                output,
                format=format,
                canvas_size=canvas_size,
                clamping_mode=clamping_mode,
            ).to(dtype=dtype, device=device)

        return tv_tensors.BoundingBoxes(
            torch.cat(
                [perspective_bounding_boxes(b) for b in bounding_boxes.reshape(-1, ndims).unbind()], dim=0
            ).reshape(bounding_boxes.shape),
            format=format,
            canvas_size=canvas_size,
        )

    @pytest.mark.parametrize(("startpoints", "endpoints"), START_END_POINTS)
    @pytest.mark.parametrize("format", list(tv_tensors.BoundingBoxFormat))
    @pytest.mark.parametrize("dtype", [torch.int64, torch.float32])
    @pytest.mark.parametrize("device", cpu_and_cuda())
    def test_correctness_perspective_bounding_boxes(self, startpoints, endpoints, format, dtype, device):
        bounding_boxes = make_bounding_boxes(format=format, dtype=dtype, device=device)

        actual = F.perspective(bounding_boxes, startpoints=startpoints, endpoints=endpoints)
        expected = self._reference_perspective_bounding_boxes(
            bounding_boxes, startpoints=startpoints, endpoints=endpoints
        )

        assert_close(actual, expected, rtol=0, atol=1)

    def _reference_perspective_keypoints(self, keypoints, *, startpoints, endpoints):
        canvas_size = keypoints.canvas_size
        dtype = keypoints.dtype
        device = keypoints.device

        coefficients = _get_perspective_coeffs(endpoints, startpoints)

        def perspective_keypoints(keypoints):
            m1 = np.array(
                [
                    [coefficients[0], coefficients[1], coefficients[2]],
                    [coefficients[3], coefficients[4], coefficients[5]],
                ]
            )
            m2 = np.array(
                [
                    [coefficients[6], coefficients[7], 1.0],
                    [coefficients[6], coefficients[7], 1.0],
                ]
            )

            # Go to float before converting to prevent precision loss
            x, y = keypoints.to(dtype=torch.float64, device="cpu", copy=True).squeeze(0).tolist()

            points = np.array([[x, y, 1.0]])

            numerator = points @ m1.T
            denominator = points @ m2.T
            transformed_points = numerator / denominator

            output = torch.Tensor(
                [
                    float(transformed_points[0, 0]),
                    float(transformed_points[0, 1]),
                ]
            )

            # It is important to clamp before casting, especially for CXCYWH format, dtype=int64
            return F.clamp_keypoints(
                output,
                canvas_size=canvas_size,
            ).to(dtype=dtype, device=device)

        return tv_tensors.KeyPoints(
            torch.cat([perspective_keypoints(k) for k in keypoints.reshape(-1, 2).unbind()], dim=0).reshape(
                keypoints.shape
            ),
            canvas_size=canvas_size,
        )

    @pytest.mark.parametrize(("startpoints", "endpoints"), START_END_POINTS)
    @pytest.mark.parametrize("dtype", [torch.int64, torch.float32])
    @pytest.mark.parametrize("device", cpu_and_cuda())
    def test_correctness_perspective_keypoints(self, startpoints, endpoints, dtype, device):
        keypoints = make_keypoints(dtype=dtype, device=device)

        actual = F.perspective(keypoints, startpoints=startpoints, endpoints=endpoints)
        expected = self._reference_perspective_keypoints(keypoints, startpoints=startpoints, endpoints=endpoints)

        assert_close(actual, expected, rtol=0, atol=1)


class TestEqualize:
    @pytest.mark.parametrize("dtype", [torch.uint8, torch.float32])
    @pytest.mark.parametrize("device", cpu_and_cuda())
    def test_kernel_image(self, dtype, device):
        check_kernel(F.equalize_image, make_image(dtype=dtype, device=device))

    def test_kernel_video(self):
        check_kernel(F.equalize_image, make_video())

    @pytest.mark.parametrize("make_input", [make_image_tensor, make_image_pil, make_image, make_video])
    def test_functional(self, make_input):
        check_functional(F.equalize, make_input())

    @pytest.mark.parametrize(
        ("kernel", "input_type"),
        [
            (F.equalize_image, torch.Tensor),
            (F._color._equalize_image_pil, PIL.Image.Image),
            (F.equalize_image, tv_tensors.Image),
            (F.equalize_video, tv_tensors.Video),
        ],
    )
    def test_functional_signature(self, kernel, input_type):
        check_functional_kernel_signature_match(F.equalize, kernel=kernel, input_type=input_type)

    @pytest.mark.parametrize(
        "make_input",
        [make_image_tensor, make_image_pil, make_image, make_video],
    )
    def test_transform(self, make_input):
        check_transform(transforms.RandomEqualize(p=1), make_input())

    @pytest.mark.parametrize(("low", "high"), [(0, 64), (64, 192), (192, 256), (0, 1), (127, 128), (255, 256)])
    @pytest.mark.parametrize("fn", [F.equalize, transform_cls_to_functional(transforms.RandomEqualize, p=1)])
    def test_image_correctness(self, low, high, fn):
        # We are not using the default `make_image` here since that uniformly samples the values over the whole value
        # range. Since the whole point of F.equalize is to transform an arbitrary distribution of values into a uniform
        # one over the full range, the information gain is low if we already provide something really close to the
        # expected value.
        image = tv_tensors.Image(
            torch.testing.make_tensor((3, 117, 253), dtype=torch.uint8, device="cpu", low=low, high=high)
        )

        actual = fn(image)
        expected = F.to_image(F.equalize(F.to_pil_image(image)))

        assert_equal(actual, expected)


class TestUniformTemporalSubsample:
    def test_kernel_video(self):
        check_kernel(F.uniform_temporal_subsample_video, make_video(), num_samples=2)

    @pytest.mark.parametrize("make_input", [make_video_tensor, make_video])
    def test_functional(self, make_input):
        check_functional(F.uniform_temporal_subsample, make_input(), num_samples=2)

    @pytest.mark.parametrize(
        ("kernel", "input_type"),
        [
            (F.uniform_temporal_subsample_video, torch.Tensor),
            (F.uniform_temporal_subsample_video, tv_tensors.Video),
        ],
    )
    def test_functional_signature(self, kernel, input_type):
        check_functional_kernel_signature_match(F.uniform_temporal_subsample, kernel=kernel, input_type=input_type)

    @pytest.mark.parametrize("make_input", [make_video_tensor, make_video])
    def test_transform(self, make_input):
        check_transform(transforms.UniformTemporalSubsample(num_samples=2), make_input())

    def _reference_uniform_temporal_subsample_video(self, video, *, num_samples):
        # Adapted from
        # https://github.com/facebookresearch/pytorchvideo/blob/c8d23d8b7e597586a9e2d18f6ed31ad8aa379a7a/pytorchvideo/transforms/functional.py#L19
        t = video.shape[-4]
        assert num_samples > 0 and t > 0
        # Sample by nearest neighbor interpolation if num_samples > t.
        indices = torch.linspace(0, t - 1, num_samples, device=video.device)
        indices = torch.clamp(indices, 0, t - 1).long()
        return tv_tensors.Video(torch.index_select(video, -4, indices))

    CORRECTNESS_NUM_FRAMES = 5

    @pytest.mark.parametrize("num_samples", list(range(1, CORRECTNESS_NUM_FRAMES + 1)))
    @pytest.mark.parametrize("dtype", [torch.uint8, torch.float32])
    @pytest.mark.parametrize("device", cpu_and_cuda())
    @pytest.mark.parametrize(
        "fn", [F.uniform_temporal_subsample, transform_cls_to_functional(transforms.UniformTemporalSubsample)]
    )
    def test_video_correctness(self, num_samples, dtype, device, fn):
        video = make_video(num_frames=self.CORRECTNESS_NUM_FRAMES, dtype=dtype, device=device)

        actual = fn(video, num_samples=num_samples)
        expected = self._reference_uniform_temporal_subsample_video(video, num_samples=num_samples)

        assert_equal(actual, expected)


class TestNormalize:
    MEANS_STDS = [
        ((0.485, 0.456, 0.406), (0.229, 0.224, 0.225)),
        ([0.0, 0.0, 0.0], [1.0, 1.0, 1.0]),
    ]
    MEAN, STD = MEANS_STDS[0]

    @pytest.mark.parametrize(("mean", "std"), [*MEANS_STDS, (0.5, 2.0)])
    @pytest.mark.parametrize("device", cpu_and_cuda())
    def test_kernel_image(self, mean, std, device):
        check_kernel(F.normalize_image, make_image(dtype=torch.float32, device=device), mean=self.MEAN, std=self.STD)

    @pytest.mark.parametrize("device", cpu_and_cuda())
    def test_kernel_image_inplace(self, device):
        input = make_image_tensor(dtype=torch.float32, device=device)
        input_version = input._version

        output_out_of_place = F.normalize_image(input, mean=self.MEAN, std=self.STD)
        assert output_out_of_place.data_ptr() != input.data_ptr()
        assert output_out_of_place is not input

        output_inplace = F.normalize_image(input, mean=self.MEAN, std=self.STD, inplace=True)
        assert output_inplace.data_ptr() == input.data_ptr()
        assert output_inplace._version > input_version
        assert output_inplace is input

        assert_equal(output_inplace, output_out_of_place)

    def test_kernel_video(self):
        check_kernel(F.normalize_video, make_video(dtype=torch.float32), mean=self.MEAN, std=self.STD)

    @pytest.mark.parametrize("make_input", [make_image_tensor, make_image, make_video])
    def test_functional(self, make_input):
        check_functional(F.normalize, make_input(dtype=torch.float32), mean=self.MEAN, std=self.STD)

    @pytest.mark.parametrize(
        ("kernel", "input_type"),
        [
            (F.normalize_image, torch.Tensor),
            (F.normalize_image, tv_tensors.Image),
            (F.normalize_video, tv_tensors.Video),
        ],
    )
    def test_functional_signature(self, kernel, input_type):
        check_functional_kernel_signature_match(F.normalize, kernel=kernel, input_type=input_type)

    def test_functional_error(self):
        with pytest.raises(TypeError, match="should be a float tensor"):
            F.normalize_image(make_image(dtype=torch.uint8), mean=self.MEAN, std=self.STD)

        with pytest.raises(ValueError, match="tensor image of size"):
            F.normalize_image(torch.rand(16, 16, dtype=torch.float32), mean=self.MEAN, std=self.STD)

        for std in [0, [0, 0, 0], [0, 1, 1]]:
            with pytest.raises(ValueError, match="std evaluated to zero, leading to division by zero"):
                F.normalize_image(make_image(dtype=torch.float32), mean=self.MEAN, std=std)

    def _sample_input_adapter(self, transform, input, device):
        adapted_input = {}
        for key, value in input.items():
            if isinstance(value, PIL.Image.Image):
                # normalize doesn't support PIL images
                continue
            elif check_type(value, (is_pure_tensor, tv_tensors.Image, tv_tensors.Video)):
                # normalize doesn't support integer images
                value = F.to_dtype(value, torch.float32, scale=True)
            adapted_input[key] = value
        return adapted_input

    @pytest.mark.parametrize("make_input", [make_image_tensor, make_image, make_video])
    def test_transform(self, make_input):
        check_transform(
            transforms.Normalize(mean=self.MEAN, std=self.STD),
            make_input(dtype=torch.float32),
            check_sample_input=self._sample_input_adapter,
        )

    def _reference_normalize_image(self, image, *, mean, std):
        image = image.numpy()
        mean, std = (np.array(stat, dtype=image.dtype).reshape((-1, 1, 1)) for stat in [mean, std])
        return tv_tensors.Image((image - mean) / std)

    @pytest.mark.parametrize(("mean", "std"), MEANS_STDS)
    @pytest.mark.parametrize("dtype", [torch.float16, torch.float32, torch.float64])
    @pytest.mark.parametrize("fn", [F.normalize, transform_cls_to_functional(transforms.Normalize)])
    def test_correctness_image(self, mean, std, dtype, fn):
        image = make_image(dtype=dtype)

        actual = fn(image, mean=mean, std=std)
        expected = self._reference_normalize_image(image, mean=mean, std=std)

        assert_equal(actual, expected)


class TestClampBoundingBoxes:
    @pytest.mark.parametrize("format", list(tv_tensors.BoundingBoxFormat))
    @pytest.mark.parametrize("clamping_mode", ("hard", None))  # TODOBB add soft
    @pytest.mark.parametrize("dtype", [torch.int64, torch.float32])
    @pytest.mark.parametrize("device", cpu_and_cuda())
    def test_kernel(self, format, clamping_mode, dtype, device):
        bounding_boxes = make_bounding_boxes(format=format, clamping_mode=clamping_mode, dtype=dtype, device=device)
        check_kernel(
            F.clamp_bounding_boxes,
            bounding_boxes,
            format=bounding_boxes.format,
            canvas_size=bounding_boxes.canvas_size,
            clamping_mode=clamping_mode,
        )

    @pytest.mark.parametrize("format", list(tv_tensors.BoundingBoxFormat))
    @pytest.mark.parametrize("clamping_mode", ("hard", None))  # TODOBB add soft
    def test_functional(self, format, clamping_mode):
        check_functional(F.clamp_bounding_boxes, make_bounding_boxes(format=format, clamping_mode=clamping_mode))

    def test_errors(self):
        input_tv_tensor = make_bounding_boxes()
        input_pure_tensor = input_tv_tensor.as_subclass(torch.Tensor)
        format, canvas_size = input_tv_tensor.format, input_tv_tensor.canvas_size

        for format_, canvas_size_, clamping_mode_ in itertools.product(
            (format, None), (canvas_size, None), (input_tv_tensor.clamping_mode, None)
        ):
            with pytest.raises(
                ValueError,
                match="For pure tensor inputs, `format`, `canvas_size` and `clamping_mode` have to be passed.",
            ):
                F.clamp_bounding_boxes(input_pure_tensor, format=format_, canvas_size=canvas_size_)

        for format_, canvas_size_ in [(format, canvas_size), (format, None), (None, canvas_size)]:
            with pytest.raises(
                ValueError, match="For bounding box tv_tensor inputs, `format` and `canvas_size` must not be passed."
            ):
                F.clamp_bounding_boxes(input_tv_tensor, format=format_, canvas_size=canvas_size_)

    def test_transform(self):
        check_transform(transforms.ClampBoundingBoxes(), make_bounding_boxes())

    @pytest.mark.parametrize("rotated", (True, False))
    @pytest.mark.parametrize("constructor_clamping_mode", ("hard", None))
    @pytest.mark.parametrize("clamping_mode", ("hard", None, None))  # TODOBB add soft here.
    @pytest.mark.parametrize("pass_pure_tensor", (True, False))
    @pytest.mark.parametrize("fn", [F.clamp_bounding_boxes, transform_cls_to_functional(transforms.ClampBoundingBoxes)])
    def test_clamping_mode(self, rotated, constructor_clamping_mode, clamping_mode, pass_pure_tensor, fn):
        # This test checks 2 things:
        # - That passing clamping_mode=None to the clamp_bounding_boxes
        #   functional (or to the class) relies on the box's `.clamping_mode`
        #   attribute
        # - That clamping happens when it should, and only when it should, i.e.
        #   when the clamping mode is not None. It doesn't validate the
        #   nunmerical results, only that clamping happened. For that, we create
        #   a large 100x100 box inside of a small 10x10 image.

        if pass_pure_tensor and fn is not F.clamp_bounding_boxes:
            # Only the functional supports pure tensors, not the class
            return
        if pass_pure_tensor and clamping_mode is None:
            # cannot leave clamping_mode=None when passing pure tensor
            return

        if rotated:
            boxes = tv_tensors.BoundingBoxes(
                [0, 0, 100, 100, 0], format="XYWHR", canvas_size=(10, 10), clamping_mode=constructor_clamping_mode
            )
            expected_clamped_output = torch.tensor([[0, 0, 10, 10, 0]])
        else:
            boxes = tv_tensors.BoundingBoxes(
                [0, 100, 0, 100], format="XYXY", canvas_size=(10, 10), clamping_mode=constructor_clamping_mode
            )
            expected_clamped_output = torch.tensor([[0, 10, 0, 10]])

        if pass_pure_tensor:
            out = fn(
                boxes.as_subclass(torch.Tensor),
                format=boxes.format,
                canvas_size=boxes.canvas_size,
                clamping_mode=clamping_mode,
            )
        else:
            out = fn(boxes, clamping_mode=clamping_mode)

        clamping_mode_prevailing = constructor_clamping_mode if clamping_mode is None else clamping_mode
        if clamping_mode_prevailing is None:
            assert_equal(boxes, out)  # should be a pass-through
        else:
            assert_equal(out, expected_clamped_output)


class TestSetClampingMode:
    @pytest.mark.parametrize("format", list(tv_tensors.BoundingBoxFormat))
    @pytest.mark.parametrize("constructor_clamping_mode", ("hard", None))  # TODOBB add soft
    @pytest.mark.parametrize("desired_clamping_mode", ("hard", None))  # TODOBB add soft
    def test_setter(self, format, constructor_clamping_mode, desired_clamping_mode):

        in_boxes = make_bounding_boxes(format=format, clamping_mode=constructor_clamping_mode)
        out_boxes = transforms.SetClampingMode(clamping_mode=desired_clamping_mode)(in_boxes)

        assert in_boxes.clamping_mode == constructor_clamping_mode  # input is unchanged: no leak
        assert out_boxes.clamping_mode == desired_clamping_mode

    @pytest.mark.parametrize("format", list(tv_tensors.BoundingBoxFormat))
    @pytest.mark.parametrize("constructor_clamping_mode", ("hard", None))  # TODOBB add soft
    def test_pipeline_no_leak(self, format, constructor_clamping_mode):
        class AssertClampingMode(transforms.Transform):
            def __init__(self, expected_clamping_mode):
                super().__init__()
                self.expected_clamping_mode = expected_clamping_mode

            _transformed_types = (tv_tensors.BoundingBoxes,)

            def transform(self, inpt, _):
                assert inpt.clamping_mode == self.expected_clamping_mode
                return inpt

        t = transforms.Compose(
            [
                transforms.SetClampingMode(None),
                AssertClampingMode(None),
                transforms.SetClampingMode("hard"),
                AssertClampingMode("hard"),
                transforms.SetClampingMode(None),
                AssertClampingMode(None),
                transforms.ClampBoundingBoxes("hard"),
            ]
        )

        in_boxes = make_bounding_boxes(format=format, clamping_mode=constructor_clamping_mode)
        out_boxes = t(in_boxes)

        assert in_boxes.clamping_mode == constructor_clamping_mode  # input is unchanged: no leak

        # assert that the output boxes clamping_mode is the one set by the last SetClampingMode.
        # ClampBoundingBoxes doesn't set clamping_mode.
        assert out_boxes.clamping_mode is None


class TestClampKeyPoints:
    @pytest.mark.parametrize("dtype", [torch.int64, torch.float32])
    @pytest.mark.parametrize("device", cpu_and_cuda())
    def test_kernel(self, dtype, device):
        keypoints = make_keypoints(dtype=dtype, device=device)
        check_kernel(
            F.clamp_keypoints,
            keypoints,
            canvas_size=keypoints.canvas_size,
        )

    def test_functional(self):
        check_functional(F.clamp_keypoints, make_keypoints())

    def test_errors(self):
        input_tv_tensor = make_keypoints()
        input_pure_tensor = input_tv_tensor.as_subclass(torch.Tensor)

        with pytest.raises(ValueError, match="`canvas_size` has to be passed"):
            F.clamp_keypoints(input_pure_tensor, canvas_size=None)

        with pytest.raises(ValueError, match="`canvas_size` must not be passed"):
            F.clamp_keypoints(input_tv_tensor, canvas_size=input_tv_tensor.canvas_size)

    def test_transform(self):
        check_transform(transforms.ClampKeyPoints(), make_keypoints())


class TestInvert:
    @pytest.mark.parametrize("dtype", [torch.uint8, torch.int16, torch.float32])
    @pytest.mark.parametrize("device", cpu_and_cuda())
    def test_kernel_image(self, dtype, device):
        check_kernel(F.invert_image, make_image(dtype=dtype, device=device))

    def test_kernel_video(self):
        check_kernel(F.invert_video, make_video())

    @pytest.mark.parametrize("make_input", [make_image_tensor, make_image, make_image_pil, make_video])
    def test_functional(self, make_input):
        check_functional(F.invert, make_input())

    @pytest.mark.parametrize(
        ("kernel", "input_type"),
        [
            (F.invert_image, torch.Tensor),
            (F._color._invert_image_pil, PIL.Image.Image),
            (F.invert_image, tv_tensors.Image),
            (F.invert_video, tv_tensors.Video),
        ],
    )
    def test_functional_signature(self, kernel, input_type):
        check_functional_kernel_signature_match(F.invert, kernel=kernel, input_type=input_type)

    @pytest.mark.parametrize("make_input", [make_image_tensor, make_image_pil, make_image, make_video])
    def test_transform(self, make_input):
        check_transform(transforms.RandomInvert(p=1), make_input())

    @pytest.mark.parametrize("fn", [F.invert, transform_cls_to_functional(transforms.RandomInvert, p=1)])
    def test_correctness_image(self, fn):
        image = make_image(dtype=torch.uint8, device="cpu")

        actual = fn(image)
        expected = F.to_image(F.invert(F.to_pil_image(image)))

        assert_equal(actual, expected)


class TestPosterize:
    @pytest.mark.parametrize("dtype", [torch.uint8, torch.float32])
    @pytest.mark.parametrize("device", cpu_and_cuda())
    def test_kernel_image(self, dtype, device):
        check_kernel(F.posterize_image, make_image(dtype=dtype, device=device), bits=1)

    def test_kernel_video(self):
        check_kernel(F.posterize_video, make_video(), bits=1)

    @pytest.mark.parametrize("make_input", [make_image_tensor, make_image, make_image_pil, make_video])
    def test_functional(self, make_input):
        check_functional(F.posterize, make_input(), bits=1)

    @pytest.mark.parametrize(
        ("kernel", "input_type"),
        [
            (F.posterize_image, torch.Tensor),
            (F._color._posterize_image_pil, PIL.Image.Image),
            (F.posterize_image, tv_tensors.Image),
            (F.posterize_video, tv_tensors.Video),
        ],
    )
    def test_functional_signature(self, kernel, input_type):
        check_functional_kernel_signature_match(F.posterize, kernel=kernel, input_type=input_type)

    @pytest.mark.parametrize("make_input", [make_image_tensor, make_image_pil, make_image, make_video])
    def test_transform(self, make_input):
        check_transform(transforms.RandomPosterize(bits=1, p=1), make_input())

    @pytest.mark.parametrize("bits", [1, 4, 8])
    @pytest.mark.parametrize("fn", [F.posterize, transform_cls_to_functional(transforms.RandomPosterize, p=1)])
    def test_correctness_image(self, bits, fn):
        image = make_image(dtype=torch.uint8, device="cpu")

        actual = fn(image, bits=bits)
        expected = F.to_image(F.posterize(F.to_pil_image(image), bits=bits))

        assert_equal(actual, expected)

    @pytest.mark.parametrize("bits", [-1, 9, 2.1])
    def test_error_functional(self, bits):
        with pytest.raises(
            TypeError,
            match=re.escape(f"bits must be a positive integer in the range [0, 8], got {bits} instead."),
        ):
            F.posterize(make_image(dtype=torch.uint8), bits=bits)


class TestSolarize:
    def _make_threshold(self, input, *, factor=0.5):
        dtype = input.dtype if isinstance(input, torch.Tensor) else torch.uint8
        return (float if dtype.is_floating_point else int)(get_max_value(dtype) * factor)

    @pytest.mark.parametrize("dtype", [torch.uint8, torch.float32])
    @pytest.mark.parametrize("device", cpu_and_cuda())
    def test_kernel_image(self, dtype, device):
        image = make_image(dtype=dtype, device=device)
        check_kernel(F.solarize_image, image, threshold=self._make_threshold(image))

    def test_kernel_video(self):
        video = make_video()
        check_kernel(F.solarize_video, video, threshold=self._make_threshold(video))

    @pytest.mark.parametrize("make_input", [make_image_tensor, make_image, make_image_pil, make_video])
    def test_functional(self, make_input):
        input = make_input()
        check_functional(F.solarize, input, threshold=self._make_threshold(input))

    @pytest.mark.parametrize(
        ("kernel", "input_type"),
        [
            (F.solarize_image, torch.Tensor),
            (F._color._solarize_image_pil, PIL.Image.Image),
            (F.solarize_image, tv_tensors.Image),
            (F.solarize_video, tv_tensors.Video),
        ],
    )
    def test_functional_signature(self, kernel, input_type):
        check_functional_kernel_signature_match(F.solarize, kernel=kernel, input_type=input_type)

    @pytest.mark.parametrize(("dtype", "threshold"), [(torch.uint8, 256), (torch.float, 1.5)])
    def test_functional_error(self, dtype, threshold):
        with pytest.raises(TypeError, match="Threshold should be less or equal the maximum value of the dtype"):
            F.solarize(make_image(dtype=dtype), threshold=threshold)

    @pytest.mark.parametrize("make_input", [make_image_tensor, make_image_pil, make_image, make_video])
    def test_transform(self, make_input):
        input = make_input()
        check_transform(transforms.RandomSolarize(threshold=self._make_threshold(input), p=1), input)

    @pytest.mark.parametrize("threshold_factor", [0.0, 0.1, 0.5, 0.9, 1.0])
    @pytest.mark.parametrize("fn", [F.solarize, transform_cls_to_functional(transforms.RandomSolarize, p=1)])
    def test_correctness_image(self, threshold_factor, fn):
        image = make_image(dtype=torch.uint8, device="cpu")
        threshold = self._make_threshold(image, factor=threshold_factor)

        actual = fn(image, threshold=threshold)
        expected = F.to_image(F.solarize(F.to_pil_image(image), threshold=threshold))

        assert_equal(actual, expected)


class TestAutocontrast:
    @pytest.mark.parametrize("dtype", [torch.uint8, torch.int16, torch.float32])
    @pytest.mark.parametrize("device", cpu_and_cuda())
    def test_kernel_image(self, dtype, device):
        check_kernel(F.autocontrast_image, make_image(dtype=dtype, device=device))

    def test_kernel_video(self):
        check_kernel(F.autocontrast_video, make_video())

    @pytest.mark.parametrize("make_input", [make_image_tensor, make_image, make_image_pil, make_video])
    def test_functional(self, make_input):
        check_functional(F.autocontrast, make_input())

    @pytest.mark.parametrize(
        ("kernel", "input_type"),
        [
            (F.autocontrast_image, torch.Tensor),
            (F._color._autocontrast_image_pil, PIL.Image.Image),
            (F.autocontrast_image, tv_tensors.Image),
            (F.autocontrast_video, tv_tensors.Video),
        ],
    )
    def test_functional_signature(self, kernel, input_type):
        check_functional_kernel_signature_match(F.autocontrast, kernel=kernel, input_type=input_type)

    @pytest.mark.parametrize("make_input", [make_image_tensor, make_image_pil, make_image, make_video])
    def test_transform(self, make_input):
        check_transform(transforms.RandomAutocontrast(p=1), make_input(), check_v1_compatibility=dict(rtol=0, atol=1))

    @pytest.mark.parametrize("fn", [F.autocontrast, transform_cls_to_functional(transforms.RandomAutocontrast, p=1)])
    def test_correctness_image(self, fn):
        image = make_image(dtype=torch.uint8, device="cpu")

        actual = fn(image)
        expected = F.to_image(F.autocontrast(F.to_pil_image(image)))

        assert_close(actual, expected, rtol=0, atol=1)


class TestAdjustSharpness:
    @pytest.mark.parametrize("dtype", [torch.uint8, torch.float32])
    @pytest.mark.parametrize("device", cpu_and_cuda())
    def test_kernel_image(self, dtype, device):
        check_kernel(F.adjust_sharpness_image, make_image(dtype=dtype, device=device), sharpness_factor=0.5)

    def test_kernel_video(self):
        check_kernel(F.adjust_sharpness_video, make_video(), sharpness_factor=0.5)

    @pytest.mark.parametrize("make_input", [make_image_tensor, make_image, make_image_pil, make_video])
    def test_functional(self, make_input):
        check_functional(F.adjust_sharpness, make_input(), sharpness_factor=0.5)

    @pytest.mark.parametrize(
        ("kernel", "input_type"),
        [
            (F.adjust_sharpness_image, torch.Tensor),
            (F._color._adjust_sharpness_image_pil, PIL.Image.Image),
            (F.adjust_sharpness_image, tv_tensors.Image),
            (F.adjust_sharpness_video, tv_tensors.Video),
        ],
    )
    def test_functional_signature(self, kernel, input_type):
        check_functional_kernel_signature_match(F.adjust_sharpness, kernel=kernel, input_type=input_type)

    @pytest.mark.parametrize("make_input", [make_image_tensor, make_image_pil, make_image, make_video])
    def test_transform(self, make_input):
        check_transform(transforms.RandomAdjustSharpness(sharpness_factor=0.5, p=1), make_input())

    def test_functional_error(self):
        with pytest.raises(TypeError, match="can have 1 or 3 channels"):
            F.adjust_sharpness(make_image(color_space="RGBA"), sharpness_factor=0.5)

        with pytest.raises(ValueError, match="is not non-negative"):
            F.adjust_sharpness(make_image(), sharpness_factor=-1)

    @pytest.mark.parametrize("sharpness_factor", [0.1, 0.5, 1.0])
    @pytest.mark.parametrize(
        "fn", [F.adjust_sharpness, transform_cls_to_functional(transforms.RandomAdjustSharpness, p=1)]
    )
    def test_correctness_image(self, sharpness_factor, fn):
        image = make_image(dtype=torch.uint8, device="cpu")

        actual = fn(image, sharpness_factor=sharpness_factor)
        expected = F.to_image(F.adjust_sharpness(F.to_pil_image(image), sharpness_factor=sharpness_factor))

        assert_equal(actual, expected)


class TestAdjustContrast:
    @pytest.mark.parametrize("dtype", [torch.uint8, torch.float32])
    @pytest.mark.parametrize("device", cpu_and_cuda())
    def test_kernel_image(self, dtype, device):
        check_kernel(F.adjust_contrast_image, make_image(dtype=dtype, device=device), contrast_factor=0.5)

    def test_kernel_video(self):
        check_kernel(F.adjust_contrast_video, make_video(), contrast_factor=0.5)

    @pytest.mark.parametrize("make_input", [make_image_tensor, make_image, make_image_pil, make_video])
    def test_functional(self, make_input):
        check_functional(F.adjust_contrast, make_input(), contrast_factor=0.5)

    @pytest.mark.parametrize(
        ("kernel", "input_type"),
        [
            (F.adjust_contrast_image, torch.Tensor),
            (F._color._adjust_contrast_image_pil, PIL.Image.Image),
            (F.adjust_contrast_image, tv_tensors.Image),
            (F.adjust_contrast_video, tv_tensors.Video),
        ],
    )
    def test_functional_signature(self, kernel, input_type):
        check_functional_kernel_signature_match(F.adjust_contrast, kernel=kernel, input_type=input_type)

    def test_functional_error(self):
        with pytest.raises(TypeError, match="permitted channel values are 1 or 3"):
            F.adjust_contrast(make_image(color_space="RGBA"), contrast_factor=0.5)

        with pytest.raises(ValueError, match="is not non-negative"):
            F.adjust_contrast(make_image(), contrast_factor=-1)

    @pytest.mark.parametrize("contrast_factor", [0.1, 0.5, 1.0])
    def test_correctness_image(self, contrast_factor):
        image = make_image(dtype=torch.uint8, device="cpu")

        actual = F.adjust_contrast(image, contrast_factor=contrast_factor)
        expected = F.to_image(F.adjust_contrast(F.to_pil_image(image), contrast_factor=contrast_factor))

        assert_close(actual, expected, rtol=0, atol=1)


class TestAdjustGamma:
    @pytest.mark.parametrize("dtype", [torch.uint8, torch.float32])
    @pytest.mark.parametrize("device", cpu_and_cuda())
    def test_kernel_image(self, dtype, device):
        check_kernel(F.adjust_gamma_image, make_image(dtype=dtype, device=device), gamma=0.5)

    def test_kernel_video(self):
        check_kernel(F.adjust_gamma_video, make_video(), gamma=0.5)

    @pytest.mark.parametrize("make_input", [make_image_tensor, make_image, make_image_pil, make_video])
    def test_functional(self, make_input):
        check_functional(F.adjust_gamma, make_input(), gamma=0.5)

    @pytest.mark.parametrize(
        ("kernel", "input_type"),
        [
            (F.adjust_gamma_image, torch.Tensor),
            (F._color._adjust_gamma_image_pil, PIL.Image.Image),
            (F.adjust_gamma_image, tv_tensors.Image),
            (F.adjust_gamma_video, tv_tensors.Video),
        ],
    )
    def test_functional_signature(self, kernel, input_type):
        check_functional_kernel_signature_match(F.adjust_gamma, kernel=kernel, input_type=input_type)

    def test_functional_error(self):
        with pytest.raises(ValueError, match="Gamma should be a non-negative real number"):
            F.adjust_gamma(make_image(), gamma=-1)

    @pytest.mark.parametrize("gamma", [0.1, 0.5, 1.0])
    @pytest.mark.parametrize("gain", [0.1, 1.0, 2.0])
    def test_correctness_image(self, gamma, gain):
        image = make_image(dtype=torch.uint8, device="cpu")

        actual = F.adjust_gamma(image, gamma=gamma, gain=gain)
        expected = F.to_image(F.adjust_gamma(F.to_pil_image(image), gamma=gamma, gain=gain))

        assert_equal(actual, expected)


class TestAdjustHue:
    @pytest.mark.parametrize("dtype", [torch.uint8, torch.float32])
    @pytest.mark.parametrize("device", cpu_and_cuda())
    def test_kernel_image(self, dtype, device):
        check_kernel(F.adjust_hue_image, make_image(dtype=dtype, device=device), hue_factor=0.25)

    def test_kernel_video(self):
        check_kernel(F.adjust_hue_video, make_video(), hue_factor=0.25)

    @pytest.mark.parametrize("make_input", [make_image_tensor, make_image, make_image_pil, make_video])
    def test_functional(self, make_input):
        check_functional(F.adjust_hue, make_input(), hue_factor=0.25)

    @pytest.mark.parametrize(
        ("kernel", "input_type"),
        [
            (F.adjust_hue_image, torch.Tensor),
            (F._color._adjust_hue_image_pil, PIL.Image.Image),
            (F.adjust_hue_image, tv_tensors.Image),
            (F.adjust_hue_video, tv_tensors.Video),
        ],
    )
    def test_functional_signature(self, kernel, input_type):
        check_functional_kernel_signature_match(F.adjust_hue, kernel=kernel, input_type=input_type)

    def test_functional_error(self):
        with pytest.raises(TypeError, match="permitted channel values are 1 or 3"):
            F.adjust_hue(make_image(color_space="RGBA"), hue_factor=0.25)

        for hue_factor in [-1, 1]:
            with pytest.raises(ValueError, match=re.escape("is not in [-0.5, 0.5]")):
                F.adjust_hue(make_image(), hue_factor=hue_factor)

    @pytest.mark.parametrize("hue_factor", [-0.5, -0.3, 0.0, 0.2, 0.5])
    def test_correctness_image(self, hue_factor):
        image = make_image(dtype=torch.uint8, device="cpu")

        actual = F.adjust_hue(image, hue_factor=hue_factor)
        expected = F.to_image(F.adjust_hue(F.to_pil_image(image), hue_factor=hue_factor))

        mae = (actual.float() - expected.float()).abs().mean()
        assert mae < 2


class TestAdjustSaturation:
    @pytest.mark.parametrize("dtype", [torch.uint8, torch.float32])
    @pytest.mark.parametrize("device", cpu_and_cuda())
    def test_kernel_image(self, dtype, device):
        check_kernel(F.adjust_saturation_image, make_image(dtype=dtype, device=device), saturation_factor=0.5)

    def test_kernel_video(self):
        check_kernel(F.adjust_saturation_video, make_video(), saturation_factor=0.5)

    @pytest.mark.parametrize("make_input", [make_image_tensor, make_image, make_image_pil, make_video])
    def test_functional(self, make_input):
        check_functional(F.adjust_saturation, make_input(), saturation_factor=0.5)

    @pytest.mark.parametrize(
        ("kernel", "input_type"),
        [
            (F.adjust_saturation_image, torch.Tensor),
            (F._color._adjust_saturation_image_pil, PIL.Image.Image),
            (F.adjust_saturation_image, tv_tensors.Image),
            (F.adjust_saturation_video, tv_tensors.Video),
        ],
    )
    def test_functional_signature(self, kernel, input_type):
        check_functional_kernel_signature_match(F.adjust_saturation, kernel=kernel, input_type=input_type)

    def test_functional_error(self):
        with pytest.raises(TypeError, match="permitted channel values are 1 or 3"):
            F.adjust_saturation(make_image(color_space="RGBA"), saturation_factor=0.5)

        with pytest.raises(ValueError, match="is not non-negative"):
            F.adjust_saturation(make_image(), saturation_factor=-1)

    @pytest.mark.parametrize("saturation_factor", [0.1, 0.5, 1.0])
    def test_correctness_image(self, saturation_factor):
        image = make_image(dtype=torch.uint8, device="cpu")

        actual = F.adjust_saturation(image, saturation_factor=saturation_factor)
        expected = F.to_image(F.adjust_saturation(F.to_pil_image(image), saturation_factor=saturation_factor))

        assert_close(actual, expected, rtol=0, atol=1)


class TestFiveTenCrop:
    INPUT_SIZE = (17, 11)
    OUTPUT_SIZE = (3, 5)

    @pytest.mark.parametrize("dtype", [torch.uint8, torch.float32])
    @pytest.mark.parametrize("device", cpu_and_cuda())
    @pytest.mark.parametrize("kernel", [F.five_crop_image, F.ten_crop_image])
    def test_kernel_image(self, dtype, device, kernel):
        check_kernel(
            kernel,
            make_image(self.INPUT_SIZE, dtype=dtype, device=device),
            size=self.OUTPUT_SIZE,
            check_batched_vs_unbatched=False,
        )

    @pytest.mark.parametrize("kernel", [F.five_crop_video, F.ten_crop_video])
    def test_kernel_video(self, kernel):
        check_kernel(kernel, make_video(self.INPUT_SIZE), size=self.OUTPUT_SIZE, check_batched_vs_unbatched=False)

    def _functional_wrapper(self, fn):
        # This wrapper is needed to make five_crop / ten_crop compatible with check_functional, since that requires a
        # single output rather than a sequence.
        @functools.wraps(fn)
        def wrapper(*args, **kwargs):
            outputs = fn(*args, **kwargs)
            return outputs[0]

        return wrapper

    @pytest.mark.parametrize(
        "make_input",
        [make_image_tensor, make_image_pil, make_image, make_video],
    )
    @pytest.mark.parametrize("functional", [F.five_crop, F.ten_crop])
    def test_functional(self, make_input, functional):
        check_functional(
            self._functional_wrapper(functional),
            make_input(self.INPUT_SIZE),
            size=self.OUTPUT_SIZE,
            check_scripted_smoke=False,
        )

    @pytest.mark.parametrize(
        ("functional", "kernel", "input_type"),
        [
            (F.five_crop, F.five_crop_image, torch.Tensor),
            (F.five_crop, F._geometry._five_crop_image_pil, PIL.Image.Image),
            (F.five_crop, F.five_crop_image, tv_tensors.Image),
            (F.five_crop, F.five_crop_video, tv_tensors.Video),
            (F.ten_crop, F.ten_crop_image, torch.Tensor),
            (F.ten_crop, F._geometry._ten_crop_image_pil, PIL.Image.Image),
            (F.ten_crop, F.ten_crop_image, tv_tensors.Image),
            (F.ten_crop, F.ten_crop_video, tv_tensors.Video),
        ],
    )
    def test_functional_signature(self, functional, kernel, input_type):
        check_functional_kernel_signature_match(functional, kernel=kernel, input_type=input_type)

    class _TransformWrapper(nn.Module):
        # This wrapper is needed to make FiveCrop / TenCrop compatible with check_transform, since that requires a
        # single output rather than a sequence.
        _v1_transform_cls = None

        def _extract_params_for_v1_transform(self):
            return dict(five_ten_crop_transform=self.five_ten_crop_transform)

        def __init__(self, five_ten_crop_transform):
            super().__init__()
            type(self)._v1_transform_cls = type(self)
            self.five_ten_crop_transform = five_ten_crop_transform

        def forward(self, input: torch.Tensor) -> torch.Tensor:
            outputs = self.five_ten_crop_transform(input)
            return outputs[0]

    @pytest.mark.parametrize(
        "make_input",
        [make_image_tensor, make_image_pil, make_image, make_video],
    )
    @pytest.mark.parametrize("transform_cls", [transforms.FiveCrop, transforms.TenCrop])
    def test_transform(self, make_input, transform_cls):
        check_transform(
            self._TransformWrapper(transform_cls(size=self.OUTPUT_SIZE)),
            make_input(self.INPUT_SIZE),
            check_sample_input=False,
        )

    @pytest.mark.parametrize("make_input", [make_bounding_boxes, make_detection_masks])
    @pytest.mark.parametrize("transform_cls", [transforms.FiveCrop, transforms.TenCrop])
    def test_transform_error(self, make_input, transform_cls):
        transform = transform_cls(size=self.OUTPUT_SIZE)

        with pytest.raises(TypeError, match="not supported"):
            transform(make_input(self.INPUT_SIZE))

    @pytest.mark.parametrize("fn", [F.five_crop, transform_cls_to_functional(transforms.FiveCrop)])
    def test_correctness_image_five_crop(self, fn):
        image = make_image(self.INPUT_SIZE, dtype=torch.uint8, device="cpu")

        actual = fn(image, size=self.OUTPUT_SIZE)
        expected = F.five_crop(F.to_pil_image(image), size=self.OUTPUT_SIZE)

        assert isinstance(actual, tuple)
        assert_equal(actual, [F.to_image(e) for e in expected])

    @pytest.mark.parametrize("fn_or_class", [F.ten_crop, transforms.TenCrop])
    @pytest.mark.parametrize("vertical_flip", [False, True])
    def test_correctness_image_ten_crop(self, fn_or_class, vertical_flip):
        if fn_or_class is transforms.TenCrop:
            fn = transform_cls_to_functional(fn_or_class, size=self.OUTPUT_SIZE, vertical_flip=vertical_flip)
            kwargs = dict()
        else:
            fn = fn_or_class
            kwargs = dict(size=self.OUTPUT_SIZE, vertical_flip=vertical_flip)

        image = make_image(self.INPUT_SIZE, dtype=torch.uint8, device="cpu")

        actual = fn(image, **kwargs)
        expected = F.ten_crop(F.to_pil_image(image), size=self.OUTPUT_SIZE, vertical_flip=vertical_flip)

        assert isinstance(actual, tuple)
        assert_equal(actual, [F.to_image(e) for e in expected])


class TestColorJitter:
    @pytest.mark.parametrize(
        "make_input",
        [make_image_tensor, make_image_pil, make_image, make_video],
    )
    @pytest.mark.parametrize("dtype", [torch.uint8, torch.float32])
    @pytest.mark.parametrize("device", cpu_and_cuda())
    def test_transform(self, make_input, dtype, device):
        if make_input is make_image_pil and not (dtype is torch.uint8 and device == "cpu"):
            pytest.skip(
                "PIL image tests with parametrization other than dtype=torch.uint8 and device='cpu' "
                "will degenerate to that anyway."
            )

        # TODO needed to add seed after KeyPoints PR, not sure why? failure
        # wasn't really significant anyway.
        torch.manual_seed(1)
        check_transform(
            transforms.ColorJitter(brightness=0.5, contrast=0.5, saturation=0.5, hue=0.25),
            make_input(dtype=dtype, device=device),
        )

    def test_transform_noop(self):
        input = make_image()
        input_version = input._version

        transform = transforms.ColorJitter()
        output = transform(input)

        assert output is input
        assert output.data_ptr() == input.data_ptr()
        assert output._version == input_version

    def test_transform_error(self):
        with pytest.raises(ValueError, match="must be non negative"):
            transforms.ColorJitter(brightness=-1)

        for brightness in [object(), [1, 2, 3]]:
            with pytest.raises(TypeError, match="single number or a sequence with length 2"):
                transforms.ColorJitter(brightness=brightness)

        with pytest.raises(ValueError, match="values should be between"):
            transforms.ColorJitter(brightness=(-1, 0.5))

        with pytest.raises(ValueError, match="values should be between"):
            transforms.ColorJitter(hue=1)

    @pytest.mark.parametrize("brightness", [None, 0.1, (0.2, 0.3)])
    @pytest.mark.parametrize("contrast", [None, 0.4, (0.5, 0.6)])
    @pytest.mark.parametrize("saturation", [None, 0.7, (0.8, 0.9)])
    @pytest.mark.parametrize("hue", [None, 0.3, (-0.1, 0.2)])
    def test_transform_correctness(self, brightness, contrast, saturation, hue):
        image = make_image(dtype=torch.uint8, device="cpu")

        transform = transforms.ColorJitter(brightness=brightness, contrast=contrast, saturation=saturation, hue=hue)

        with freeze_rng_state():
            torch.manual_seed(0)
            actual = transform(image)

            torch.manual_seed(0)
            expected = F.to_image(transform(F.to_pil_image(image)))

        mae = (actual.float() - expected.float()).abs().mean()
        assert mae < 2


class TestRgbToGrayscale:
    @pytest.mark.parametrize("dtype", [torch.uint8, torch.float32])
    @pytest.mark.parametrize("device", cpu_and_cuda())
    def test_kernel_image(self, dtype, device):
        check_kernel(F.rgb_to_grayscale_image, make_image(dtype=dtype, device=device))

    @pytest.mark.parametrize("make_input", [make_image_tensor, make_image_pil, make_image])
    def test_functional(self, make_input):
        check_functional(F.rgb_to_grayscale, make_input())

    @pytest.mark.parametrize(
        ("kernel", "input_type"),
        [
            (F.rgb_to_grayscale_image, torch.Tensor),
            (F._color._rgb_to_grayscale_image_pil, PIL.Image.Image),
            (F.rgb_to_grayscale_image, tv_tensors.Image),
        ],
    )
    def test_functional_signature(self, kernel, input_type):
        check_functional_kernel_signature_match(F.rgb_to_grayscale, kernel=kernel, input_type=input_type)

    @pytest.mark.parametrize("transform", [transforms.Grayscale(), transforms.RandomGrayscale(p=1)])
    @pytest.mark.parametrize("make_input", [make_image_tensor, make_image_pil, make_image])
    def test_transform(self, transform, make_input):
        check_transform(transform, make_input())

    @pytest.mark.parametrize("num_output_channels", [1, 3])
    @pytest.mark.parametrize("color_space", ["RGB", "GRAY"])
    @pytest.mark.parametrize("fn", [F.rgb_to_grayscale, transform_cls_to_functional(transforms.Grayscale)])
    def test_image_correctness(self, num_output_channels, color_space, fn):
        image = make_image(dtype=torch.uint8, device="cpu", color_space=color_space)

        actual = fn(image, num_output_channels=num_output_channels)
        expected = F.to_image(F.rgb_to_grayscale(F.to_pil_image(image), num_output_channels=num_output_channels))

        assert_equal(actual, expected, rtol=0, atol=1)

    def test_expanded_channels_are_not_views_into_the_same_underlying_tensor(self):
        image = make_image(dtype=torch.uint8, device="cpu", color_space="GRAY")

        output_image = F.rgb_to_grayscale(image, num_output_channels=3)
        assert_equal(output_image[0][0][0], output_image[1][0][0])
        output_image[0][0][0] = output_image[0][0][0] + 1
        assert output_image[0][0][0] != output_image[1][0][0]

    @pytest.mark.parametrize("num_input_channels", [1, 3])
    def test_random_transform_correctness(self, num_input_channels):
        image = make_image(
            color_space={
                1: "GRAY",
                3: "RGB",
            }[num_input_channels],
            dtype=torch.uint8,
            device="cpu",
        )

        transform = transforms.RandomGrayscale(p=1)

        actual = transform(image)
        expected = F.to_image(F.rgb_to_grayscale(F.to_pil_image(image), num_output_channels=num_input_channels))

        assert_equal(actual, expected, rtol=0, atol=1)


class TestGrayscaleToRgb:
    @pytest.mark.parametrize("dtype", [torch.uint8, torch.float32])
    @pytest.mark.parametrize("device", cpu_and_cuda())
    def test_kernel_image(self, dtype, device):
        check_kernel(F.grayscale_to_rgb_image, make_image(dtype=dtype, device=device))

    @pytest.mark.parametrize("make_input", [make_image_tensor, make_image_pil, make_image])
    def test_functional(self, make_input):
        check_functional(F.grayscale_to_rgb, make_input())

    @pytest.mark.parametrize(
        ("kernel", "input_type"),
        [
            (F.rgb_to_grayscale_image, torch.Tensor),
            (F._color._rgb_to_grayscale_image_pil, PIL.Image.Image),
            (F.rgb_to_grayscale_image, tv_tensors.Image),
        ],
    )
    def test_functional_signature(self, kernel, input_type):
        check_functional_kernel_signature_match(F.grayscale_to_rgb, kernel=kernel, input_type=input_type)

    @pytest.mark.parametrize("make_input", [make_image_tensor, make_image_pil, make_image])
    def test_transform(self, make_input):
        check_transform(transforms.RGB(), make_input(color_space="GRAY"))

    @pytest.mark.parametrize("fn", [F.grayscale_to_rgb, transform_cls_to_functional(transforms.RGB)])
    def test_image_correctness(self, fn):
        image = make_image(dtype=torch.uint8, device="cpu", color_space="GRAY")

        actual = fn(image)
        expected = F.to_image(F.grayscale_to_rgb(F.to_pil_image(image)))

        assert_equal(actual, expected, rtol=0, atol=1)

    def test_expanded_channels_are_not_views_into_the_same_underlying_tensor(self):
        image = make_image(dtype=torch.uint8, device="cpu", color_space="GRAY")

        output_image = F.grayscale_to_rgb(image)
        assert_equal(output_image[0][0][0], output_image[1][0][0])
        output_image[0][0][0] = output_image[0][0][0] + 1
        assert output_image[0][0][0] != output_image[1][0][0]

    def test_rgb_image_is_unchanged(self):
        image = make_image(dtype=torch.uint8, device="cpu", color_space="RGB")
        assert_equal(image.shape[-3], 3)
        assert_equal(F.grayscale_to_rgb(image), image)


class TestRandomZoomOut:
    # Tests are light because this largely relies on the already tested `pad` kernels.

    @pytest.mark.parametrize(
        "make_input",
        [
            make_image_tensor,
            make_image_pil,
            make_image,
            make_bounding_boxes,
            make_segmentation_mask,
            make_detection_masks,
            make_video,
        ],
    )
    def test_transform(self, make_input):
        check_transform(transforms.RandomZoomOut(p=1), make_input())

    def test_transform_error(self):
        for side_range in [None, 1, [1, 2, 3]]:
            with pytest.raises(
                ValueError if isinstance(side_range, list) else TypeError, match="should be a sequence of length 2"
            ):
                transforms.RandomZoomOut(side_range=side_range)

        for side_range in [[0.5, 1.5], [2.0, 1.0]]:
            with pytest.raises(ValueError, match="Invalid side range"):
                transforms.RandomZoomOut(side_range=side_range)

    @pytest.mark.parametrize("side_range", [(1.0, 4.0), [2.0, 5.0]])
    @pytest.mark.parametrize(
        "make_input",
        [
            make_image_tensor,
            make_image_pil,
            make_image,
            make_bounding_boxes,
            make_segmentation_mask,
            make_detection_masks,
            make_video,
        ],
    )
    @pytest.mark.parametrize("device", cpu_and_cuda())
    def test_transform_params_correctness(self, side_range, make_input, device):
        if make_input is make_image_pil and device != "cpu":
            pytest.skip("PIL image tests with parametrization device!='cpu' will degenerate to that anyway.")

        transform = transforms.RandomZoomOut(side_range=side_range)

        input = make_input()
        height, width = F.get_size(input)

        params = transform.make_params([input])
        assert "padding" in params

        padding = params["padding"]
        assert len(padding) == 4

        assert 0 <= padding[0] <= (side_range[1] - 1) * width
        assert 0 <= padding[1] <= (side_range[1] - 1) * height
        assert 0 <= padding[2] <= (side_range[1] - 1) * width
        assert 0 <= padding[3] <= (side_range[1] - 1) * height


class TestRandomPhotometricDistort:
    # Tests are light because this largely relies on the already tested
    # `adjust_{brightness,contrast,saturation,hue}` and `permute_channels` kernels.

    @pytest.mark.parametrize(
        "make_input",
        [make_image_tensor, make_image_pil, make_image, make_video],
    )
    @pytest.mark.parametrize("dtype", [torch.uint8, torch.float32])
    @pytest.mark.parametrize("device", cpu_and_cuda())
    def test_transform(self, make_input, dtype, device):
        if make_input is make_image_pil and not (dtype is torch.uint8 and device == "cpu"):
            pytest.skip(
                "PIL image tests with parametrization other than dtype=torch.uint8 and device='cpu' "
                "will degenerate to that anyway."
            )

        check_transform(
            transforms.RandomPhotometricDistort(
                brightness=(0.3, 0.4), contrast=(0.5, 0.6), saturation=(0.7, 0.8), hue=(-0.1, 0.2), p=1
            ),
            make_input(dtype=dtype, device=device),
        )


class TestScaleJitter:
    # Tests are light because this largely relies on the already tested `resize` kernels.

    INPUT_SIZE = (17, 11)
    TARGET_SIZE = (12, 13)

    @pytest.mark.parametrize(
        "make_input",
        [make_image_tensor, make_image_pil, make_image, make_bounding_boxes, make_segmentation_mask, make_video],
    )
    @pytest.mark.parametrize("device", cpu_and_cuda())
    def test_transform(self, make_input, device):
        if make_input is make_image_pil and device != "cpu":
            pytest.skip("PIL image tests with parametrization device!='cpu' will degenerate to that anyway.")

        check_transform(transforms.ScaleJitter(self.TARGET_SIZE), make_input(self.INPUT_SIZE, device=device))

    def test_make_params(self):
        input_size = self.INPUT_SIZE
        target_size = self.TARGET_SIZE
        scale_range = (0.5, 1.5)

        transform = transforms.ScaleJitter(target_size=target_size, scale_range=scale_range)
        params = transform.make_params([make_image(input_size)])

        assert "size" in params
        size = params["size"]

        assert isinstance(size, tuple) and len(size) == 2
        height, width = size

        r_min = min(target_size[1] / input_size[0], target_size[0] / input_size[1]) * scale_range[0]
        r_max = min(target_size[1] / input_size[0], target_size[0] / input_size[1]) * scale_range[1]

        assert int(input_size[0] * r_min) <= height <= int(input_size[0] * r_max)
        assert int(input_size[1] * r_min) <= width <= int(input_size[1] * r_max)


class TestLinearTransform:
    def _make_matrix_and_vector(self, input, *, device=None):
        device = device or input.device
        numel = math.prod(F.get_dimensions(input))
        transformation_matrix = torch.randn((numel, numel), device=device)
        mean_vector = torch.randn((numel,), device=device)
        return transformation_matrix, mean_vector

    def _sample_input_adapter(self, transform, input, device):
        return {key: value for key, value in input.items() if not isinstance(value, PIL.Image.Image)}

    @pytest.mark.parametrize("make_input", [make_image_tensor, make_image, make_video])
    @pytest.mark.parametrize("dtype", [torch.uint8, torch.float32])
    @pytest.mark.parametrize("device", cpu_and_cuda())
    def test_transform(self, make_input, dtype, device):
        input = make_input(dtype=dtype, device=device)
        check_transform(
            transforms.LinearTransformation(*self._make_matrix_and_vector(input)),
            input,
            check_sample_input=self._sample_input_adapter,
            # Compat check is failing on M1 with:
            # AssertionError: Tensor-likes are not close!
            # Mismatched elements: 1 / 561 (0.2%)
            # See https://github.com/pytorch/vision/issues/8453
            check_v1_compatibility=(sys.platform != "darwin"),
        )

    def test_transform_error(self):
        with pytest.raises(ValueError, match="transformation_matrix should be square"):
            transforms.LinearTransformation(transformation_matrix=torch.rand(2, 3), mean_vector=torch.rand(2))

        with pytest.raises(ValueError, match="mean_vector should have the same length"):
            transforms.LinearTransformation(transformation_matrix=torch.rand(2, 2), mean_vector=torch.rand(1))

        for matrix_dtype, vector_dtype in [(torch.float32, torch.float64), (torch.float64, torch.float32)]:
            with pytest.raises(ValueError, match="Input tensors should have the same dtype"):
                transforms.LinearTransformation(
                    transformation_matrix=torch.rand(2, 2, dtype=matrix_dtype),
                    mean_vector=torch.rand(2, dtype=vector_dtype),
                )

        image = make_image()
        transform = transforms.LinearTransformation(transformation_matrix=torch.rand(2, 2), mean_vector=torch.rand(2))
        with pytest.raises(ValueError, match="Input tensor and transformation matrix have incompatible shape"):
            transform(image)

        transform = transforms.LinearTransformation(*self._make_matrix_and_vector(image))
        with pytest.raises(TypeError, match="does not support PIL images"):
            transform(F.to_pil_image(image))

    @needs_cuda
    def test_transform_error_cuda(self):
        for matrix_device, vector_device in [("cuda", "cpu"), ("cpu", "cuda")]:
            with pytest.raises(ValueError, match="Input tensors should be on the same device"):
                transforms.LinearTransformation(
                    transformation_matrix=torch.rand(2, 2, device=matrix_device),
                    mean_vector=torch.rand(2, device=vector_device),
                )

        for input_device, param_device in [("cuda", "cpu"), ("cpu", "cuda")]:
            input = make_image(device=input_device)
            transform = transforms.LinearTransformation(*self._make_matrix_and_vector(input, device=param_device))
            with pytest.raises(
                ValueError, match="Input tensor should be on the same device as transformation matrix and mean vector"
            ):
                transform(input)


def make_image_numpy(*args, **kwargs):
    image = make_image_tensor(*args, **kwargs)
    return image.permute((1, 2, 0)).numpy()


class TestToImage:
    @pytest.mark.parametrize("make_input", [make_image_tensor, make_image_pil, make_image, make_image_numpy])
    @pytest.mark.parametrize("fn", [F.to_image, transform_cls_to_functional(transforms.ToImage)])
    def test_functional_and_transform(self, make_input, fn):
        input = make_input()
        output = fn(input)

        assert isinstance(output, tv_tensors.Image)

        input_size = list(input.shape[:2]) if isinstance(input, np.ndarray) else F.get_size(input)
        assert F.get_size(output) == input_size

        if isinstance(input, torch.Tensor):
            assert output.data_ptr() == input.data_ptr()

    def test_2d_np_array(self):
        # Non-regression test for https://github.com/pytorch/vision/issues/8255
        input = np.random.rand(10, 10)
        assert F.to_image(input).shape == (1, 10, 10)

    def test_functional_error(self):
        with pytest.raises(TypeError, match="Input can either be a pure Tensor, a numpy array, or a PIL image"):
            F.to_image(object())


class TestToPILImage:
    @pytest.mark.parametrize("make_input", [make_image_tensor, make_image, make_image_numpy])
    @pytest.mark.parametrize("color_space", ["RGB", "GRAY"])
    @pytest.mark.parametrize("fn", [F.to_pil_image, transform_cls_to_functional(transforms.ToPILImage)])
    def test_functional_and_transform(self, make_input, color_space, fn):
        input = make_input(color_space=color_space)
        output = fn(input)

        assert isinstance(output, PIL.Image.Image)

        input_size = list(input.shape[:2]) if isinstance(input, np.ndarray) else F.get_size(input)
        assert F.get_size(output) == input_size

    def test_functional_error(self):
        with pytest.raises(TypeError, match="pic should be Tensor or ndarray"):
            F.to_pil_image(object())

        for ndim in [1, 4]:
            with pytest.raises(ValueError, match="pic should be 2/3 dimensional"):
                F.to_pil_image(torch.empty(*[1] * ndim))

        with pytest.raises(ValueError, match="pic should not have > 4 channels"):
            num_channels = 5
            F.to_pil_image(torch.empty(num_channels, 1, 1))


class TestToTensor:
    @pytest.mark.parametrize("make_input", [make_image_tensor, make_image_pil, make_image, make_image_numpy])
    def test_smoke(self, make_input):
        with pytest.warns(UserWarning, match="deprecated and will be removed"):
            transform = transforms.ToTensor()

        input = make_input()
        output = transform(input)

        input_size = list(input.shape[:2]) if isinstance(input, np.ndarray) else F.get_size(input)
        assert F.get_size(output) == input_size


class TestPILToTensor:
    @pytest.mark.parametrize("color_space", ["RGB", "GRAY"])
    @pytest.mark.parametrize("fn", [F.pil_to_tensor, transform_cls_to_functional(transforms.PILToTensor)])
    def test_functional_and_transform(self, color_space, fn):
        input = make_image_pil(color_space=color_space)
        output = fn(input)

        assert isinstance(output, torch.Tensor) and not isinstance(output, tv_tensors.TVTensor)
        assert F.get_size(output) == F.get_size(input)

    def test_functional_error(self):
        with pytest.raises(TypeError, match="pic should be PIL Image"):
            F.pil_to_tensor(object())


class TestLambda:
    @pytest.mark.parametrize("input", [object(), torch.empty(()), np.empty(()), "string", 1, 0.0])
    @pytest.mark.parametrize("types", [(), (torch.Tensor, np.ndarray)])
    def test_transform(self, input, types):
        was_applied = False

        def was_applied_fn(input):
            nonlocal was_applied
            was_applied = True
            return input

        transform = transforms.Lambda(was_applied_fn, *types)
        output = transform(input)

        assert output is input
        assert was_applied is (not types or isinstance(input, types))


@pytest.mark.parametrize(
    ("alias", "target"),
    [
        pytest.param(alias, target, id=alias.__name__)
        for alias, target in [
            (F.hflip, F.horizontal_flip),
            (F.vflip, F.vertical_flip),
            (F.get_image_num_channels, F.get_num_channels),
            (F.to_pil_image, F.to_pil_image),
            (F.elastic_transform, F.elastic),
            (F.to_grayscale, F.rgb_to_grayscale),
        ]
    ],
)
def test_alias(alias, target):
    assert alias is target


@pytest.mark.parametrize(
    "make_inputs",
    itertools.permutations(
        [
            make_image_tensor,
            make_image_tensor,
            make_image_pil,
            make_image,
            make_video,
        ],
        3,
    ),
)
def test_pure_tensor_heuristic(make_inputs):
    flat_inputs = [make_input() for make_input in make_inputs]

    def split_on_pure_tensor(to_split):
        # This takes a sequence that is structurally aligned with `flat_inputs` and splits its items into three parts:
        # 1. The first pure tensor. If none is present, this will be `None`
        # 2. A list of the remaining pure tensors
        # 3. A list of all other items
        pure_tensors = []
        others = []
        # Splitting always happens on the original `flat_inputs` to avoid any erroneous type changes by the transform to
        # affect the splitting.
        for item, inpt in zip(to_split, flat_inputs):
            (pure_tensors if is_pure_tensor(inpt) else others).append(item)
        return pure_tensors[0] if pure_tensors else None, pure_tensors[1:], others

    class CopyCloneTransform(transforms.Transform):
        def transform(self, inpt, params):
            return inpt.clone() if isinstance(inpt, torch.Tensor) else inpt.copy()

        @staticmethod
        def was_applied(output, inpt):
            identity = output is inpt
            if identity:
                return False

            # Make sure nothing fishy is going on
            assert_equal(output, inpt)
            return True

    first_pure_tensor_input, other_pure_tensor_inputs, other_inputs = split_on_pure_tensor(flat_inputs)

    transform = CopyCloneTransform()
    transformed_sample = transform(flat_inputs)

    first_pure_tensor_output, other_pure_tensor_outputs, other_outputs = split_on_pure_tensor(transformed_sample)

    if first_pure_tensor_input is not None:
        if other_inputs:
            assert not transform.was_applied(first_pure_tensor_output, first_pure_tensor_input)
        else:
            assert transform.was_applied(first_pure_tensor_output, first_pure_tensor_input)

    for output, inpt in zip(other_pure_tensor_outputs, other_pure_tensor_inputs):
        assert not transform.was_applied(output, inpt)

    for input, output in zip(other_inputs, other_outputs):
        assert transform.was_applied(output, input)


class TestRandomIoUCrop:
    @pytest.mark.parametrize("device", cpu_and_cuda())
    @pytest.mark.parametrize("options", [[0.5, 0.9], [2.0]])
    def test_make_params(self, device, options):
        orig_h, orig_w = size = (24, 32)
        image = make_image(size)
        bboxes = tv_tensors.BoundingBoxes(
            torch.tensor([[1, 1, 10, 10], [20, 20, 23, 23], [1, 20, 10, 23], [20, 1, 23, 10]]),
            format="XYXY",
            canvas_size=size,
            device=device,
        )
        sample = [image, bboxes]

        transform = transforms.RandomIoUCrop(sampler_options=options)

        n_samples = 5
        for _ in range(n_samples):

            params = transform.make_params(sample)

            if options == [2.0]:
                assert len(params) == 0
                return

            assert len(params["is_within_crop_area"]) > 0
            assert params["is_within_crop_area"].dtype == torch.bool

            assert int(transform.min_scale * orig_h) <= params["height"] <= int(transform.max_scale * orig_h)
            assert int(transform.min_scale * orig_w) <= params["width"] <= int(transform.max_scale * orig_w)

            left, top = params["left"], params["top"]
            new_h, new_w = params["height"], params["width"]
            ious = box_iou(
                bboxes,
                torch.tensor([[left, top, left + new_w, top + new_h]], dtype=bboxes.dtype, device=bboxes.device),
            )
            assert ious.max() >= options[0] or ious.max() >= options[1], f"{ious} vs {options}"

    def test__transform_empty_params(self, mocker):
        transform = transforms.RandomIoUCrop(sampler_options=[2.0])
        image = tv_tensors.Image(torch.rand(1, 3, 4, 4))
        bboxes = tv_tensors.BoundingBoxes(torch.tensor([[1, 1, 2, 2]]), format="XYXY", canvas_size=(4, 4))
        label = torch.tensor([1])
        sample = [image, bboxes, label]
        # Let's mock transform.make_params to control the output:
        transform.make_params = mocker.MagicMock(return_value={})
        output = transform(sample)
        torch.testing.assert_close(output, sample)

    def test_forward_assertion(self):
        transform = transforms.RandomIoUCrop()
        with pytest.raises(
            TypeError,
            match="requires input sample to contain tensor or PIL images and bounding boxes",
        ):
            transform(torch.tensor(0))

    def test__transform(self, mocker):
        transform = transforms.RandomIoUCrop()

        size = (32, 24)
        image = make_image(size)
        bboxes = make_bounding_boxes(format="XYXY", canvas_size=size, num_boxes=6)
        masks = make_detection_masks(size, num_masks=6)

        sample = [image, bboxes, masks]

        is_within_crop_area = torch.tensor([0, 1, 0, 1, 0, 1], dtype=torch.bool)

        params = dict(top=1, left=2, height=12, width=12, is_within_crop_area=is_within_crop_area)
        transform.make_params = mocker.MagicMock(return_value=params)
        output = transform(sample)

        # check number of bboxes vs number of labels:
        output_bboxes = output[1]
        assert isinstance(output_bboxes, tv_tensors.BoundingBoxes)
        assert (output_bboxes[~is_within_crop_area] == 0).all()

        output_masks = output[2]
        assert isinstance(output_masks, tv_tensors.Mask)


class TestRandomShortestSize:
    @pytest.mark.parametrize("min_size,max_size", [([5, 9], 20), ([5, 9], None)])
    def test_make_params(self, min_size, max_size):
        canvas_size = (3, 10)

        transform = transforms.RandomShortestSize(min_size=min_size, max_size=max_size, antialias=True)

        sample = make_image(canvas_size)
        params = transform.make_params([sample])

        assert "size" in params
        size = params["size"]

        assert isinstance(size, tuple) and len(size) == 2

        longer = max(size)
        shorter = min(size)
        if max_size is not None:
            assert longer <= max_size
            assert shorter <= max_size
        else:
            assert shorter in min_size


class TestRandomResize:
    def test_make_params(self):
        min_size = 3
        max_size = 6

        transform = transforms.RandomResize(min_size=min_size, max_size=max_size, antialias=True)

        for _ in range(10):
            params = transform.make_params([])

            assert isinstance(params["size"], list) and len(params["size"]) == 1
            size = params["size"][0]

            assert min_size <= size < max_size


@pytest.mark.parametrize("image_type", (PIL.Image, torch.Tensor, tv_tensors.Image))
@pytest.mark.parametrize("label_type", (torch.Tensor, int))
@pytest.mark.parametrize("dataset_return_type", (dict, tuple))
@pytest.mark.parametrize("to_tensor", (transforms.ToTensor, transforms.ToImage))
def test_classification_preset(image_type, label_type, dataset_return_type, to_tensor):

    image = tv_tensors.Image(torch.randint(0, 256, size=(1, 3, 250, 250), dtype=torch.uint8))
    if image_type is PIL.Image:
        image = to_pil_image(image[0])
    elif image_type is torch.Tensor:
        image = image.as_subclass(torch.Tensor)
        assert is_pure_tensor(image)

    label = 1 if label_type is int else torch.tensor([1])

    if dataset_return_type is dict:
        sample = {
            "image": image,
            "label": label,
        }
    else:
        sample = image, label

    if to_tensor is transforms.ToTensor:
        with pytest.warns(UserWarning, match="deprecated and will be removed"):
            to_tensor = to_tensor()
    else:
        to_tensor = to_tensor()

    t = transforms.Compose(
        [
            transforms.RandomResizedCrop((224, 224), antialias=True),
            transforms.RandomHorizontalFlip(p=1),
            transforms.RandAugment(),
            transforms.TrivialAugmentWide(),
            transforms.AugMix(),
            transforms.AutoAugment(),
            to_tensor,
            # TODO: ConvertImageDtype is a pass-through on PIL images, is that
            # intended?  This results in a failure if we convert to tensor after
            # it, because the image would still be uint8 which make Normalize
            # fail.
            transforms.ConvertImageDtype(torch.float),
            transforms.Normalize(mean=[0, 0, 0], std=[1, 1, 1]),
            transforms.RandomErasing(p=1),
        ]
    )

    out = t(sample)

    assert type(out) == type(sample)

    if dataset_return_type is tuple:
        out_image, out_label = out
    else:
        assert out.keys() == sample.keys()
        out_image, out_label = out.values()

    assert out_image.shape[-2:] == (224, 224)
    assert out_label == label


@pytest.mark.parametrize("input_size", [(17, 11), (11, 17), (11, 11)])
@pytest.mark.parametrize("dtype", [torch.float32, torch.int64])
@pytest.mark.parametrize("device", cpu_and_cuda())
def test_parallelogram_to_bounding_boxes(input_size, dtype, device):
    # Assert that applying `_parallelogram_to_bounding_boxes` to rotated boxes
    # does not modify the input.
    bounding_boxes = make_bounding_boxes(
        input_size, format=tv_tensors.BoundingBoxFormat.XYXYXYXY, dtype=dtype, device=device
    )
    actual = _parallelogram_to_bounding_boxes(bounding_boxes)
    torch.testing.assert_close(actual, bounding_boxes, rtol=0, atol=1)

    # Test the transformation of two simple parallelograms.
    #   1---2    1----2
    #  /   /  -> |    |
    # 4---3      4----3

    # 1---2      1----2
    #  \   \  -> |    |
    #   4---3    4----3
    parallelogram = torch.tensor(
        [[1, 0, 4, 0, 3, 2, 0, 2], [0, 0, 3, 0, 4, 2, 1, 2]],
        dtype=torch.float32,
    )
    expected = torch.tensor(
        [
            [0, 0, 4, 0, 4, 2, 0, 2],
            [0, 0, 4, 0, 4, 2, 0, 2],
        ],
        dtype=torch.float32,
    )
    actual = _parallelogram_to_bounding_boxes(parallelogram)
    torch.testing.assert_close(actual, expected)


@pytest.mark.parametrize("image_type", (PIL.Image, torch.Tensor, tv_tensors.Image))
@pytest.mark.parametrize("data_augmentation", ("hflip", "lsj", "multiscale", "ssd", "ssdlite"))
@pytest.mark.parametrize("to_tensor", (transforms.ToTensor, transforms.ToImage))
@pytest.mark.parametrize("sanitize", (True, False))
def test_detection_preset(image_type, data_augmentation, to_tensor, sanitize):
    torch.manual_seed(0)

    if to_tensor is transforms.ToTensor:
        with pytest.warns(UserWarning, match="deprecated and will be removed"):
            to_tensor = to_tensor()
    else:
        to_tensor = to_tensor()

    if data_augmentation == "hflip":
        t = [
            transforms.RandomHorizontalFlip(p=1),
            to_tensor,
            transforms.ConvertImageDtype(torch.float),
        ]
    elif data_augmentation == "lsj":
        t = [
            transforms.ScaleJitter(target_size=(1024, 1024), antialias=True),
            # Note: replaced FixedSizeCrop with RandomCrop, becuase we're
            # leaving FixedSizeCrop in prototype for now, and it expects Label
            # classes which we won't release yet.
            # transforms.FixedSizeCrop(
            #     size=(1024, 1024), fill=defaultdict(lambda: (123.0, 117.0, 104.0), {tv_tensors.Mask: 0})
            # ),
            transforms.RandomCrop((1024, 1024), pad_if_needed=True),
            transforms.RandomHorizontalFlip(p=1),
            to_tensor,
            transforms.ConvertImageDtype(torch.float),
        ]
    elif data_augmentation == "multiscale":
        t = [
            transforms.RandomShortestSize(
                min_size=(480, 512, 544, 576, 608, 640, 672, 704, 736, 768, 800), max_size=1333, antialias=True
            ),
            transforms.RandomHorizontalFlip(p=1),
            to_tensor,
            transforms.ConvertImageDtype(torch.float),
        ]
    elif data_augmentation == "ssd":
        t = [
            transforms.RandomPhotometricDistort(p=1),
            transforms.RandomZoomOut(fill={"others": (123.0, 117.0, 104.0), tv_tensors.Mask: 0}, p=1),
            transforms.RandomIoUCrop(),
            transforms.RandomHorizontalFlip(p=1),
            to_tensor,
            transforms.ConvertImageDtype(torch.float),
        ]
    elif data_augmentation == "ssdlite":
        t = [
            transforms.RandomIoUCrop(),
            transforms.RandomHorizontalFlip(p=1),
            to_tensor,
            transforms.ConvertImageDtype(torch.float),
        ]
    if sanitize:
        t += [transforms.SanitizeBoundingBoxes()]
    t = transforms.Compose(t)

    num_boxes = 5
    H = W = 250

    image = tv_tensors.Image(torch.randint(0, 256, size=(1, 3, H, W), dtype=torch.uint8))
    if image_type is PIL.Image:
        image = to_pil_image(image[0])
    elif image_type is torch.Tensor:
        image = image.as_subclass(torch.Tensor)
        assert is_pure_tensor(image)

    label = torch.randint(0, 10, size=(num_boxes,))

    boxes = torch.randint(0, min(H, W) // 2, size=(num_boxes, 4))
    boxes[:, 2:] += boxes[:, :2]
    boxes = boxes.clamp(min=0, max=min(H, W))
    boxes = tv_tensors.BoundingBoxes(boxes, format="XYXY", canvas_size=(H, W))

    masks = tv_tensors.Mask(torch.randint(0, 2, size=(num_boxes, H, W), dtype=torch.uint8))

    sample = {
        "image": image,
        "label": label,
        "boxes": boxes,
        "masks": masks,
    }

    out = t(sample)

    if isinstance(to_tensor, transforms.ToTensor) and image_type is not tv_tensors.Image:
        assert is_pure_tensor(out["image"])
    else:
        assert isinstance(out["image"], tv_tensors.Image)
    assert isinstance(out["label"], type(sample["label"]))

    num_boxes_expected = {
        # ssd and ssdlite contain RandomIoUCrop which may "remove" some bbox. It
        # doesn't remove them strictly speaking, it just marks some boxes as
        # degenerate and those boxes will be later removed by
        # SanitizeBoundingBoxes(), which we add to the pipelines if the sanitize
        # param is True.
        # Note that the values below are probably specific to the random seed
        # set above (which is fine).
        (True, "ssd"): 5,
        (True, "ssdlite"): 4,
    }.get((sanitize, data_augmentation), num_boxes)

    assert out["boxes"].shape[0] == out["masks"].shape[0] == out["label"].shape[0] == num_boxes_expected


class TestSanitizeBoundingBoxes:
    def _get_boxes_and_valid_mask(self, H=256, W=128, min_size=10, min_area=10):
        boxes_and_validity = [
            ([0, 1, 10, 1], False),  # Y1 == Y2
            ([0, 1, 0, 20], False),  # X1 == X2
            ([0, 0, min_size - 1, 10], False),  # H < min_size
            ([0, 0, 10, min_size - 1], False),  # W < min_size
            ([0, 0, 10, H + 1], False),  # Y2 > H
            ([0, 0, W + 1, 10], False),  # X2 > W
            ([-1, 1, 10, 20], False),  # any < 0
            ([0, 0, -1, 20], False),  # any < 0
            ([0, 0, -10, -1], False),  # any < 0
            ([0, 0, min_size, 10], min_size * 10 >= min_area),  # H < min_size
            ([0, 0, 10, min_size], min_size * 10 >= min_area),  # W < min_size
            ([0, 0, W, H], W * H >= min_area),
            ([1, 1, 30, 20], 29 * 19 >= min_area),
            ([0, 0, 10, 10], 9 * 9 >= min_area),
            ([1, 1, 30, 20], 29 * 19 >= min_area),
        ]

        random.shuffle(boxes_and_validity)  # For test robustness: mix order of wrong and correct cases
        boxes, expected_valid_mask = zip(*boxes_and_validity)
        boxes = tv_tensors.BoundingBoxes(
            boxes,
            format=tv_tensors.BoundingBoxFormat.XYXY,
            canvas_size=(H, W),
        )

        return boxes, expected_valid_mask

    @pytest.mark.parametrize("min_size, min_area", ((1, 1), (10, 1), (10, 101)))
    @pytest.mark.parametrize(
        "labels_getter",
        (
            "default",
            lambda inputs: inputs["labels"],
            lambda inputs: (inputs["labels"], inputs["other_labels"]),
            lambda inputs: [inputs["labels"], inputs["other_labels"]],
            None,
            lambda inputs: None,
        ),
    )
    @pytest.mark.parametrize("sample_type", (tuple, dict))
    def test_transform(self, min_size, min_area, labels_getter, sample_type):

        if sample_type is tuple and not isinstance(labels_getter, str):
            # The "lambda inputs: inputs["labels"]" labels_getter used in this test
            # doesn't work if the input is a tuple.
            return

        H, W = 256, 128
        boxes, expected_valid_mask = self._get_boxes_and_valid_mask(H=H, W=W, min_size=min_size, min_area=min_area)
        valid_indices = [i for (i, is_valid) in enumerate(expected_valid_mask) if is_valid]

        labels = torch.arange(boxes.shape[0])
        masks = tv_tensors.Mask(torch.randint(0, 2, size=(boxes.shape[0], H, W)))
        # other_labels corresponds to properties from COCO like iscrowd, area...
        # We only sanitize it when labels_getter returns a tuple
        other_labels = torch.arange(boxes.shape[0])
        whatever = torch.rand(10)
        input_img = torch.randint(0, 256, size=(1, 3, H, W), dtype=torch.uint8)
        sample = {
            "image": input_img,
            "labels": labels,
            "boxes": boxes,
            "other_labels": other_labels,
            "whatever": whatever,
            "None": None,
            "masks": masks,
        }

        if sample_type is tuple:
            img = sample.pop("image")
            sample = (img, sample)

        out = transforms.SanitizeBoundingBoxes(min_size=min_size, min_area=min_area, labels_getter=labels_getter)(
            sample
        )

        if sample_type is tuple:
            out_image = out[0]
            out_labels = out[1]["labels"]
            out_other_labels = out[1]["other_labels"]
            out_boxes = out[1]["boxes"]
            out_masks = out[1]["masks"]
            out_whatever = out[1]["whatever"]
        else:
            out_image = out["image"]
            out_labels = out["labels"]
            out_other_labels = out["other_labels"]
            out_boxes = out["boxes"]
            out_masks = out["masks"]
            out_whatever = out["whatever"]

        assert out_image is input_img
        assert out_whatever is whatever

        assert isinstance(out_boxes, tv_tensors.BoundingBoxes)
        assert isinstance(out_masks, tv_tensors.Mask)

        if labels_getter is None or (callable(labels_getter) and labels_getter(sample) is None):
            assert out_labels is labels
            assert out_other_labels is other_labels
        else:
            assert isinstance(out_labels, torch.Tensor)
            assert out_boxes.shape[0] == out_labels.shape[0] == out_masks.shape[0]
            # This works because we conveniently set labels to arange(num_boxes)
            assert out_labels.tolist() == valid_indices

            if callable(labels_getter) and isinstance(labels_getter(sample), (tuple, list)):
                assert_equal(out_other_labels, out_labels)
            else:
                assert_equal(out_other_labels, other_labels)

    @pytest.mark.parametrize("input_type", (torch.Tensor, tv_tensors.BoundingBoxes))
    def test_functional(self, input_type):
        # Note: the "functional" F.sanitize_bounding_boxes was added after the class, so there is some
        # redundancy with test_transform() in terms of correctness checks. But that's OK.

        H, W, min_size = 256, 128, 10

        boxes, expected_valid_mask = self._get_boxes_and_valid_mask(H=H, W=W, min_size=min_size)

        if input_type is tv_tensors.BoundingBoxes:
            format = canvas_size = None
        else:
            # just passing "XYXY" explicitly to make sure we support strings
            format, canvas_size = "XYXY", boxes.canvas_size
            boxes = boxes.as_subclass(torch.Tensor)

        boxes, valid = F.sanitize_bounding_boxes(boxes, format=format, canvas_size=canvas_size, min_size=min_size)

        assert_equal(valid, torch.tensor(expected_valid_mask))
        assert type(valid) == torch.Tensor
        assert boxes.shape[0] == sum(valid)
        assert isinstance(boxes, input_type)

    def test_kernel(self):
        H, W, min_size = 256, 128, 10
        boxes, _ = self._get_boxes_and_valid_mask(H=H, W=W, min_size=min_size)

        format, canvas_size = boxes.format, boxes.canvas_size
        boxes = boxes.as_subclass(torch.Tensor)

        check_kernel(
            F.sanitize_bounding_boxes,
            input=boxes,
            format=format,
            canvas_size=canvas_size,
            check_batched_vs_unbatched=False,
        )

    def test_no_label(self):
        # Non-regression test for https://github.com/pytorch/vision/issues/7878

        img = make_image()
        boxes = make_bounding_boxes()

        with pytest.raises(ValueError, match="or a two-tuple whose second item is a dict"):
            transforms.SanitizeBoundingBoxes()(img, boxes)

        out_img, out_boxes = transforms.SanitizeBoundingBoxes(labels_getter=None)(img, boxes)
        assert isinstance(out_img, tv_tensors.Image)
        assert isinstance(out_boxes, tv_tensors.BoundingBoxes)

    def test_errors_transform(self):
        good_bbox = tv_tensors.BoundingBoxes(
            [[0, 0, 10, 10]],
            format=tv_tensors.BoundingBoxFormat.XYXY,
            canvas_size=(20, 20),
        )

        with pytest.raises(ValueError, match="min_size must be >= 1"):
            transforms.SanitizeBoundingBoxes(min_size=0)
        with pytest.raises(ValueError, match="min_area must be >= 1"):
            transforms.SanitizeBoundingBoxes(min_area=0)
        with pytest.raises(ValueError, match="labels_getter should either be 'default'"):
            transforms.SanitizeBoundingBoxes(labels_getter=12)

        with pytest.raises(ValueError, match="Could not infer where the labels are"):
            bad_labels_key = {"bbox": good_bbox, "BAD_KEY": torch.arange(good_bbox.shape[0])}
            transforms.SanitizeBoundingBoxes()(bad_labels_key)

        with pytest.raises(ValueError, match="must be a tensor"):
            not_a_tensor = {"bbox": good_bbox, "labels": torch.arange(good_bbox.shape[0]).tolist()}
            transforms.SanitizeBoundingBoxes()(not_a_tensor)

        with pytest.raises(ValueError, match="Number of boxes"):
            different_sizes = {"bbox": good_bbox, "labels": torch.arange(good_bbox.shape[0] + 3)}
            transforms.SanitizeBoundingBoxes()(different_sizes)

    def test_errors_functional(self):

        good_bbox = tv_tensors.BoundingBoxes(
            [[0, 0, 10, 10]],
            format=tv_tensors.BoundingBoxFormat.XYXY,
            canvas_size=(20, 20),
        )

        with pytest.raises(ValueError, match="canvas_size cannot be None if bounding_boxes is a pure tensor"):
            F.sanitize_bounding_boxes(good_bbox.as_subclass(torch.Tensor), format="XYXY", canvas_size=None)

        with pytest.raises(ValueError, match="canvas_size cannot be None if bounding_boxes is a pure tensor"):
            F.sanitize_bounding_boxes(good_bbox.as_subclass(torch.Tensor), format=None, canvas_size=(10, 10))

        with pytest.raises(ValueError, match="canvas_size must be None when bounding_boxes is a tv_tensors"):
            F.sanitize_bounding_boxes(good_bbox, format="XYXY", canvas_size=None)

        with pytest.raises(ValueError, match="canvas_size must be None when bounding_boxes is a tv_tensors"):
            F.sanitize_bounding_boxes(good_bbox, format="XYXY", canvas_size=None)

        with pytest.raises(ValueError, match="bounding_boxes must be a tv_tensors.BoundingBoxes instance or a"):
            F.sanitize_bounding_boxes(good_bbox.tolist())


class TestJPEG:
    @pytest.mark.parametrize("quality", [5, 75])
    @pytest.mark.parametrize("color_space", ["RGB", "GRAY"])
    def test_kernel_image(self, quality, color_space):
        check_kernel(F.jpeg_image, make_image(color_space=color_space), quality=quality)

    def test_kernel_video(self):
        check_kernel(F.jpeg_video, make_video(), quality=5)

    @pytest.mark.parametrize("make_input", [make_image_tensor, make_image_pil, make_image, make_video])
    def test_functional(self, make_input):
        check_functional(F.jpeg, make_input(), quality=5)

    @pytest.mark.parametrize(
        ("kernel", "input_type"),
        [
            (F.jpeg_image, torch.Tensor),
            (F._augment._jpeg_image_pil, PIL.Image.Image),
            (F.jpeg_image, tv_tensors.Image),
            (F.jpeg_video, tv_tensors.Video),
        ],
    )
    def test_functional_signature(self, kernel, input_type):
        check_functional_kernel_signature_match(F.jpeg, kernel=kernel, input_type=input_type)

    @pytest.mark.parametrize("make_input", [make_image_tensor, make_image_pil, make_image, make_video])
    @pytest.mark.parametrize("quality", [5, (10, 20)])
    @pytest.mark.parametrize("color_space", ["RGB", "GRAY"])
    def test_transform(self, make_input, quality, color_space):
        check_transform(transforms.JPEG(quality=quality), make_input(color_space=color_space))

    @pytest.mark.parametrize("quality", [5])
    def test_functional_image_correctness(self, quality):
        image = make_image()

        actual = F.jpeg(image, quality=quality)
        expected = F.to_image(F.jpeg(F.to_pil_image(image), quality=quality))

        # NOTE: this will fail if torchvision and Pillow use different JPEG encoder/decoder
        torch.testing.assert_close(actual, expected, rtol=0, atol=1)

    @pytest.mark.parametrize("quality", [5, (10, 20)])
    @pytest.mark.parametrize("color_space", ["RGB", "GRAY"])
    @pytest.mark.parametrize("seed", list(range(5)))
    def test_transform_image_correctness(self, quality, color_space, seed):
        image = make_image(color_space=color_space)

        transform = transforms.JPEG(quality=quality)

        with freeze_rng_state():
            torch.manual_seed(seed)
            actual = transform(image)

            torch.manual_seed(seed)
            expected = F.to_image(transform(F.to_pil_image(image)))

        torch.testing.assert_close(actual, expected, rtol=0, atol=1)

    @pytest.mark.parametrize("quality", [5, (10, 20)])
    @pytest.mark.parametrize("seed", list(range(10)))
    def test_transformmake_params_bounds(self, quality, seed):
        transform = transforms.JPEG(quality=quality)

        with freeze_rng_state():
            torch.manual_seed(seed)
            params = transform.make_params([])

        if isinstance(quality, int):
            assert params["quality"] == quality
        else:
            assert quality[0] <= params["quality"] <= quality[1]

    @pytest.mark.parametrize("quality", [[0], [0, 0, 0]])
    def test_transform_sequence_len_error(self, quality):
        with pytest.raises(ValueError, match="quality should be a sequence of length 2"):
            transforms.JPEG(quality=quality)

    @pytest.mark.parametrize("quality", [-1, 0, 150])
    def test_transform_invalid_quality_error(self, quality):
        with pytest.raises(ValueError, match="quality must be an integer from 1 to 100"):
            transforms.JPEG(quality=quality)

    @pytest.mark.parametrize("quality", [None, True])
    def test_transform_quality_type_error(self, quality):
        with pytest.raises(TypeError, match="quality"):
            transforms.JPEG(quality=quality)


class TestUtils:
    # TODO: Still need to test has_all, has_any, check_type and get_bouding_boxes
    @pytest.mark.parametrize(
        "make_input1", [make_image_tensor, make_image_pil, make_image, make_bounding_boxes, make_segmentation_mask]
    )
    @pytest.mark.parametrize(
        "make_input2", [make_image_tensor, make_image_pil, make_image, make_bounding_boxes, make_segmentation_mask]
    )
    @pytest.mark.parametrize("query", [transforms.query_size, transforms.query_chw])
    def test_query_size_and_query_chw(self, make_input1, make_input2, query):
        size = (32, 64)
        input1 = make_input1(size)
        input2 = make_input2(size)

        if query is transforms.query_chw and not any(
            transforms.check_type(inpt, (is_pure_tensor, tv_tensors.Image, PIL.Image.Image, tv_tensors.Video))
            for inpt in (input1, input2)
        ):
            return

        expected = size if query is transforms.query_size else ((3,) + size)
        assert query([input1, input2]) == expected

    @pytest.mark.parametrize(
        "make_input1", [make_image_tensor, make_image_pil, make_image, make_bounding_boxes, make_segmentation_mask]
    )
    @pytest.mark.parametrize(
        "make_input2", [make_image_tensor, make_image_pil, make_image, make_bounding_boxes, make_segmentation_mask]
    )
    @pytest.mark.parametrize("query", [transforms.query_size, transforms.query_chw])
    def test_different_sizes(self, make_input1, make_input2, query):
        input1 = make_input1((10, 10))
        input2 = make_input2((20, 20))
        if query is transforms.query_chw and not all(
            transforms.check_type(inpt, (is_pure_tensor, tv_tensors.Image, PIL.Image.Image, tv_tensors.Video))
            for inpt in (input1, input2)
        ):
            return
        with pytest.raises(ValueError, match="Found multiple"):
            query([input1, input2])

    @pytest.mark.parametrize("query", [transforms.query_size, transforms.query_chw])
    def test_no_valid_input(self, query):
        with pytest.raises(TypeError, match="No image"):
            query(["blah"])<|MERGE_RESOLUTION|>--- conflicted
+++ resolved
@@ -2237,11 +2237,7 @@
     @pytest.mark.parametrize("expand", [False, True])
     @pytest.mark.parametrize("center", _CORRECTNESS_AFFINE_KWARGS["center"])
     def test_functional_bounding_boxes_correctness(self, format, angle, expand, center):
-<<<<<<< HEAD
-        bounding_boxes = make_bounding_boxes(format=format, clamping_mode=None)
-=======
         bounding_boxes = make_bounding_boxes(format=format, clamping_mode="none")
->>>>>>> 80cb38e6
 
         actual = F.rotate(bounding_boxes, angle=angle, expand=expand, center=center)
         expected = self._reference_rotate_bounding_boxes(bounding_boxes, angle=angle, expand=expand, center=center)
@@ -2253,11 +2249,7 @@
     @pytest.mark.parametrize("center", _CORRECTNESS_AFFINE_KWARGS["center"])
     @pytest.mark.parametrize("seed", list(range(5)))
     def test_transform_bounding_boxes_correctness(self, format, expand, center, seed):
-<<<<<<< HEAD
-        bounding_boxes = make_bounding_boxes(format=format, clamping_mode=None)
-=======
         bounding_boxes = make_bounding_boxes(format=format, clamping_mode="none")
->>>>>>> 80cb38e6
 
         transform = transforms.RandomRotation(**self._CORRECTNESS_TRANSFORM_AFFINE_RANGES, expand=expand, center=center)
 
@@ -4436,11 +4428,7 @@
         # _reference_resized_crop_bounding_boxes we are fusing the crop and the
         # resize operation, where none of the croppings happen - particularly,
         # the intermediate one.
-<<<<<<< HEAD
-        bounding_boxes = make_bounding_boxes(self.INPUT_SIZE, format=format, clamping_mode=None)
-=======
         bounding_boxes = make_bounding_boxes(self.INPUT_SIZE, format=format, clamping_mode="none")
->>>>>>> 80cb38e6
 
         actual = F.resized_crop(bounding_boxes, **self.CROP_KWARGS, size=self.OUTPUT_SIZE)
         expected = self._reference_resized_crop_bounding_boxes(
