import contextlib
import decimal
import functools
import inspect
import itertools
import math
import pickle
import random
import re
import sys
from copy import deepcopy
from pathlib import Path
from unittest import mock

import numpy as np
import PIL.Image
import pytest

import torch
import torchvision.ops
import torchvision.transforms.v2 as transforms

from common_utils import (
    assert_equal,
    cache,
    cpu_and_cuda,
    freeze_rng_state,
    ignore_jit_no_profile_information_warning,
    make_bounding_boxes,
    make_detection_masks,
    make_image,
    make_image_cvcuda,
    make_image_pil,
    make_image_tensor,
    make_keypoints,
    make_segmentation_mask,
    make_video,
    make_video_tensor,
    needs_cuda,
    needs_cvcuda,
    set_rng_seed,
)

from torch import nn
from torch.testing import assert_close
from torch.utils._pytree import tree_flatten, tree_map
from torch.utils.data import DataLoader, default_collate
from torchvision import tv_tensors
from torchvision.ops.boxes import box_iou

from torchvision.transforms._functional_tensor import _max_value as get_max_value
from torchvision.transforms.functional import pil_modes_mapping, to_pil_image
from torchvision.transforms.v2 import functional as F
from torchvision.transforms.v2._utils import check_type, is_pure_tensor
from torchvision.transforms.v2.functional._geometry import _get_perspective_coeffs, _parallelogram_to_bounding_boxes
<<<<<<< HEAD
from torchvision.transforms.v2.functional._utils import (
    _cvcuda_shared_stream,
    _get_kernel,
    _import_cvcuda,
    _is_cvcuda_available,
    _register_kernel_internal,
)

=======
from torchvision.transforms.v2.functional._utils import _get_kernel, _import_cvcuda, _register_kernel_internal
>>>>>>> aa35ca19


# turns all warnings into errors for this module
pytestmark = [pytest.mark.filterwarnings("error")]

# Since torchscript is deprecated, we are explicitly ignoring those warnings.
# Otherwise we'd error on warnings due to the pytestmark filter above.
pytestmark.append(pytest.mark.filterwarnings("ignore::DeprecationWarning"))


@pytest.fixture(autouse=True)
def fix_rng_seed():
    set_rng_seed(0)
    yield


def _to_tolerances(maybe_tolerance_dict):
    if not isinstance(maybe_tolerance_dict, dict):
        return dict(rtol=None, atol=None)

    tolerances = dict(rtol=0, atol=0)
    tolerances.update(maybe_tolerance_dict)
    return tolerances


def _check_kernel_cuda_vs_cpu(kernel, input, *args, rtol, atol, **kwargs):
    """Checks if the kernel produces closes results for inputs on GPU and CPU."""
    if input.device.type != "cuda":
        return

    input_cuda = input.as_subclass(torch.Tensor)
    input_cpu = input_cuda.to("cpu")

    with freeze_rng_state():
        actual = kernel(input_cuda, *args, **kwargs)
    with freeze_rng_state():
        expected = kernel(input_cpu, *args, **kwargs)

    assert_close(actual, expected, check_device=False, rtol=rtol, atol=atol)


@cache
def _script(obj):
    try:
        return torch.jit.script(obj)
    except Exception as error:
        name = getattr(obj, "__name__", obj.__class__.__name__)
        raise AssertionError(f"Trying to `torch.jit.script` `{name}` raised the error above.") from error


def _check_kernel_scripted_vs_eager(kernel, input, *args, rtol, atol, **kwargs):
    """Checks if the kernel is scriptable and if the scripted output is close to the eager one."""
    if input.device.type != "cpu":
        return

    kernel_scripted = _script(kernel)

    input = input.as_subclass(torch.Tensor)
    with ignore_jit_no_profile_information_warning():
        with freeze_rng_state():
            actual = kernel_scripted(input, *args, **kwargs)
    with freeze_rng_state():
        expected = kernel(input, *args, **kwargs)

    assert_close(actual, expected, rtol=rtol, atol=atol)


def _check_kernel_batched_vs_unbatched(kernel, input, *args, rtol, atol, **kwargs):
    """Checks if the kernel produces close results for batched and unbatched inputs."""
    unbatched_input = input.as_subclass(torch.Tensor)

    for batch_dims in [(2,), (2, 1)]:
        repeats = [*batch_dims, *[1] * input.ndim]

        actual = kernel(unbatched_input.repeat(repeats), *args, **kwargs)

        expected = kernel(unbatched_input, *args, **kwargs)
        # We can't directly call `.repeat()` on the output, since some kernel also return some additional metadata
        if isinstance(expected, torch.Tensor):
            expected = expected.repeat(repeats)
        else:
            tensor, *metadata = expected
            expected = (tensor.repeat(repeats), *metadata)

        assert_close(actual, expected, rtol=rtol, atol=atol)

    for degenerate_batch_dims in [(0,), (5, 0), (0, 5)]:
        degenerate_batched_input = torch.empty(
            degenerate_batch_dims + input.shape, dtype=input.dtype, device=input.device
        )

        output = kernel(degenerate_batched_input, *args, **kwargs)
        # Most kernels just return a tensor, but some also return some additional metadata
        if not isinstance(output, torch.Tensor):
            output, *_ = output

        assert output.shape[: -input.ndim] == degenerate_batch_dims


def check_kernel(
    kernel,
    input,
    *args,
    check_cuda_vs_cpu=True,
    check_scripted_vs_eager=True,
    check_batched_vs_unbatched=True,
    **kwargs,
):
    initial_input_version = input._version

    output = kernel(input.as_subclass(torch.Tensor), *args, **kwargs)
    # Most kernels just return a tensor, but some also return some additional metadata
    if not isinstance(output, torch.Tensor):
        output, *_ = output

    # check that no inplace operation happened
    assert input._version == initial_input_version

    if kernel not in {F.to_dtype_image, F.to_dtype_video}:
        assert output.dtype == input.dtype
    assert output.device == input.device

    if check_cuda_vs_cpu:
        _check_kernel_cuda_vs_cpu(kernel, input, *args, **kwargs, **_to_tolerances(check_cuda_vs_cpu))

    if check_scripted_vs_eager:
        _check_kernel_scripted_vs_eager(kernel, input, *args, **kwargs, **_to_tolerances(check_scripted_vs_eager))

    if check_batched_vs_unbatched:
        _check_kernel_batched_vs_unbatched(kernel, input, *args, **kwargs, **_to_tolerances(check_batched_vs_unbatched))


def _check_functional_scripted_smoke(functional, input, *args, **kwargs):
    """Checks if the functional can be scripted and the scripted version can be called without error."""
    if not isinstance(input, tv_tensors.Image):
        return

    functional_scripted = _script(functional)
    with ignore_jit_no_profile_information_warning():
        functional_scripted(input.as_subclass(torch.Tensor), *args, **kwargs)


def check_functional(functional, input, *args, check_scripted_smoke=True, **kwargs):
    unknown_input = object()
    with pytest.raises(TypeError, match=re.escape(str(type(unknown_input)))):
        functional(unknown_input, *args, **kwargs)

    with mock.patch("torch._C._log_api_usage_once", wraps=torch._C._log_api_usage_once) as spy:
        output = functional(input, *args, **kwargs)

        spy.assert_any_call(f"{functional.__module__}.{functional.__name__}")

    assert isinstance(output, type(input))

    if isinstance(input, tv_tensors.BoundingBoxes) and functional is not F.convert_bounding_box_format:
        assert output.format == input.format

    if check_scripted_smoke:
        _check_functional_scripted_smoke(functional, input, *args, **kwargs)


def check_functional_kernel_signature_match(functional, *, kernel, input_type):
    """Checks if the signature of the functional matches the kernel signature."""
    functional_params = list(inspect.signature(functional).parameters.values())[1:]
    kernel_params = list(inspect.signature(kernel).parameters.values())[1:]

    if issubclass(input_type, tv_tensors.TVTensor):
        # We filter out metadata that is implicitly passed to the functional through the input tv_tensor, but has to be
        # explicitly passed to the kernel.
        explicit_metadata = {tv_tensors.BoundingBoxes: {"format", "canvas_size"}, tv_tensors.KeyPoints: {"canvas_size"}}
        kernel_params = [param for param in kernel_params if param.name not in explicit_metadata.get(input_type, set())]

    functional_params = iter(functional_params)
    for functional_param, kernel_param in zip(functional_params, kernel_params):
        try:
            # In general, the functional parameters are a superset of the kernel parameters. Thus, we filter out
            # functional parameters that have no kernel equivalent while keeping the order intact.
            while functional_param.name != kernel_param.name:
                functional_param = next(functional_params)
        except StopIteration:
            raise AssertionError(
                f"Parameter `{kernel_param.name}` of kernel `{kernel.__name__}` "
                f"has no corresponding parameter on the functional `{functional.__name__}`."
            ) from None

        if issubclass(input_type, PIL.Image.Image):
            # PIL kernels often have more correct annotations, since they are not limited by JIT. Thus, we don't check
            # them in the first place.
            functional_param._annotation = kernel_param._annotation = inspect.Parameter.empty

        assert functional_param == kernel_param


def _check_transform_v1_compatibility(transform, input, *, rtol, atol):
    """If the transform defines the ``_v1_transform_cls`` attribute, checks if the transform has a public, static
    ``get_params`` method that is the v1 equivalent, the output is close to v1, is scriptable, and the scripted version
    can be called without error."""
    if not (type(input) is torch.Tensor or isinstance(input, PIL.Image.Image)):
        return

    v1_transform_cls = transform._v1_transform_cls
    if v1_transform_cls is None:
        return

    if hasattr(v1_transform_cls, "get_params"):
        assert type(transform).get_params is v1_transform_cls.get_params

    v1_transform = v1_transform_cls(**transform._extract_params_for_v1_transform())

    with freeze_rng_state():
        output_v2 = transform(input)

    with freeze_rng_state():
        output_v1 = v1_transform(input)

    assert_close(F.to_image(output_v2), F.to_image(output_v1), rtol=rtol, atol=atol)

    if isinstance(input, PIL.Image.Image):
        return

    _script(v1_transform)(input)


def _make_transform_sample(transform, *, image_or_video, adapter):
    device = image_or_video.device if isinstance(image_or_video, torch.Tensor) else "cpu"
    size = F.get_size(image_or_video)
    input = dict(
        image_or_video=image_or_video,
        image_tv_tensor=make_image(size, device=device),
        video_tv_tensor=make_video(size, device=device),
        image_pil=make_image_pil(size),
        bounding_boxes_xyxy=make_bounding_boxes(size, format=tv_tensors.BoundingBoxFormat.XYXY, device=device),
        bounding_boxes_xywh=make_bounding_boxes(size, format=tv_tensors.BoundingBoxFormat.XYWH, device=device),
        bounding_boxes_cxcywh=make_bounding_boxes(size, format=tv_tensors.BoundingBoxFormat.CXCYWH, device=device),
        bounding_boxes_degenerate_xyxy=tv_tensors.BoundingBoxes(
            [
                [0, 0, 0, 0],  # no height or width
                [0, 0, 0, 1],  # no height
                [0, 0, 1, 0],  # no width
                [2, 0, 1, 1],  # x1 > x2, y1 < y2
                [0, 2, 1, 1],  # x1 < x2, y1 > y2
                [2, 2, 1, 1],  # x1 > x2, y1 > y2
            ],
            format=tv_tensors.BoundingBoxFormat.XYXY,
            canvas_size=size,
            device=device,
        ),
        bounding_boxes_degenerate_xywh=tv_tensors.BoundingBoxes(
            [
                [0, 0, 0, 0],  # no height or width
                [0, 0, 0, 1],  # no height
                [0, 0, 1, 0],  # no width
                [0, 0, 1, -1],  # negative height
                [0, 0, -1, 1],  # negative width
                [0, 0, -1, -1],  # negative height and width
            ],
            format=tv_tensors.BoundingBoxFormat.XYWH,
            canvas_size=size,
            device=device,
        ),
        bounding_boxes_degenerate_cxcywh=tv_tensors.BoundingBoxes(
            [
                [0, 0, 0, 0],  # no height or width
                [0, 0, 0, 1],  # no height
                [0, 0, 1, 0],  # no width
                [0, 0, 1, -1],  # negative height
                [0, 0, -1, 1],  # negative width
                [0, 0, -1, -1],  # negative height and width
            ],
            format=tv_tensors.BoundingBoxFormat.CXCYWH,
            canvas_size=size,
            device=device,
        ),
        keypoints=make_keypoints(canvas_size=size),
        detection_mask=make_detection_masks(size, device=device),
        segmentation_mask=make_segmentation_mask(size, device=device),
        int=0,
        float=0.0,
        bool=True,
        none=None,
        str="str",
        path=Path.cwd(),
        object=object(),
        tensor=torch.empty(5),
        array=np.empty(5),
    )
    if adapter is not None:
        input = adapter(transform, input, device)
    return input


def _check_transform_sample_input_smoke(transform, input, *, adapter):
    # This is a bunch of input / output convention checks, using a big sample with different parts as input.

    if not check_type(input, (is_pure_tensor, PIL.Image.Image, tv_tensors.Image, tv_tensors.Video)):
        return

    sample = _make_transform_sample(
        # adapter might change transform inplace
        transform=transform if adapter is None else deepcopy(transform),
        image_or_video=input,
        adapter=adapter,
    )
    for container_type in [dict, list, tuple]:
        if container_type is dict:
            input = sample
        else:
            input = container_type(sample.values())

        input_flat, input_spec = tree_flatten(input)

        with freeze_rng_state():
            torch.manual_seed(0)
            output = transform(input)
        output_flat, output_spec = tree_flatten(output)

        assert output_spec == input_spec

        for output_item, input_item, should_be_transformed in zip(
            output_flat, input_flat, transforms.Transform()._needs_transform_list(input_flat)
        ):
            if should_be_transformed:
                assert type(output_item) is type(input_item)
            else:
                assert output_item is input_item

    # Enforce that the transform does not turn a degenerate bounding box, e.g. marked by RandomIoUCrop (or any other
    # future transform that does this), back into a valid one.
    # TODO: We may want to do that for KeyPoints too
    for degenerate_bounding_boxes in (
        bounding_box
        for name, bounding_box in sample.items()
        if "degenerate" in name and isinstance(bounding_box, tv_tensors.BoundingBoxes)
    ):
        sample = dict(
            boxes=degenerate_bounding_boxes,
            labels=torch.randint(10, (degenerate_bounding_boxes.shape[0],), device=degenerate_bounding_boxes.device),
        )
        assert transforms.SanitizeBoundingBoxes()(sample)["boxes"].shape == (0, 4)


def check_transform(transform, input, check_v1_compatibility=True, check_sample_input=True):
    pickle.loads(pickle.dumps(transform))

    output = transform(input)
    assert isinstance(output, type(input))

    if isinstance(input, tv_tensors.BoundingBoxes) and not isinstance(transform, transforms.ConvertBoundingBoxFormat):
        assert output.format == input.format

    if check_sample_input:
        _check_transform_sample_input_smoke(
            transform, input, adapter=check_sample_input if callable(check_sample_input) else None
        )

    if check_v1_compatibility:
        _check_transform_v1_compatibility(transform, input, **_to_tolerances(check_v1_compatibility))

    return output


def transform_cls_to_functional(transform_cls, **transform_specific_kwargs):
    def wrapper(input, *args, **kwargs):
        transform = transform_cls(*args, **transform_specific_kwargs, **kwargs)
        return transform(input)

    wrapper.__name__ = transform_cls.__name__

    return wrapper


def param_value_parametrization(**kwargs):
    """Helper function to turn

    @pytest.mark.parametrize(
        ("param", "value"),
        ("a", 1),
        ("a", 2),
        ("a", 3),
        ("b", -1.0)
        ("b", 1.0)
    )

    into

    @param_value_parametrization(a=[1, 2, 3], b=[-1.0, 1.0])
    """
    return pytest.mark.parametrize(
        ("param", "value"),
        [(param, value) for param, values in kwargs.items() for value in values],
    )


def adapt_fill(value, *, dtype):
    """Adapt fill values in the range [0.0, 1.0] to the value range of the dtype"""
    if value is None:
        return value

    max_value = get_max_value(dtype)
    value_type = float if dtype.is_floating_point else int

    if isinstance(value, (int, float)):
        return value_type(value * max_value)
    elif isinstance(value, (list, tuple)):
        return type(value)(value_type(v * max_value) for v in value)
    else:
        raise ValueError(f"fill should be an int or float, or a list or tuple of the former, but got '{value}'.")


EXHAUSTIVE_TYPE_FILLS = [
    None,
    1,
    0.5,
    [1],
    [0.2],
    (0,),
    (0.7,),
    [1, 0, 1],
    [0.1, 0.2, 0.3],
    (0, 1, 0),
    (0.9, 0.234, 0.314),
]
CORRECTNESS_FILLS = [
    v for v in EXHAUSTIVE_TYPE_FILLS if v is None or isinstance(v, float) or (isinstance(v, list) and len(v) > 1)
]


# We cannot use `list(transforms.InterpolationMode)` here, since it includes some PIL-only ones as well
INTERPOLATION_MODES = [
    transforms.InterpolationMode.NEAREST,
    transforms.InterpolationMode.NEAREST_EXACT,
    transforms.InterpolationMode.BILINEAR,
    transforms.InterpolationMode.BICUBIC,
]


def reference_affine_bounding_boxes_helper(bounding_boxes, *, affine_matrix, new_canvas_size=None, clamp=True):
    format = bounding_boxes.format
    canvas_size = new_canvas_size or bounding_boxes.canvas_size
    clamping_mode = bounding_boxes.clamping_mode

    def affine_bounding_boxes(bounding_boxes):
        dtype = bounding_boxes.dtype
        device = bounding_boxes.device

        # Go to float before converting to prevent precision loss in case of CXCYWH -> XYXY and W or H is 1
        input_xyxy = F.convert_bounding_box_format(
            bounding_boxes.to(dtype=torch.float64, device="cpu", copy=True),
            old_format=format,
            new_format=tv_tensors.BoundingBoxFormat.XYXY,
            inplace=True,
        )
        x1, y1, x2, y2 = input_xyxy.squeeze(0).tolist()

        points = np.array(
            [
                [x1, y1, 1.0],
                [x2, y1, 1.0],
                [x1, y2, 1.0],
                [x2, y2, 1.0],
            ]
        )
        transformed_points = np.matmul(points, affine_matrix.astype(points.dtype).T)

        output_xyxy = torch.Tensor(
            [
                float(np.min(transformed_points[:, 0])),
                float(np.min(transformed_points[:, 1])),
                float(np.max(transformed_points[:, 0])),
                float(np.max(transformed_points[:, 1])),
            ]
        )

        output = F.convert_bounding_box_format(
            output_xyxy, old_format=tv_tensors.BoundingBoxFormat.XYXY, new_format=format
        )

        if clamp:
            # It is important to clamp before casting, especially for CXCYWH format, dtype=int64
            output = F.clamp_bounding_boxes(
                output,
                format=format,
                canvas_size=canvas_size,
                clamping_mode=clamping_mode,
            )
        else:
            # We leave the bounding box as float64 so the caller gets the full precision to perform any additional
            # operation
            dtype = output.dtype

        return output.to(dtype=dtype, device=device)

    return tv_tensors.BoundingBoxes(
        torch.cat([affine_bounding_boxes(b) for b in bounding_boxes.reshape(-1, 4).unbind()], dim=0).reshape(
            bounding_boxes.shape
        ),
        format=format,
        canvas_size=canvas_size,
        clamping_mode=clamping_mode,
    )


def reference_affine_rotated_bounding_boxes_helper(
    bounding_boxes, *, affine_matrix, new_canvas_size=None, clamp=True, flip=False
):
    format = bounding_boxes.format
    canvas_size = new_canvas_size or bounding_boxes.canvas_size
    clamping_mode = bounding_boxes.clamping_mode

    def affine_rotated_bounding_boxes(bounding_boxes):
        dtype = bounding_boxes.dtype
        device = bounding_boxes.device

        # Go to float before converting to prevent precision loss in case of CXCYWHR -> XYXYXYXY and W or H is 1
        input_xyxyxyxy = F.convert_bounding_box_format(
            bounding_boxes.to(dtype=torch.float64, device="cpu", copy=True),
            old_format=format,
            new_format=tv_tensors.BoundingBoxFormat.XYXYXYXY,
            inplace=True,
        )
        x1, y1, x2, y2, x3, y3, x4, y4 = input_xyxyxyxy.squeeze(0).tolist()

        points = np.array(
            [
                [x1, y1, 1.0],
                [x2, y2, 1.0],
                [x3, y3, 1.0],
                [x4, y4, 1.0],
            ]
        )
        transformed_points = np.matmul(points, affine_matrix.astype(points.dtype).T)
        output = torch.tensor(
            [
                float(transformed_points[0, 0]),
                float(transformed_points[0, 1]),
                float(transformed_points[1, 0]),
                float(transformed_points[1, 1]),
                float(transformed_points[2, 0]),
                float(transformed_points[2, 1]),
                float(transformed_points[3, 0]),
                float(transformed_points[3, 1]),
            ]
        )

        output = output[[2, 3, 0, 1, 6, 7, 4, 5]] if flip else output
        output = _parallelogram_to_bounding_boxes(output)

        output = F.convert_bounding_box_format(
            output, old_format=tv_tensors.BoundingBoxFormat.XYXYXYXY, new_format=format
        )

        return (
            F.clamp_bounding_boxes(
                output.to(dtype=dtype, device=device),
                format=format,
                canvas_size=canvas_size,
                clamping_mode=clamping_mode,
            )
            if clamp
            else output.to(dtype=output.dtype, device=device)
        )

    return tv_tensors.BoundingBoxes(
        torch.cat(
            [
                affine_rotated_bounding_boxes(b)
                for b in bounding_boxes.reshape(
                    -1, 5 if format != tv_tensors.BoundingBoxFormat.XYXYXYXY else 8
                ).unbind()
            ],
            dim=0,
        ).reshape(bounding_boxes.shape),
        format=format,
        canvas_size=canvas_size,
        clamping_mode=clamping_mode,
    )


def reference_affine_keypoints_helper(keypoints, *, affine_matrix, new_canvas_size=None, cast=True):
    canvas_size = new_canvas_size or keypoints.canvas_size

    def affine_keypoints(keypoints):
        dtype = keypoints.dtype
        device = keypoints.device

        # Go to float before converting to prevent precision loss
        x, y = keypoints.to(dtype=torch.float64, device="cpu", copy=True).squeeze(0).tolist()

        points = np.array([[x, y, 1.0]])
        transformed_points = np.matmul(points, affine_matrix.astype(points.dtype).T)

        output = torch.Tensor(
            [
                float(transformed_points[0, 0]),
                float(transformed_points[0, 1]),
            ]
        )
        if not cast:
            dtype = output.dtype

        return output.to(dtype=dtype, device=device)

    return tv_tensors.KeyPoints(
        torch.cat([affine_keypoints(k) for k in keypoints.reshape(-1, 2).unbind()], dim=0).reshape(keypoints.shape),
        canvas_size=canvas_size,
    )


class TestResize:
    INPUT_SIZE = (17, 11)
    OUTPUT_SIZES = [17, [17], (17,), None, [12, 13], (12, 13)]

    def _make_max_size_kwarg(self, *, use_max_size, size):
        if size is None:
            max_size = min(list(self.INPUT_SIZE))
        elif use_max_size:
            if not (isinstance(size, int) or len(size) == 1):
                # This would result in an `ValueError`
                return None

            max_size = (size if isinstance(size, int) else size[0]) + 1
        else:
            max_size = None

        return dict(max_size=max_size)

    def _compute_output_size(self, *, input_size, size, max_size):
        if size is None:
            size = max_size

        elif not (isinstance(size, int) or len(size) == 1):
            return tuple(size)

        elif not isinstance(size, int):
            size = size[0]

        old_height, old_width = input_size
        ratio = old_width / old_height
        if ratio > 1:
            new_height = size
            new_width = int(ratio * new_height)
        else:
            new_width = size
            new_height = int(new_width / ratio)

        if max_size is not None and max(new_height, new_width) > max_size:
            # Need to recompute the aspect ratio, since it might have changed due to rounding
            ratio = new_width / new_height
            if ratio > 1:
                new_width = max_size
                new_height = int(new_width / ratio)
            else:
                new_height = max_size
                new_width = int(new_height * ratio)

        return new_height, new_width

    @pytest.mark.parametrize("size", OUTPUT_SIZES)
    @pytest.mark.parametrize("interpolation", INTERPOLATION_MODES)
    @pytest.mark.parametrize("use_max_size", [True, False])
    @pytest.mark.parametrize("antialias", [True, False])
    @pytest.mark.parametrize("dtype", [torch.float32, torch.uint8])
    @pytest.mark.parametrize("device", cpu_and_cuda())
    def test_kernel_image(self, size, interpolation, use_max_size, antialias, dtype, device):
        if not (max_size_kwarg := self._make_max_size_kwarg(use_max_size=use_max_size, size=size)):
            return

        # In contrast to CPU, there is no native `InterpolationMode.BICUBIC` implementation for uint8 images on CUDA.
        # Internally, it uses the float path. Thus, we need to test with an enormous tolerance here to account for that.
        atol = 30 if (interpolation is transforms.InterpolationMode.BICUBIC and dtype is torch.uint8) else 1
        check_cuda_vs_cpu_tolerances = dict(rtol=0, atol=atol / 255 if dtype.is_floating_point else atol)

        check_kernel(
            F.resize_image,
            make_image(self.INPUT_SIZE, dtype=dtype, device=device),
            size=size,
            interpolation=interpolation,
            **max_size_kwarg,
            antialias=antialias,
            check_cuda_vs_cpu=check_cuda_vs_cpu_tolerances,
            check_scripted_vs_eager=not isinstance(size, int),
        )

    @pytest.mark.parametrize("format", list(tv_tensors.BoundingBoxFormat))
    @pytest.mark.parametrize("size", OUTPUT_SIZES)
    @pytest.mark.parametrize("use_max_size", [True, False])
    @pytest.mark.parametrize("dtype", [torch.float32, torch.int64])
    @pytest.mark.parametrize("device", cpu_and_cuda())
    def test_kernel_bounding_boxes(self, format, size, use_max_size, dtype, device):
        if not (max_size_kwarg := self._make_max_size_kwarg(use_max_size=use_max_size, size=size)):
            return
        if not dtype.is_floating_point and tv_tensors.is_rotated_bounding_format(format):
            pytest.xfail("Rotated bounding boxes should be floating point tensors")

        bounding_boxes = make_bounding_boxes(
            format=format,
            canvas_size=self.INPUT_SIZE,
            dtype=dtype,
            device=device,
        )
        check_kernel(
            F.resize_bounding_boxes,
            bounding_boxes,
            format=format,
            canvas_size=bounding_boxes.canvas_size,
            size=size,
            **max_size_kwarg,
            check_scripted_vs_eager=not isinstance(size, int),
        )

    @pytest.mark.parametrize("size", OUTPUT_SIZES)
    @pytest.mark.parametrize("use_max_size", [True, False])
    @pytest.mark.parametrize("dtype", [torch.float32, torch.int64])
    @pytest.mark.parametrize("device", cpu_and_cuda())
    def test_kernel_keypoints(self, size, use_max_size, dtype, device):
        if not (max_size_kwarg := self._make_max_size_kwarg(use_max_size=use_max_size, size=size)):
            return

        keypoints = make_keypoints(
            canvas_size=self.INPUT_SIZE,
            dtype=dtype,
            device=device,
        )
        check_kernel(
            F.resize_keypoints,
            keypoints,
            canvas_size=keypoints.canvas_size,
            size=size,
            **max_size_kwarg,
            check_scripted_vs_eager=not isinstance(size, int),
        )

    @pytest.mark.parametrize("make_mask", [make_segmentation_mask, make_detection_masks])
    def test_kernel_mask(self, make_mask):
        check_kernel(F.resize_mask, make_mask(self.INPUT_SIZE), size=self.OUTPUT_SIZES[-1])

    def test_kernel_video(self):
        check_kernel(F.resize_video, make_video(self.INPUT_SIZE), size=self.OUTPUT_SIZES[-1], antialias=True)

    @pytest.mark.parametrize("size", OUTPUT_SIZES)
    @pytest.mark.parametrize(
        "make_input",
        [
            make_image_tensor,
            make_image_pil,
            make_image,
            make_bounding_boxes,
            make_segmentation_mask,
            make_video,
            make_keypoints,
        ],
    )
    def test_functional(self, size, make_input):
        max_size_kwarg = self._make_max_size_kwarg(use_max_size=size is None, size=size)

        check_functional(
            F.resize,
            make_input(self.INPUT_SIZE),
            size=size,
            **max_size_kwarg,
            antialias=True,
            check_scripted_smoke=not isinstance(size, int),
        )

    @pytest.mark.parametrize(
        ("kernel", "input_type"),
        [
            (F.resize_image, torch.Tensor),
            (F._geometry._resize_image_pil, PIL.Image.Image),
            (F.resize_image, tv_tensors.Image),
            (F.resize_mask, tv_tensors.Mask),
            (F.resize_video, tv_tensors.Video),
            (F.resize_keypoints, tv_tensors.KeyPoints),
        ],
    )
    def test_functional_signature(self, kernel, input_type):
        check_functional_kernel_signature_match(F.resize, kernel=kernel, input_type=input_type)

    @pytest.mark.parametrize("size", OUTPUT_SIZES)
    @pytest.mark.parametrize("device", cpu_and_cuda())
    @pytest.mark.parametrize(
        "make_input",
        [
            make_image_tensor,
            make_image_pil,
            make_image,
            make_bounding_boxes,
            make_segmentation_mask,
            make_detection_masks,
            make_video,
            make_keypoints,
        ],
    )
    def test_transform(self, size, device, make_input):
        max_size_kwarg = self._make_max_size_kwarg(use_max_size=size is None, size=size)

        check_transform(
            transforms.Resize(size=size, **max_size_kwarg, antialias=True),
            make_input(self.INPUT_SIZE, device=device),
            # atol=1 due to Resize v2 is using native uint8 interpolate path for bilinear and nearest modes
            check_v1_compatibility=dict(rtol=0, atol=1) if size is not None else False,
        )

    def _check_output_size(self, input, output, *, size, max_size):
        assert tuple(F.get_size(output)) == self._compute_output_size(
            input_size=F.get_size(input), size=size, max_size=max_size
        )

    @pytest.mark.parametrize("size", OUTPUT_SIZES)
    # `InterpolationMode.NEAREST` is modeled after the buggy `INTER_NEAREST` interpolation of CV2.
    # The PIL equivalent of `InterpolationMode.NEAREST` is `InterpolationMode.NEAREST_EXACT`
    @pytest.mark.parametrize("interpolation", set(INTERPOLATION_MODES) - {transforms.InterpolationMode.NEAREST})
    @pytest.mark.parametrize("use_max_size", [True, False])
    @pytest.mark.parametrize("fn", [F.resize, transform_cls_to_functional(transforms.Resize)])
    def test_image_correctness(self, size, interpolation, use_max_size, fn):
        if not (max_size_kwarg := self._make_max_size_kwarg(use_max_size=use_max_size, size=size)):
            return

        image = make_image(self.INPUT_SIZE, dtype=torch.uint8)

        actual = fn(image, size=size, interpolation=interpolation, **max_size_kwarg, antialias=True)
        expected = F.to_image(F.resize(F.to_pil_image(image), size=size, interpolation=interpolation, **max_size_kwarg))

        self._check_output_size(image, actual, size=size, **max_size_kwarg)
        torch.testing.assert_close(actual, expected, atol=1, rtol=0)

    def _reference_resize_bounding_boxes(self, bounding_boxes, format, *, size, max_size=None):
        old_height, old_width = bounding_boxes.canvas_size
        new_height, new_width = self._compute_output_size(
            input_size=bounding_boxes.canvas_size, size=size, max_size=max_size
        )

        if (old_height, old_width) == (new_height, new_width):
            return bounding_boxes

        affine_matrix = np.array(
            [
                [new_width / old_width, 0, 0],
                [0, new_height / old_height, 0],
            ],
        )

        helper = (
            reference_affine_rotated_bounding_boxes_helper
            if tv_tensors.is_rotated_bounding_format(bounding_boxes.format)
            else reference_affine_bounding_boxes_helper
        )

        return helper(
            bounding_boxes,
            affine_matrix=affine_matrix,
            new_canvas_size=(new_height, new_width),
        )

    @pytest.mark.parametrize("format", list(tv_tensors.BoundingBoxFormat))
    @pytest.mark.parametrize("size", OUTPUT_SIZES)
    @pytest.mark.parametrize("use_max_size", [True, False])
    @pytest.mark.parametrize("fn", [F.resize, transform_cls_to_functional(transforms.Resize)])
    def test_bounding_boxes_correctness(self, format, size, use_max_size, fn):
        if not (max_size_kwarg := self._make_max_size_kwarg(use_max_size=use_max_size, size=size)):
            return

        bounding_boxes = make_bounding_boxes(format=format, canvas_size=self.INPUT_SIZE)

        actual = fn(bounding_boxes, size=size, **max_size_kwarg)
        expected = self._reference_resize_bounding_boxes(bounding_boxes, format=format, size=size, **max_size_kwarg)

        self._check_output_size(bounding_boxes, actual, size=size, **max_size_kwarg)
        torch.testing.assert_close(actual, expected)

    def _reference_resize_keypoints(self, keypoints, *, size, max_size=None):
        old_height, old_width = keypoints.canvas_size
        new_height, new_width = self._compute_output_size(
            input_size=keypoints.canvas_size, size=size, max_size=max_size
        )

        if (old_height, old_width) == (new_height, new_width):
            return keypoints

        affine_matrix = np.array(
            [
                [new_width / old_width, 0, 0],
                [0, new_height / old_height, 0],
            ],
        )

        return reference_affine_keypoints_helper(
            keypoints,
            affine_matrix=affine_matrix,
            new_canvas_size=(new_height, new_width),
        )

    @pytest.mark.parametrize("size", OUTPUT_SIZES)
    @pytest.mark.parametrize("use_max_size", [True, False])
    @pytest.mark.parametrize("fn", [F.resize, transform_cls_to_functional(transforms.Resize)])
    def test_keypoints_correctness(self, size, use_max_size, fn):
        if not (max_size_kwarg := self._make_max_size_kwarg(use_max_size=use_max_size, size=size)):
            return

        keypoints = make_keypoints(canvas_size=self.INPUT_SIZE)

        actual = fn(keypoints, size=size, **max_size_kwarg)
        expected = self._reference_resize_keypoints(keypoints, size=size, **max_size_kwarg)

        self._check_output_size(keypoints, actual, size=size, **max_size_kwarg)
        torch.testing.assert_close(actual, expected)

    @pytest.mark.parametrize("interpolation", set(transforms.InterpolationMode) - set(INTERPOLATION_MODES))
    @pytest.mark.parametrize(
        "make_input",
        [make_image_tensor, make_image_pil, make_image, make_video],
    )
    def test_pil_interpolation_compat_smoke(self, interpolation, make_input):
        input = make_input(self.INPUT_SIZE)

        with (
            contextlib.nullcontext()
            if isinstance(input, PIL.Image.Image)
            # This error is triggered in PyTorch core
            else pytest.raises(NotImplementedError, match=f"got {interpolation.value.lower()}")
        ):
            F.resize(
                input,
                size=self.OUTPUT_SIZES[0],
                interpolation=interpolation,
            )

    def test_functional_pil_antialias_warning(self):
        with pytest.warns(UserWarning, match="Anti-alias option is always applied for PIL Image input"):
            F.resize(make_image_pil(self.INPUT_SIZE), size=self.OUTPUT_SIZES[0], antialias=False)

    @pytest.mark.parametrize("size", OUTPUT_SIZES)
    @pytest.mark.parametrize(
        "make_input",
        [
            make_image_tensor,
            make_image_pil,
            make_image,
            make_bounding_boxes,
            make_segmentation_mask,
            make_detection_masks,
            make_video,
            make_keypoints,
        ],
    )
    def test_max_size_error(self, size, make_input):
        if size is None:
            # value can be anything other than an integer
            max_size = None
            match = "max_size must be an integer when size is None"
        elif isinstance(size, int) or len(size) == 1:
            max_size = (size if isinstance(size, int) else size[0]) - 1
            match = "must be strictly greater than the requested size"
        else:
            # value can be anything other than None
            max_size = -1
            match = "size should be an int or a sequence of length 1"

        with pytest.raises(ValueError, match=match):
            F.resize(make_input(self.INPUT_SIZE), size=size, max_size=max_size, antialias=True)

        if isinstance(size, list) and len(size) != 1:
            with pytest.raises(ValueError, match="max_size should only be passed if size is None or specifies"):
                F.resize(make_input(self.INPUT_SIZE), size=size, max_size=500)

    @pytest.mark.parametrize(
        "input_size, max_size, expected_size",
        [
            ((10, 10), 10, (10, 10)),
            ((10, 20), 40, (20, 40)),
            ((20, 10), 40, (40, 20)),
            ((10, 20), 10, (5, 10)),
            ((20, 10), 10, (10, 5)),
        ],
    )
    @pytest.mark.parametrize(
        "make_input",
        [
            make_image_tensor,
            make_image_pil,
            make_image,
            make_bounding_boxes,
            make_segmentation_mask,
            make_detection_masks,
            make_video,
            make_keypoints,
        ],
    )
    def test_resize_size_none(self, input_size, max_size, expected_size, make_input):
        img = make_input(input_size)
        out = F.resize(img, size=None, max_size=max_size)
        assert F.get_size(out)[-2:] == list(expected_size)

    @pytest.mark.parametrize("interpolation", INTERPOLATION_MODES)
    @pytest.mark.parametrize(
        "make_input",
        [make_image_tensor, make_image_pil, make_image, make_video],
    )
    def test_interpolation_int(self, interpolation, make_input):
        input = make_input(self.INPUT_SIZE)

        # `InterpolationMode.NEAREST_EXACT` has no proper corresponding integer equivalent. Internally, we map it to
        # `0` to be the same as `InterpolationMode.NEAREST` for PIL. However, for the tensor backend there is a
        # difference and thus we don't test it here.
        if isinstance(input, torch.Tensor) and interpolation is transforms.InterpolationMode.NEAREST_EXACT:
            return

        expected = F.resize(input, size=self.OUTPUT_SIZES[0], interpolation=interpolation, antialias=True)
        actual = F.resize(
            input, size=self.OUTPUT_SIZES[0], interpolation=pil_modes_mapping[interpolation], antialias=True
        )

        assert_equal(actual, expected)

    def test_transform_unknown_size_error(self):
        with pytest.raises(ValueError, match="size can be an integer, a sequence of one or two integers, or None"):
            transforms.Resize(size=object())

    @pytest.mark.parametrize(
        "size", [min(INPUT_SIZE), [min(INPUT_SIZE)], (min(INPUT_SIZE),), list(INPUT_SIZE), tuple(INPUT_SIZE)]
    )
    @pytest.mark.parametrize(
        "make_input",
        [
            make_image_tensor,
            make_image_pil,
            make_image,
            make_bounding_boxes,
            make_segmentation_mask,
            make_detection_masks,
            make_video,
            make_keypoints,
        ],
    )
    def test_noop(self, size, make_input):
        input = make_input(self.INPUT_SIZE)

        output = F.resize(input, size=F.get_size(input), antialias=True)

        # This identity check is not a requirement. It is here to avoid breaking the behavior by accident. If there
        # is a good reason to break this, feel free to downgrade to an equality check.
        if isinstance(input, tv_tensors.TVTensor):
            # We can't test identity directly, since that checks for the identity of the Python object. Since all
            # tv_tensors unwrap before a kernel and wrap again afterwards, the Python object changes. Thus, we check
            # that the underlying storage is the same
            assert output.data_ptr() == input.data_ptr()
        else:
            assert output is input

    @pytest.mark.parametrize(
        "make_input",
        [
            make_image_tensor,
            make_image_pil,
            make_image,
            make_bounding_boxes,
            make_segmentation_mask,
            make_detection_masks,
            make_video,
            make_keypoints,
        ],
    )
    def test_no_regression_5405(self, make_input):
        # Checks that `max_size` is not ignored if `size == small_edge_size`
        # See https://github.com/pytorch/vision/issues/5405

        input = make_input(self.INPUT_SIZE)

        size = min(F.get_size(input))
        max_size = size + 1
        output = F.resize(input, size=size, max_size=max_size, antialias=True)

        assert max(F.get_size(output)) == max_size

    def _make_image(self, *args, batch_dims=(), memory_format=torch.contiguous_format, **kwargs):
        # torch.channels_last memory_format is only available for 4D tensors, i.e. (B, C, H, W). However, images coming
        # from PIL or our own I/O functions do not have a batch dimensions and are thus 3D, i.e. (C, H, W). Still, the
        # layout of the data in memory is channels last. To emulate this when a 3D input is requested here, we create
        # the image as 4D and create a view with the right shape afterwards. With this the layout in memory is channels
        # last although PyTorch doesn't recognizes it as such.
        emulate_channels_last = memory_format is torch.channels_last and len(batch_dims) != 1

        image = make_image(
            *args,
            batch_dims=(math.prod(batch_dims),) if emulate_channels_last else batch_dims,
            memory_format=memory_format,
            **kwargs,
        )

        if emulate_channels_last:
            image = tv_tensors.wrap(image.view(*batch_dims, *image.shape[-3:]), like=image)

        return image

    def _check_stride(self, image, *, memory_format):
        C, H, W = F.get_dimensions(image)
        if memory_format is torch.contiguous_format:
            expected_stride = (H * W, W, 1)
        elif memory_format is torch.channels_last:
            expected_stride = (1, W * C, C)
        else:
            raise ValueError(f"Unknown memory_format: {memory_format}")

        assert image.stride() == expected_stride

    # TODO: We can remove this test and related torchvision workaround
    #  once we fixed related pytorch issue: https://github.com/pytorch/pytorch/issues/68430
    @pytest.mark.parametrize("interpolation", INTERPOLATION_MODES)
    @pytest.mark.parametrize("antialias", [True, False])
    @pytest.mark.parametrize("memory_format", [torch.contiguous_format, torch.channels_last])
    @pytest.mark.parametrize("dtype", [torch.uint8, torch.float32])
    @pytest.mark.parametrize("device", cpu_and_cuda())
    def test_kernel_image_memory_format_consistency(self, interpolation, antialias, memory_format, dtype, device):
        size = self.OUTPUT_SIZES[0]

        input = self._make_image(self.INPUT_SIZE, dtype=dtype, device=device, memory_format=memory_format)

        # Smoke test to make sure we aren't starting with wrong assumptions
        self._check_stride(input, memory_format=memory_format)

        output = F.resize_image(input, size=size, interpolation=interpolation, antialias=antialias)

        self._check_stride(output, memory_format=memory_format)

    def test_float16_no_rounding(self):
        # Make sure Resize() doesn't round float16 images
        # Non-regression test for https://github.com/pytorch/vision/issues/7667

        input = make_image_tensor(self.INPUT_SIZE, dtype=torch.float16)
        output = F.resize_image(input, size=self.OUTPUT_SIZES[0], antialias=True)

        assert output.dtype is torch.float16
        assert (output.round() - output).abs().sum() > 0


class TestHorizontalFlip:
    @pytest.mark.parametrize("dtype", [torch.float32, torch.uint8])
    @pytest.mark.parametrize("device", cpu_and_cuda())
    def test_kernel_image(self, dtype, device):
        check_kernel(F.horizontal_flip_image, make_image(dtype=dtype, device=device))

    @pytest.mark.parametrize("format", list(tv_tensors.BoundingBoxFormat))
    @pytest.mark.parametrize("dtype", [torch.float32, torch.int64])
    @pytest.mark.parametrize("device", cpu_and_cuda())
    def test_kernel_bounding_boxes(self, format, dtype, device):
        if not dtype.is_floating_point and tv_tensors.is_rotated_bounding_format(format):
            pytest.xfail("Rotated bounding boxes should be floating point tensors")
        bounding_boxes = make_bounding_boxes(format=format, dtype=dtype, device=device)
        check_kernel(
            F.horizontal_flip_bounding_boxes,
            bounding_boxes,
            format=format,
            canvas_size=bounding_boxes.canvas_size,
        )

    @pytest.mark.parametrize("dtype", [torch.float32, torch.int64])
    @pytest.mark.parametrize("device", cpu_and_cuda())
    def test_kernel_keypoints(self, dtype, device):
        keypoints = make_keypoints(dtype=dtype, device=device)
        check_kernel(
            F.horizontal_flip_keypoints,
            keypoints,
            canvas_size=keypoints.canvas_size,
        )

    @pytest.mark.parametrize("make_mask", [make_segmentation_mask, make_detection_masks])
    def test_kernel_mask(self, make_mask):
        check_kernel(F.horizontal_flip_mask, make_mask())

    def test_kernel_video(self):
        check_kernel(F.horizontal_flip_video, make_video())

    @pytest.mark.parametrize(
        "make_input",
        [
            make_image_tensor,
            make_image_pil,
            make_image,
            pytest.param(
                make_image_cvcuda,
                marks=pytest.mark.needs_cvcuda,
            ),
            make_bounding_boxes,
            make_segmentation_mask,
            make_video,
            make_keypoints,
        ],
    )
    def test_functional(self, make_input):
        check_functional(F.horizontal_flip, make_input())

    @pytest.mark.parametrize(
        ("kernel", "input_type"),
        [
            (F.horizontal_flip_image, torch.Tensor),
            (F._geometry._horizontal_flip_image_pil, PIL.Image.Image),
            (F.horizontal_flip_image, tv_tensors.Image),
            pytest.param(
                F._geometry._horizontal_flip_image_cvcuda,
                None,
                marks=pytest.mark.needs_cvcuda,
            ),
            (F.horizontal_flip_bounding_boxes, tv_tensors.BoundingBoxes),
            (F.horizontal_flip_mask, tv_tensors.Mask),
            (F.horizontal_flip_video, tv_tensors.Video),
            (F.horizontal_flip_keypoints, tv_tensors.KeyPoints),
        ],
    )
    def test_functional_signature(self, kernel, input_type):
        if kernel is F._geometry._horizontal_flip_image_cvcuda:
            input_type = _import_cvcuda().Tensor
        check_functional_kernel_signature_match(F.horizontal_flip, kernel=kernel, input_type=input_type)

    @pytest.mark.parametrize(
        "make_input",
        [
            make_image_tensor,
            make_image_pil,
            make_image,
            pytest.param(
                make_image_cvcuda,
                marks=pytest.mark.needs_cvcuda,
            ),
            make_bounding_boxes,
            make_segmentation_mask,
            make_video,
            make_keypoints,
        ],
    )
    @pytest.mark.parametrize("device", cpu_and_cuda())
    def test_transform(self, make_input, device):
        check_transform(transforms.RandomHorizontalFlip(p=1), make_input(device=device))

    @pytest.mark.parametrize(
        "fn", [F.horizontal_flip, transform_cls_to_functional(transforms.RandomHorizontalFlip, p=1)]
    )
    @pytest.mark.parametrize(
        "make_input",
        [
            make_image,
            pytest.param(
                make_image_cvcuda,
                marks=pytest.mark.needs_cvcuda,
            ),
        ],
    )
    def test_image_correctness(self, fn, make_input):
        image = make_input()
        actual = fn(image)
        if make_input is make_image_cvcuda:
            image = F.cvcuda_to_tensor(image)[0].cpu()
        expected = F.horizontal_flip(F.to_pil_image(image))
        assert_equal(actual, expected)

    def _reference_horizontal_flip_bounding_boxes(self, bounding_boxes: tv_tensors.BoundingBoxes):
        affine_matrix = np.array(
            [
                [-1, 0, bounding_boxes.canvas_size[1]],
                [0, 1, 0],
            ],
        )

        helper = (
            functools.partial(reference_affine_rotated_bounding_boxes_helper, flip=True)
            if tv_tensors.is_rotated_bounding_format(bounding_boxes.format)
            else reference_affine_bounding_boxes_helper
        )
        return helper(bounding_boxes, affine_matrix=affine_matrix, clamp=False)

    @pytest.mark.parametrize("format", list(tv_tensors.BoundingBoxFormat))
    @pytest.mark.parametrize(
        "fn", [F.horizontal_flip, transform_cls_to_functional(transforms.RandomHorizontalFlip, p=1)]
    )
    def test_bounding_boxes_correctness(self, format, fn):
        bounding_boxes = make_bounding_boxes(format=format)

        actual = fn(bounding_boxes)
        expected = self._reference_horizontal_flip_bounding_boxes(bounding_boxes)

        torch.testing.assert_close(actual, expected)

    def _reference_horizontal_flip_keypoints(self, keypoints):
        affine_matrix = np.array(
            [
                [-1, 0, keypoints.canvas_size[1] - 1],
                [0, 1, 0],
            ],
        )

        return reference_affine_keypoints_helper(keypoints, affine_matrix=affine_matrix)

    @pytest.mark.parametrize(
        "fn", [F.horizontal_flip, transform_cls_to_functional(transforms.RandomHorizontalFlip, p=1)]
    )
    def test_keypoints_correctness(self, fn):
        keypoints = make_keypoints()

        actual = fn(keypoints)
        expected = self._reference_horizontal_flip_keypoints(keypoints)

        torch.testing.assert_close(actual, expected)

    @pytest.mark.parametrize(
        "make_input",
        [
            make_image_tensor,
            make_image_pil,
            make_image,
            pytest.param(
                make_image_cvcuda,
                marks=pytest.mark.needs_cvcuda,
            ),
            make_bounding_boxes,
            make_segmentation_mask,
            make_video,
            make_keypoints,
        ],
    )
    @pytest.mark.parametrize("device", cpu_and_cuda())
    def test_transform_noop(self, make_input, device):
        input = make_input(device=device)
        transform = transforms.RandomHorizontalFlip(p=0)
        output = transform(input)
        assert_equal(output, input)


class TestAffine:
    _EXHAUSTIVE_TYPE_AFFINE_KWARGS = dict(
        # float, int
        angle=[-10.9, 18],
        # two-list of float, two-list of int, two-tuple of float, two-tuple of int
        translate=[[6.3, -0.6], [1, -3], (16.6, -6.6), (-2, 4)],
        # float
        scale=[0.5],
        # float, int,
        # one-list of float, one-list of int, one-tuple of float, one-tuple of int
        # two-list of float, two-list of int, two-tuple of float, two-tuple of int
        shear=[35.6, 38, [-37.7], [-23], (5.3,), (-52,), [5.4, 21.8], [-47, 51], (-11.2, 36.7), (8, -53)],
        # None
        # two-list of float, two-list of int, two-tuple of float, two-tuple of int
        center=[None, [1.2, 4.9], [-3, 1], (2.5, -4.7), (3, 2)],
    )
    # The special case for shear makes sure we pick a value that is supported while JIT scripting
    _MINIMAL_AFFINE_KWARGS = {
        k: vs[0] if k != "shear" else next(v for v in vs if isinstance(v, list))
        for k, vs in _EXHAUSTIVE_TYPE_AFFINE_KWARGS.items()
    }
    _CORRECTNESS_AFFINE_KWARGS = {
        k: [v for v in vs if v is None or isinstance(v, float) or (isinstance(v, list) and len(v) > 1)]
        for k, vs in _EXHAUSTIVE_TYPE_AFFINE_KWARGS.items()
    }

    _EXHAUSTIVE_TYPE_TRANSFORM_AFFINE_RANGES = dict(
        degrees=[30, (-15, 20)],
        translate=[None, (0.5, 0.5)],
        scale=[None, (0.75, 1.25)],
        shear=[None, (12, 30, -17, 5), 10, (-5, 12)],
    )
    _CORRECTNESS_TRANSFORM_AFFINE_RANGES = {
        k: next(v for v in vs if v is not None) for k, vs in _EXHAUSTIVE_TYPE_TRANSFORM_AFFINE_RANGES.items()
    }

    def _check_kernel(self, kernel, input, *args, **kwargs):
        kwargs_ = self._MINIMAL_AFFINE_KWARGS.copy()
        kwargs_.update(kwargs)
        check_kernel(kernel, input, *args, **kwargs_)

    @param_value_parametrization(
        angle=_EXHAUSTIVE_TYPE_AFFINE_KWARGS["angle"],
        translate=_EXHAUSTIVE_TYPE_AFFINE_KWARGS["translate"],
        shear=_EXHAUSTIVE_TYPE_AFFINE_KWARGS["shear"],
        center=_EXHAUSTIVE_TYPE_AFFINE_KWARGS["center"],
        interpolation=[transforms.InterpolationMode.NEAREST, transforms.InterpolationMode.BILINEAR],
        fill=EXHAUSTIVE_TYPE_FILLS,
    )
    @pytest.mark.parametrize("dtype", [torch.float32, torch.uint8])
    @pytest.mark.parametrize("device", cpu_and_cuda())
    def test_kernel_image(self, param, value, dtype, device):
        if param == "fill":
            value = adapt_fill(value, dtype=dtype)
        self._check_kernel(
            F.affine_image,
            make_image(dtype=dtype, device=device),
            **{param: value},
            check_scripted_vs_eager=not (param in {"shear", "fill"} and isinstance(value, (int, float))),
            check_cuda_vs_cpu=(
                dict(atol=1, rtol=0)
                if dtype is torch.uint8 and param == "interpolation" and value is transforms.InterpolationMode.BILINEAR
                else True
            ),
        )

    @param_value_parametrization(
        angle=_EXHAUSTIVE_TYPE_AFFINE_KWARGS["angle"],
        translate=_EXHAUSTIVE_TYPE_AFFINE_KWARGS["translate"],
        shear=_EXHAUSTIVE_TYPE_AFFINE_KWARGS["shear"],
        center=_EXHAUSTIVE_TYPE_AFFINE_KWARGS["center"],
    )
    @pytest.mark.parametrize("format", list(tv_tensors.BoundingBoxFormat))
    @pytest.mark.parametrize("dtype", [torch.float32, torch.int64])
    @pytest.mark.parametrize("device", cpu_and_cuda())
    def test_kernel_bounding_boxes(self, param, value, format, dtype, device):
        if not dtype.is_floating_point and tv_tensors.is_rotated_bounding_format(format):
            pytest.xfail("Rotated bounding boxes should be floating point tensors")
        bounding_boxes = make_bounding_boxes(format=format, dtype=dtype, device=device)
        self._check_kernel(
            F.affine_bounding_boxes,
            bounding_boxes,
            format=format,
            canvas_size=bounding_boxes.canvas_size,
            **{param: value},
            check_scripted_vs_eager=not (param == "shear" and isinstance(value, (int, float))),
            check_cuda_vs_cpu=dict(atol=1e-5, rtol=1e-5),
        )

    @param_value_parametrization(
        angle=_EXHAUSTIVE_TYPE_AFFINE_KWARGS["angle"],
        translate=_EXHAUSTIVE_TYPE_AFFINE_KWARGS["translate"],
        shear=_EXHAUSTIVE_TYPE_AFFINE_KWARGS["shear"],
        center=_EXHAUSTIVE_TYPE_AFFINE_KWARGS["center"],
    )
    @pytest.mark.parametrize("dtype", [torch.float32, torch.int64])
    @pytest.mark.parametrize("device", cpu_and_cuda())
    def test_kernel_keypoints(self, param, value, dtype, device):
        keypoints = make_keypoints(dtype=dtype, device=device)
        self._check_kernel(
            F.affine_keypoints,
            keypoints,
            canvas_size=keypoints.canvas_size,
            **{param: value},
            check_scripted_vs_eager=not (param == "shear" and isinstance(value, (int, float))),
        )

    @pytest.mark.parametrize("make_mask", [make_segmentation_mask, make_detection_masks])
    def test_kernel_mask(self, make_mask):
        self._check_kernel(F.affine_mask, make_mask())

    def test_kernel_video(self):
        self._check_kernel(F.affine_video, make_video())

    @pytest.mark.parametrize(
        "make_input",
        [
            make_image_tensor,
            make_image_pil,
            make_image,
            make_bounding_boxes,
            make_segmentation_mask,
            make_video,
            make_keypoints,
        ],
    )
    def test_functional(self, make_input):
        check_functional(F.affine, make_input(), **self._MINIMAL_AFFINE_KWARGS)

    @pytest.mark.parametrize(
        ("kernel", "input_type"),
        [
            (F.affine_image, torch.Tensor),
            (F._geometry._affine_image_pil, PIL.Image.Image),
            (F.affine_image, tv_tensors.Image),
            (F.affine_bounding_boxes, tv_tensors.BoundingBoxes),
            (F.affine_mask, tv_tensors.Mask),
            (F.affine_video, tv_tensors.Video),
            (F.affine_keypoints, tv_tensors.KeyPoints),
        ],
    )
    def test_functional_signature(self, kernel, input_type):
        check_functional_kernel_signature_match(F.affine, kernel=kernel, input_type=input_type)

    @pytest.mark.parametrize(
        "make_input",
        [
            make_image_tensor,
            make_image_pil,
            make_image,
            make_bounding_boxes,
            make_segmentation_mask,
            make_video,
            make_keypoints,
        ],
    )
    @pytest.mark.parametrize("device", cpu_and_cuda())
    def test_transform(self, make_input, device):
        input = make_input(device=device)

        check_transform(transforms.RandomAffine(**self._CORRECTNESS_TRANSFORM_AFFINE_RANGES), input)

    @pytest.mark.parametrize("angle", _CORRECTNESS_AFFINE_KWARGS["angle"])
    @pytest.mark.parametrize("translate", _CORRECTNESS_AFFINE_KWARGS["translate"])
    @pytest.mark.parametrize("scale", _CORRECTNESS_AFFINE_KWARGS["scale"])
    @pytest.mark.parametrize("shear", _CORRECTNESS_AFFINE_KWARGS["shear"])
    @pytest.mark.parametrize("center", _CORRECTNESS_AFFINE_KWARGS["center"])
    @pytest.mark.parametrize(
        "interpolation", [transforms.InterpolationMode.NEAREST, transforms.InterpolationMode.BILINEAR]
    )
    @pytest.mark.parametrize("fill", CORRECTNESS_FILLS)
    def test_functional_image_correctness(self, angle, translate, scale, shear, center, interpolation, fill):
        image = make_image(dtype=torch.uint8, device="cpu")

        fill = adapt_fill(fill, dtype=torch.uint8)

        actual = F.affine(
            image,
            angle=angle,
            translate=translate,
            scale=scale,
            shear=shear,
            center=center,
            interpolation=interpolation,
            fill=fill,
        )
        expected = F.to_image(
            F.affine(
                F.to_pil_image(image),
                angle=angle,
                translate=translate,
                scale=scale,
                shear=shear,
                center=center,
                interpolation=interpolation,
                fill=fill,
            )
        )

        mae = (actual.float() - expected.float()).abs().mean()
        assert mae < 2 if interpolation is transforms.InterpolationMode.NEAREST else 8

    @pytest.mark.parametrize("center", _CORRECTNESS_AFFINE_KWARGS["center"])
    @pytest.mark.parametrize(
        "interpolation", [transforms.InterpolationMode.NEAREST, transforms.InterpolationMode.BILINEAR]
    )
    @pytest.mark.parametrize("fill", CORRECTNESS_FILLS)
    @pytest.mark.parametrize("seed", list(range(5)))
    def test_transform_image_correctness(self, center, interpolation, fill, seed):
        image = make_image(dtype=torch.uint8, device="cpu")

        fill = adapt_fill(fill, dtype=torch.uint8)

        transform = transforms.RandomAffine(
            **self._CORRECTNESS_TRANSFORM_AFFINE_RANGES, center=center, interpolation=interpolation, fill=fill
        )

        torch.manual_seed(seed)
        actual = transform(image)

        torch.manual_seed(seed)
        expected = F.to_image(transform(F.to_pil_image(image)))

        mae = (actual.float() - expected.float()).abs().mean()
        assert mae < 2 if interpolation is transforms.InterpolationMode.NEAREST else 8

    def _compute_affine_matrix(self, *, angle, translate, scale, shear, center):
        rot = math.radians(angle)
        cx, cy = center
        tx, ty = translate
        sx, sy = (math.radians(s) for s in ([shear, 0.0] if isinstance(shear, (int, float)) else shear))

        c_matrix = np.array([[1, 0, cx], [0, 1, cy], [0, 0, 1]])
        t_matrix = np.array([[1, 0, tx], [0, 1, ty], [0, 0, 1]])
        c_matrix_inv = np.linalg.inv(c_matrix)
        rs_matrix = np.array(
            [
                [scale * math.cos(rot), -scale * math.sin(rot), 0],
                [scale * math.sin(rot), scale * math.cos(rot), 0],
                [0, 0, 1],
            ]
        )
        shear_x_matrix = np.array([[1, -math.tan(sx), 0], [0, 1, 0], [0, 0, 1]])
        shear_y_matrix = np.array([[1, 0, 0], [-math.tan(sy), 1, 0], [0, 0, 1]])
        rss_matrix = np.matmul(rs_matrix, np.matmul(shear_y_matrix, shear_x_matrix))
        true_matrix = np.matmul(t_matrix, np.matmul(c_matrix, np.matmul(rss_matrix, c_matrix_inv)))
        return true_matrix[:2, :]

    def _reference_affine_bounding_boxes(self, bounding_boxes, *, angle, translate, scale, shear, center):
        if center is None:
            center = [s * 0.5 for s in bounding_boxes.canvas_size[::-1]]

        affine_matrix = self._compute_affine_matrix(
            angle=angle, translate=translate, scale=scale, shear=shear, center=center
        )

        helper = (
            reference_affine_rotated_bounding_boxes_helper
            if tv_tensors.is_rotated_bounding_format(bounding_boxes.format)
            else reference_affine_bounding_boxes_helper
        )

        return helper(
            bounding_boxes,
            affine_matrix=affine_matrix,
        )

    @pytest.mark.parametrize("format", list(tv_tensors.BoundingBoxFormat))
    @pytest.mark.parametrize("angle", _CORRECTNESS_AFFINE_KWARGS["angle"])
    @pytest.mark.parametrize("translate", _CORRECTNESS_AFFINE_KWARGS["translate"])
    @pytest.mark.parametrize("scale", _CORRECTNESS_AFFINE_KWARGS["scale"])
    @pytest.mark.parametrize("shear", _CORRECTNESS_AFFINE_KWARGS["shear"])
    @pytest.mark.parametrize("center", _CORRECTNESS_AFFINE_KWARGS["center"])
    def test_functional_bounding_boxes_correctness(self, format, angle, translate, scale, shear, center):
        bounding_boxes = make_bounding_boxes(format=format)

        actual = F.affine(
            bounding_boxes,
            angle=angle,
            translate=translate,
            scale=scale,
            shear=shear,
            center=center,
        )
        expected = self._reference_affine_bounding_boxes(
            bounding_boxes,
            angle=angle,
            translate=translate,
            scale=scale,
            shear=shear,
            center=center,
        )

        torch.testing.assert_close(actual, expected, atol=1e-4, rtol=1e-4)

    @pytest.mark.parametrize("format", list(tv_tensors.BoundingBoxFormat))
    @pytest.mark.parametrize("center", _CORRECTNESS_AFFINE_KWARGS["center"])
    @pytest.mark.parametrize("seed", list(range(5)))
    def test_transform_bounding_boxes_correctness(self, format, center, seed):
        bounding_boxes = make_bounding_boxes(format=format)

        transform = transforms.RandomAffine(**self._CORRECTNESS_TRANSFORM_AFFINE_RANGES, center=center)

        torch.manual_seed(seed)
        params = transform.make_params([bounding_boxes])

        torch.manual_seed(seed)
        actual = transform(bounding_boxes)

        expected = self._reference_affine_bounding_boxes(bounding_boxes, **params, center=center)

        torch.testing.assert_close(actual, expected, atol=1e-5, rtol=2e-5)

    def _reference_affine_keypoints(self, keypoints, *, angle, translate, scale, shear, center):
        if center is None:
            center = [s * 0.5 for s in keypoints.canvas_size[::-1]]

        return reference_affine_keypoints_helper(
            keypoints,
            affine_matrix=self._compute_affine_matrix(
                angle=angle, translate=translate, scale=scale, shear=shear, center=center
            ),
        )

    @pytest.mark.parametrize("angle", _CORRECTNESS_AFFINE_KWARGS["angle"])
    @pytest.mark.parametrize("translate", _CORRECTNESS_AFFINE_KWARGS["translate"])
    @pytest.mark.parametrize("scale", _CORRECTNESS_AFFINE_KWARGS["scale"])
    @pytest.mark.parametrize("shear", _CORRECTNESS_AFFINE_KWARGS["shear"])
    @pytest.mark.parametrize("center", _CORRECTNESS_AFFINE_KWARGS["center"])
    def test_functional_keypoints_correctness(self, angle, translate, scale, shear, center):
        keypoints = make_keypoints()

        actual = F.affine(
            keypoints,
            angle=angle,
            translate=translate,
            scale=scale,
            shear=shear,
            center=center,
        )
        expected = self._reference_affine_keypoints(
            keypoints,
            angle=angle,
            translate=translate,
            scale=scale,
            shear=shear,
            center=center,
        )

        torch.testing.assert_close(actual, expected)

    @pytest.mark.parametrize("center", _CORRECTNESS_AFFINE_KWARGS["center"])
    @pytest.mark.parametrize("seed", list(range(5)))
    def test_transform_keypoints_correctness(self, center, seed):
        keypoints = make_keypoints()

        transform = transforms.RandomAffine(**self._CORRECTNESS_TRANSFORM_AFFINE_RANGES, center=center)

        torch.manual_seed(seed)
        params = transform.make_params([keypoints])

        torch.manual_seed(seed)
        actual = transform(keypoints)

        expected = self._reference_affine_keypoints(keypoints, **params, center=center)

        torch.testing.assert_close(actual, expected)

    @pytest.mark.parametrize("degrees", _EXHAUSTIVE_TYPE_TRANSFORM_AFFINE_RANGES["degrees"])
    @pytest.mark.parametrize("translate", _EXHAUSTIVE_TYPE_TRANSFORM_AFFINE_RANGES["translate"])
    @pytest.mark.parametrize("scale", _EXHAUSTIVE_TYPE_TRANSFORM_AFFINE_RANGES["scale"])
    @pytest.mark.parametrize("shear", _EXHAUSTIVE_TYPE_TRANSFORM_AFFINE_RANGES["shear"])
    @pytest.mark.parametrize("seed", list(range(10)))
    def test_transformmake_params_bounds(self, degrees, translate, scale, shear, seed):
        image = make_image()
        height, width = F.get_size(image)

        transform = transforms.RandomAffine(degrees=degrees, translate=translate, scale=scale, shear=shear)

        torch.manual_seed(seed)
        params = transform.make_params([image])

        if isinstance(degrees, (int, float)):
            assert -degrees <= params["angle"] <= degrees
        else:
            assert degrees[0] <= params["angle"] <= degrees[1]

        if translate is not None:
            width_max = int(round(translate[0] * width))
            height_max = int(round(translate[1] * height))
            assert -width_max <= params["translate"][0] <= width_max
            assert -height_max <= params["translate"][1] <= height_max
        else:
            assert params["translate"] == (0, 0)

        if scale is not None:
            assert scale[0] <= params["scale"] <= scale[1]
        else:
            assert params["scale"] == 1.0

        if shear is not None:
            if isinstance(shear, (int, float)):
                assert -shear <= params["shear"][0] <= shear
                assert params["shear"][1] == 0.0
            elif len(shear) == 2:
                assert shear[0] <= params["shear"][0] <= shear[1]
                assert params["shear"][1] == 0.0
            elif len(shear) == 4:
                assert shear[0] <= params["shear"][0] <= shear[1]
                assert shear[2] <= params["shear"][1] <= shear[3]
        else:
            assert params["shear"] == (0, 0)

    @pytest.mark.parametrize("param", ["degrees", "translate", "scale", "shear", "center"])
    @pytest.mark.parametrize("value", [0, [0], [0, 0, 0]])
    def test_transform_sequence_len_errors(self, param, value):
        if param in {"degrees", "shear"} and not isinstance(value, list):
            return

        kwargs = {param: value}
        if param != "degrees":
            kwargs["degrees"] = 0

        with pytest.raises(
            ValueError if isinstance(value, list) else TypeError, match=f"{param} should be a sequence of length 2"
        ):
            transforms.RandomAffine(**kwargs)

    def test_transform_negative_degrees_error(self):
        with pytest.raises(ValueError, match="If degrees is a single number, it must be positive"):
            transforms.RandomAffine(degrees=-1)

    @pytest.mark.parametrize("translate", [[-1, 0], [2, 0], [-1, 2]])
    def test_transform_translate_range_error(self, translate):
        with pytest.raises(ValueError, match="translation values should be between 0 and 1"):
            transforms.RandomAffine(degrees=0, translate=translate)

    @pytest.mark.parametrize("scale", [[-1, 0], [0, -1], [-1, -1]])
    def test_transform_scale_range_error(self, scale):
        with pytest.raises(ValueError, match="scale values should be positive"):
            transforms.RandomAffine(degrees=0, scale=scale)

    def test_transform_negative_shear_error(self):
        with pytest.raises(ValueError, match="If shear is a single number, it must be positive"):
            transforms.RandomAffine(degrees=0, shear=-1)

    def test_transform_unknown_fill_error(self):
        with pytest.raises(TypeError, match="Got inappropriate fill arg"):
            transforms.RandomAffine(degrees=0, fill="fill")


class TestVerticalFlip:
    @pytest.mark.parametrize("dtype", [torch.float32, torch.uint8])
    @pytest.mark.parametrize("device", cpu_and_cuda())
    def test_kernel_image(self, dtype, device):
        check_kernel(F.vertical_flip_image, make_image(dtype=dtype, device=device))

    @pytest.mark.parametrize("format", list(tv_tensors.BoundingBoxFormat))
    @pytest.mark.parametrize("dtype", [torch.float32, torch.int64])
    @pytest.mark.parametrize("device", cpu_and_cuda())
    def test_kernel_bounding_boxes(self, format, dtype, device):
        if not dtype.is_floating_point and tv_tensors.is_rotated_bounding_format(format):
            pytest.xfail("Rotated bounding boxes should be floating point tensors")
        bounding_boxes = make_bounding_boxes(format=format, dtype=dtype, device=device)
        check_kernel(
            F.vertical_flip_bounding_boxes,
            bounding_boxes,
            format=format,
            canvas_size=bounding_boxes.canvas_size,
        )

    @pytest.mark.parametrize("dtype", [torch.float32, torch.int64])
    @pytest.mark.parametrize("device", cpu_and_cuda())
    def test_kernel_keypoints(self, dtype, device):
        keypoints = make_keypoints(dtype=dtype, device=device)
        check_kernel(
            F.vertical_flip_keypoints,
            keypoints,
            canvas_size=keypoints.canvas_size,
        )

    @pytest.mark.parametrize("make_mask", [make_segmentation_mask, make_detection_masks])
    def test_kernel_mask(self, make_mask):
        check_kernel(F.vertical_flip_mask, make_mask())

    def test_kernel_video(self):
        check_kernel(F.vertical_flip_video, make_video())

    @pytest.mark.parametrize(
        "make_input",
        [
            make_image_tensor,
            make_image_pil,
            make_image,
            pytest.param(
                make_image_cvcuda,
                marks=pytest.mark.needs_cvcuda,
            ),
            make_bounding_boxes,
            make_segmentation_mask,
            make_video,
            make_keypoints,
        ],
    )
    def test_functional(self, make_input):
        check_functional(F.vertical_flip, make_input())

    @pytest.mark.parametrize(
        ("kernel", "input_type"),
        [
            (F.vertical_flip_image, torch.Tensor),
            (F._geometry._vertical_flip_image_pil, PIL.Image.Image),
            (F.vertical_flip_image, tv_tensors.Image),
            pytest.param(
                F._geometry._vertical_flip_image_cvcuda,
                None,
                marks=pytest.mark.needs_cvcuda,
            ),
            (F.vertical_flip_bounding_boxes, tv_tensors.BoundingBoxes),
            (F.vertical_flip_mask, tv_tensors.Mask),
            (F.vertical_flip_video, tv_tensors.Video),
            (F.vertical_flip_keypoints, tv_tensors.KeyPoints),
        ],
    )
    def test_functional_signature(self, kernel, input_type):
        if kernel is F._geometry._vertical_flip_image_cvcuda:
            input_type = _import_cvcuda().Tensor
        check_functional_kernel_signature_match(F.vertical_flip, kernel=kernel, input_type=input_type)

    @pytest.mark.parametrize(
        "make_input",
        [
            make_image_tensor,
            make_image_pil,
            make_image,
            pytest.param(
                make_image_cvcuda,
                marks=pytest.mark.needs_cvcuda,
            ),
            make_bounding_boxes,
            make_segmentation_mask,
            make_video,
            make_keypoints,
        ],
    )
    @pytest.mark.parametrize("device", cpu_and_cuda())
    def test_transform(self, make_input, device):
        check_transform(transforms.RandomVerticalFlip(p=1), make_input(device=device))

    @pytest.mark.parametrize("fn", [F.vertical_flip, transform_cls_to_functional(transforms.RandomVerticalFlip, p=1)])
    @pytest.mark.parametrize(
        "make_input",
        [
            make_image,
            pytest.param(
                make_image_cvcuda,
                marks=pytest.mark.needs_cvcuda,
            ),
        ],
    )
    def test_image_correctness(self, fn, make_input):
        image = make_input()
        actual = fn(image)
        if make_input is make_image_cvcuda:
            image = F.cvcuda_to_tensor(image)[0].cpu()
        expected = F.vertical_flip(F.to_pil_image(image))
        assert_equal(actual, expected)

    def _reference_vertical_flip_bounding_boxes(self, bounding_boxes: tv_tensors.BoundingBoxes):
        affine_matrix = np.array(
            [
                [1, 0, 0],
                [0, -1, bounding_boxes.canvas_size[0]],
            ],
        )

        helper = (
            functools.partial(reference_affine_rotated_bounding_boxes_helper, flip=True)
            if tv_tensors.is_rotated_bounding_format(bounding_boxes.format)
            else reference_affine_bounding_boxes_helper
        )
        return helper(bounding_boxes, affine_matrix=affine_matrix, clamp=False)

    @pytest.mark.parametrize("format", list(tv_tensors.BoundingBoxFormat))
    @pytest.mark.parametrize("fn", [F.vertical_flip, transform_cls_to_functional(transforms.RandomVerticalFlip, p=1)])
    def test_bounding_boxes_correctness(self, format, fn):
        bounding_boxes = make_bounding_boxes(format=format)

        actual = fn(bounding_boxes)
        expected = self._reference_vertical_flip_bounding_boxes(bounding_boxes)

        torch.testing.assert_close(actual, expected)

    def _reference_vertical_flip_keypoints(self, keypoints):
        affine_matrix = np.array(
            [
                [1, 0, 0],
                [0, -1, keypoints.canvas_size[0] - 1],
            ],
        )

        return reference_affine_keypoints_helper(keypoints, affine_matrix=affine_matrix)

    @pytest.mark.parametrize("fn", [F.vertical_flip, transform_cls_to_functional(transforms.RandomVerticalFlip, p=1)])
    def test_keypoints_correctness(self, fn):
        keypoints = make_keypoints()

        actual = fn(keypoints)
        expected = self._reference_vertical_flip_keypoints(keypoints)

        torch.testing.assert_close(actual, expected)

    @pytest.mark.parametrize(
        "make_input",
        [
            make_image_tensor,
            make_image_pil,
            make_image,
            pytest.param(
                make_image_cvcuda,
                marks=pytest.mark.needs_cvcuda,
            ),
            make_bounding_boxes,
            make_segmentation_mask,
            make_video,
            make_keypoints,
        ],
    )
    @pytest.mark.parametrize("device", cpu_and_cuda())
    def test_transform_noop(self, make_input, device):
        input = make_input(device=device)
        transform = transforms.RandomVerticalFlip(p=0)
        output = transform(input)
        assert_equal(output, input)


class TestRotate:
    _EXHAUSTIVE_TYPE_AFFINE_KWARGS = dict(
        # float, int
        angle=[-10.9, 18],
        # None
        # two-list of float, two-list of int, two-tuple of float, two-tuple of int
        center=[None, [1.2, 4.9], [-3, 1], (2.5, -4.7), (3, 2)],
    )
    _MINIMAL_AFFINE_KWARGS = {k: vs[0] for k, vs in _EXHAUSTIVE_TYPE_AFFINE_KWARGS.items()}
    _CORRECTNESS_AFFINE_KWARGS = {
        k: [v for v in vs if v is None or isinstance(v, float) or isinstance(v, list)]
        for k, vs in _EXHAUSTIVE_TYPE_AFFINE_KWARGS.items()
    }

    _EXHAUSTIVE_TYPE_TRANSFORM_AFFINE_RANGES = dict(
        degrees=[30, (-15, 20)],
    )
    _CORRECTNESS_TRANSFORM_AFFINE_RANGES = {k: vs[0] for k, vs in _EXHAUSTIVE_TYPE_TRANSFORM_AFFINE_RANGES.items()}

    @param_value_parametrization(
        angle=_EXHAUSTIVE_TYPE_AFFINE_KWARGS["angle"],
        interpolation=[transforms.InterpolationMode.NEAREST, transforms.InterpolationMode.BILINEAR],
        expand=[False, True],
        center=_EXHAUSTIVE_TYPE_AFFINE_KWARGS["center"],
        fill=EXHAUSTIVE_TYPE_FILLS,
    )
    @pytest.mark.parametrize("dtype", [torch.float32, torch.uint8])
    @pytest.mark.parametrize("device", cpu_and_cuda())
    def test_kernel_image(self, param, value, dtype, device):
        kwargs = {param: value}
        if param != "angle":
            kwargs["angle"] = self._MINIMAL_AFFINE_KWARGS["angle"]
        check_kernel(
            F.rotate_image,
            make_image(dtype=dtype, device=device),
            **kwargs,
            check_scripted_vs_eager=not (param == "fill" and isinstance(value, (int, float))),
        )

    @param_value_parametrization(
        angle=_EXHAUSTIVE_TYPE_AFFINE_KWARGS["angle"],
        expand=[False, True],
        center=_EXHAUSTIVE_TYPE_AFFINE_KWARGS["center"],
    )
    @pytest.mark.parametrize("format", list(tv_tensors.BoundingBoxFormat))
    @pytest.mark.parametrize("dtype", [torch.float32, torch.uint8])
    @pytest.mark.parametrize("device", cpu_and_cuda())
    def test_kernel_bounding_boxes(self, param, value, format, dtype, device):
        kwargs = {param: value}
        if param != "angle":
            kwargs["angle"] = self._MINIMAL_AFFINE_KWARGS["angle"]
        if not dtype.is_floating_point and tv_tensors.is_rotated_bounding_format(format):
            pytest.xfail("Rotated bounding boxes should be floating point tensors")

        bounding_boxes = make_bounding_boxes(format=format, dtype=dtype, device=device)
        if tv_tensors.is_rotated_bounding_format(format):
            # TODO there is a 1e-6 difference between GPU and CPU outputs
            # due to clamping. To avoid failing this test, we do clamp before hand.
            bounding_boxes = F.clamp_bounding_boxes(bounding_boxes)

        check_kernel(
            F.rotate_bounding_boxes,
            bounding_boxes,
            format=format,
            canvas_size=bounding_boxes.canvas_size,
            **kwargs,
        )

    @param_value_parametrization(
        angle=_EXHAUSTIVE_TYPE_AFFINE_KWARGS["angle"],
        expand=[False, True],
        center=_EXHAUSTIVE_TYPE_AFFINE_KWARGS["center"],
    )
    @pytest.mark.parametrize("dtype", [torch.float32, torch.uint8])
    @pytest.mark.parametrize("device", cpu_and_cuda())
    def test_kernel_keypoints(self, param, value, dtype, device):
        kwargs = {param: value}
        if param != "angle":
            kwargs["angle"] = self._MINIMAL_AFFINE_KWARGS["angle"]

        keypoints = make_keypoints(dtype=dtype, device=device)

        check_kernel(
            F.rotate_keypoints,
            keypoints,
            canvas_size=keypoints.canvas_size,
            **kwargs,
        )

    @pytest.mark.parametrize("make_mask", [make_segmentation_mask, make_detection_masks])
    def test_kernel_mask(self, make_mask):
        check_kernel(F.rotate_mask, make_mask(), **self._MINIMAL_AFFINE_KWARGS)

    def test_kernel_video(self):
        check_kernel(F.rotate_video, make_video(), **self._MINIMAL_AFFINE_KWARGS)

    @pytest.mark.parametrize(
        "make_input",
        [
            make_image_tensor,
            make_image_pil,
            make_image,
            make_bounding_boxes,
            make_segmentation_mask,
            make_video,
            make_keypoints,
        ],
    )
    def test_functional(self, make_input):
        check_functional(F.rotate, make_input(), **self._MINIMAL_AFFINE_KWARGS)

    @pytest.mark.parametrize(
        ("kernel", "input_type"),
        [
            (F.rotate_image, torch.Tensor),
            (F._geometry._rotate_image_pil, PIL.Image.Image),
            (F.rotate_image, tv_tensors.Image),
            (F.rotate_mask, tv_tensors.Mask),
            (F.rotate_video, tv_tensors.Video),
            (F.rotate_keypoints, tv_tensors.KeyPoints),
        ],
    )
    def test_functional_signature(self, kernel, input_type):
        check_functional_kernel_signature_match(F.rotate, kernel=kernel, input_type=input_type)

    @pytest.mark.parametrize(
        "make_input",
        [
            make_image_tensor,
            make_image_pil,
            make_image,
            make_bounding_boxes,
            make_segmentation_mask,
            make_video,
            make_keypoints,
        ],
    )
    @pytest.mark.parametrize("device", cpu_and_cuda())
    def test_transform(self, make_input, device):
        check_transform(
            transforms.RandomRotation(**self._CORRECTNESS_TRANSFORM_AFFINE_RANGES), make_input(device=device)
        )

    @pytest.mark.parametrize("angle", _CORRECTNESS_AFFINE_KWARGS["angle"])
    @pytest.mark.parametrize("center", _CORRECTNESS_AFFINE_KWARGS["center"])
    @pytest.mark.parametrize(
        "interpolation", [transforms.InterpolationMode.NEAREST, transforms.InterpolationMode.BILINEAR]
    )
    @pytest.mark.parametrize("expand", [False, True])
    @pytest.mark.parametrize("fill", CORRECTNESS_FILLS)
    def test_functional_image_correctness(self, angle, center, interpolation, expand, fill):
        image = make_image(dtype=torch.uint8, device="cpu")

        fill = adapt_fill(fill, dtype=torch.uint8)

        actual = F.rotate(image, angle=angle, center=center, interpolation=interpolation, expand=expand, fill=fill)
        expected = F.to_image(
            F.rotate(
                F.to_pil_image(image), angle=angle, center=center, interpolation=interpolation, expand=expand, fill=fill
            )
        )

        mae = (actual.float() - expected.float()).abs().mean()
        assert mae < 1 if interpolation is transforms.InterpolationMode.NEAREST else 6

    @pytest.mark.parametrize("center", _CORRECTNESS_AFFINE_KWARGS["center"])
    @pytest.mark.parametrize(
        "interpolation", [transforms.InterpolationMode.NEAREST, transforms.InterpolationMode.BILINEAR]
    )
    @pytest.mark.parametrize("expand", [False, True])
    @pytest.mark.parametrize("fill", CORRECTNESS_FILLS)
    @pytest.mark.parametrize("seed", list(range(5)))
    def test_transform_image_correctness(self, center, interpolation, expand, fill, seed):
        image = make_image(dtype=torch.uint8, device="cpu")

        fill = adapt_fill(fill, dtype=torch.uint8)

        transform = transforms.RandomRotation(
            **self._CORRECTNESS_TRANSFORM_AFFINE_RANGES,
            center=center,
            interpolation=interpolation,
            expand=expand,
            fill=fill,
        )

        torch.manual_seed(seed)
        actual = transform(image)

        torch.manual_seed(seed)
        expected = F.to_image(transform(F.to_pil_image(image)))

        mae = (actual.float() - expected.float()).abs().mean()
        assert mae < 1 if interpolation is transforms.InterpolationMode.NEAREST else 6

    def _compute_output_canvas_size(self, *, expand, canvas_size, affine_matrix):
        if not expand:
            return canvas_size, (0.0, 0.0)

        input_height, input_width = canvas_size

        input_image_frame = np.array(
            [
                [0.0, 0.0, 1.0],
                [0.0, input_height, 1.0],
                [input_width, input_height, 1.0],
                [input_width, 0.0, 1.0],
            ],
            dtype=np.float64,
        )
        output_image_frame = np.matmul(input_image_frame, affine_matrix.astype(input_image_frame.dtype).T)

        recenter_x = float(np.min(output_image_frame[:, 0]))
        recenter_y = float(np.min(output_image_frame[:, 1]))

        output_width = int(np.max(output_image_frame[:, 0]) - recenter_x)
        output_height = int(np.max(output_image_frame[:, 1]) - recenter_y)

        return (output_height, output_width), (recenter_x, recenter_y)

    def _recenter_bounding_boxes_after_expand(self, bounding_boxes, *, recenter_xy):
        x, y = recenter_xy
        if bounding_boxes.format is tv_tensors.BoundingBoxFormat.XYXY:
            translate = [x, y, x, y]
        elif bounding_boxes.format is tv_tensors.BoundingBoxFormat.XYXYXYXY:
            translate = [x, y, x, y, x, y, x, y]
        elif (
            bounding_boxes.format is tv_tensors.BoundingBoxFormat.CXCYWHR
            or bounding_boxes.format is tv_tensors.BoundingBoxFormat.XYWHR
        ):
            translate = [x, y, 0.0, 0.0, 0.0]
        else:
            translate = [x, y, 0.0, 0.0]
        return tv_tensors.wrap(
            (bounding_boxes.to(torch.float64) - torch.tensor(translate)).to(bounding_boxes.dtype), like=bounding_boxes
        )

    def _reference_rotate_bounding_boxes(self, bounding_boxes, *, angle, expand, center):
        if center is None:
            center = [s * 0.5 for s in bounding_boxes.canvas_size[::-1]]
        cx, cy = center

        a = np.cos(angle * np.pi / 180.0)
        b = np.sin(angle * np.pi / 180.0)
        affine_matrix = np.array(
            [
                [a, b, cx - cx * a - b * cy],
                [-b, a, cy + cx * b - a * cy],
            ],
        )

        new_canvas_size, recenter_xy = self._compute_output_canvas_size(
            expand=expand, canvas_size=bounding_boxes.canvas_size, affine_matrix=affine_matrix
        )

        helper = (
            reference_affine_rotated_bounding_boxes_helper
            if tv_tensors.is_rotated_bounding_format(bounding_boxes.format)
            else reference_affine_bounding_boxes_helper
        )
        output = helper(
            bounding_boxes,
            affine_matrix=affine_matrix,
            new_canvas_size=new_canvas_size,
            clamp=False,
        )

        return self._recenter_bounding_boxes_after_expand(output, recenter_xy=recenter_xy).to(bounding_boxes)

    @pytest.mark.parametrize("format", list(tv_tensors.BoundingBoxFormat))
    @pytest.mark.parametrize("angle", _CORRECTNESS_AFFINE_KWARGS["angle"])
    @pytest.mark.parametrize("expand", [False, True])
    @pytest.mark.parametrize("center", _CORRECTNESS_AFFINE_KWARGS["center"])
    def test_functional_bounding_boxes_correctness(self, format, angle, expand, center):
        bounding_boxes = make_bounding_boxes(format=format, clamping_mode=None)

        actual = F.rotate(bounding_boxes, angle=angle, expand=expand, center=center)
        expected = self._reference_rotate_bounding_boxes(bounding_boxes, angle=angle, expand=expand, center=center)
        torch.testing.assert_close(F.get_size(actual), F.get_size(expected), atol=2 if expand else 0, rtol=0)
        torch.testing.assert_close(actual, expected)

    @pytest.mark.parametrize("format", list(tv_tensors.BoundingBoxFormat))
    @pytest.mark.parametrize("expand", [False, True])
    @pytest.mark.parametrize("center", _CORRECTNESS_AFFINE_KWARGS["center"])
    @pytest.mark.parametrize("seed", list(range(5)))
    def test_transform_bounding_boxes_correctness(self, format, expand, center, seed):
        bounding_boxes = make_bounding_boxes(format=format, clamping_mode=None)

        transform = transforms.RandomRotation(**self._CORRECTNESS_TRANSFORM_AFFINE_RANGES, expand=expand, center=center)

        torch.manual_seed(seed)
        params = transform.make_params([bounding_boxes])

        torch.manual_seed(seed)
        actual = transform(bounding_boxes)

        expected = self._reference_rotate_bounding_boxes(bounding_boxes, **params, expand=expand, center=center)
        torch.testing.assert_close(F.get_size(actual), F.get_size(expected), atol=2 if expand else 0, rtol=0)
        torch.testing.assert_close(actual, expected)

    def _recenter_keypoints_after_expand(self, keypoints, *, recenter_xy):
        x, y = recenter_xy
        translate = [x, y]
        return tv_tensors.wrap(
            (keypoints.to(torch.float64) - torch.tensor(translate)).to(keypoints.dtype), like=keypoints
        )

    def _reference_rotate_keypoints(self, keypoints, *, angle, expand, center):
        if center is None:
            center = [s * 0.5 for s in keypoints.canvas_size[::-1]]
        cx, cy = center

        a = np.cos(angle * np.pi / 180.0)
        b = np.sin(angle * np.pi / 180.0)
        affine_matrix = np.array(
            [
                [a, b, cx - cx * a - b * cy],
                [-b, a, cy + cx * b - a * cy],
            ],
        )

        new_canvas_size, recenter_xy = self._compute_output_canvas_size(
            expand=expand, canvas_size=keypoints.canvas_size, affine_matrix=affine_matrix
        )

        output = reference_affine_keypoints_helper(
            keypoints,
            affine_matrix=affine_matrix,
            new_canvas_size=new_canvas_size,
            cast=False,
        )

        return self._recenter_keypoints_after_expand(output, recenter_xy=recenter_xy).to(keypoints)

    @pytest.mark.parametrize("angle", _CORRECTNESS_AFFINE_KWARGS["angle"])
    @pytest.mark.parametrize("expand", [False, True])
    @pytest.mark.parametrize("center", _CORRECTNESS_AFFINE_KWARGS["center"])
    def test_functional_keypoints_correctness(self, angle, expand, center):
        keypoints = make_keypoints()

        actual = F.rotate(keypoints, angle=angle, expand=expand, center=center)
        expected = self._reference_rotate_keypoints(keypoints, angle=angle, expand=expand, center=center)

        torch.testing.assert_close(actual, expected)
        torch.testing.assert_close(F.get_size(actual), F.get_size(expected), atol=2 if expand else 0, rtol=0)

    @pytest.mark.parametrize("expand", [False, True])
    @pytest.mark.parametrize("center", _CORRECTNESS_AFFINE_KWARGS["center"])
    @pytest.mark.parametrize("seed", list(range(5)))
    def test_transform_keypoints_correctness(self, expand, center, seed):
        keypoints = make_keypoints()

        transform = transforms.RandomRotation(**self._CORRECTNESS_TRANSFORM_AFFINE_RANGES, expand=expand, center=center)

        torch.manual_seed(seed)
        params = transform.make_params([keypoints])

        torch.manual_seed(seed)
        actual = transform(keypoints)

        expected = self._reference_rotate_keypoints(keypoints, **params, expand=expand, center=center)

        torch.testing.assert_close(actual, expected)
        torch.testing.assert_close(F.get_size(actual), F.get_size(expected), atol=2 if expand else 0, rtol=0)

    @pytest.mark.parametrize("degrees", _EXHAUSTIVE_TYPE_TRANSFORM_AFFINE_RANGES["degrees"])
    @pytest.mark.parametrize("seed", list(range(10)))
    def test_transformmake_params_bounds(self, degrees, seed):
        transform = transforms.RandomRotation(degrees=degrees)

        torch.manual_seed(seed)
        params = transform.make_params([])

        if isinstance(degrees, (int, float)):
            assert -degrees <= params["angle"] <= degrees
        else:
            assert degrees[0] <= params["angle"] <= degrees[1]

    @pytest.mark.parametrize("param", ["degrees", "center"])
    @pytest.mark.parametrize("value", [0, [0], [0, 0, 0]])
    def test_transform_sequence_len_errors(self, param, value):
        if param == "degrees" and not isinstance(value, list):
            return

        kwargs = {param: value}
        if param != "degrees":
            kwargs["degrees"] = 0

        with pytest.raises(
            ValueError if isinstance(value, list) else TypeError, match=f"{param} should be a sequence of length 2"
        ):
            transforms.RandomRotation(**kwargs)

    def test_transform_negative_degrees_error(self):
        with pytest.raises(ValueError, match="If degrees is a single number, it must be positive"):
            transforms.RandomAffine(degrees=-1)

    def test_transform_unknown_fill_error(self):
        with pytest.raises(TypeError, match="Got inappropriate fill arg"):
            transforms.RandomAffine(degrees=0, fill="fill")

    @pytest.mark.parametrize("size", [(11, 17), (16, 16)])
    @pytest.mark.parametrize("angle", [0, 90, 180, 270])
    @pytest.mark.parametrize("expand", [False, True])
    def test_functional_image_fast_path_correctness(self, size, angle, expand):
        image = make_image(size, dtype=torch.uint8, device="cpu")

        actual = F.rotate(image, angle=angle, expand=expand)
        expected = F.to_image(F.rotate(F.to_pil_image(image), angle=angle, expand=expand))

        torch.testing.assert_close(actual, expected)


class TestContainerTransforms:
    class BuiltinTransform(transforms.Transform):
        def transform(self, inpt, params):
            return inpt

    class PackedInputTransform(nn.Module):
        def forward(self, sample):
            assert len(sample) == 2
            return sample

    class UnpackedInputTransform(nn.Module):
        def forward(self, image, label):
            return image, label

    @pytest.mark.parametrize(
        "transform_cls", [transforms.Compose, functools.partial(transforms.RandomApply, p=1), transforms.RandomOrder]
    )
    @pytest.mark.parametrize(
        "wrapped_transform_clss",
        [
            [BuiltinTransform],
            [PackedInputTransform],
            [UnpackedInputTransform],
            [BuiltinTransform, BuiltinTransform],
            [PackedInputTransform, PackedInputTransform],
            [UnpackedInputTransform, UnpackedInputTransform],
            [BuiltinTransform, PackedInputTransform, BuiltinTransform],
            [BuiltinTransform, UnpackedInputTransform, BuiltinTransform],
            [PackedInputTransform, BuiltinTransform, PackedInputTransform],
            [UnpackedInputTransform, BuiltinTransform, UnpackedInputTransform],
        ],
    )
    @pytest.mark.parametrize("unpack", [True, False])
    def test_packed_unpacked(self, transform_cls, wrapped_transform_clss, unpack):
        needs_packed_inputs = any(issubclass(cls, self.PackedInputTransform) for cls in wrapped_transform_clss)
        needs_unpacked_inputs = any(issubclass(cls, self.UnpackedInputTransform) for cls in wrapped_transform_clss)
        assert not (needs_packed_inputs and needs_unpacked_inputs)

        transform = transform_cls([cls() for cls in wrapped_transform_clss])

        image = make_image()
        label = 3
        packed_input = (image, label)

        def call_transform():
            if unpack:
                return transform(*packed_input)
            else:
                return transform(packed_input)

        if needs_unpacked_inputs and not unpack:
            with pytest.raises(TypeError, match="missing 1 required positional argument"):
                call_transform()
        elif needs_packed_inputs and unpack:
            with pytest.raises(TypeError, match="takes 2 positional arguments but 3 were given"):
                call_transform()
        else:
            output = call_transform()

            assert isinstance(output, tuple) and len(output) == 2
            assert output[0] is image
            assert output[1] is label

    def test_compose(self):
        transform = transforms.Compose(
            [
                transforms.RandomHorizontalFlip(p=1),
                transforms.RandomVerticalFlip(p=1),
            ]
        )

        input = make_image()

        actual = check_transform(transform, input)
        expected = F.vertical_flip(F.horizontal_flip(input))

        assert_equal(actual, expected)

    @pytest.mark.parametrize("p", [0.0, 1.0])
    @pytest.mark.parametrize("sequence_type", [list, nn.ModuleList])
    def test_random_apply(self, p, sequence_type):
        transform = transforms.RandomApply(
            sequence_type(
                [
                    transforms.RandomHorizontalFlip(p=1),
                    transforms.RandomVerticalFlip(p=1),
                ]
            ),
            p=p,
        )

        # This needs to be a pure tensor (or a PIL image), because otherwise check_transforms skips the v1 compatibility
        # check
        input = make_image_tensor()
        output = check_transform(transform, input, check_v1_compatibility=issubclass(sequence_type, nn.ModuleList))

        if p == 1:
            assert_equal(output, F.vertical_flip(F.horizontal_flip(input)))
        else:
            assert output is input

    @pytest.mark.parametrize("p", [(0, 1), (1, 0)])
    def test_random_choice(self, p):
        transform = transforms.RandomChoice(
            [
                transforms.RandomHorizontalFlip(p=1),
                transforms.RandomVerticalFlip(p=1),
            ],
            p=p,
        )

        input = make_image()
        output = check_transform(transform, input)

        p_horz, p_vert = p
        if p_horz:
            assert_equal(output, F.horizontal_flip(input))
        else:
            assert_equal(output, F.vertical_flip(input))

    def test_random_order(self):
        transform = transforms.Compose(
            [
                transforms.RandomHorizontalFlip(p=1),
                transforms.RandomVerticalFlip(p=1),
            ]
        )

        input = make_image()

        actual = check_transform(transform, input)
        # We can't really check whether the transforms are actually applied in random order. However, horizontal and
        # vertical flip are commutative. Meaning, even under the assumption that the transform applies them in random
        # order, we can use a fixed order to compute the expected value.
        expected = F.vertical_flip(F.horizontal_flip(input))

        assert_equal(actual, expected)

    def test_errors(self):
        for cls in [transforms.Compose, transforms.RandomChoice, transforms.RandomOrder]:
            with pytest.raises(TypeError, match="Argument transforms should be a sequence of callables"):
                cls(lambda x: x)

        for cls in (
            transforms.Compose,
            transforms.RandomApply,
            transforms.RandomChoice,
            transforms.RandomOrder,
        ):

            with pytest.raises(ValueError, match="at least one transform"):
                cls([])

        for p in [-1, 2]:
            with pytest.raises(ValueError, match=re.escape("value in the interval [0.0, 1.0]")):
                transforms.RandomApply([lambda x: x], p=p)

        for transforms_, p in [
            ([lambda x: x], []),
            (
                [lambda x: x, lambda x: x],
                [
                    1.0,
                ],
            ),
        ]:
            with pytest.raises(ValueError, match="Length of p doesn't match the number of transforms"):
                transforms.RandomChoice(transforms_, p=p)


class TestToDtype:
    @pytest.mark.parametrize(
        ("kernel", "make_input"),
        [
            (F.to_dtype_image, make_image_tensor),
            (F.to_dtype_image, make_image),
            (F.to_dtype_video, make_video),
        ],
    )
    @pytest.mark.parametrize("input_dtype", [torch.float32, torch.float64, torch.uint8])
    @pytest.mark.parametrize("output_dtype", [torch.float32, torch.float64, torch.uint8])
    @pytest.mark.parametrize("device", cpu_and_cuda())
    @pytest.mark.parametrize("scale", (True, False))
    def test_kernel(self, kernel, make_input, input_dtype, output_dtype, device, scale):
        check_kernel(
            kernel,
            make_input(dtype=input_dtype, device=device),
            dtype=output_dtype,
            scale=scale,
        )

    @pytest.mark.parametrize("make_input", [make_image_tensor, make_image, make_video])
    @pytest.mark.parametrize("input_dtype", [torch.float32, torch.float64, torch.uint8])
    @pytest.mark.parametrize("output_dtype", [torch.float32, torch.float64, torch.uint8])
    @pytest.mark.parametrize("device", cpu_and_cuda())
    @pytest.mark.parametrize("scale", (True, False))
    def test_functional(self, make_input, input_dtype, output_dtype, device, scale):
        check_functional(
            F.to_dtype,
            make_input(dtype=input_dtype, device=device),
            dtype=output_dtype,
            scale=scale,
        )

    @pytest.mark.parametrize(
        "make_input",
        [make_image_tensor, make_image, make_bounding_boxes, make_segmentation_mask, make_video],
    )
    @pytest.mark.parametrize("input_dtype", [torch.float32, torch.float64, torch.uint8])
    @pytest.mark.parametrize("output_dtype", [torch.float32, torch.float64, torch.uint8])
    @pytest.mark.parametrize("device", cpu_and_cuda())
    @pytest.mark.parametrize("scale", (True, False))
    @pytest.mark.parametrize("as_dict", (True, False))
    def test_transform(self, make_input, input_dtype, output_dtype, device, scale, as_dict):
        input = make_input(dtype=input_dtype, device=device)
        if as_dict:
            output_dtype = {type(input): output_dtype}
        check_transform(transforms.ToDtype(dtype=output_dtype, scale=scale), input, check_sample_input=not as_dict)

    def reference_convert_dtype_image_tensor(self, image, dtype=torch.float, scale=False):
        input_dtype = image.dtype
        output_dtype = dtype

        if not scale:
            return image.to(dtype)

        if output_dtype == input_dtype:
            return image

        def fn(value):
            if input_dtype.is_floating_point:
                if output_dtype.is_floating_point:
                    return value
                else:
                    return round(decimal.Decimal(value) * torch.iinfo(output_dtype).max)
            else:
                input_max_value = torch.iinfo(input_dtype).max

                if output_dtype.is_floating_point:
                    return float(decimal.Decimal(value) / input_max_value)
                else:
                    output_max_value = torch.iinfo(output_dtype).max

                    if input_max_value > output_max_value:
                        factor = (input_max_value + 1) // (output_max_value + 1)
                        return value / factor
                    else:
                        factor = (output_max_value + 1) // (input_max_value + 1)
                        return value * factor

        return torch.tensor(tree_map(fn, image.tolist())).to(dtype=output_dtype, device=image.device)

    @pytest.mark.parametrize("input_dtype", [torch.float32, torch.float64, torch.uint8, torch.uint16])
    @pytest.mark.parametrize("output_dtype", [torch.float32, torch.float64, torch.uint8, torch.uint16])
    @pytest.mark.parametrize("device", cpu_and_cuda())
    @pytest.mark.parametrize("scale", (True, False))
    def test_image_correctness(self, input_dtype, output_dtype, device, scale):
        if input_dtype.is_floating_point and output_dtype == torch.int64:
            pytest.xfail("float to int64 conversion is not supported")
        if input_dtype == torch.uint8 and output_dtype == torch.uint16 and device == "cuda":
            pytest.xfail("uint8 to uint16 conversion is not supported on cuda")

        input = make_image(dtype=input_dtype, device=device)

        out = F.to_dtype(input, dtype=output_dtype, scale=scale)
        expected = self.reference_convert_dtype_image_tensor(input, dtype=output_dtype, scale=scale)

        if input_dtype.is_floating_point and not output_dtype.is_floating_point and scale:
            torch.testing.assert_close(out, expected, atol=1, rtol=0)
        else:
            torch.testing.assert_close(out, expected)

    def was_scaled(self, inpt):
        # this assumes the target dtype is float
        return inpt.max() <= 1

    def make_inpt_with_bbox_and_mask(self, make_input):
        H, W = 10, 10
        inpt_dtype = torch.uint8
        bbox_dtype = torch.float32
        mask_dtype = torch.bool
        sample = {
            "inpt": make_input(size=(H, W), dtype=inpt_dtype),
            "bbox": make_bounding_boxes(canvas_size=(H, W), dtype=bbox_dtype),
            "mask": make_detection_masks(size=(H, W), dtype=mask_dtype),
        }

        return sample, inpt_dtype, bbox_dtype, mask_dtype

    @pytest.mark.parametrize("make_input", (make_image_tensor, make_image, make_video))
    @pytest.mark.parametrize("scale", (True, False))
    def test_dtype_not_a_dict(self, make_input, scale):
        # assert only inpt gets transformed when dtype isn't a dict

        sample, inpt_dtype, bbox_dtype, mask_dtype = self.make_inpt_with_bbox_and_mask(make_input)
        out = transforms.ToDtype(dtype=torch.float32, scale=scale)(sample)

        assert out["inpt"].dtype != inpt_dtype
        assert out["inpt"].dtype == torch.float32
        if scale:
            assert self.was_scaled(out["inpt"])
        else:
            assert not self.was_scaled(out["inpt"])
        assert out["bbox"].dtype == bbox_dtype
        assert out["mask"].dtype == mask_dtype

    @pytest.mark.parametrize("make_input", (make_image_tensor, make_image, make_video))
    def test_others_catch_all_and_none(self, make_input):
        # make sure "others" works as a catch-all and that None means no conversion

        sample, inpt_dtype, bbox_dtype, mask_dtype = self.make_inpt_with_bbox_and_mask(make_input)
        out = transforms.ToDtype(dtype={tv_tensors.Mask: torch.int64, "others": None})(sample)
        assert out["inpt"].dtype == inpt_dtype
        assert out["bbox"].dtype == bbox_dtype
        assert out["mask"].dtype != mask_dtype
        assert out["mask"].dtype == torch.int64

    @pytest.mark.parametrize("make_input", (make_image_tensor, make_image, make_video))
    def test_typical_use_case(self, make_input):
        # Typical use-case: want to convert dtype and scale for inpt and just dtype for masks.
        # This just makes sure we now have a decent API for this

        sample, inpt_dtype, bbox_dtype, mask_dtype = self.make_inpt_with_bbox_and_mask(make_input)
        out = transforms.ToDtype(
            dtype={type(sample["inpt"]): torch.float32, tv_tensors.Mask: torch.int64, "others": None}, scale=True
        )(sample)
        assert out["inpt"].dtype != inpt_dtype
        assert out["inpt"].dtype == torch.float32
        assert self.was_scaled(out["inpt"])
        assert out["bbox"].dtype == bbox_dtype
        assert out["mask"].dtype != mask_dtype
        assert out["mask"].dtype == torch.int64

    @pytest.mark.parametrize("make_input", (make_image_tensor, make_image, make_video))
    def test_errors_warnings(self, make_input):
        sample, inpt_dtype, bbox_dtype, mask_dtype = self.make_inpt_with_bbox_and_mask(make_input)

        with pytest.raises(ValueError, match="No dtype was specified for"):
            out = transforms.ToDtype(dtype={tv_tensors.Mask: torch.float32})(sample)
        with pytest.warns(UserWarning, match=re.escape("plain `torch.Tensor` will *not* be transformed")):
            transforms.ToDtype(dtype={torch.Tensor: torch.float32, tv_tensors.Image: torch.float32})
        with pytest.warns(UserWarning, match="no scaling will be done"):
            out = transforms.ToDtype(dtype={"others": None}, scale=True)(sample)
        assert out["inpt"].dtype == inpt_dtype
        assert out["bbox"].dtype == bbox_dtype
        assert out["mask"].dtype == mask_dtype

    def test_uint16(self):
        # These checks are probably already covered above but since uint16 is a
        # newly supported dtype,  we want to be extra careful, hence this
        # explicit test
        img_uint16 = torch.randint(0, 65535, (256, 512), dtype=torch.uint16)

        img_uint8 = F.to_dtype(img_uint16, torch.uint8, scale=True)
        img_float32 = F.to_dtype(img_uint16, torch.float32, scale=True)
        img_int32 = F.to_dtype(img_uint16, torch.int32, scale=True)

        assert_equal(img_uint8, (img_uint16 / 256).to(torch.uint8))
        assert_close(img_float32, (img_uint16 / 65535))

        assert_close(F.to_dtype(img_float32, torch.uint16, scale=True), img_uint16, rtol=0, atol=1)
        # Ideally we'd check against (img_uint16 & 0xFF00) but bitwise and isn't supported for it yet
        # so we simulate it by scaling down and up again.
        assert_equal(F.to_dtype(img_uint8, torch.uint16, scale=True), ((img_uint16 / 256).to(torch.uint16) * 256))
        assert_equal(F.to_dtype(img_int32, torch.uint16, scale=True), img_uint16)

        assert_equal(F.to_dtype(img_float32, torch.uint8, scale=True), img_uint8)
        assert_close(F.to_dtype(img_uint8, torch.float32, scale=True), img_float32, rtol=0, atol=1e-2)


class TestAdjustBrightness:
    _CORRECTNESS_BRIGHTNESS_FACTORS = [0.5, 0.0, 1.0, 5.0]
    _DEFAULT_BRIGHTNESS_FACTOR = _CORRECTNESS_BRIGHTNESS_FACTORS[0]

    @pytest.mark.parametrize(
        ("kernel", "make_input"),
        [
            (F.adjust_brightness_image, make_image),
            (F.adjust_brightness_video, make_video),
        ],
    )
    @pytest.mark.parametrize("dtype", [torch.float32, torch.uint8])
    @pytest.mark.parametrize("device", cpu_and_cuda())
    def test_kernel(self, kernel, make_input, dtype, device):
        check_kernel(kernel, make_input(dtype=dtype, device=device), brightness_factor=self._DEFAULT_BRIGHTNESS_FACTOR)

    @pytest.mark.parametrize("make_input", [make_image_tensor, make_image_pil, make_image, make_video])
    def test_functional(self, make_input):
        check_functional(F.adjust_brightness, make_input(), brightness_factor=self._DEFAULT_BRIGHTNESS_FACTOR)

    @pytest.mark.parametrize(
        ("kernel", "input_type"),
        [
            (F.adjust_brightness_image, torch.Tensor),
            (F._color._adjust_brightness_image_pil, PIL.Image.Image),
            (F.adjust_brightness_image, tv_tensors.Image),
            (F.adjust_brightness_video, tv_tensors.Video),
        ],
    )
    def test_functional_signature(self, kernel, input_type):
        check_functional_kernel_signature_match(F.adjust_brightness, kernel=kernel, input_type=input_type)

    @pytest.mark.parametrize("brightness_factor", _CORRECTNESS_BRIGHTNESS_FACTORS)
    def test_image_correctness(self, brightness_factor):
        image = make_image(dtype=torch.uint8, device="cpu")

        actual = F.adjust_brightness(image, brightness_factor=brightness_factor)
        expected = F.to_image(F.adjust_brightness(F.to_pil_image(image), brightness_factor=brightness_factor))

        torch.testing.assert_close(actual, expected)


class TestCutMixMixUp:
    class DummyDataset:
        def __init__(self, size, num_classes, one_hot_labels):
            self.size = size
            self.num_classes = num_classes
            self.one_hot_labels = one_hot_labels
            assert size < num_classes

        def __getitem__(self, idx):
            img = torch.rand(3, 100, 100)
            label = idx  # This ensures all labels in a batch are unique and makes testing easier
            if self.one_hot_labels:
                label = torch.nn.functional.one_hot(torch.tensor(label), num_classes=self.num_classes)
            return img, label

        def __len__(self):
            return self.size

    @pytest.mark.parametrize("T", [transforms.CutMix, transforms.MixUp])
    @pytest.mark.parametrize("one_hot_labels", (True, False))
    def test_supported_input_structure(self, T, one_hot_labels):

        batch_size = 32
        num_classes = 100

        dataset = self.DummyDataset(size=batch_size, num_classes=num_classes, one_hot_labels=one_hot_labels)

        cutmix_mixup = T(num_classes=num_classes)

        dl = DataLoader(dataset, batch_size=batch_size)

        # Input sanity checks
        img, target = next(iter(dl))
        input_img_size = img.shape[-3:]
        assert isinstance(img, torch.Tensor) and isinstance(target, torch.Tensor)
        assert target.shape == (batch_size, num_classes) if one_hot_labels else (batch_size,)

        def check_output(img, target):
            assert img.shape == (batch_size, *input_img_size)
            assert target.shape == (batch_size, num_classes)
            torch.testing.assert_close(target.sum(axis=-1), torch.ones(batch_size))
            num_non_zero_labels = (target != 0).sum(axis=-1)
            assert (num_non_zero_labels == 2).all()

        # After Dataloader, as unpacked input
        img, target = next(iter(dl))
        assert target.shape == (batch_size, num_classes) if one_hot_labels else (batch_size,)
        img, target = cutmix_mixup(img, target)
        check_output(img, target)

        # After Dataloader, as packed input
        packed_from_dl = next(iter(dl))
        assert isinstance(packed_from_dl, list)
        img, target = cutmix_mixup(packed_from_dl)
        check_output(img, target)

        # As collation function. We expect default_collate to be used by users.
        def collate_fn_1(batch):
            return cutmix_mixup(default_collate(batch))

        def collate_fn_2(batch):
            return cutmix_mixup(*default_collate(batch))

        for collate_fn in (collate_fn_1, collate_fn_2):
            dl = DataLoader(dataset, batch_size=batch_size, collate_fn=collate_fn)
            img, target = next(iter(dl))
            check_output(img, target)

    @needs_cuda
    @pytest.mark.parametrize("T", [transforms.CutMix, transforms.MixUp])
    def test_cpu_vs_gpu(self, T):
        num_classes = 10
        batch_size = 3
        H, W = 12, 12

        imgs = torch.rand(batch_size, 3, H, W)
        labels = torch.randint(0, num_classes, (batch_size,))
        cutmix_mixup = T(alpha=0.5, num_classes=num_classes)

        _check_kernel_cuda_vs_cpu(cutmix_mixup, imgs, labels, rtol=None, atol=None)

    @pytest.mark.parametrize("T", [transforms.CutMix, transforms.MixUp])
    def test_error(self, T):

        num_classes = 10
        batch_size = 9

        imgs = torch.rand(batch_size, 3, 12, 12)
        cutmix_mixup = T(alpha=0.5, num_classes=num_classes)

        for input_with_bad_type in (
            F.to_pil_image(imgs[0]),
            tv_tensors.Mask(torch.rand(12, 12)),
            tv_tensors.BoundingBoxes(torch.rand(2, 4), format="XYXY", canvas_size=12),
            tv_tensors.KeyPoints(torch.rand(2, 2), canvas_size=(12, 12)),
        ):
            print(type(input_with_bad_type), cutmix_mixup)
            with pytest.raises(ValueError, match="does not support PIL images, "):
                cutmix_mixup(input_with_bad_type)

        with pytest.raises(ValueError, match="Could not infer where the labels are"):
            cutmix_mixup({"img": imgs, "Nothing_else": 3})

        with pytest.raises(ValueError, match="labels should be index based"):
            # Note: the error message isn't ideal, but that's because the label heuristic found the img as the label
            # It's OK, it's an edge-case. The important thing is that this fails loudly instead of passing silently
            cutmix_mixup(imgs)

        with pytest.raises(ValueError, match="When using the default labels_getter"):
            cutmix_mixup(imgs, "not_a_tensor")

        with pytest.raises(ValueError, match="Expected a batched input with 4 dims"):
            cutmix_mixup(imgs[None, None], torch.randint(0, num_classes, size=(batch_size,)))

        with pytest.raises(ValueError, match="does not match the batch size of the labels"):
            cutmix_mixup(imgs, torch.randint(0, num_classes, size=(batch_size + 1,)))

        with pytest.raises(ValueError, match="When passing 2D labels"):
            wrong_num_classes = num_classes + 1
            T(alpha=0.5, num_classes=num_classes)(imgs, torch.randint(0, 2, size=(batch_size, wrong_num_classes)))

        with pytest.raises(ValueError, match="but got a tensor of shape"):
            cutmix_mixup(imgs, torch.randint(0, 2, size=(2, 3, 4)))

        with pytest.raises(ValueError, match="num_classes must be passed"):
            T(alpha=0.5)(imgs, torch.randint(0, num_classes, size=(batch_size,)))


@pytest.mark.parametrize("key", ("labels", "LABELS", "LaBeL", "SOME_WEIRD_KEY_THAT_HAS_LABeL_IN_IT"))
@pytest.mark.parametrize("sample_type", (tuple, list, dict))
def test_labels_getter_default_heuristic(key, sample_type):
    labels = torch.arange(10)
    sample = {key: labels, "another_key": "whatever"}
    if sample_type is not dict:
        sample = sample_type((None, sample, "whatever_again"))
    assert transforms._utils._find_labels_default_heuristic(sample) is labels

    if key.lower() != "labels":
        # If "labels" is in the dict (case-insensitive),
        # it takes precedence over other keys which would otherwise be a match
        d = {key: "something_else", "labels": labels}
        assert transforms._utils._find_labels_default_heuristic(d) is labels


class TestShapeGetters:
    @pytest.mark.parametrize(
        ("kernel", "make_input"),
        [
            (F.get_dimensions_image, make_image_tensor),
            (F._meta._get_dimensions_image_pil, make_image_pil),
            (F.get_dimensions_image, make_image),
            (F.get_dimensions_video, make_video),
        ],
    )
    def test_get_dimensions(self, kernel, make_input):
        size = (10, 10)
        color_space, num_channels = "RGB", 3

        input = make_input(size, color_space=color_space)

        assert kernel(input) == F.get_dimensions(input) == [num_channels, *size]

    @pytest.mark.parametrize(
        ("kernel", "make_input"),
        [
            (F.get_num_channels_image, make_image_tensor),
            (F._meta._get_num_channels_image_pil, make_image_pil),
            (F.get_num_channels_image, make_image),
            (F.get_num_channels_video, make_video),
        ],
    )
    def test_get_num_channels(self, kernel, make_input):
        color_space, num_channels = "RGB", 3

        input = make_input(color_space=color_space)

        assert kernel(input) == F.get_num_channels(input) == num_channels

    @pytest.mark.parametrize(
        ("kernel", "make_input"),
        [
            (F.get_size_image, make_image_tensor),
            (F._meta._get_size_image_pil, make_image_pil),
            (F.get_size_image, make_image),
            (F.get_size_bounding_boxes, make_bounding_boxes),
            (F.get_size_keypoints, make_keypoints),
            (F.get_size_mask, make_detection_masks),
            (F.get_size_mask, make_segmentation_mask),
            (F.get_size_video, make_video),
        ],
    )
    def test_get_size(self, kernel, make_input):
        size = (10, 10)

        input = make_input(size)

        assert kernel(input) == F.get_size(input) == list(size)

    @pytest.mark.parametrize(
        ("kernel", "make_input"),
        [
            (F.get_num_frames_video, make_video_tensor),
            (F.get_num_frames_video, make_video),
        ],
    )
    def test_get_num_frames(self, kernel, make_input):
        num_frames = 4

        input = make_input(num_frames=num_frames)

        assert kernel(input) == F.get_num_frames(input) == num_frames

    @pytest.mark.parametrize(
        ("functional", "make_input"),
        [
            (F.get_dimensions, make_bounding_boxes),
            (F.get_dimensions, make_detection_masks),
            (F.get_dimensions, make_segmentation_mask),
            (F.get_num_channels, make_bounding_boxes),
            (F.get_num_channels, make_detection_masks),
            (F.get_num_channels, make_segmentation_mask),
            (F.get_num_frames, make_image_pil),
            (F.get_num_frames, make_image),
            (F.get_num_frames, make_bounding_boxes),
            (F.get_num_frames, make_detection_masks),
            (F.get_num_frames, make_segmentation_mask),
        ],
    )
    def test_unsupported_types(self, functional, make_input):
        input = make_input()

        with pytest.raises(TypeError, match=re.escape(str(type(input)))):
            functional(input)


class TestRegisterKernel:
    @pytest.mark.parametrize("functional", (F.resize, "resize"))
    def test_register_kernel(self, functional):
        class CustomTVTensor(tv_tensors.TVTensor):
            pass

        kernel_was_called = False

        @F.register_kernel(functional, CustomTVTensor)
        def new_resize(dp, *args, **kwargs):
            nonlocal kernel_was_called
            kernel_was_called = True
            return dp

        t = transforms.Resize(size=(224, 224), antialias=True)

        my_dp = CustomTVTensor(torch.rand(3, 10, 10))
        out = t(my_dp)
        assert out is my_dp
        assert kernel_was_called

        # Sanity check to make sure we didn't override the kernel of other types
        t(torch.rand(3, 10, 10)).shape == (3, 224, 224)
        t(tv_tensors.Image(torch.rand(3, 10, 10))).shape == (3, 224, 224)

    def test_errors(self):
        with pytest.raises(ValueError, match="Could not find functional with name"):
            F.register_kernel("bad_name", tv_tensors.Image)

        with pytest.raises(ValueError, match="Kernels can only be registered on functionals"):
            F.register_kernel(tv_tensors.Image, F.resize)

        with pytest.raises(ValueError, match="Kernels can only be registered for subclasses"):
            F.register_kernel(F.resize, object)

        with pytest.raises(ValueError, match="cannot be registered for the builtin tv_tensor classes"):
            F.register_kernel(F.resize, tv_tensors.Image)(F.resize_image)

        class CustomTVTensor(tv_tensors.TVTensor):
            pass

        def resize_custom_tv_tensor():
            pass

        F.register_kernel(F.resize, CustomTVTensor)(resize_custom_tv_tensor)

        with pytest.raises(ValueError, match="already has a kernel registered for type"):
            F.register_kernel(F.resize, CustomTVTensor)(resize_custom_tv_tensor)


class TestGetKernel:
    # We are using F.resize as functional and the kernels below as proxy. Any other functional / kernels combination
    # would also be fine
    KERNELS = {
        torch.Tensor: F.resize_image,
        PIL.Image.Image: F._geometry._resize_image_pil,
        tv_tensors.Image: F.resize_image,
        tv_tensors.BoundingBoxes: F.resize_bounding_boxes,
        tv_tensors.Mask: F.resize_mask,
        tv_tensors.Video: F.resize_video,
    }

    @pytest.mark.parametrize("input_type", [str, int, object])
    def test_unsupported_types(self, input_type):
        with pytest.raises(TypeError, match="supports inputs of type"):
            _get_kernel(F.resize, input_type)

    def test_exact_match(self):
        # We cannot use F.resize together with self.KERNELS mapping here directly here, since this is only the
        # ideal wrapping. Practically, we have an intermediate wrapper layer. Thus, we create a new resize functional
        # here, register the kernels without wrapper, and check the exact matching afterwards.
        def resize_with_pure_kernels():
            pass

        for input_type, kernel in self.KERNELS.items():
            _register_kernel_internal(resize_with_pure_kernels, input_type, tv_tensor_wrapper=False)(kernel)

            assert _get_kernel(resize_with_pure_kernels, input_type) is kernel

    def test_builtin_tv_tensor_subclass(self):
        # We cannot use F.resize together with self.KERNELS mapping here directly here, since this is only the
        # ideal wrapping. Practically, we have an intermediate wrapper layer. Thus, we create a new resize functional
        # here, register the kernels without wrapper, and check if subclasses of our builtin tv_tensors get dispatched
        # to the kernel of the corresponding superclass
        def resize_with_pure_kernels():
            pass

        class MyImage(tv_tensors.Image):
            pass

        class MyBoundingBoxes(tv_tensors.BoundingBoxes):
            pass

        class MyMask(tv_tensors.Mask):
            pass

        class MyVideo(tv_tensors.Video):
            pass

        for custom_tv_tensor_subclass in [
            MyImage,
            MyBoundingBoxes,
            MyMask,
            MyVideo,
        ]:
            builtin_tv_tensor_class = custom_tv_tensor_subclass.__mro__[1]
            builtin_tv_tensor_kernel = self.KERNELS[builtin_tv_tensor_class]
            _register_kernel_internal(resize_with_pure_kernels, builtin_tv_tensor_class, tv_tensor_wrapper=False)(
                builtin_tv_tensor_kernel
            )

            assert _get_kernel(resize_with_pure_kernels, custom_tv_tensor_subclass) is builtin_tv_tensor_kernel

    def test_tv_tensor_subclass(self):
        class MyTVTensor(tv_tensors.TVTensor):
            pass

        with pytest.raises(TypeError, match="supports inputs of type"):
            _get_kernel(F.resize, MyTVTensor)

        def resize_my_tv_tensor():
            pass

        _register_kernel_internal(F.resize, MyTVTensor, tv_tensor_wrapper=False)(resize_my_tv_tensor)

        assert _get_kernel(F.resize, MyTVTensor) is resize_my_tv_tensor

    def test_pil_image_subclass(self):
        opened_image = PIL.Image.open(Path(__file__).parent / "assets" / "encode_jpeg" / "grace_hopper_517x606.jpg")
        loaded_image = opened_image.convert("RGB")

        # check the assumptions
        assert isinstance(opened_image, PIL.Image.Image)
        assert type(opened_image) is not PIL.Image.Image

        assert type(loaded_image) is PIL.Image.Image

        size = [17, 11]
        for image in [opened_image, loaded_image]:
            kernel = _get_kernel(F.resize, type(image))

            output = kernel(image, size=size)

            assert F.get_size(output) == size


class TestPermuteChannels:
    _DEFAULT_PERMUTATION = [2, 0, 1]

    @pytest.mark.parametrize(
        ("kernel", "make_input"),
        [
            (F.permute_channels_image, make_image_tensor),
            # FIXME
            # check_kernel does not support PIL kernel, but it should
            (F.permute_channels_image, make_image),
            (F.permute_channels_video, make_video),
        ],
    )
    @pytest.mark.parametrize("dtype", [torch.float32, torch.uint8])
    @pytest.mark.parametrize("device", cpu_and_cuda())
    def test_kernel(self, kernel, make_input, dtype, device):
        check_kernel(kernel, make_input(dtype=dtype, device=device), permutation=self._DEFAULT_PERMUTATION)

    @pytest.mark.parametrize("make_input", [make_image_tensor, make_image_pil, make_image, make_video])
    def test_functional(self, make_input):
        check_functional(F.permute_channels, make_input(), permutation=self._DEFAULT_PERMUTATION)

    @pytest.mark.parametrize(
        ("kernel", "input_type"),
        [
            (F.permute_channels_image, torch.Tensor),
            (F._color._permute_channels_image_pil, PIL.Image.Image),
            (F.permute_channels_image, tv_tensors.Image),
            (F.permute_channels_video, tv_tensors.Video),
        ],
    )
    def test_functional_signature(self, kernel, input_type):
        check_functional_kernel_signature_match(F.permute_channels, kernel=kernel, input_type=input_type)

    def reference_image_correctness(self, image, permutation):
        channel_images = image.split(1, dim=-3)
        permuted_channel_images = [channel_images[channel_idx] for channel_idx in permutation]
        return tv_tensors.Image(torch.concat(permuted_channel_images, dim=-3))

    @pytest.mark.parametrize("permutation", [[2, 0, 1], [1, 2, 0], [2, 0, 1], [0, 1, 2]])
    @pytest.mark.parametrize("batch_dims", [(), (2,), (2, 1)])
    def test_image_correctness(self, permutation, batch_dims):
        image = make_image(batch_dims=batch_dims)

        actual = F.permute_channels(image, permutation=permutation)
        expected = self.reference_image_correctness(image, permutation=permutation)

        torch.testing.assert_close(actual, expected)


class TestElastic:
    def _make_displacement(self, inpt):
        return torch.rand(
            1,
            *F.get_size(inpt),
            2,
            dtype=torch.float32,
            device=inpt.device if isinstance(inpt, torch.Tensor) else "cpu",
        )

    @param_value_parametrization(
        interpolation=[transforms.InterpolationMode.NEAREST, transforms.InterpolationMode.BILINEAR],
        fill=EXHAUSTIVE_TYPE_FILLS,
    )
    @pytest.mark.parametrize("dtype", [torch.float32, torch.uint8, torch.float16])
    @pytest.mark.parametrize("device", cpu_and_cuda())
    def test_kernel_image(self, param, value, dtype, device):
        image = make_image_tensor(dtype=dtype, device=device)

        check_kernel(
            F.elastic_image,
            image,
            displacement=self._make_displacement(image),
            **{param: value},
            check_scripted_vs_eager=not (param == "fill" and isinstance(value, (int, float))),
            check_cuda_vs_cpu=dtype is not torch.float16,
        )

    @pytest.mark.parametrize("format", list(tv_tensors.BoundingBoxFormat))
    @pytest.mark.parametrize("dtype", [torch.float32, torch.int64])
    @pytest.mark.parametrize("device", cpu_and_cuda())
    def test_kernel_bounding_boxes(self, format, dtype, device):
        if not dtype.is_floating_point and tv_tensors.is_rotated_bounding_format(format):
            pytest.xfail("Rotated bounding boxes should be floating point tensors")
        bounding_boxes = make_bounding_boxes(format=format, dtype=dtype, device=device)

        check_kernel(
            F.elastic_bounding_boxes,
            bounding_boxes,
            format=bounding_boxes.format,
            canvas_size=bounding_boxes.canvas_size,
            displacement=self._make_displacement(bounding_boxes),
        )

    @pytest.mark.parametrize("dtype", [torch.float32, torch.int64])
    @pytest.mark.parametrize("device", cpu_and_cuda())
    def test_kernel_keypoints(self, dtype, device):
        keypoints = make_keypoints(dtype=dtype, device=device)

        check_kernel(
            F.elastic_keypoints,
            keypoints,
            canvas_size=keypoints.canvas_size,
            displacement=self._make_displacement(keypoints),
        )

    @pytest.mark.parametrize("make_mask", [make_segmentation_mask, make_detection_masks])
    def test_kernel_mask(self, make_mask):
        mask = make_mask()
        check_kernel(F.elastic_mask, mask, displacement=self._make_displacement(mask))

    def test_kernel_video(self):
        video = make_video()
        check_kernel(F.elastic_video, video, displacement=self._make_displacement(video))

    @pytest.mark.parametrize(
        "make_input",
        [
            make_image_tensor,
            make_image_pil,
            make_image,
            make_bounding_boxes,
            make_segmentation_mask,
            make_video,
            make_keypoints,
        ],
    )
    def test_functional(self, make_input):
        input = make_input()
        check_functional(F.elastic, input, displacement=self._make_displacement(input))

    @pytest.mark.parametrize(
        ("kernel", "input_type"),
        [
            (F.elastic_image, torch.Tensor),
            (F._geometry._elastic_image_pil, PIL.Image.Image),
            (F.elastic_image, tv_tensors.Image),
            (F.elastic_mask, tv_tensors.Mask),
            (F.elastic_video, tv_tensors.Video),
            (F.elastic_keypoints, tv_tensors.KeyPoints),
        ],
    )
    def test_functional_signature(self, kernel, input_type):
        check_functional_kernel_signature_match(F.elastic, kernel=kernel, input_type=input_type)

    @pytest.mark.parametrize(
        "make_input",
        [
            make_image_tensor,
            make_image_pil,
            make_image,
            make_bounding_boxes,
            make_segmentation_mask,
            make_video,
            make_keypoints,
        ],
    )
    def test_displacement_error(self, make_input):
        input = make_input()

        with pytest.raises(TypeError, match="displacement should be a Tensor"):
            F.elastic(input, displacement=None)

        with pytest.raises(ValueError, match="displacement shape should be"):
            F.elastic(input, displacement=torch.rand(F.get_size(input)))

    @pytest.mark.parametrize(
        "make_input",
        [
            make_image_tensor,
            make_image_pil,
            make_image,
            make_bounding_boxes,
            make_segmentation_mask,
            make_video,
            make_keypoints,
        ],
    )
    # ElasticTransform needs larger images to avoid the needed internal padding being larger than the actual image
    @pytest.mark.parametrize("size", [(163, 163), (72, 333), (313, 95)])
    @pytest.mark.parametrize("device", cpu_and_cuda())
    def test_transform(self, make_input, size, device):
        # We have to skip that test on M1 because it's flaky: Mismatched elements: 35 / 89205 (0.0%)
        # See https://github.com/pytorch/vision/issues/8154
        # All other platforms are fine, so the differences do not come from something we own in torchvision
        check_v1_compatibility = False if sys.platform == "darwin" else dict(rtol=0, atol=1)

        check_transform(
            transforms.ElasticTransform(),
            make_input(size, device=device),
            check_v1_compatibility=check_v1_compatibility,
        )


class TestToPureTensor:
    def test_correctness(self):
        input = {
            "img": make_image(),
            "img_tensor": make_image_tensor(),
            "img_pil": make_image_pil(),
            "mask": make_detection_masks(),
            "video": make_video(),
            "bbox": make_bounding_boxes(),
            "str": "str",
        }

        out = transforms.ToPureTensor()(input)

        for input_value, out_value in zip(input.values(), out.values()):
            if isinstance(input_value, tv_tensors.TVTensor):
                assert isinstance(out_value, torch.Tensor) and not isinstance(out_value, tv_tensors.TVTensor)
            else:
                assert isinstance(out_value, type(input_value))


class TestCrop:
    INPUT_SIZE = (21, 11)

    CORRECTNESS_CROP_KWARGS = [
        # center
        dict(top=5, left=5, height=10, width=5),
        # larger than input, i.e. pad
        dict(top=-5, left=-5, height=30, width=20),
        # sides: left, right, top, bottom
        dict(top=-5, left=-5, height=30, width=10),
        dict(top=-5, left=5, height=30, width=10),
        dict(top=-5, left=-5, height=20, width=20),
        dict(top=5, left=-5, height=20, width=20),
        # corners: top-left, top-right, bottom-left, bottom-right
        dict(top=-5, left=-5, height=20, width=10),
        dict(top=-5, left=5, height=20, width=10),
        dict(top=5, left=-5, height=20, width=10),
        dict(top=5, left=5, height=20, width=10),
    ]
    MINIMAL_CROP_KWARGS = CORRECTNESS_CROP_KWARGS[0]

    @pytest.mark.parametrize("kwargs", CORRECTNESS_CROP_KWARGS)
    @pytest.mark.parametrize("dtype", [torch.uint8, torch.float32])
    @pytest.mark.parametrize("device", cpu_and_cuda())
    def test_kernel_image(self, kwargs, dtype, device):
        check_kernel(F.crop_image, make_image(self.INPUT_SIZE, dtype=dtype, device=device), **kwargs)

    @pytest.mark.parametrize("kwargs", CORRECTNESS_CROP_KWARGS)
    @pytest.mark.parametrize("format", list(tv_tensors.BoundingBoxFormat))
    @pytest.mark.parametrize("dtype", [torch.float32, torch.int64])
    @pytest.mark.parametrize("device", cpu_and_cuda())
    def test_kernel_bounding_boxes(self, kwargs, format, dtype, device):
        if not dtype.is_floating_point and tv_tensors.is_rotated_bounding_format(format):
            pytest.xfail("Rotated bounding boxes should be floating point tensors")
        bounding_boxes = make_bounding_boxes(self.INPUT_SIZE, format=format, dtype=dtype, device=device)
        check_kernel(F.crop_bounding_boxes, bounding_boxes, format=format, **kwargs)

    @pytest.mark.parametrize("kwargs", CORRECTNESS_CROP_KWARGS)
    @pytest.mark.parametrize("dtype", [torch.float32, torch.int64])
    @pytest.mark.parametrize("device", cpu_and_cuda())
    def test_kernel_keypoints(self, kwargs, dtype, device):
        keypoints = make_keypoints(self.INPUT_SIZE, dtype=dtype, device=device)
        check_kernel(F.crop_keypoints, keypoints, **kwargs)

    @pytest.mark.parametrize("make_mask", [make_segmentation_mask, make_detection_masks])
    def test_kernel_mask(self, make_mask):
        check_kernel(F.crop_mask, make_mask(self.INPUT_SIZE), **self.MINIMAL_CROP_KWARGS)

    def test_kernel_video(self):
        check_kernel(F.crop_video, make_video(self.INPUT_SIZE), **self.MINIMAL_CROP_KWARGS)

    @pytest.mark.parametrize(
        "make_input",
        [
            make_image_tensor,
            make_image_pil,
            make_image,
            make_bounding_boxes,
            make_segmentation_mask,
            make_video,
            make_keypoints,
        ],
    )
    def test_functional(self, make_input):
        check_functional(F.crop, make_input(self.INPUT_SIZE), **self.MINIMAL_CROP_KWARGS)

    @pytest.mark.parametrize(
        ("kernel", "input_type"),
        [
            (F.crop_image, torch.Tensor),
            (F._geometry._crop_image_pil, PIL.Image.Image),
            (F.crop_image, tv_tensors.Image),
            (F.crop_bounding_boxes, tv_tensors.BoundingBoxes),
            (F.crop_mask, tv_tensors.Mask),
            (F.crop_video, tv_tensors.Video),
            (F.crop_keypoints, tv_tensors.KeyPoints),
        ],
    )
    def test_functional_signature(self, kernel, input_type):
        check_functional_kernel_signature_match(F.crop, kernel=kernel, input_type=input_type)

    @pytest.mark.parametrize("kwargs", CORRECTNESS_CROP_KWARGS)
    def test_functional_image_correctness(self, kwargs):
        image = make_image(self.INPUT_SIZE, dtype=torch.uint8, device="cpu")

        actual = F.crop(image, **kwargs)
        expected = F.to_image(F.crop(F.to_pil_image(image), **kwargs))

        assert_equal(actual, expected)

    @param_value_parametrization(
        size=[(10, 5), (25, 15), (25, 5), (10, 15)],
        fill=EXHAUSTIVE_TYPE_FILLS,
    )
    @pytest.mark.parametrize(
        "make_input",
        [
            make_image_tensor,
            make_image_pil,
            make_image,
            make_bounding_boxes,
            make_segmentation_mask,
            make_video,
            make_keypoints,
        ],
    )
    def test_transform(self, param, value, make_input):
        input = make_input(self.INPUT_SIZE)

        check_sample_input = True
        if param == "fill":
            if isinstance(value, (tuple, list)):
                if isinstance(input, tv_tensors.Mask):
                    pytest.skip("F.pad_mask doesn't support non-scalar fill.")
                else:
                    check_sample_input = False

            kwargs = dict(
                # 1. size is required
                # 2. the fill parameter only has an affect if we need padding
                size=[s + 4 for s in self.INPUT_SIZE],
                fill=adapt_fill(value, dtype=input.dtype if isinstance(input, torch.Tensor) else torch.uint8),
            )
        else:
            kwargs = {param: value}

        check_transform(
            transforms.RandomCrop(**kwargs, pad_if_needed=True),
            input,
            check_v1_compatibility=param != "fill" or isinstance(value, (int, float)),
            check_sample_input=check_sample_input,
        )

    @pytest.mark.parametrize("padding", [1, (1, 1), (1, 1, 1, 1)])
    def test_transform_padding(self, padding):
        inpt = make_image(self.INPUT_SIZE)

        output_size = [s + 2 for s in F.get_size(inpt)]
        transform = transforms.RandomCrop(output_size, padding=padding)

        output = transform(inpt)

        assert F.get_size(output) == output_size

    @pytest.mark.parametrize("padding", [None, 1, (1, 1), (1, 1, 1, 1)])
    def test_transform_insufficient_padding(self, padding):
        inpt = make_image(self.INPUT_SIZE)

        output_size = [s + 3 for s in F.get_size(inpt)]
        transform = transforms.RandomCrop(output_size, padding=padding)

        with pytest.raises(ValueError, match="larger than (padded )?input image size"):
            transform(inpt)

    def test_transform_pad_if_needed(self):
        inpt = make_image(self.INPUT_SIZE)

        output_size = [s * 2 for s in F.get_size(inpt)]
        transform = transforms.RandomCrop(output_size, pad_if_needed=True)

        output = transform(inpt)

        assert F.get_size(output) == output_size

    @param_value_parametrization(
        size=[(10, 5), (25, 15), (25, 5), (10, 15)],
        fill=CORRECTNESS_FILLS,
        padding_mode=["constant", "edge", "reflect", "symmetric"],
    )
    @pytest.mark.parametrize("seed", list(range(5)))
    def test_transform_image_correctness(self, param, value, seed):
        kwargs = {param: value}
        if param != "size":
            # 1. size is required
            # 2. the fill / padding_mode parameters only have an affect if we need padding
            kwargs["size"] = [s + 4 for s in self.INPUT_SIZE]
        if param == "fill":
            kwargs["fill"] = adapt_fill(kwargs["fill"], dtype=torch.uint8)

        transform = transforms.RandomCrop(pad_if_needed=True, **kwargs)

        image = make_image(self.INPUT_SIZE)

        with freeze_rng_state():
            torch.manual_seed(seed)
            actual = transform(image)

            torch.manual_seed(seed)
            expected = F.to_image(transform(F.to_pil_image(image)))

        assert_equal(actual, expected)

    def _reference_crop_bounding_boxes(self, bounding_boxes, *, top, left, height, width):
        affine_matrix = np.array(
            [
                [1, 0, -left],
                [0, 1, -top],
            ],
        )
        helper = (
            reference_affine_rotated_bounding_boxes_helper
            if tv_tensors.is_rotated_bounding_format(bounding_boxes.format)
            else reference_affine_bounding_boxes_helper
        )
        return helper(bounding_boxes, affine_matrix=affine_matrix, new_canvas_size=(height, width))

    @pytest.mark.parametrize("kwargs", CORRECTNESS_CROP_KWARGS)
    @pytest.mark.parametrize("format", list(tv_tensors.BoundingBoxFormat))
    @pytest.mark.parametrize("dtype", [torch.float32, torch.int64])
    @pytest.mark.parametrize("device", cpu_and_cuda())
    def test_functional_bounding_box_correctness(self, kwargs, format, dtype, device):
        if not dtype.is_floating_point and tv_tensors.is_rotated_bounding_format(format):
            pytest.xfail("Rotated bounding boxes should be floating point tensors")
        bounding_boxes = make_bounding_boxes(self.INPUT_SIZE, format=format, dtype=dtype, device=device)

        actual = F.crop(bounding_boxes, **kwargs)
        expected = self._reference_crop_bounding_boxes(bounding_boxes, **kwargs)

        assert_equal(actual, expected, atol=1, rtol=0)
        assert_equal(F.get_size(actual), F.get_size(expected))

    @pytest.mark.parametrize("output_size", [(17, 11), (11, 17), (11, 11)])
    @pytest.mark.parametrize("format", list(tv_tensors.BoundingBoxFormat))
    @pytest.mark.parametrize("dtype", [torch.float32, torch.int64])
    @pytest.mark.parametrize("device", cpu_and_cuda())
    @pytest.mark.parametrize("seed", list(range(5)))
    def test_transform_bounding_boxes_correctness(self, output_size, format, dtype, device, seed):
        if not dtype.is_floating_point and tv_tensors.is_rotated_bounding_format(format):
            pytest.xfail("Rotated bounding boxes should be floating point tensors")
        input_size = [s * 2 for s in output_size]
        bounding_boxes = make_bounding_boxes(input_size, format=format, dtype=dtype, device=device)

        transform = transforms.RandomCrop(output_size)

        with freeze_rng_state():
            torch.manual_seed(seed)
            params = transform.make_params([bounding_boxes])
            assert not params.pop("needs_pad")
            del params["padding"]
            assert params.pop("needs_crop")

            torch.manual_seed(seed)
            actual = transform(bounding_boxes)

        expected = self._reference_crop_bounding_boxes(bounding_boxes, **params)

        torch.testing.assert_close(actual, expected)
        assert_equal(F.get_size(actual), F.get_size(expected))

    def _reference_crop_keypoints(self, keypoints, *, top, left, height, width):
        affine_matrix = np.array(
            [
                [1, 0, -left],
                [0, 1, -top],
            ],
        )
        return reference_affine_keypoints_helper(
            keypoints, affine_matrix=affine_matrix, new_canvas_size=(height, width)
        )

    @pytest.mark.parametrize("kwargs", CORRECTNESS_CROP_KWARGS)
    @pytest.mark.parametrize("dtype", [torch.float32, torch.int64])
    @pytest.mark.parametrize("device", cpu_and_cuda())
    def test_functional_keypoints_correctness(self, kwargs, dtype, device):
        keypoints = make_keypoints(self.INPUT_SIZE, dtype=dtype, device=device)

        actual = F.crop(keypoints, **kwargs)
        expected = self._reference_crop_keypoints(keypoints, **kwargs)

        assert_equal(actual, expected, atol=1, rtol=0)
        assert_equal(F.get_size(actual), F.get_size(expected))

    @pytest.mark.parametrize("output_size", [(17, 11), (11, 17), (11, 11)])
    @pytest.mark.parametrize("dtype", [torch.float32, torch.int64])
    @pytest.mark.parametrize("device", cpu_and_cuda())
    @pytest.mark.parametrize("seed", list(range(5)))
    def test_transform_keypoints_correctness(self, output_size, dtype, device, seed):
        input_size = (output_size[0] * 2, output_size[1] * 2)
        keypoints = make_keypoints(input_size, dtype=dtype, device=device)

        transform = transforms.RandomCrop(output_size)

        with freeze_rng_state():
            torch.manual_seed(seed)
            params = transform.make_params([keypoints])
            assert not params.pop("needs_pad")
            del params["padding"]
            assert params.pop("needs_crop")

            torch.manual_seed(seed)
            actual = transform(keypoints)

        expected = self._reference_crop_keypoints(keypoints, **params)

        assert_equal(actual, expected)
        assert_equal(F.get_size(actual), F.get_size(expected))

    def test_errors(self):
        with pytest.raises(ValueError, match="Please provide only two dimensions"):
            transforms.RandomCrop([10, 12, 14])

        with pytest.raises(ValueError, match="Padding must be an int or a 1, 2, or 4"):
            transforms.RandomCrop([10, 12], padding="abc")

        with pytest.raises(ValueError, match="Padding must be an int or a 1, 2, or 4"):
            transforms.RandomCrop([10, 12], padding=[-0.7, 0, 0.7])

        with pytest.raises(ValueError, match="Padding must be an int or a 1, 2, or 4"):
            transforms.RandomCrop([10, 12], padding=0.5)

        with pytest.raises(ValueError, match="Padding must be an int or a 1, 2, or 4"):
            transforms.RandomCrop([10, 12], padding=[0.5, 0.5])

        with pytest.raises(TypeError, match="Got inappropriate fill arg"):
            transforms.RandomCrop([10, 12], padding=1, fill="abc")

        with pytest.raises(ValueError, match="Padding mode should be either"):
            transforms.RandomCrop([10, 12], padding=1, padding_mode="abc")


class TestErase:
    INPUT_SIZE = (17, 11)
    FUNCTIONAL_KWARGS = dict(
        zip("ijhwv", [2, 2, 10, 8, torch.tensor(0.0, dtype=torch.float32, device="cpu").reshape(-1, 1, 1)])
    )

    @pytest.mark.parametrize("dtype", [torch.float32, torch.uint8])
    @pytest.mark.parametrize("device", cpu_and_cuda())
    def test_kernel_image(self, dtype, device):
        check_kernel(F.erase_image, make_image(self.INPUT_SIZE, dtype=dtype, device=device), **self.FUNCTIONAL_KWARGS)

    @pytest.mark.parametrize("dtype", [torch.float32, torch.uint8])
    @pytest.mark.parametrize("device", cpu_and_cuda())
    def test_kernel_image_inplace(self, dtype, device):
        input = make_image(self.INPUT_SIZE, dtype=dtype, device=device)
        input_version = input._version

        output_out_of_place = F.erase_image(input, **self.FUNCTIONAL_KWARGS)
        assert output_out_of_place.data_ptr() != input.data_ptr()
        assert output_out_of_place is not input

        output_inplace = F.erase_image(input, **self.FUNCTIONAL_KWARGS, inplace=True)
        assert output_inplace.data_ptr() == input.data_ptr()
        assert output_inplace._version > input_version
        assert output_inplace is input

        assert_equal(output_inplace, output_out_of_place)

    def test_kernel_video(self):
        check_kernel(F.erase_video, make_video(self.INPUT_SIZE), **self.FUNCTIONAL_KWARGS)

    @pytest.mark.parametrize(
        "make_input",
        [make_image_tensor, make_image_pil, make_image, make_video],
    )
    def test_functional(self, make_input):
        check_functional(F.erase, make_input(), **self.FUNCTIONAL_KWARGS)

    @pytest.mark.parametrize(
        ("kernel", "input_type"),
        [
            (F.erase_image, torch.Tensor),
            (F._augment._erase_image_pil, PIL.Image.Image),
            (F.erase_image, tv_tensors.Image),
            (F.erase_video, tv_tensors.Video),
        ],
    )
    def test_functional_signature(self, kernel, input_type):
        check_functional_kernel_signature_match(F.erase, kernel=kernel, input_type=input_type)

    @pytest.mark.parametrize(
        "make_input",
        [make_image_tensor, make_image_pil, make_image, make_video],
    )
    @pytest.mark.parametrize("device", cpu_and_cuda())
    def test_transform(self, make_input, device):
        input = make_input(device=device)

        with pytest.warns(UserWarning, match="currently passing through inputs of type"):
            check_transform(
                transforms.RandomErasing(p=1),
                input,
                check_v1_compatibility=not isinstance(input, PIL.Image.Image),
            )

    def _reference_erase_image(self, image, *, i, j, h, w, v):
        mask = torch.zeros_like(image, dtype=torch.bool)
        mask[..., i : i + h, j : j + w] = True

        # The broadcasting and type casting logic is handled automagically in the kernel through indexing
        value = torch.broadcast_to(v, (*image.shape[:-2], h, w)).to(image)

        erased_image = torch.empty_like(image)
        erased_image[mask] = value.flatten()
        erased_image[~mask] = image[~mask]

        return erased_image

    @pytest.mark.parametrize("dtype", [torch.float32, torch.uint8])
    @pytest.mark.parametrize("device", cpu_and_cuda())
    def test_functional_image_correctness(self, dtype, device):
        image = make_image(dtype=dtype, device=device)

        actual = F.erase(image, **self.FUNCTIONAL_KWARGS)
        expected = self._reference_erase_image(image, **self.FUNCTIONAL_KWARGS)

        assert_equal(actual, expected)

    @param_value_parametrization(
        scale=[(0.1, 0.2), [0.0, 1.0]],
        ratio=[(0.3, 0.7), [0.1, 5.0]],
        value=[0, 0.5, (0, 1, 0), [-0.2, 0.0, 1.3], "random"],
    )
    @pytest.mark.parametrize("dtype", [torch.float32, torch.uint8])
    @pytest.mark.parametrize("device", cpu_and_cuda())
    @pytest.mark.parametrize("seed", list(range(5)))
    def test_transform_image_correctness(self, param, value, dtype, device, seed):
        transform = transforms.RandomErasing(**{param: value}, p=1)

        image = make_image(dtype=dtype, device=device)

        with freeze_rng_state():
            torch.manual_seed(seed)
            # This emulates the random apply check that happens before make_params is called
            torch.rand(1)
            params = transform.make_params([image])

            torch.manual_seed(seed)
            actual = transform(image)

        expected = self._reference_erase_image(image, **params)

        assert_equal(actual, expected)

    def test_transform_errors(self):
        with pytest.raises(TypeError, match="Argument value should be either a number or str or a sequence"):
            transforms.RandomErasing(value={})

        with pytest.raises(ValueError, match="If value is str, it should be 'random'"):
            transforms.RandomErasing(value="abc")

        with pytest.raises(TypeError, match="Scale should be a sequence"):
            transforms.RandomErasing(scale=123)

        with pytest.raises(TypeError, match="Ratio should be a sequence"):
            transforms.RandomErasing(ratio=123)

        with pytest.raises(ValueError, match="Scale should be between 0 and 1"):
            transforms.RandomErasing(scale=[-1, 2])

        transform = transforms.RandomErasing(value=[1, 2, 3, 4])

        with pytest.raises(ValueError, match="If value is a sequence, it should have either a single value"):
            transform.make_params([make_image()])


class TestGaussianBlur:
    @pytest.mark.parametrize("kernel_size", [1, 3, (3, 1), [3, 5]])
    @pytest.mark.parametrize("sigma", [None, 1.0, 1, (0.5,), [0.3], (0.3, 0.7), [0.9, 0.2]])
    def test_kernel_image(self, kernel_size, sigma):
        check_kernel(
            F.gaussian_blur_image,
            make_image(),
            kernel_size=kernel_size,
            sigma=sigma,
            check_scripted_vs_eager=not (isinstance(kernel_size, int) or isinstance(sigma, (float, int))),
        )

    def test_kernel_image_errors(self):
        image = make_image_tensor()

        with pytest.raises(ValueError, match="kernel_size is a sequence its length should be 2"):
            F.gaussian_blur_image(image, kernel_size=[1, 2, 3])

        for kernel_size in [2, -1]:
            with pytest.raises(ValueError, match="kernel_size should have odd and positive integers"):
                F.gaussian_blur_image(image, kernel_size=kernel_size)

        with pytest.raises(ValueError, match="sigma is a sequence, its length should be 2"):
            F.gaussian_blur_image(image, kernel_size=1, sigma=[1, 2, 3])

        with pytest.raises(TypeError, match="sigma should be either float or sequence of floats"):
            F.gaussian_blur_image(image, kernel_size=1, sigma=object())

        with pytest.raises(ValueError, match="sigma should have positive values"):
            F.gaussian_blur_image(image, kernel_size=1, sigma=-1)

    def test_kernel_video(self):
        check_kernel(F.gaussian_blur_video, make_video(), kernel_size=(3, 3))

    @pytest.mark.parametrize(
        "make_input",
        [make_image_tensor, make_image_pil, make_image, make_video],
    )
    def test_functional(self, make_input):
        check_functional(F.gaussian_blur, make_input(), kernel_size=(3, 3))

    @pytest.mark.parametrize(
        ("kernel", "input_type"),
        [
            (F.gaussian_blur_image, torch.Tensor),
            (F._misc._gaussian_blur_image_pil, PIL.Image.Image),
            (F.gaussian_blur_image, tv_tensors.Image),
            (F.gaussian_blur_video, tv_tensors.Video),
        ],
    )
    def test_functional_signature(self, kernel, input_type):
        check_functional_kernel_signature_match(F.gaussian_blur, kernel=kernel, input_type=input_type)

    @pytest.mark.parametrize(
        "make_input",
        [make_image_tensor, make_image_pil, make_image, make_bounding_boxes, make_segmentation_mask, make_video],
    )
    @pytest.mark.parametrize("device", cpu_and_cuda())
    @pytest.mark.parametrize("sigma", [5, 2.0, (0.5, 2), [1.3, 2.7]])
    def test_transform(self, make_input, device, sigma):
        check_transform(transforms.GaussianBlur(kernel_size=3, sigma=sigma), make_input(device=device))

    def test_assertions(self):
        with pytest.raises(ValueError, match="Kernel size should be a tuple/list of two integers"):
            transforms.GaussianBlur([10, 12, 14])

        with pytest.raises(ValueError, match="Kernel size value should be an odd and positive number"):
            transforms.GaussianBlur(4)

        with pytest.raises(ValueError, match="If sigma is a sequence its length should be 1 or 2. Got 3"):
            transforms.GaussianBlur(3, sigma=[1, 2, 3])

        with pytest.raises(ValueError, match="sigma values should be positive and of the form"):
            transforms.GaussianBlur(3, sigma=-1.0)

        with pytest.raises(ValueError, match="sigma values should be positive and of the form"):
            transforms.GaussianBlur(3, sigma=[2.0, 1.0])

        with pytest.raises(TypeError, match="sigma should be a number or a sequence of numbers"):
            transforms.GaussianBlur(3, sigma={})

    @pytest.mark.parametrize("sigma", [10.0, [10.0, 12.0], (10, 12.0), [10]])
    def test_make_params(self, sigma):
        transform = transforms.GaussianBlur(3, sigma=sigma)
        params = transform.make_params([])

        if isinstance(sigma, float):
            assert params["sigma"][0] == params["sigma"][1] == sigma
        elif isinstance(sigma, list) and len(sigma) == 1:
            assert params["sigma"][0] == params["sigma"][1] == sigma[0]
        else:
            assert sigma[0] <= params["sigma"][0] <= sigma[1]
            assert sigma[0] <= params["sigma"][1] <= sigma[1]

    # np_img = np.arange(3 * 10 * 12, dtype="uint8").reshape((10, 12, 3))
    # np_img2 = np.arange(26 * 28, dtype="uint8").reshape((26, 28))
    # {
    #     "10_12_3__3_3_0.8": cv2.GaussianBlur(np_img, ksize=(3, 3), sigmaX=0.8),
    #     "10_12_3__3_3_0.5": cv2.GaussianBlur(np_img, ksize=(3, 3), sigmaX=0.5),
    #     "10_12_3__3_5_0.8": cv2.GaussianBlur(np_img, ksize=(3, 5), sigmaX=0.8),
    #     "10_12_3__3_5_0.5": cv2.GaussianBlur(np_img, ksize=(3, 5), sigmaX=0.5),
    #     "26_28_1__23_23_1.7": cv2.GaussianBlur(np_img2, ksize=(23, 23), sigmaX=1.7),
    # }
    REFERENCE_GAUSSIAN_BLUR_IMAGE_RESULTS = torch.load(
        Path(__file__).parent / "assets" / "gaussian_blur_opencv_results.pt",
        weights_only=False,
    )

    @pytest.mark.parametrize(
        ("dimensions", "kernel_size", "sigma"),
        [
            ((3, 10, 12), (3, 3), 0.8),
            ((3, 10, 12), (3, 3), 0.5),
            ((3, 10, 12), (3, 5), 0.8),
            ((3, 10, 12), (3, 5), 0.5),
            ((1, 26, 28), (23, 23), 1.7),
        ],
    )
    @pytest.mark.parametrize("dtype", [torch.float32, torch.float64, torch.float16])
    @pytest.mark.parametrize("device", cpu_and_cuda())
    def test_functional_image_correctness(self, dimensions, kernel_size, sigma, dtype, device):
        if dtype is torch.float16 and device == "cpu":
            pytest.skip("The CPU implementation of float16 on CPU differs from opencv")

        num_channels, height, width = dimensions

        reference_results_key = f"{height}_{width}_{num_channels}__{kernel_size[0]}_{kernel_size[1]}_{sigma}"
        expected = (
            torch.tensor(self.REFERENCE_GAUSSIAN_BLUR_IMAGE_RESULTS[reference_results_key])
            .reshape(height, width, num_channels)
            .permute(2, 0, 1)
            .to(dtype=dtype, device=device)
        )

        image = tv_tensors.Image(
            torch.arange(num_channels * height * width, dtype=torch.uint8)
            .reshape(height, width, num_channels)
            .permute(2, 0, 1),
            dtype=dtype,
            device=device,
        )

        actual = F.gaussian_blur_image(image, kernel_size=kernel_size, sigma=sigma)

        torch.testing.assert_close(actual, expected, rtol=0, atol=1)


class TestGaussianNoise:
    @pytest.mark.parametrize(
        "make_input",
        [make_image_tensor, make_image, make_video],
    )
    def test_kernel_float(self, make_input):
        check_kernel(
            F.gaussian_noise,
            make_input(dtype=torch.float32),
            # This cannot pass because the noise on a batch in not per-image
            check_batched_vs_unbatched=False,
        )

    @pytest.mark.parametrize(
        "make_input",
        [make_image_tensor, make_image, make_video],
    )
    def test_kernel_uint8(self, make_input):
        check_kernel(
            F.gaussian_noise,
            make_input(dtype=torch.uint8),
            # This cannot pass because the noise on a batch in not per-image
            check_batched_vs_unbatched=False,
        )

    @pytest.mark.parametrize(
        "make_input",
        [make_image_tensor, make_image, make_video],
    )
    def test_functional_float(self, make_input):
        check_functional(F.gaussian_noise, make_input(dtype=torch.float32))

    @pytest.mark.parametrize(
        "make_input",
        [make_image_tensor, make_image, make_video],
    )
    def test_functional_uint8(self, make_input):
        check_functional(F.gaussian_noise, make_input(dtype=torch.uint8))

    @pytest.mark.parametrize(
        ("kernel", "input_type"),
        [
            (F.gaussian_noise, torch.Tensor),
            (F.gaussian_noise_image, tv_tensors.Image),
            (F.gaussian_noise_video, tv_tensors.Video),
        ],
    )
    def test_functional_signature(self, kernel, input_type):
        check_functional_kernel_signature_match(F.gaussian_noise, kernel=kernel, input_type=input_type)

    @pytest.mark.parametrize(
        "make_input",
        [make_image_tensor, make_image, make_video],
    )
    def test_transform_float(self, make_input):
        def adapter(_, input, __):
            # We have two different implementations for floats and uint8
            # To test this implementation we'll convert the auto-generated uint8 tensors to float32
            # We don't support other int dtypes nor pil images
            for key, value in input.items():
                if isinstance(value, torch.Tensor) and not value.is_floating_point():
                    input[key] = value.to(torch.float32)
                if isinstance(value, PIL.Image.Image):
                    input[key] = F.pil_to_tensor(value).to(torch.float32)
            return input

        check_transform(transforms.GaussianNoise(), make_input(dtype=torch.float32), check_sample_input=adapter)

    @pytest.mark.parametrize(
        "make_input",
        [make_image_tensor, make_image, make_video],
    )
    def test_transform_uint8(self, make_input):
        def adapter(_, input, __):
            # We have two different implementations for floats and uint8
            # To test this implementation we'll convert every tensor to uint8
            # We don't support other int dtypes nor pil images
            for key, value in input.items():
                if isinstance(value, torch.Tensor) and not value.dtype != torch.uint8:
                    input[key] = value.to(torch.uint8)
                if isinstance(value, PIL.Image.Image):
                    input[key] = F.pil_to_tensor(value).to(torch.uint8)
            return input

        check_transform(transforms.GaussianNoise(), make_input(dtype=torch.uint8), check_sample_input=adapter)

    def test_bad_input(self):
        with pytest.raises(ValueError, match="Gaussian Noise is not implemented for PIL images."):
            F.gaussian_noise(make_image_pil())
        with pytest.raises(ValueError, match="Input tensor is expected to be in uint8 or float dtype"):
            F.gaussian_noise(make_image(dtype=torch.int32))
        with pytest.raises(ValueError, match="sigma shouldn't be negative"):
            F.gaussian_noise(make_image(dtype=torch.float32), sigma=-1)

    def test_clip(self):
        img = make_image(dtype=torch.float32)

        out = F.gaussian_noise(img, mean=100, clip=False)
        assert out.min() > 50

        out = F.gaussian_noise(img, mean=100, clip=True)
        assert (out == 1).all()

        out = F.gaussian_noise(img, mean=-100, clip=False)
        assert out.min() < -50

        out = F.gaussian_noise(img, mean=-100, clip=True)
        assert (out == 0).all()


class TestAutoAugmentTransforms:
    # These transforms have a lot of branches in their `forward()` passes which are conditioned on random sampling.
    # It's typically very hard to test the effect on some parameters without heavy mocking logic.
    # This class adds correctness tests for the kernels that are specific to those transforms. The rest of kernels, e.g.
    # rotate, are tested in their respective classes. The rest of the tests here are mostly smoke tests.

    def _reference_shear_translate(self, image, *, transform_id, magnitude, interpolation, fill):
        if isinstance(image, PIL.Image.Image):
            input = image
        else:
            input = F.to_pil_image(image)

        matrix = {
            "ShearX": (1, magnitude, 0, 0, 1, 0),
            "ShearY": (1, 0, 0, magnitude, 1, 0),
            "TranslateX": (1, 0, -int(magnitude), 0, 1, 0),
            "TranslateY": (1, 0, 0, 0, 1, -int(magnitude)),
        }[transform_id]

        output = input.transform(
            input.size, PIL.Image.AFFINE, matrix, resample=pil_modes_mapping[interpolation], fill=fill
        )

        if isinstance(image, PIL.Image.Image):
            return output
        else:
            return F.to_image(output)

    @pytest.mark.parametrize("transform_id", ["ShearX", "ShearY", "TranslateX", "TranslateY"])
    @pytest.mark.parametrize("magnitude", [0.3, -0.2, 0.0])
    @pytest.mark.parametrize(
        "interpolation", [transforms.InterpolationMode.NEAREST, transforms.InterpolationMode.BILINEAR]
    )
    @pytest.mark.parametrize("fill", CORRECTNESS_FILLS)
    @pytest.mark.parametrize("input_type", ["Tensor", "PIL"])
    def test_correctness_shear_translate(self, transform_id, magnitude, interpolation, fill, input_type):
        # ShearX/Y and TranslateX/Y are the only ops that are native to the AA transforms. They are modeled after the
        # reference implementation:
        # https://github.com/tensorflow/models/blob/885fda091c46c59d6c7bb5c7e760935eacc229da/research/autoaugment/augmentation_transforms.py#L273-L362
        # All other ops are checked in their respective dedicated tests.

        image = make_image(dtype=torch.uint8, device="cpu")
        if input_type == "PIL":
            image = F.to_pil_image(image)

        if "Translate" in transform_id:
            # For TranslateX/Y magnitude is a value in pixels
            magnitude *= min(F.get_size(image))

        actual = transforms.AutoAugment()._apply_image_or_video_transform(
            image,
            transform_id=transform_id,
            magnitude=magnitude,
            interpolation=interpolation,
            fill={type(image): fill},
        )
        expected = self._reference_shear_translate(
            image, transform_id=transform_id, magnitude=magnitude, interpolation=interpolation, fill=fill
        )

        if input_type == "PIL":
            actual, expected = F.to_image(actual), F.to_image(expected)

        if "Shear" in transform_id and input_type == "Tensor":
            mae = (actual.float() - expected.float()).abs().mean()
            assert mae < (12 if interpolation is transforms.InterpolationMode.NEAREST else 5)
        else:
            assert_close(actual, expected, rtol=0, atol=1)

    def _sample_input_adapter(self, transform, input, device):
        adapted_input = {}
        image_or_video_found = False
        for key, value in input.items():
            if isinstance(value, (tv_tensors.BoundingBoxes, tv_tensors.KeyPoints, tv_tensors.Mask)):
                # AA transforms don't support bounding boxes or masks
                continue
            elif check_type(value, (tv_tensors.Image, tv_tensors.Video, is_pure_tensor, PIL.Image.Image)):
                if image_or_video_found:
                    # AA transforms only support a single image or video
                    continue
                image_or_video_found = True
            adapted_input[key] = value
        return adapted_input

    @pytest.mark.parametrize(
        "transform",
        [transforms.AutoAugment(), transforms.RandAugment(), transforms.TrivialAugmentWide(), transforms.AugMix()],
    )
    @pytest.mark.parametrize("make_input", [make_image_tensor, make_image_pil, make_image, make_video])
    @pytest.mark.parametrize("dtype", [torch.uint8, torch.float32])
    @pytest.mark.parametrize("device", cpu_and_cuda())
    def test_transform_smoke(self, transform, make_input, dtype, device):
        if make_input is make_image_pil and not (dtype is torch.uint8 and device == "cpu"):
            pytest.skip(
                "PIL image tests with parametrization other than dtype=torch.uint8 and device='cpu' "
                "will degenerate to that anyway."
            )
        input = make_input(dtype=dtype, device=device)

        with freeze_rng_state():
            # By default every test starts from the same random seed. This leads to minimal coverage of the sampling
            # that happens inside forward(). To avoid calling the transform multiple times to achieve higher coverage,
            # we build a reproducible random seed from the input type, dtype, and device.
            torch.manual_seed(hash((make_input, dtype, device)))

            # For v2, we changed the random sampling of the AA transforms. This makes it impossible to compare the v1
            # and v2 outputs without complicated mocking and monkeypatching. Thus, we skip the v1 compatibility checks
            # here and only check if we can script the v2 transform and subsequently call the result.
            check_transform(
                transform, input, check_v1_compatibility=False, check_sample_input=self._sample_input_adapter
            )

            if type(input) is torch.Tensor and dtype is torch.uint8:
                _script(transform)(input)

    def test_auto_augment_policy_error(self):
        with pytest.raises(ValueError, match="provided policy"):
            transforms.AutoAugment(policy=None)

    @pytest.mark.parametrize("severity", [0, 11])
    def test_aug_mix_severity_error(self, severity):
        with pytest.raises(ValueError, match="severity must be between"):
            transforms.AugMix(severity=severity)

    @pytest.mark.parametrize("num_ops", [-1, 1.1])
    def test_rand_augment_num_ops_error(self, num_ops):
        with pytest.raises(
            ValueError,
            match=re.escape(f"num_ops should be a non-negative integer, but got {num_ops} instead."),
        ):
            transforms.RandAugment(num_ops=num_ops)


class TestConvertBoundingBoxFormat:
    old_new_formats = list(
        itertools.permutations(
            [f for f in tv_tensors.BoundingBoxFormat if not tv_tensors.is_rotated_bounding_format(f)], 2
        )
    )
    old_new_formats += list(
        itertools.permutations([f for f in tv_tensors.BoundingBoxFormat if tv_tensors.is_rotated_bounding_format(f)], 2)
    )

    @pytest.mark.parametrize(("old_format", "new_format"), old_new_formats)
    def test_kernel(self, old_format, new_format):
        check_kernel(
            F.convert_bounding_box_format,
            make_bounding_boxes(format=old_format),
            new_format=new_format,
            old_format=old_format,
        )

    @pytest.mark.parametrize("format", list(tv_tensors.BoundingBoxFormat))
    @pytest.mark.parametrize("inplace", [False, True])
    def test_kernel_noop(self, format, inplace):
        input = make_bounding_boxes(format=format).as_subclass(torch.Tensor)
        input_version = input._version

        output = F.convert_bounding_box_format(input, old_format=format, new_format=format, inplace=inplace)

        assert output is input
        assert output.data_ptr() == input.data_ptr()
        assert output._version == input_version

    @pytest.mark.parametrize(("old_format", "new_format"), old_new_formats)
    def test_kernel_inplace(self, old_format, new_format):
        input = make_bounding_boxes(format=old_format).as_subclass(torch.Tensor)
        input_version = input._version

        output_out_of_place = F.convert_bounding_box_format(input, old_format=old_format, new_format=new_format)
        assert output_out_of_place.data_ptr() != input.data_ptr()
        assert output_out_of_place is not input

        output_inplace = F.convert_bounding_box_format(
            input, old_format=old_format, new_format=new_format, inplace=True
        )
        if old_format != tv_tensors.BoundingBoxFormat.XYXYXYXY and new_format != tv_tensors.BoundingBoxFormat.XYXYXYXY:
            # NOTE: BoundingBox format conversion from and to XYXYXYXY format
            # cannot modify the input tensor inplace as it requires a dimension
            # change.
            assert output_inplace.data_ptr() == input.data_ptr()
            assert output_inplace._version > input_version
            assert output_inplace is input

        assert_equal(output_inplace, output_out_of_place)

    @pytest.mark.parametrize(("old_format", "new_format"), old_new_formats)
    def test_functional(self, old_format, new_format):
        check_functional(F.convert_bounding_box_format, make_bounding_boxes(format=old_format), new_format=new_format)

    @pytest.mark.parametrize(("old_format", "new_format"), old_new_formats)
    @pytest.mark.parametrize("format_type", ["enum", "str"])
    def test_transform(self, old_format, new_format, format_type):
        check_transform(
            transforms.ConvertBoundingBoxFormat(new_format.name if format_type == "str" else new_format),
            make_bounding_boxes(format=old_format),
        )

    @pytest.mark.parametrize(("old_format", "new_format"), old_new_formats)
    def test_strings(self, old_format, new_format):
        # Non-regression test for https://github.com/pytorch/vision/issues/8258
        input = make_bounding_boxes(format=old_format, canvas_size=(50, 50))
        expected = self._reference_convert_bounding_box_format(input, new_format)

        old_format = old_format.name
        new_format = new_format.name

        out_functional = F.convert_bounding_box_format(input, new_format=new_format)
        out_functional_tensor = F.convert_bounding_box_format(
            input.as_subclass(torch.Tensor), old_format=old_format, new_format=new_format
        )
        out_transform = transforms.ConvertBoundingBoxFormat(new_format)(input)
        for out in (out_functional, out_functional_tensor, out_transform):
            torch.testing.assert_close(out, expected)

    def _reference_convert_bounding_box_format(self, bounding_boxes, new_format):
        return tv_tensors.wrap(
            torchvision.ops.box_convert(
                bounding_boxes.as_subclass(torch.Tensor),
                in_fmt=bounding_boxes.format.name.lower(),
                out_fmt=new_format.name.lower(),
            ).to(bounding_boxes.dtype),
            like=bounding_boxes,
            format=new_format,
        )

    @pytest.mark.parametrize(("old_format", "new_format"), old_new_formats)
    @pytest.mark.parametrize("dtype", [torch.int64, torch.float32])
    @pytest.mark.parametrize("device", cpu_and_cuda())
    @pytest.mark.parametrize("fn_type", ["functional", "transform"])
    def test_correctness(self, old_format, new_format, dtype, device, fn_type):
        if not dtype.is_floating_point and (
            tv_tensors.is_rotated_bounding_format(old_format) or tv_tensors.is_rotated_bounding_format(new_format)
        ):
            pytest.xfail("Rotated bounding boxes should be floating point tensors")
        bounding_boxes = make_bounding_boxes(format=old_format, dtype=dtype, device=device)

        if fn_type == "functional":
            fn = functools.partial(F.convert_bounding_box_format, new_format=new_format)
        else:
            fn = transforms.ConvertBoundingBoxFormat(format=new_format)

        actual = fn(bounding_boxes)
        expected = self._reference_convert_bounding_box_format(bounding_boxes, new_format)

        torch.testing.assert_close(actual, expected)

    def test_errors(self):
        input_tv_tensor = make_bounding_boxes()
        input_pure_tensor = input_tv_tensor.as_subclass(torch.Tensor)

        for input in [input_tv_tensor, input_pure_tensor]:
            with pytest.raises(TypeError, match="missing 1 required argument: 'new_format'"):
                F.convert_bounding_box_format(input)

        with pytest.raises(ValueError, match="`old_format` has to be passed"):
            F.convert_bounding_box_format(input_pure_tensor, new_format=input_tv_tensor.format)

        with pytest.raises(ValueError, match="`old_format` must not be passed"):
            F.convert_bounding_box_format(
                input_tv_tensor, old_format=input_tv_tensor.format, new_format=input_tv_tensor.format
            )


class TestResizedCrop:
    INPUT_SIZE = (17, 11)
    CROP_KWARGS = dict(top=2, left=2, height=5, width=7)
    OUTPUT_SIZE = (19, 32)

    @pytest.mark.parametrize(
        ("kernel", "make_input"),
        [
            (F.resized_crop_image, make_image),
            (F.resized_crop_bounding_boxes, make_bounding_boxes),
            (F.resized_crop_mask, make_segmentation_mask),
            (F.resized_crop_mask, make_detection_masks),
            (F.resized_crop_video, make_video),
            (F.resized_crop_keypoints, make_keypoints),
        ],
    )
    def test_kernel(self, kernel, make_input):
        input = make_input(self.INPUT_SIZE)
        if isinstance(input, tv_tensors.BoundingBoxes):
            extra_kwargs = dict(format=input.format)
        elif isinstance(input, (tv_tensors.Mask, tv_tensors.KeyPoints)):
            extra_kwargs = dict()
        else:
            extra_kwargs = dict(antialias=True)

        check_kernel(kernel, input, **self.CROP_KWARGS, size=self.OUTPUT_SIZE, **extra_kwargs)

    @pytest.mark.parametrize(
        "make_input",
        [
            make_image_tensor,
            make_image_pil,
            make_image,
            make_bounding_boxes,
            make_segmentation_mask,
            make_video,
            make_keypoints,
        ],
    )
    def test_functional(self, make_input):
        check_functional(
            F.resized_crop, make_input(self.INPUT_SIZE), **self.CROP_KWARGS, size=self.OUTPUT_SIZE, antialias=True
        )

    @pytest.mark.parametrize(
        ("kernel", "input_type"),
        [
            (F.resized_crop_image, torch.Tensor),
            (F._geometry._resized_crop_image_pil, PIL.Image.Image),
            (F.resized_crop_image, tv_tensors.Image),
            (F.resized_crop_mask, tv_tensors.Mask),
            (F.resized_crop_video, tv_tensors.Video),
            (F.resized_crop_keypoints, tv_tensors.KeyPoints),
        ],
    )
    def test_functional_signature(self, kernel, input_type):
        check_functional_kernel_signature_match(F.resized_crop, kernel=kernel, input_type=input_type)

    @param_value_parametrization(
        scale=[(0.1, 0.2), [0.0, 1.0]],
        ratio=[(0.3, 0.7), [0.1, 5.0]],
    )
    @pytest.mark.parametrize(
        "make_input",
        [
            make_image_tensor,
            make_image_pil,
            make_image,
            make_bounding_boxes,
            make_segmentation_mask,
            make_video,
            make_keypoints,
        ],
    )
    def test_transform(self, param, value, make_input):
        check_transform(
            transforms.RandomResizedCrop(size=self.OUTPUT_SIZE, **{param: value}, antialias=True),
            make_input(self.INPUT_SIZE),
            check_v1_compatibility=dict(rtol=0, atol=1),
        )

    # `InterpolationMode.NEAREST` is modeled after the buggy `INTER_NEAREST` interpolation of CV2.
    # The PIL equivalent of `InterpolationMode.NEAREST` is `InterpolationMode.NEAREST_EXACT`
    @pytest.mark.parametrize("interpolation", set(INTERPOLATION_MODES) - {transforms.InterpolationMode.NEAREST})
    def test_functional_image_correctness(self, interpolation):
        image = make_image(self.INPUT_SIZE, dtype=torch.uint8)

        actual = F.resized_crop(
            image, **self.CROP_KWARGS, size=self.OUTPUT_SIZE, interpolation=interpolation, antialias=True
        )
        expected = F.to_image(
            F.resized_crop(
                F.to_pil_image(image), **self.CROP_KWARGS, size=self.OUTPUT_SIZE, interpolation=interpolation
            )
        )

        torch.testing.assert_close(actual, expected, atol=1, rtol=0)

    def _reference_resized_crop_bounding_boxes(self, bounding_boxes, *, top, left, height, width, size):
        new_height, new_width = size

        crop_affine_matrix = np.array(
            [
                [1, 0, -left],
                [0, 1, -top],
                [0, 0, 1],
            ],
        )
        resize_affine_matrix = np.array(
            [
                [new_width / width, 0, 0],
                [0, new_height / height, 0],
                [0, 0, 1],
            ],
        )

        affine_matrix = (resize_affine_matrix @ crop_affine_matrix)[:2, :]

        helper = (
            reference_affine_rotated_bounding_boxes_helper
            if tv_tensors.is_rotated_bounding_format(bounding_boxes.format)
            else reference_affine_bounding_boxes_helper
        )

        return helper(bounding_boxes, affine_matrix=affine_matrix, new_canvas_size=size, clamp=False)

    @pytest.mark.parametrize("format", list(tv_tensors.BoundingBoxFormat))
    def test_functional_bounding_boxes_correctness(self, format):
        # Note that we don't want to clamp because in
        # _reference_resized_crop_bounding_boxes we are fusing the crop and the
        # resize operation, where none of the croppings happen - particularly,
        # the intermediate one.
        bounding_boxes = make_bounding_boxes(self.INPUT_SIZE, format=format, clamping_mode=None)

        actual = F.resized_crop(bounding_boxes, **self.CROP_KWARGS, size=self.OUTPUT_SIZE)
        expected = self._reference_resized_crop_bounding_boxes(
            bounding_boxes, **self.CROP_KWARGS, size=self.OUTPUT_SIZE
        )

        torch.testing.assert_close(actual, expected)
        assert_equal(F.get_size(actual), F.get_size(expected))

    def _reference_resized_crop_keypoints(self, keypoints, *, top, left, height, width, size):
        new_height, new_width = size

        crop_affine_matrix = np.array(
            [
                [1, 0, -left],
                [0, 1, -top],
                [0, 0, 1],
            ],
        )
        resize_affine_matrix = np.array(
            [
                [new_width / width, 0, 0],
                [0, new_height / height, 0],
                [0, 0, 1],
            ],
        )
        intermediate_keypoints = reference_affine_keypoints_helper(
            keypoints,
            affine_matrix=crop_affine_matrix,
            new_canvas_size=(height, width),
        )
        return reference_affine_keypoints_helper(
            intermediate_keypoints,
            affine_matrix=resize_affine_matrix,
            new_canvas_size=size,
        )

    def test_functional_keypoints_correctness(self):
        keypoints = make_keypoints(self.INPUT_SIZE)

        actual = F.resized_crop(keypoints, **self.CROP_KWARGS, size=self.OUTPUT_SIZE)
        expected = self._reference_resized_crop_keypoints(keypoints, **self.CROP_KWARGS, size=self.OUTPUT_SIZE)

        assert_equal(actual, expected)
        assert_equal(F.get_size(actual), F.get_size(expected))

    def test_transform_errors_warnings(self):
        with pytest.raises(ValueError, match="provide only two dimensions"):
            transforms.RandomResizedCrop(size=(1, 2, 3))

        with pytest.raises(TypeError, match="Scale should be a sequence of two floats."):
            transforms.RandomResizedCrop(size=self.INPUT_SIZE, scale=123)

        with pytest.raises(TypeError, match="Ratio should be a sequence of two floats."):
            transforms.RandomResizedCrop(size=self.INPUT_SIZE, ratio=123)

        with pytest.raises(TypeError, match="Ratio should be a sequence of two floats."):
            transforms.RandomResizedCrop(size=self.INPUT_SIZE, ratio=[1, 2, 3])

        with pytest.raises(TypeError, match="Scale should be a sequence of two floats."):
            transforms.RandomResizedCrop(size=self.INPUT_SIZE, scale=[1, 2, 3])

        for param in ["scale", "ratio"]:
            with pytest.warns(match="Scale and ratio should be of kind"):
                transforms.RandomResizedCrop(size=self.INPUT_SIZE, **{param: [1, 0]})


class TestPad:
    EXHAUSTIVE_TYPE_PADDINGS = [1, (1,), (1, 2), (1, 2, 3, 4), [1], [1, 2], [1, 2, 3, 4]]
    CORRECTNESS_PADDINGS = [
        padding
        for padding in EXHAUSTIVE_TYPE_PADDINGS
        if isinstance(padding, int) or isinstance(padding, list) and len(padding) > 1
    ]
    PADDING_MODES = ["constant", "symmetric", "edge", "reflect"]

    @param_value_parametrization(
        padding=EXHAUSTIVE_TYPE_PADDINGS,
        fill=EXHAUSTIVE_TYPE_FILLS,
        padding_mode=PADDING_MODES,
    )
    @pytest.mark.parametrize("dtype", [torch.uint8, torch.float32])
    @pytest.mark.parametrize("device", cpu_and_cuda())
    def test_kernel_image(self, param, value, dtype, device):
        if param == "fill":
            value = adapt_fill(value, dtype=dtype)
        kwargs = {param: value}
        if param != "padding":
            kwargs["padding"] = [1]

        image = make_image(dtype=dtype, device=device)

        check_kernel(
            F.pad_image,
            image,
            **kwargs,
            check_scripted_vs_eager=not (
                (param == "padding" and isinstance(value, int))
                # See https://github.com/pytorch/vision/pull/7252#issue-1585585521 for details
                or (
                    param == "fill"
                    and (
                        isinstance(value, tuple) or (isinstance(value, list) and any(isinstance(v, int) for v in value))
                    )
                )
            ),
        )

    @pytest.mark.parametrize("format", list(tv_tensors.BoundingBoxFormat))
    def test_kernel_bounding_boxes(self, format):
        bounding_boxes = make_bounding_boxes(format=format)
        check_kernel(
            F.pad_bounding_boxes,
            bounding_boxes,
            format=bounding_boxes.format,
            canvas_size=bounding_boxes.canvas_size,
            padding=[1],
        )

    @pytest.mark.parametrize("padding_mode", ["symmetric", "edge", "reflect"])
    def test_kernel_bounding_boxes_errors(self, padding_mode):
        bounding_boxes = make_bounding_boxes()
        with pytest.raises(ValueError, match=f"'{padding_mode}' is not supported"):
            F.pad_bounding_boxes(
                bounding_boxes,
                format=bounding_boxes.format,
                canvas_size=bounding_boxes.canvas_size,
                padding=[1],
                padding_mode=padding_mode,
            )

    def test_kernel_keypoints(self):
        keypoints = make_keypoints()
        check_kernel(
            F.pad_keypoints,
            keypoints,
            canvas_size=keypoints.canvas_size,
            padding=[1],
        )

    @pytest.mark.parametrize("padding_mode", ["symmetric", "edge", "reflect"])
    def test_kernel_keypoints_errors(self, padding_mode):
        keypoints = make_keypoints()
        with pytest.raises(ValueError, match=f"'{padding_mode}' is not supported"):
            F.pad_keypoints(
                keypoints,
                canvas_size=keypoints.canvas_size,
                padding=[1],
                padding_mode=padding_mode,
            )

    @pytest.mark.parametrize("make_mask", [make_segmentation_mask, make_detection_masks])
    def test_kernel_mask(self, make_mask):
        check_kernel(F.pad_mask, make_mask(), padding=[1])

    @pytest.mark.parametrize("fill", [[1], (0,), [1, 0, 1], (0, 1, 0)])
    def test_kernel_mask_errors(self, fill):
        with pytest.raises(ValueError, match="Non-scalar fill value is not supported"):
            F.pad_mask(make_segmentation_mask(), padding=[1], fill=fill)

    def test_kernel_video(self):
        check_kernel(F.pad_video, make_video(), padding=[1])

    @pytest.mark.parametrize(
        "make_input",
        [
            make_image_tensor,
            make_image_pil,
            make_image,
            make_bounding_boxes,
            make_segmentation_mask,
            make_video,
            make_keypoints,
        ],
    )
    def test_functional(self, make_input):
        check_functional(F.pad, make_input(), padding=[1])

    @pytest.mark.parametrize(
        ("kernel", "input_type"),
        [
            (F.pad_image, torch.Tensor),
            # The PIL kernel uses fill=0 as default rather than fill=None as all others.
            # Since the whole fill story is already really inconsistent, we won't introduce yet another case to allow
            # for this test to pass.
            # See https://github.com/pytorch/vision/issues/6623 for a discussion.
            # (F._geometry._pad_image_pil, PIL.Image.Image),
            (F.pad_image, tv_tensors.Image),
            (F.pad_bounding_boxes, tv_tensors.BoundingBoxes),
            (F.pad_mask, tv_tensors.Mask),
            (F.pad_video, tv_tensors.Video),
        ],
    )
    def test_functional_signature(self, kernel, input_type):
        check_functional_kernel_signature_match(F.pad, kernel=kernel, input_type=input_type)

    @pytest.mark.parametrize(
        "make_input",
        [
            make_image_tensor,
            make_image_pil,
            make_image,
            make_bounding_boxes,
            make_segmentation_mask,
            make_video,
            make_keypoints,
        ],
    )
    def test_transform(self, make_input):
        check_transform(transforms.Pad(padding=[1]), make_input())

    def test_transform_errors(self):
        with pytest.raises(ValueError, match="Padding must be"):
            transforms.Pad("abc")

        with pytest.raises(ValueError, match="Padding must be an int or a 1, 2, or 4 element of tuple or list"):
            transforms.Pad([-0.7, 0, 0.7])

        with pytest.raises(ValueError, match="Padding must be an int or a 1, 2, or 4 element of tuple or list"):
            transforms.Pad(0.5)

        with pytest.raises(ValueError, match="Padding must be an int or a 1, 2, or 4 element of tuple or list"):
            transforms.Pad(padding=[0.5, 0.5])

        with pytest.raises(TypeError, match="Got inappropriate fill arg"):
            transforms.Pad(12, fill="abc")

        with pytest.raises(ValueError, match="Padding mode should be either"):
            transforms.Pad(12, padding_mode="abc")

    @pytest.mark.parametrize("padding", CORRECTNESS_PADDINGS)
    @pytest.mark.parametrize(
        ("padding_mode", "fill"),
        [
            *[("constant", fill) for fill in CORRECTNESS_FILLS],
            *[(padding_mode, None) for padding_mode in ["symmetric", "edge", "reflect"]],
        ],
    )
    @pytest.mark.parametrize("fn", [F.pad, transform_cls_to_functional(transforms.Pad)])
    def test_image_correctness(self, padding, padding_mode, fill, fn):
        image = make_image(dtype=torch.uint8, device="cpu")

        fill = adapt_fill(fill, dtype=torch.uint8)

        actual = fn(image, padding=padding, padding_mode=padding_mode, fill=fill)
        expected = F.to_image(F.pad(F.to_pil_image(image), padding=padding, padding_mode=padding_mode, fill=fill))

        assert_equal(actual, expected)

    def _reference_pad_bounding_boxes(self, bounding_boxes, *, padding):
        if isinstance(padding, int):
            padding = [padding]
        left, top, right, bottom = padding * (4 // len(padding))

        affine_matrix = np.array(
            [
                [1, 0, left],
                [0, 1, top],
            ],
        )

        height = bounding_boxes.canvas_size[0] + top + bottom
        width = bounding_boxes.canvas_size[1] + left + right

        helper = (
            reference_affine_rotated_bounding_boxes_helper
            if tv_tensors.is_rotated_bounding_format(bounding_boxes.format)
            else reference_affine_bounding_boxes_helper
        )
        return helper(bounding_boxes, affine_matrix=affine_matrix, new_canvas_size=(height, width))

    @pytest.mark.parametrize("padding", CORRECTNESS_PADDINGS)
    @pytest.mark.parametrize("format", list(tv_tensors.BoundingBoxFormat))
    @pytest.mark.parametrize("dtype", [torch.int64, torch.float32])
    @pytest.mark.parametrize("device", cpu_and_cuda())
    @pytest.mark.parametrize("fn", [F.pad, transform_cls_to_functional(transforms.Pad)])
    def test_bounding_boxes_correctness(self, padding, format, dtype, device, fn):
        if not dtype.is_floating_point and tv_tensors.is_rotated_bounding_format(format):
            pytest.xfail("Rotated bounding boxes should be floating point tensors")
        bounding_boxes = make_bounding_boxes(format=format, dtype=dtype, device=device)

        actual = fn(bounding_boxes, padding=padding)
        expected = self._reference_pad_bounding_boxes(bounding_boxes, padding=padding)

        torch.testing.assert_close(actual, expected)

    def _reference_pad_keypoints(self, keypoints, *, padding):
        if isinstance(padding, int):
            padding = [padding]
        left, top, right, bottom = padding * (4 // len(padding))

        affine_matrix = np.array(
            [
                [1, 0, left],
                [0, 1, top],
            ],
        )

        height = keypoints.canvas_size[0] + top + bottom
        width = keypoints.canvas_size[1] + left + right

        return reference_affine_keypoints_helper(
            keypoints, affine_matrix=affine_matrix, new_canvas_size=(height, width)
        )

    @pytest.mark.parametrize("padding", CORRECTNESS_PADDINGS)
    @pytest.mark.parametrize("dtype", [torch.int64, torch.float32])
    @pytest.mark.parametrize("device", cpu_and_cuda())
    @pytest.mark.parametrize("fn", [F.pad, transform_cls_to_functional(transforms.Pad)])
    def test_keypoints_correctness(self, padding, dtype, device, fn):
        keypoints = make_keypoints(dtype=dtype, device=device)

        actual = fn(keypoints, padding=padding)
        expected = self._reference_pad_keypoints(keypoints, padding=padding)

        assert_equal(actual, expected)


class TestCenterCrop:
    INPUT_SIZE = (17, 11)
    OUTPUT_SIZES = [(3, 5), (5, 3), (4, 4), (21, 9), (13, 15), (19, 14), 3, (4,), [5], INPUT_SIZE]

    @pytest.mark.parametrize("output_size", OUTPUT_SIZES)
    @pytest.mark.parametrize("dtype", [torch.int64, torch.float32])
    @pytest.mark.parametrize("device", cpu_and_cuda())
    def test_kernel_image(self, output_size, dtype, device):
        check_kernel(
            F.center_crop_image,
            make_image(self.INPUT_SIZE, dtype=dtype, device=device),
            output_size=output_size,
            check_scripted_vs_eager=not isinstance(output_size, int),
        )

    @pytest.mark.parametrize("output_size", OUTPUT_SIZES)
    @pytest.mark.parametrize("format", list(tv_tensors.BoundingBoxFormat))
    def test_kernel_bounding_boxes(self, output_size, format):
        bounding_boxes = make_bounding_boxes(self.INPUT_SIZE, format=format)
        check_kernel(
            F.center_crop_bounding_boxes,
            bounding_boxes,
            format=bounding_boxes.format,
            canvas_size=bounding_boxes.canvas_size,
            output_size=output_size,
            check_scripted_vs_eager=not isinstance(output_size, int),
        )

    @pytest.mark.parametrize("output_size", OUTPUT_SIZES)
    def test_kernel_keypoints(self, output_size):
        keypoints = make_keypoints(self.INPUT_SIZE)
        check_kernel(
            F.center_crop_keypoints,
            keypoints,
            canvas_size=keypoints.canvas_size,
            output_size=output_size,
            check_scripted_vs_eager=not isinstance(output_size, int),
        )

    @pytest.mark.parametrize("make_mask", [make_segmentation_mask, make_detection_masks])
    def test_kernel_mask(self, make_mask):
        check_kernel(F.center_crop_mask, make_mask(), output_size=self.OUTPUT_SIZES[0])

    def test_kernel_video(self):
        check_kernel(F.center_crop_video, make_video(self.INPUT_SIZE), output_size=self.OUTPUT_SIZES[0])

    @pytest.mark.parametrize(
        "make_input",
        [
            make_image_tensor,
            make_image_pil,
            make_image,
            make_bounding_boxes,
            make_segmentation_mask,
            make_video,
            make_keypoints,
        ],
    )
    def test_functional(self, make_input):
        check_functional(F.center_crop, make_input(self.INPUT_SIZE), output_size=self.OUTPUT_SIZES[0])

    @pytest.mark.parametrize(
        ("kernel", "input_type"),
        [
            (F.center_crop_image, torch.Tensor),
            (F._geometry._center_crop_image_pil, PIL.Image.Image),
            (F.center_crop_image, tv_tensors.Image),
            (F.center_crop_bounding_boxes, tv_tensors.BoundingBoxes),
            (F.center_crop_mask, tv_tensors.Mask),
            (F.center_crop_video, tv_tensors.Video),
            (F.center_crop_keypoints, tv_tensors.KeyPoints),
        ],
    )
    def test_functional_signature(self, kernel, input_type):
        check_functional_kernel_signature_match(F.center_crop, kernel=kernel, input_type=input_type)

    @pytest.mark.parametrize(
        "make_input",
        [
            make_image_tensor,
            make_image_pil,
            make_image,
            make_bounding_boxes,
            make_segmentation_mask,
            make_video,
            make_keypoints,
        ],
    )
    def test_transform(self, make_input):
        check_transform(transforms.CenterCrop(self.OUTPUT_SIZES[0]), make_input(self.INPUT_SIZE))

    @pytest.mark.parametrize("output_size", OUTPUT_SIZES)
    @pytest.mark.parametrize("fn", [F.center_crop, transform_cls_to_functional(transforms.CenterCrop)])
    def test_image_correctness(self, output_size, fn):
        image = make_image(self.INPUT_SIZE, dtype=torch.uint8, device="cpu")

        actual = fn(image, output_size)
        expected = F.to_image(F.center_crop(F.to_pil_image(image), output_size=output_size))

        assert_equal(actual, expected)

    def _reference_center_crop_bounding_boxes(self, bounding_boxes, output_size):
        image_height, image_width = bounding_boxes.canvas_size
        if isinstance(output_size, int):
            output_size = (output_size, output_size)
        elif len(output_size) == 1:
            output_size *= 2
        crop_height, crop_width = output_size

        top = int(round((image_height - crop_height) / 2))
        left = int(round((image_width - crop_width) / 2))

        affine_matrix = np.array(
            [
                [1, 0, -left],
                [0, 1, -top],
            ],
        )
        helper = (
            reference_affine_rotated_bounding_boxes_helper
            if tv_tensors.is_rotated_bounding_format(bounding_boxes.format)
            else reference_affine_bounding_boxes_helper
        )
        return helper(bounding_boxes, affine_matrix=affine_matrix, new_canvas_size=output_size)

    @pytest.mark.parametrize("output_size", OUTPUT_SIZES)
    @pytest.mark.parametrize("format", list(tv_tensors.BoundingBoxFormat))
    @pytest.mark.parametrize("dtype", [torch.int64, torch.float32])
    @pytest.mark.parametrize("device", cpu_and_cuda())
    @pytest.mark.parametrize("fn", [F.center_crop, transform_cls_to_functional(transforms.CenterCrop)])
    def test_bounding_boxes_correctness(self, output_size, format, dtype, device, fn):
        if not dtype.is_floating_point and tv_tensors.is_rotated_bounding_format(format):
            pytest.xfail("Rotated bounding boxes should be floating point tensors")
        bounding_boxes = make_bounding_boxes(self.INPUT_SIZE, format=format, dtype=dtype, device=device)

        actual = fn(bounding_boxes, output_size)
        expected = self._reference_center_crop_bounding_boxes(bounding_boxes, output_size)

        torch.testing.assert_close(actual, expected)

    def _reference_center_crop_keypoints(self, keypoints, output_size):
        image_height, image_width = keypoints.canvas_size
        if isinstance(output_size, int):
            output_size = (output_size, output_size)
        elif len(output_size) == 1:
            output_size *= 2
        crop_height, crop_width = output_size

        top = int(round((image_height - crop_height) / 2))
        left = int(round((image_width - crop_width) / 2))

        affine_matrix = np.array(
            [
                [1, 0, -left],
                [0, 1, -top],
            ],
        )
        return reference_affine_keypoints_helper(keypoints, affine_matrix=affine_matrix, new_canvas_size=output_size)

    @pytest.mark.parametrize("output_size", OUTPUT_SIZES)
    @pytest.mark.parametrize("dtype", [torch.int64, torch.float32])
    @pytest.mark.parametrize("device", cpu_and_cuda())
    @pytest.mark.parametrize("fn", [F.center_crop, transform_cls_to_functional(transforms.CenterCrop)])
    def test_keypoints_correctness(self, output_size, dtype, device, fn):
        keypoints = make_keypoints(self.INPUT_SIZE, dtype=dtype, device=device)

        actual = fn(keypoints, output_size)
        expected = self._reference_center_crop_keypoints(keypoints, output_size)

        assert_equal(actual, expected)


class TestPerspective:
    COEFFICIENTS = [
        [1.2405, 0.1772, -6.9113, 0.0463, 1.251, -5.235, 0.00013, 0.0018],
        [0.7366, -0.11724, 1.45775, -0.15012, 0.73406, 2.6019, -0.0072, -0.0063],
    ]
    START_END_POINTS = [
        ([[0, 0], [33, 0], [33, 25], [0, 25]], [[3, 2], [32, 3], [30, 24], [2, 25]]),
        ([[3, 2], [32, 3], [30, 24], [2, 25]], [[0, 0], [33, 0], [33, 25], [0, 25]]),
        ([[3, 2], [32, 3], [30, 24], [2, 25]], [[5, 5], [30, 3], [33, 19], [4, 25]]),
    ]
    MINIMAL_KWARGS = dict(startpoints=None, endpoints=None, coefficients=COEFFICIENTS[0])

    @param_value_parametrization(
        coefficients=COEFFICIENTS,
        start_end_points=START_END_POINTS,
        fill=EXHAUSTIVE_TYPE_FILLS,
    )
    @pytest.mark.parametrize("dtype", [torch.uint8, torch.float32])
    @pytest.mark.parametrize("device", cpu_and_cuda())
    def test_kernel_image(self, param, value, dtype, device):
        if param == "start_end_points":
            kwargs = dict(zip(["startpoints", "endpoints"], value))
        else:
            kwargs = {"startpoints": None, "endpoints": None, param: value}
        if param == "fill":
            kwargs["coefficients"] = self.COEFFICIENTS[0]

        check_kernel(
            F.perspective_image,
            make_image(dtype=dtype, device=device),
            **kwargs,
            check_scripted_vs_eager=not (param == "fill" and isinstance(value, (int, float))),
        )

    def test_kernel_image_error(self):
        image = make_image_tensor()

        with pytest.raises(ValueError, match="startpoints/endpoints or the coefficients must have non `None` values"):
            F.perspective_image(image, startpoints=None, endpoints=None)

        with pytest.raises(
            ValueError, match="startpoints/endpoints and the coefficients shouldn't be defined concurrently"
        ):
            startpoints, endpoints = self.START_END_POINTS[0]
            coefficients = self.COEFFICIENTS[0]
            F.perspective_image(image, startpoints=startpoints, endpoints=endpoints, coefficients=coefficients)

        with pytest.raises(ValueError, match="coefficients should have 8 float values"):
            F.perspective_image(image, startpoints=None, endpoints=None, coefficients=list(range(7)))

    @param_value_parametrization(
        coefficients=COEFFICIENTS,
        start_end_points=START_END_POINTS,
    )
    @pytest.mark.parametrize("format", list(tv_tensors.BoundingBoxFormat))
    def test_kernel_bounding_boxes(self, param, value, format):
        if param == "start_end_points":
            kwargs = dict(zip(["startpoints", "endpoints"], value))
        else:
            kwargs = {"startpoints": None, "endpoints": None, param: value}

        bounding_boxes = make_bounding_boxes(format=format)

        check_kernel(
            F.perspective_bounding_boxes,
            bounding_boxes,
            format=bounding_boxes.format,
            canvas_size=bounding_boxes.canvas_size,
            **kwargs,
        )

    def test_kernel_bounding_boxes_error(self):
        bounding_boxes = make_bounding_boxes()
        format, canvas_size = bounding_boxes.format, bounding_boxes.canvas_size
        bounding_boxes = bounding_boxes.as_subclass(torch.Tensor)

        with pytest.raises(RuntimeError, match="Denominator is zero"):
            F.perspective_bounding_boxes(
                bounding_boxes,
                format=format,
                canvas_size=canvas_size,
                startpoints=None,
                endpoints=None,
                coefficients=[0.0] * 8,
            )

    @param_value_parametrization(
        coefficients=COEFFICIENTS,
        start_end_points=START_END_POINTS,
    )
    def test_kernel_keypoints(self, param, value):
        if param == "start_end_points":
            kwargs = dict(zip(["startpoints", "endpoints"], value))
        else:
            kwargs = {"startpoints": None, "endpoints": None, param: value}

        keypoints = make_keypoints()

        check_kernel(
            F.perspective_keypoints,
            keypoints,
            canvas_size=keypoints.canvas_size,
            **kwargs,
        )

    def test_kernel_keypoints_error(self):
        keypoints = make_keypoints()
        canvas_size = keypoints.canvas_size
        keypoints = keypoints.as_subclass(torch.Tensor)

        with pytest.raises(RuntimeError, match="Denominator is zero"):
            F.perspective_keypoints(
                keypoints,
                canvas_size=canvas_size,
                startpoints=None,
                endpoints=None,
                coefficients=[0.0] * 8,
            )

    @pytest.mark.parametrize("make_mask", [make_segmentation_mask, make_detection_masks])
    def test_kernel_mask(self, make_mask):
        check_kernel(F.perspective_mask, make_mask(), **self.MINIMAL_KWARGS)

    def test_kernel_video(self):
        check_kernel(F.perspective_video, make_video(), **self.MINIMAL_KWARGS)

    @pytest.mark.parametrize(
        "make_input",
        [
            make_image_tensor,
            make_image_pil,
            make_image,
            make_bounding_boxes,
            make_segmentation_mask,
            make_video,
            make_keypoints,
        ],
    )
    def test_functional(self, make_input):
        check_functional(F.perspective, make_input(), **self.MINIMAL_KWARGS)

    @pytest.mark.parametrize(
        ("kernel", "input_type"),
        [
            (F.perspective_image, torch.Tensor),
            (F._geometry._perspective_image_pil, PIL.Image.Image),
            (F.perspective_image, tv_tensors.Image),
            (F.perspective_bounding_boxes, tv_tensors.BoundingBoxes),
            (F.perspective_mask, tv_tensors.Mask),
            (F.perspective_video, tv_tensors.Video),
            (F.perspective_keypoints, tv_tensors.KeyPoints),
        ],
    )
    def test_functional_signature(self, kernel, input_type):
        check_functional_kernel_signature_match(F.perspective, kernel=kernel, input_type=input_type)

    @pytest.mark.parametrize("distortion_scale", [0.5, 0.0, 1.0])
    @pytest.mark.parametrize(
        "make_input",
        [
            make_image_tensor,
            make_image_pil,
            make_image,
            make_bounding_boxes,
            make_segmentation_mask,
            make_video,
            make_keypoints,
        ],
    )
    def test_transform(self, distortion_scale, make_input):
        check_transform(transforms.RandomPerspective(distortion_scale=distortion_scale, p=1), make_input())

    @pytest.mark.parametrize("distortion_scale", [-1, 2])
    def test_transform_error(self, distortion_scale):
        with pytest.raises(ValueError, match="distortion_scale value should be between 0 and 1"):
            transforms.RandomPerspective(distortion_scale=distortion_scale)

    @pytest.mark.parametrize("coefficients", COEFFICIENTS)
    @pytest.mark.parametrize(
        "interpolation", [transforms.InterpolationMode.NEAREST, transforms.InterpolationMode.BILINEAR]
    )
    @pytest.mark.parametrize("fill", CORRECTNESS_FILLS)
    def test_image_functional_correctness(self, coefficients, interpolation, fill):
        image = make_image(dtype=torch.uint8, device="cpu")

        actual = F.perspective(
            image, startpoints=None, endpoints=None, coefficients=coefficients, interpolation=interpolation, fill=fill
        )
        expected = F.to_image(
            F.perspective(
                F.to_pil_image(image),
                startpoints=None,
                endpoints=None,
                coefficients=coefficients,
                interpolation=interpolation,
                fill=fill,
            )
        )

        if interpolation is transforms.InterpolationMode.BILINEAR:
            abs_diff = (actual.float() - expected.float()).abs()
            assert (abs_diff > 1).float().mean() < 7e-2
            mae = abs_diff.mean()
            assert mae < 3
        else:
            assert_equal(actual, expected)

    def _reference_perspective_bounding_boxes(self, bounding_boxes, *, startpoints, endpoints):
        format = bounding_boxes.format
        canvas_size = bounding_boxes.canvas_size
        clamping_mode = bounding_boxes.clamping_mode
        dtype = bounding_boxes.dtype
        device = bounding_boxes.device
        is_rotated = tv_tensors.is_rotated_bounding_format(format)
        ndims = 4
        if is_rotated and format == tv_tensors.BoundingBoxFormat.XYXYXYXY:
            ndims = 8
        if is_rotated and format != tv_tensors.BoundingBoxFormat.XYXYXYXY:
            ndims = 5

        coefficients = _get_perspective_coeffs(endpoints, startpoints)

        def perspective_bounding_boxes(bounding_boxes):
            m1 = np.array(
                [
                    [coefficients[0], coefficients[1], coefficients[2]],
                    [coefficients[3], coefficients[4], coefficients[5]],
                ]
            )
            m2 = np.array(
                [
                    [coefficients[6], coefficients[7], 1.0],
                    [coefficients[6], coefficients[7], 1.0],
                ]
            )

            if is_rotated:
                input_xyxyxyxy = F.convert_bounding_box_format(
                    bounding_boxes.to(device="cpu", copy=True),
                    old_format=format,
                    new_format=tv_tensors.BoundingBoxFormat.XYXYXYXY,
                    inplace=True,
                )
                x1, y1, x2, y2, x3, y3, x4, y4 = input_xyxyxyxy.squeeze(0).tolist()
                points = np.array(
                    [
                        [x1, y1, 1.0],
                        [x2, y2, 1.0],
                        [x3, y3, 1.0],
                        [x4, y4, 1.0],
                    ]
                )

            else:
                # Go to float before converting to prevent precision loss in case of CXCYWH -> XYXY and W or H is 1
                input_xyxy = F.convert_bounding_box_format(
                    bounding_boxes.to(dtype=torch.float64, device="cpu", copy=True),
                    old_format=format,
                    new_format=tv_tensors.BoundingBoxFormat.XYXY,
                    inplace=True,
                )
                x1, y1, x2, y2 = input_xyxy.squeeze(0).tolist()

                points = np.array(
                    [
                        [x1, y1, 1.0],
                        [x2, y1, 1.0],
                        [x1, y2, 1.0],
                        [x2, y2, 1.0],
                    ]
                )

            numerator = points @ m1.astype(points.dtype).T
            denominator = points @ m2.astype(points.dtype).T
            transformed_points = numerator / denominator

            if is_rotated:
                output = torch.Tensor(
                    [
                        float(transformed_points[0, 0]),
                        float(transformed_points[0, 1]),
                        float(transformed_points[1, 0]),
                        float(transformed_points[1, 1]),
                        float(transformed_points[2, 0]),
                        float(transformed_points[2, 1]),
                        float(transformed_points[3, 0]),
                        float(transformed_points[3, 1]),
                    ]
                )
                output = _parallelogram_to_bounding_boxes(output)
            else:
                output = torch.Tensor(
                    [
                        float(np.min(transformed_points[:, 0])),
                        float(np.min(transformed_points[:, 1])),
                        float(np.max(transformed_points[:, 0])),
                        float(np.max(transformed_points[:, 1])),
                    ]
                )

            output = F.convert_bounding_box_format(
                output,
                old_format=tv_tensors.BoundingBoxFormat.XYXYXYXY if is_rotated else tv_tensors.BoundingBoxFormat.XYXY,
                new_format=format,
            )

            # It is important to clamp before casting, especially for CXCYWH format, dtype=int64
            return F.clamp_bounding_boxes(
                output,
                format=format,
                canvas_size=canvas_size,
                clamping_mode=clamping_mode,
            ).to(dtype=dtype, device=device)

        return tv_tensors.BoundingBoxes(
            torch.cat(
                [perspective_bounding_boxes(b) for b in bounding_boxes.reshape(-1, ndims).unbind()], dim=0
            ).reshape(bounding_boxes.shape),
            format=format,
            canvas_size=canvas_size,
        )

    @pytest.mark.parametrize(("startpoints", "endpoints"), START_END_POINTS)
    @pytest.mark.parametrize("format", list(tv_tensors.BoundingBoxFormat))
    @pytest.mark.parametrize("dtype", [torch.int64, torch.float32])
    @pytest.mark.parametrize("device", cpu_and_cuda())
    def test_correctness_perspective_bounding_boxes(self, startpoints, endpoints, format, dtype, device):
        if not dtype.is_floating_point and tv_tensors.is_rotated_bounding_format(format):
            pytest.xfail("Rotated bounding boxes should be floating point tensors")
        bounding_boxes = make_bounding_boxes(format=format, dtype=dtype, device=device)

        actual = F.perspective(bounding_boxes, startpoints=startpoints, endpoints=endpoints)
        expected = self._reference_perspective_bounding_boxes(
            bounding_boxes, startpoints=startpoints, endpoints=endpoints
        )

        assert_close(actual, expected, rtol=0, atol=1)

    def _reference_perspective_keypoints(self, keypoints, *, startpoints, endpoints):
        canvas_size = keypoints.canvas_size
        dtype = keypoints.dtype
        device = keypoints.device

        coefficients = _get_perspective_coeffs(endpoints, startpoints)

        def perspective_keypoints(keypoints):
            m1 = np.array(
                [
                    [coefficients[0], coefficients[1], coefficients[2]],
                    [coefficients[3], coefficients[4], coefficients[5]],
                ]
            )
            m2 = np.array(
                [
                    [coefficients[6], coefficients[7], 1.0],
                    [coefficients[6], coefficients[7], 1.0],
                ]
            )

            # Go to float before converting to prevent precision loss
            x, y = keypoints.to(dtype=torch.float64, device="cpu", copy=True).squeeze(0).tolist()

            points = np.array([[x, y, 1.0]])

            numerator = points @ m1.T
            denominator = points @ m2.T
            transformed_points = numerator / denominator

            output = torch.Tensor(
                [
                    float(transformed_points[0, 0]),
                    float(transformed_points[0, 1]),
                ]
            )

            return output.to(dtype=dtype, device=device)

        return tv_tensors.KeyPoints(
            torch.cat([perspective_keypoints(k) for k in keypoints.reshape(-1, 2).unbind()], dim=0).reshape(
                keypoints.shape
            ),
            canvas_size=canvas_size,
        )

    @pytest.mark.parametrize(("startpoints", "endpoints"), START_END_POINTS)
    @pytest.mark.parametrize("dtype", [torch.int64, torch.float32])
    @pytest.mark.parametrize("device", cpu_and_cuda())
    def test_correctness_perspective_keypoints(self, startpoints, endpoints, dtype, device):
        keypoints = make_keypoints(dtype=dtype, device=device)

        actual = F.perspective(keypoints, startpoints=startpoints, endpoints=endpoints)
        expected = self._reference_perspective_keypoints(keypoints, startpoints=startpoints, endpoints=endpoints)

        assert_close(actual, expected, rtol=0, atol=1)


class TestEqualize:
    @pytest.mark.parametrize("dtype", [torch.uint8, torch.float32])
    @pytest.mark.parametrize("device", cpu_and_cuda())
    def test_kernel_image(self, dtype, device):
        check_kernel(F.equalize_image, make_image(dtype=dtype, device=device))

    def test_kernel_video(self):
        check_kernel(F.equalize_image, make_video())

    @pytest.mark.parametrize("make_input", [make_image_tensor, make_image_pil, make_image, make_video])
    def test_functional(self, make_input):
        check_functional(F.equalize, make_input())

    @pytest.mark.parametrize(
        ("kernel", "input_type"),
        [
            (F.equalize_image, torch.Tensor),
            (F._color._equalize_image_pil, PIL.Image.Image),
            (F.equalize_image, tv_tensors.Image),
            (F.equalize_video, tv_tensors.Video),
        ],
    )
    def test_functional_signature(self, kernel, input_type):
        check_functional_kernel_signature_match(F.equalize, kernel=kernel, input_type=input_type)

    @pytest.mark.parametrize(
        "make_input",
        [make_image_tensor, make_image_pil, make_image, make_video],
    )
    def test_transform(self, make_input):
        check_transform(transforms.RandomEqualize(p=1), make_input())

    @pytest.mark.parametrize(("low", "high"), [(0, 64), (64, 192), (192, 256), (0, 1), (127, 128), (255, 256)])
    @pytest.mark.parametrize("fn", [F.equalize, transform_cls_to_functional(transforms.RandomEqualize, p=1)])
    def test_image_correctness(self, low, high, fn):
        # We are not using the default `make_image` here since that uniformly samples the values over the whole value
        # range. Since the whole point of F.equalize is to transform an arbitrary distribution of values into a uniform
        # one over the full range, the information gain is low if we already provide something really close to the
        # expected value.
        image = tv_tensors.Image(
            torch.testing.make_tensor((3, 117, 253), dtype=torch.uint8, device="cpu", low=low, high=high)
        )

        actual = fn(image)
        expected = F.to_image(F.equalize(F.to_pil_image(image)))

        assert_equal(actual, expected)


class TestUniformTemporalSubsample:
    def test_kernel_video(self):
        check_kernel(F.uniform_temporal_subsample_video, make_video(), num_samples=2)

    @pytest.mark.parametrize("make_input", [make_video_tensor, make_video])
    def test_functional(self, make_input):
        check_functional(F.uniform_temporal_subsample, make_input(), num_samples=2)

    @pytest.mark.parametrize(
        ("kernel", "input_type"),
        [
            (F.uniform_temporal_subsample_video, torch.Tensor),
            (F.uniform_temporal_subsample_video, tv_tensors.Video),
        ],
    )
    def test_functional_signature(self, kernel, input_type):
        check_functional_kernel_signature_match(F.uniform_temporal_subsample, kernel=kernel, input_type=input_type)

    @pytest.mark.parametrize("make_input", [make_video_tensor, make_video])
    def test_transform(self, make_input):
        check_transform(transforms.UniformTemporalSubsample(num_samples=2), make_input())

    def _reference_uniform_temporal_subsample_video(self, video, *, num_samples):
        # Adapted from
        # https://github.com/facebookresearch/pytorchvideo/blob/c8d23d8b7e597586a9e2d18f6ed31ad8aa379a7a/pytorchvideo/transforms/functional.py#L19
        t = video.shape[-4]
        assert num_samples > 0 and t > 0
        # Sample by nearest neighbor interpolation if num_samples > t.
        indices = torch.linspace(0, t - 1, num_samples, device=video.device)
        indices = torch.clamp(indices, 0, t - 1).long()
        return tv_tensors.Video(torch.index_select(video, -4, indices))

    CORRECTNESS_NUM_FRAMES = 5

    @pytest.mark.parametrize("num_samples", list(range(1, CORRECTNESS_NUM_FRAMES + 1)))
    @pytest.mark.parametrize("dtype", [torch.uint8, torch.float32])
    @pytest.mark.parametrize("device", cpu_and_cuda())
    @pytest.mark.parametrize(
        "fn", [F.uniform_temporal_subsample, transform_cls_to_functional(transforms.UniformTemporalSubsample)]
    )
    def test_video_correctness(self, num_samples, dtype, device, fn):
        video = make_video(num_frames=self.CORRECTNESS_NUM_FRAMES, dtype=dtype, device=device)

        actual = fn(video, num_samples=num_samples)
        expected = self._reference_uniform_temporal_subsample_video(video, num_samples=num_samples)

        assert_equal(actual, expected)


class TestNormalize:
    MEANS_STDS = [
        ((0.485, 0.456, 0.406), (0.229, 0.224, 0.225)),
        ([0.0, 0.0, 0.0], [1.0, 1.0, 1.0]),
    ]
    MEAN, STD = MEANS_STDS[0]

    @pytest.mark.parametrize(("mean", "std"), [*MEANS_STDS, (0.5, 2.0)])
    @pytest.mark.parametrize("device", cpu_and_cuda())
    def test_kernel_image(self, mean, std, device):
        check_kernel(F.normalize_image, make_image(dtype=torch.float32, device=device), mean=self.MEAN, std=self.STD)

    @pytest.mark.parametrize("device", cpu_and_cuda())
    def test_kernel_image_inplace(self, device):
        input = make_image_tensor(dtype=torch.float32, device=device)
        input_version = input._version

        output_out_of_place = F.normalize_image(input, mean=self.MEAN, std=self.STD)
        assert output_out_of_place.data_ptr() != input.data_ptr()
        assert output_out_of_place is not input

        output_inplace = F.normalize_image(input, mean=self.MEAN, std=self.STD, inplace=True)
        assert output_inplace.data_ptr() == input.data_ptr()
        assert output_inplace._version > input_version
        assert output_inplace is input

        assert_equal(output_inplace, output_out_of_place)

    def test_kernel_video(self):
        check_kernel(F.normalize_video, make_video(dtype=torch.float32), mean=self.MEAN, std=self.STD)

    @pytest.mark.parametrize("make_input", [make_image_tensor, make_image, make_video])
    def test_functional(self, make_input):
        check_functional(F.normalize, make_input(dtype=torch.float32), mean=self.MEAN, std=self.STD)

    @pytest.mark.parametrize(
        ("kernel", "input_type"),
        [
            (F.normalize_image, torch.Tensor),
            (F.normalize_image, tv_tensors.Image),
            (F.normalize_video, tv_tensors.Video),
        ],
    )
    def test_functional_signature(self, kernel, input_type):
        check_functional_kernel_signature_match(F.normalize, kernel=kernel, input_type=input_type)

    def test_functional_error(self):
        with pytest.raises(TypeError, match="should be a float tensor"):
            F.normalize_image(make_image(dtype=torch.uint8), mean=self.MEAN, std=self.STD)

        with pytest.raises(ValueError, match="tensor image of size"):
            F.normalize_image(torch.rand(16, 16, dtype=torch.float32), mean=self.MEAN, std=self.STD)

        for std in [0, [0, 0, 0], [0, 1, 1]]:
            with pytest.raises(ValueError, match="std evaluated to zero, leading to division by zero"):
                F.normalize_image(make_image(dtype=torch.float32), mean=self.MEAN, std=std)

    def _sample_input_adapter(self, transform, input, device):
        adapted_input = {}
        for key, value in input.items():
            if isinstance(value, PIL.Image.Image):
                # normalize doesn't support PIL images
                continue
            elif check_type(value, (is_pure_tensor, tv_tensors.Image, tv_tensors.Video)):
                # normalize doesn't support integer images
                value = F.to_dtype(value, torch.float32, scale=True)
            adapted_input[key] = value
        return adapted_input

    @pytest.mark.parametrize("make_input", [make_image_tensor, make_image, make_video])
    def test_transform(self, make_input):
        check_transform(
            transforms.Normalize(mean=self.MEAN, std=self.STD),
            make_input(dtype=torch.float32),
            check_sample_input=self._sample_input_adapter,
        )

    def _reference_normalize_image(self, image, *, mean, std):
        image = image.numpy()
        mean, std = (np.array(stat, dtype=image.dtype).reshape((-1, 1, 1)) for stat in [mean, std])
        return tv_tensors.Image((image - mean) / std)

    @pytest.mark.parametrize(("mean", "std"), MEANS_STDS)
    @pytest.mark.parametrize("dtype", [torch.float16, torch.float32, torch.float64])
    @pytest.mark.parametrize("fn", [F.normalize, transform_cls_to_functional(transforms.Normalize)])
    def test_correctness_image(self, mean, std, dtype, fn):
        image = make_image(dtype=dtype)

        actual = fn(image, mean=mean, std=std)
        expected = self._reference_normalize_image(image, mean=mean, std=std)

        assert_equal(actual, expected)


class TestClampBoundingBoxes:
    @pytest.mark.parametrize("format", list(tv_tensors.BoundingBoxFormat))
    @pytest.mark.parametrize("clamping_mode", ("soft", "hard", None))
    @pytest.mark.parametrize("dtype", [torch.int64, torch.float32])
    @pytest.mark.parametrize("device", cpu_and_cuda())
    def test_kernel(self, format, clamping_mode, dtype, device):
        if not dtype.is_floating_point and tv_tensors.is_rotated_bounding_format(format):
            pytest.xfail("Rotated bounding boxes should be floating point tensors")
        bounding_boxes = make_bounding_boxes(format=format, clamping_mode=clamping_mode, dtype=dtype, device=device)
        check_kernel(
            F.clamp_bounding_boxes,
            bounding_boxes,
            format=bounding_boxes.format,
            canvas_size=bounding_boxes.canvas_size,
            clamping_mode=clamping_mode,
        )

    @pytest.mark.parametrize("format", list(tv_tensors.BoundingBoxFormat))
    @pytest.mark.parametrize("clamping_mode", ("soft", "hard", None))
    def test_functional(self, format, clamping_mode):
        check_functional(F.clamp_bounding_boxes, make_bounding_boxes(format=format, clamping_mode=clamping_mode))

    def test_errors(self):
        input_tv_tensor = make_bounding_boxes()
        input_pure_tensor = input_tv_tensor.as_subclass(torch.Tensor)
        format, canvas_size = input_tv_tensor.format, input_tv_tensor.canvas_size

        for format_, canvas_size_, clamping_mode_ in itertools.product(
            (format, None), (canvas_size, None), (input_tv_tensor.clamping_mode, "auto")
        ):
            with pytest.raises(
                ValueError,
                match="For pure tensor inputs, `format`, `canvas_size` and `clamping_mode` have to be passed.",
            ):
                F.clamp_bounding_boxes(input_pure_tensor, format=format_, canvas_size=canvas_size_)

        for format_, canvas_size_ in [(format, canvas_size), (format, None), (None, canvas_size)]:
            with pytest.raises(
                ValueError, match="For bounding box tv_tensor inputs, `format` and `canvas_size` must not be passed."
            ):
                F.clamp_bounding_boxes(input_tv_tensor, format=format_, canvas_size=canvas_size_)

        with pytest.raises(ValueError, match="clamping_mode must be soft,"):
            F.clamp_bounding_boxes(input_tv_tensor, clamping_mode="bad")
        with pytest.raises(ValueError, match="clamping_mode must be soft,"):
            transforms.ClampBoundingBoxes(clamping_mode="bad")(input_tv_tensor)

    def test_transform(self):
        check_transform(transforms.ClampBoundingBoxes(), make_bounding_boxes())

    @pytest.mark.parametrize("rotated", (True, False))
    @pytest.mark.parametrize("constructor_clamping_mode", ("soft", "hard", None))
    @pytest.mark.parametrize("clamping_mode", ("soft", "hard", None, "auto"))
    @pytest.mark.parametrize("pass_pure_tensor", (True, False))
    @pytest.mark.parametrize("fn", [F.clamp_bounding_boxes, transform_cls_to_functional(transforms.ClampBoundingBoxes)])
    def test_clamping_mode(self, rotated, constructor_clamping_mode, clamping_mode, pass_pure_tensor, fn):
        # This test checks 2 things:
        # - That passing clamping_mode=None to the clamp_bounding_boxes
        #   functional (or to the class) relies on the box's `.clamping_mode`
        #   attribute
        # - That clamping happens when it should, and only when it should, i.e.
        #   when the clamping mode is not None. It doesn't validate the
        #   numerical results, only that clamping happened. For that, we create
        #   a large 100x100 box inside of a small 10x10 image.

        if pass_pure_tensor and fn is not F.clamp_bounding_boxes:
            # Only the functional supports pure tensors, not the class
            return
        if pass_pure_tensor and clamping_mode == "auto":
            # cannot leave clamping_mode="auto" when passing pure tensor
            return

        if rotated:
            boxes = tv_tensors.BoundingBoxes(
                [0.0, 0.0, 100.0, 100.0, 0.0],
                format="XYWHR",
                canvas_size=(10, 10),
                clamping_mode=constructor_clamping_mode,
            )
            expected_clamped_output = torch.tensor([[0.0, 0.0, 10.0, 10.0, 0.0]])
        else:
            boxes = tv_tensors.BoundingBoxes(
                [0, 100, 0, 100], format="XYXY", canvas_size=(10, 10), clamping_mode=constructor_clamping_mode
            )
            expected_clamped_output = torch.tensor([[0, 10, 0, 10]])

        if pass_pure_tensor:
            out = fn(
                boxes.as_subclass(torch.Tensor),
                format=boxes.format,
                canvas_size=boxes.canvas_size,
                clamping_mode=clamping_mode,
            )
        else:
            out = fn(boxes, clamping_mode=clamping_mode)

        clamping_mode_prevailing = constructor_clamping_mode if clamping_mode == "auto" else clamping_mode
        if clamping_mode_prevailing is None:
            assert_equal(boxes, out)  # should be a pass-through
        else:
            assert_equal(out, expected_clamped_output)


class TestSetClampingMode:
    @pytest.mark.parametrize("format", list(tv_tensors.BoundingBoxFormat))
    @pytest.mark.parametrize("constructor_clamping_mode", ("soft", "hard", None))
    @pytest.mark.parametrize("desired_clamping_mode", ("soft", "hard", None))
    def test_setter(self, format, constructor_clamping_mode, desired_clamping_mode):

        in_boxes = make_bounding_boxes(format=format, clamping_mode=constructor_clamping_mode)
        out_boxes = transforms.SetClampingMode(clamping_mode=desired_clamping_mode)(in_boxes)

        assert in_boxes.clamping_mode == constructor_clamping_mode  # input is unchanged: no leak
        assert out_boxes.clamping_mode == desired_clamping_mode

    @pytest.mark.parametrize("format", list(tv_tensors.BoundingBoxFormat))
    @pytest.mark.parametrize("constructor_clamping_mode", ("soft", "hard", None))
    def test_pipeline_no_leak(self, format, constructor_clamping_mode):
        class AssertClampingMode(transforms.Transform):
            def __init__(self, expected_clamping_mode):
                super().__init__()
                self.expected_clamping_mode = expected_clamping_mode

            _transformed_types = (tv_tensors.BoundingBoxes,)

            def transform(self, inpt, _):
                assert inpt.clamping_mode == self.expected_clamping_mode
                return inpt

        t = transforms.Compose(
            [
                transforms.SetClampingMode(None),
                AssertClampingMode(None),
                transforms.SetClampingMode("hard"),
                AssertClampingMode("hard"),
                transforms.SetClampingMode(None),
                AssertClampingMode(None),
                transforms.ClampBoundingBoxes("hard"),
            ]
        )

        in_boxes = make_bounding_boxes(format=format, clamping_mode=constructor_clamping_mode)
        out_boxes = t(in_boxes)

        assert in_boxes.clamping_mode == constructor_clamping_mode  # input is unchanged: no leak

        # assert that the output boxes clamping_mode is the one set by the last SetClampingMode.
        # ClampBoundingBoxes doesn't set clamping_mode.
        assert out_boxes.clamping_mode is None

    def test_error(self):
        with pytest.raises(ValueError, match="clamping_mode must be"):
            transforms.SetClampingMode("bad")


class TestClampKeyPoints:
    @pytest.mark.parametrize("dtype", [torch.int64, torch.float32])
    @pytest.mark.parametrize("device", cpu_and_cuda())
    def test_kernel(self, dtype, device):
        keypoints = make_keypoints(dtype=dtype, device=device)
        check_kernel(
            F.clamp_keypoints,
            keypoints,
            canvas_size=keypoints.canvas_size,
        )

    def test_functional(self):
        check_functional(F.clamp_keypoints, make_keypoints())

    def test_errors(self):
        input_tv_tensor = make_keypoints()
        input_pure_tensor = input_tv_tensor.as_subclass(torch.Tensor)

        with pytest.raises(ValueError, match="`canvas_size` has to be passed"):
            F.clamp_keypoints(input_pure_tensor, canvas_size=None)

        with pytest.raises(ValueError, match="`canvas_size` must not be passed"):
            F.clamp_keypoints(input_tv_tensor, canvas_size=input_tv_tensor.canvas_size)

    def test_transform(self):
        check_transform(transforms.ClampKeyPoints(), make_keypoints())


class TestInvert:
    @pytest.mark.parametrize("dtype", [torch.uint8, torch.int16, torch.float32])
    @pytest.mark.parametrize("device", cpu_and_cuda())
    def test_kernel_image(self, dtype, device):
        check_kernel(F.invert_image, make_image(dtype=dtype, device=device))

    def test_kernel_video(self):
        check_kernel(F.invert_video, make_video())

    @pytest.mark.parametrize("make_input", [make_image_tensor, make_image, make_image_pil, make_video])
    def test_functional(self, make_input):
        check_functional(F.invert, make_input())

    @pytest.mark.parametrize(
        ("kernel", "input_type"),
        [
            (F.invert_image, torch.Tensor),
            (F._color._invert_image_pil, PIL.Image.Image),
            (F.invert_image, tv_tensors.Image),
            (F.invert_video, tv_tensors.Video),
        ],
    )
    def test_functional_signature(self, kernel, input_type):
        check_functional_kernel_signature_match(F.invert, kernel=kernel, input_type=input_type)

    @pytest.mark.parametrize("make_input", [make_image_tensor, make_image_pil, make_image, make_video])
    def test_transform(self, make_input):
        check_transform(transforms.RandomInvert(p=1), make_input())

    @pytest.mark.parametrize("fn", [F.invert, transform_cls_to_functional(transforms.RandomInvert, p=1)])
    def test_correctness_image(self, fn):
        image = make_image(dtype=torch.uint8, device="cpu")

        actual = fn(image)
        expected = F.to_image(F.invert(F.to_pil_image(image)))

        assert_equal(actual, expected)


class TestPosterize:
    @pytest.mark.parametrize("dtype", [torch.uint8, torch.float32])
    @pytest.mark.parametrize("device", cpu_and_cuda())
    def test_kernel_image(self, dtype, device):
        check_kernel(F.posterize_image, make_image(dtype=dtype, device=device), bits=1)

    def test_kernel_video(self):
        check_kernel(F.posterize_video, make_video(), bits=1)

    @pytest.mark.parametrize("make_input", [make_image_tensor, make_image, make_image_pil, make_video])
    def test_functional(self, make_input):
        check_functional(F.posterize, make_input(), bits=1)

    @pytest.mark.parametrize(
        ("kernel", "input_type"),
        [
            (F.posterize_image, torch.Tensor),
            (F._color._posterize_image_pil, PIL.Image.Image),
            (F.posterize_image, tv_tensors.Image),
            (F.posterize_video, tv_tensors.Video),
        ],
    )
    def test_functional_signature(self, kernel, input_type):
        check_functional_kernel_signature_match(F.posterize, kernel=kernel, input_type=input_type)

    @pytest.mark.parametrize("make_input", [make_image_tensor, make_image_pil, make_image, make_video])
    def test_transform(self, make_input):
        check_transform(transforms.RandomPosterize(bits=1, p=1), make_input())

    @pytest.mark.parametrize("bits", [1, 4, 8])
    @pytest.mark.parametrize("fn", [F.posterize, transform_cls_to_functional(transforms.RandomPosterize, p=1)])
    def test_correctness_image(self, bits, fn):
        image = make_image(dtype=torch.uint8, device="cpu")

        actual = fn(image, bits=bits)
        expected = F.to_image(F.posterize(F.to_pil_image(image), bits=bits))

        assert_equal(actual, expected)

    @pytest.mark.parametrize("bits", [-1, 9, 2.1])
    def test_error_functional(self, bits):
        with pytest.raises(
            TypeError,
            match=re.escape(f"bits must be a positive integer in the range [0, 8], got {bits} instead."),
        ):
            F.posterize(make_image(dtype=torch.uint8), bits=bits)


class TestSolarize:
    def _make_threshold(self, input, *, factor=0.5):
        dtype = input.dtype if isinstance(input, torch.Tensor) else torch.uint8
        return (float if dtype.is_floating_point else int)(get_max_value(dtype) * factor)

    @pytest.mark.parametrize("dtype", [torch.uint8, torch.float32])
    @pytest.mark.parametrize("device", cpu_and_cuda())
    def test_kernel_image(self, dtype, device):
        image = make_image(dtype=dtype, device=device)
        check_kernel(F.solarize_image, image, threshold=self._make_threshold(image))

    def test_kernel_video(self):
        video = make_video()
        check_kernel(F.solarize_video, video, threshold=self._make_threshold(video))

    @pytest.mark.parametrize("make_input", [make_image_tensor, make_image, make_image_pil, make_video])
    def test_functional(self, make_input):
        input = make_input()
        check_functional(F.solarize, input, threshold=self._make_threshold(input))

    @pytest.mark.parametrize(
        ("kernel", "input_type"),
        [
            (F.solarize_image, torch.Tensor),
            (F._color._solarize_image_pil, PIL.Image.Image),
            (F.solarize_image, tv_tensors.Image),
            (F.solarize_video, tv_tensors.Video),
        ],
    )
    def test_functional_signature(self, kernel, input_type):
        check_functional_kernel_signature_match(F.solarize, kernel=kernel, input_type=input_type)

    @pytest.mark.parametrize(("dtype", "threshold"), [(torch.uint8, 256), (torch.float, 1.5)])
    def test_functional_error(self, dtype, threshold):
        with pytest.raises(TypeError, match="Threshold should be less or equal the maximum value of the dtype"):
            F.solarize(make_image(dtype=dtype), threshold=threshold)

    @pytest.mark.parametrize("make_input", [make_image_tensor, make_image_pil, make_image, make_video])
    def test_transform(self, make_input):
        input = make_input()
        check_transform(transforms.RandomSolarize(threshold=self._make_threshold(input), p=1), input)

    @pytest.mark.parametrize("threshold_factor", [0.0, 0.1, 0.5, 0.9, 1.0])
    @pytest.mark.parametrize("fn", [F.solarize, transform_cls_to_functional(transforms.RandomSolarize, p=1)])
    def test_correctness_image(self, threshold_factor, fn):
        image = make_image(dtype=torch.uint8, device="cpu")
        threshold = self._make_threshold(image, factor=threshold_factor)

        actual = fn(image, threshold=threshold)
        expected = F.to_image(F.solarize(F.to_pil_image(image), threshold=threshold))

        assert_equal(actual, expected)


class TestAutocontrast:
    @pytest.mark.parametrize("dtype", [torch.uint8, torch.int16, torch.float32])
    @pytest.mark.parametrize("device", cpu_and_cuda())
    def test_kernel_image(self, dtype, device):
        check_kernel(F.autocontrast_image, make_image(dtype=dtype, device=device))

    def test_kernel_video(self):
        check_kernel(F.autocontrast_video, make_video())

    @pytest.mark.parametrize("make_input", [make_image_tensor, make_image, make_image_pil, make_video])
    def test_functional(self, make_input):
        check_functional(F.autocontrast, make_input())

    @pytest.mark.parametrize(
        ("kernel", "input_type"),
        [
            (F.autocontrast_image, torch.Tensor),
            (F._color._autocontrast_image_pil, PIL.Image.Image),
            (F.autocontrast_image, tv_tensors.Image),
            (F.autocontrast_video, tv_tensors.Video),
        ],
    )
    def test_functional_signature(self, kernel, input_type):
        check_functional_kernel_signature_match(F.autocontrast, kernel=kernel, input_type=input_type)

    @pytest.mark.parametrize("make_input", [make_image_tensor, make_image_pil, make_image, make_video])
    def test_transform(self, make_input):
        check_transform(transforms.RandomAutocontrast(p=1), make_input(), check_v1_compatibility=dict(rtol=0, atol=1))

    @pytest.mark.parametrize("fn", [F.autocontrast, transform_cls_to_functional(transforms.RandomAutocontrast, p=1)])
    def test_correctness_image(self, fn):
        image = make_image(dtype=torch.uint8, device="cpu")

        actual = fn(image)
        expected = F.to_image(F.autocontrast(F.to_pil_image(image)))

        assert_close(actual, expected, rtol=0, atol=1)


class TestAdjustSharpness:
    @pytest.mark.parametrize("dtype", [torch.uint8, torch.float32])
    @pytest.mark.parametrize("device", cpu_and_cuda())
    def test_kernel_image(self, dtype, device):
        check_kernel(F.adjust_sharpness_image, make_image(dtype=dtype, device=device), sharpness_factor=0.5)

    def test_kernel_video(self):
        check_kernel(F.adjust_sharpness_video, make_video(), sharpness_factor=0.5)

    @pytest.mark.parametrize("make_input", [make_image_tensor, make_image, make_image_pil, make_video])
    def test_functional(self, make_input):
        check_functional(F.adjust_sharpness, make_input(), sharpness_factor=0.5)

    @pytest.mark.parametrize(
        ("kernel", "input_type"),
        [
            (F.adjust_sharpness_image, torch.Tensor),
            (F._color._adjust_sharpness_image_pil, PIL.Image.Image),
            (F.adjust_sharpness_image, tv_tensors.Image),
            (F.adjust_sharpness_video, tv_tensors.Video),
        ],
    )
    def test_functional_signature(self, kernel, input_type):
        check_functional_kernel_signature_match(F.adjust_sharpness, kernel=kernel, input_type=input_type)

    @pytest.mark.parametrize("make_input", [make_image_tensor, make_image_pil, make_image, make_video])
    def test_transform(self, make_input):
        check_transform(transforms.RandomAdjustSharpness(sharpness_factor=0.5, p=1), make_input())

    def test_functional_error(self):
        with pytest.raises(TypeError, match="can have 1 or 3 channels"):
            F.adjust_sharpness(make_image(color_space="RGBA"), sharpness_factor=0.5)

        with pytest.raises(ValueError, match="is not non-negative"):
            F.adjust_sharpness(make_image(), sharpness_factor=-1)

    @pytest.mark.parametrize("sharpness_factor", [0.1, 0.5, 1.0])
    @pytest.mark.parametrize(
        "fn", [F.adjust_sharpness, transform_cls_to_functional(transforms.RandomAdjustSharpness, p=1)]
    )
    def test_correctness_image(self, sharpness_factor, fn):
        image = make_image(dtype=torch.uint8, device="cpu")

        actual = fn(image, sharpness_factor=sharpness_factor)
        expected = F.to_image(F.adjust_sharpness(F.to_pil_image(image), sharpness_factor=sharpness_factor))

        assert_equal(actual, expected)


class TestAdjustContrast:
    @pytest.mark.parametrize("dtype", [torch.uint8, torch.float32])
    @pytest.mark.parametrize("device", cpu_and_cuda())
    def test_kernel_image(self, dtype, device):
        check_kernel(F.adjust_contrast_image, make_image(dtype=dtype, device=device), contrast_factor=0.5)

    def test_kernel_video(self):
        check_kernel(F.adjust_contrast_video, make_video(), contrast_factor=0.5)

    @pytest.mark.parametrize("make_input", [make_image_tensor, make_image, make_image_pil, make_video])
    def test_functional(self, make_input):
        check_functional(F.adjust_contrast, make_input(), contrast_factor=0.5)

    @pytest.mark.parametrize(
        ("kernel", "input_type"),
        [
            (F.adjust_contrast_image, torch.Tensor),
            (F._color._adjust_contrast_image_pil, PIL.Image.Image),
            (F.adjust_contrast_image, tv_tensors.Image),
            (F.adjust_contrast_video, tv_tensors.Video),
        ],
    )
    def test_functional_signature(self, kernel, input_type):
        check_functional_kernel_signature_match(F.adjust_contrast, kernel=kernel, input_type=input_type)

    def test_functional_error(self):
        with pytest.raises(TypeError, match="permitted channel values are 1 or 3"):
            F.adjust_contrast(make_image(color_space="RGBA"), contrast_factor=0.5)

        with pytest.raises(ValueError, match="is not non-negative"):
            F.adjust_contrast(make_image(), contrast_factor=-1)

    @pytest.mark.parametrize("contrast_factor", [0.1, 0.5, 1.0])
    def test_correctness_image(self, contrast_factor):
        image = make_image(dtype=torch.uint8, device="cpu")

        actual = F.adjust_contrast(image, contrast_factor=contrast_factor)
        expected = F.to_image(F.adjust_contrast(F.to_pil_image(image), contrast_factor=contrast_factor))

        assert_close(actual, expected, rtol=0, atol=1)


class TestAdjustGamma:
    @pytest.mark.parametrize("dtype", [torch.uint8, torch.float32])
    @pytest.mark.parametrize("device", cpu_and_cuda())
    def test_kernel_image(self, dtype, device):
        check_kernel(F.adjust_gamma_image, make_image(dtype=dtype, device=device), gamma=0.5)

    def test_kernel_video(self):
        check_kernel(F.adjust_gamma_video, make_video(), gamma=0.5)

    @pytest.mark.parametrize("make_input", [make_image_tensor, make_image, make_image_pil, make_video])
    def test_functional(self, make_input):
        check_functional(F.adjust_gamma, make_input(), gamma=0.5)

    @pytest.mark.parametrize(
        ("kernel", "input_type"),
        [
            (F.adjust_gamma_image, torch.Tensor),
            (F._color._adjust_gamma_image_pil, PIL.Image.Image),
            (F.adjust_gamma_image, tv_tensors.Image),
            (F.adjust_gamma_video, tv_tensors.Video),
        ],
    )
    def test_functional_signature(self, kernel, input_type):
        check_functional_kernel_signature_match(F.adjust_gamma, kernel=kernel, input_type=input_type)

    def test_functional_error(self):
        with pytest.raises(ValueError, match="Gamma should be a non-negative real number"):
            F.adjust_gamma(make_image(), gamma=-1)

    @pytest.mark.parametrize("gamma", [0.1, 0.5, 1.0])
    @pytest.mark.parametrize("gain", [0.1, 1.0, 2.0])
    def test_correctness_image(self, gamma, gain):
        image = make_image(dtype=torch.uint8, device="cpu")

        actual = F.adjust_gamma(image, gamma=gamma, gain=gain)
        expected = F.to_image(F.adjust_gamma(F.to_pil_image(image), gamma=gamma, gain=gain))

        assert_equal(actual, expected)


class TestAdjustHue:
    @pytest.mark.parametrize("dtype", [torch.uint8, torch.float32])
    @pytest.mark.parametrize("device", cpu_and_cuda())
    def test_kernel_image(self, dtype, device):
        check_kernel(F.adjust_hue_image, make_image(dtype=dtype, device=device), hue_factor=0.25)

    def test_kernel_video(self):
        check_kernel(F.adjust_hue_video, make_video(), hue_factor=0.25)

    @pytest.mark.parametrize("make_input", [make_image_tensor, make_image, make_image_pil, make_video])
    def test_functional(self, make_input):
        check_functional(F.adjust_hue, make_input(), hue_factor=0.25)

    @pytest.mark.parametrize(
        ("kernel", "input_type"),
        [
            (F.adjust_hue_image, torch.Tensor),
            (F._color._adjust_hue_image_pil, PIL.Image.Image),
            (F.adjust_hue_image, tv_tensors.Image),
            (F.adjust_hue_video, tv_tensors.Video),
        ],
    )
    def test_functional_signature(self, kernel, input_type):
        check_functional_kernel_signature_match(F.adjust_hue, kernel=kernel, input_type=input_type)

    def test_functional_error(self):
        with pytest.raises(TypeError, match="permitted channel values are 1 or 3"):
            F.adjust_hue(make_image(color_space="RGBA"), hue_factor=0.25)

        for hue_factor in [-1, 1]:
            with pytest.raises(ValueError, match=re.escape("is not in [-0.5, 0.5]")):
                F.adjust_hue(make_image(), hue_factor=hue_factor)

    @pytest.mark.parametrize("hue_factor", [-0.5, -0.3, 0.0, 0.2, 0.5])
    def test_correctness_image(self, hue_factor):
        image = make_image(dtype=torch.uint8, device="cpu")

        actual = F.adjust_hue(image, hue_factor=hue_factor)
        expected = F.to_image(F.adjust_hue(F.to_pil_image(image), hue_factor=hue_factor))

        mae = (actual.float() - expected.float()).abs().mean()
        assert mae < 2


class TestAdjustSaturation:
    @pytest.mark.parametrize("dtype", [torch.uint8, torch.float32])
    @pytest.mark.parametrize("device", cpu_and_cuda())
    def test_kernel_image(self, dtype, device):
        check_kernel(F.adjust_saturation_image, make_image(dtype=dtype, device=device), saturation_factor=0.5)

    def test_kernel_video(self):
        check_kernel(F.adjust_saturation_video, make_video(), saturation_factor=0.5)

    @pytest.mark.parametrize("make_input", [make_image_tensor, make_image, make_image_pil, make_video])
    def test_functional(self, make_input):
        check_functional(F.adjust_saturation, make_input(), saturation_factor=0.5)

    @pytest.mark.parametrize(
        ("kernel", "input_type"),
        [
            (F.adjust_saturation_image, torch.Tensor),
            (F._color._adjust_saturation_image_pil, PIL.Image.Image),
            (F.adjust_saturation_image, tv_tensors.Image),
            (F.adjust_saturation_video, tv_tensors.Video),
        ],
    )
    def test_functional_signature(self, kernel, input_type):
        check_functional_kernel_signature_match(F.adjust_saturation, kernel=kernel, input_type=input_type)

    def test_functional_error(self):
        with pytest.raises(TypeError, match="permitted channel values are 1 or 3"):
            F.adjust_saturation(make_image(color_space="RGBA"), saturation_factor=0.5)

        with pytest.raises(ValueError, match="is not non-negative"):
            F.adjust_saturation(make_image(), saturation_factor=-1)

    @pytest.mark.parametrize("saturation_factor", [0.1, 0.5, 1.0])
    def test_correctness_image(self, saturation_factor):
        image = make_image(dtype=torch.uint8, device="cpu")

        actual = F.adjust_saturation(image, saturation_factor=saturation_factor)
        expected = F.to_image(F.adjust_saturation(F.to_pil_image(image), saturation_factor=saturation_factor))

        assert_close(actual, expected, rtol=0, atol=1)


class TestFiveTenCrop:
    INPUT_SIZE = (17, 11)
    OUTPUT_SIZE = (3, 5)

    @pytest.mark.parametrize("dtype", [torch.uint8, torch.float32])
    @pytest.mark.parametrize("device", cpu_and_cuda())
    @pytest.mark.parametrize("kernel", [F.five_crop_image, F.ten_crop_image])
    def test_kernel_image(self, dtype, device, kernel):
        check_kernel(
            kernel,
            make_image(self.INPUT_SIZE, dtype=dtype, device=device),
            size=self.OUTPUT_SIZE,
            check_batched_vs_unbatched=False,
        )

    @pytest.mark.parametrize("kernel", [F.five_crop_video, F.ten_crop_video])
    def test_kernel_video(self, kernel):
        check_kernel(kernel, make_video(self.INPUT_SIZE), size=self.OUTPUT_SIZE, check_batched_vs_unbatched=False)

    def _functional_wrapper(self, fn):
        # This wrapper is needed to make five_crop / ten_crop compatible with check_functional, since that requires a
        # single output rather than a sequence.
        @functools.wraps(fn)
        def wrapper(*args, **kwargs):
            outputs = fn(*args, **kwargs)
            return outputs[0]

        return wrapper

    @pytest.mark.parametrize(
        "make_input",
        [make_image_tensor, make_image_pil, make_image, make_video],
    )
    @pytest.mark.parametrize("functional", [F.five_crop, F.ten_crop])
    def test_functional(self, make_input, functional):
        check_functional(
            self._functional_wrapper(functional),
            make_input(self.INPUT_SIZE),
            size=self.OUTPUT_SIZE,
            check_scripted_smoke=False,
        )

    @pytest.mark.parametrize(
        ("functional", "kernel", "input_type"),
        [
            (F.five_crop, F.five_crop_image, torch.Tensor),
            (F.five_crop, F._geometry._five_crop_image_pil, PIL.Image.Image),
            (F.five_crop, F.five_crop_image, tv_tensors.Image),
            (F.five_crop, F.five_crop_video, tv_tensors.Video),
            (F.ten_crop, F.ten_crop_image, torch.Tensor),
            (F.ten_crop, F._geometry._ten_crop_image_pil, PIL.Image.Image),
            (F.ten_crop, F.ten_crop_image, tv_tensors.Image),
            (F.ten_crop, F.ten_crop_video, tv_tensors.Video),
        ],
    )
    def test_functional_signature(self, functional, kernel, input_type):
        check_functional_kernel_signature_match(functional, kernel=kernel, input_type=input_type)

    class _TransformWrapper(nn.Module):
        # This wrapper is needed to make FiveCrop / TenCrop compatible with check_transform, since that requires a
        # single output rather than a sequence.
        _v1_transform_cls = None

        def _extract_params_for_v1_transform(self):
            return dict(five_ten_crop_transform=self.five_ten_crop_transform)

        def __init__(self, five_ten_crop_transform):
            super().__init__()
            type(self)._v1_transform_cls = type(self)
            self.five_ten_crop_transform = five_ten_crop_transform

        def forward(self, input: torch.Tensor) -> torch.Tensor:
            outputs = self.five_ten_crop_transform(input)
            return outputs[0]

    @pytest.mark.parametrize(
        "make_input",
        [make_image_tensor, make_image_pil, make_image, make_video],
    )
    @pytest.mark.parametrize("transform_cls", [transforms.FiveCrop, transforms.TenCrop])
    def test_transform(self, make_input, transform_cls):
        check_transform(
            self._TransformWrapper(transform_cls(size=self.OUTPUT_SIZE)),
            make_input(self.INPUT_SIZE),
            check_sample_input=False,
        )

    @pytest.mark.parametrize("make_input", [make_bounding_boxes, make_detection_masks])
    @pytest.mark.parametrize("transform_cls", [transforms.FiveCrop, transforms.TenCrop])
    def test_transform_error(self, make_input, transform_cls):
        transform = transform_cls(size=self.OUTPUT_SIZE)

        with pytest.raises(TypeError, match="not supported"):
            transform(make_input(self.INPUT_SIZE))

    @pytest.mark.parametrize("fn", [F.five_crop, transform_cls_to_functional(transforms.FiveCrop)])
    def test_correctness_image_five_crop(self, fn):
        image = make_image(self.INPUT_SIZE, dtype=torch.uint8, device="cpu")

        actual = fn(image, size=self.OUTPUT_SIZE)
        expected = F.five_crop(F.to_pil_image(image), size=self.OUTPUT_SIZE)

        assert isinstance(actual, tuple)
        assert_equal(actual, [F.to_image(e) for e in expected])

    @pytest.mark.parametrize("fn_or_class", [F.ten_crop, transforms.TenCrop])
    @pytest.mark.parametrize("vertical_flip", [False, True])
    def test_correctness_image_ten_crop(self, fn_or_class, vertical_flip):
        if fn_or_class is transforms.TenCrop:
            fn = transform_cls_to_functional(fn_or_class, size=self.OUTPUT_SIZE, vertical_flip=vertical_flip)
            kwargs = dict()
        else:
            fn = fn_or_class
            kwargs = dict(size=self.OUTPUT_SIZE, vertical_flip=vertical_flip)

        image = make_image(self.INPUT_SIZE, dtype=torch.uint8, device="cpu")

        actual = fn(image, **kwargs)
        expected = F.ten_crop(F.to_pil_image(image), size=self.OUTPUT_SIZE, vertical_flip=vertical_flip)

        assert isinstance(actual, tuple)
        assert_equal(actual, [F.to_image(e) for e in expected])


class TestColorJitter:
    @pytest.mark.parametrize(
        "make_input",
        [make_image_tensor, make_image_pil, make_image, make_video],
    )
    @pytest.mark.parametrize("dtype", [torch.uint8, torch.float32])
    @pytest.mark.parametrize("device", cpu_and_cuda())
    def test_transform(self, make_input, dtype, device):
        if make_input is make_image_pil and not (dtype is torch.uint8 and device == "cpu"):
            pytest.skip(
                "PIL image tests with parametrization other than dtype=torch.uint8 and device='cpu' "
                "will degenerate to that anyway."
            )

        # TODO needed to add seed after KeyPoints PR, not sure why? failure
        # wasn't really significant anyway.
        torch.manual_seed(1)
        check_transform(
            transforms.ColorJitter(brightness=0.5, contrast=0.5, saturation=0.5, hue=0.25),
            make_input(dtype=dtype, device=device),
        )

    def test_transform_noop(self):
        input = make_image()
        input_version = input._version

        transform = transforms.ColorJitter()
        output = transform(input)

        assert output is input
        assert output.data_ptr() == input.data_ptr()
        assert output._version == input_version

    def test_transform_error(self):
        with pytest.raises(ValueError, match="must be non negative"):
            transforms.ColorJitter(brightness=-1)

        for brightness in [object(), [1, 2, 3]]:
            with pytest.raises(TypeError, match="single number or a sequence with length 2"):
                transforms.ColorJitter(brightness=brightness)

        with pytest.raises(ValueError, match="values should be between"):
            transforms.ColorJitter(brightness=(-1, 0.5))

        with pytest.raises(ValueError, match="values should be between"):
            transforms.ColorJitter(hue=1)

    @pytest.mark.parametrize("brightness", [None, 0.1, (0.2, 0.3)])
    @pytest.mark.parametrize("contrast", [None, 0.4, (0.5, 0.6)])
    @pytest.mark.parametrize("saturation", [None, 0.7, (0.8, 0.9)])
    @pytest.mark.parametrize("hue", [None, 0.3, (-0.1, 0.2)])
    def test_transform_correctness(self, brightness, contrast, saturation, hue):
        image = make_image(dtype=torch.uint8, device="cpu")

        transform = transforms.ColorJitter(brightness=brightness, contrast=contrast, saturation=saturation, hue=hue)

        with freeze_rng_state():
            torch.manual_seed(0)
            actual = transform(image)

            torch.manual_seed(0)
            expected = F.to_image(transform(F.to_pil_image(image)))

        mae = (actual.float() - expected.float()).abs().mean()
        assert mae < 2


class TestRgbToGrayscale:
    @pytest.mark.parametrize("dtype", [torch.uint8, torch.float32])
    @pytest.mark.parametrize("device", cpu_and_cuda())
    def test_kernel_image(self, dtype, device):
        check_kernel(F.rgb_to_grayscale_image, make_image(dtype=dtype, device=device))

    @pytest.mark.parametrize("make_input", [make_image_tensor, make_image_pil, make_image])
    def test_functional(self, make_input):
        check_functional(F.rgb_to_grayscale, make_input())

    @pytest.mark.parametrize(
        ("kernel", "input_type"),
        [
            (F.rgb_to_grayscale_image, torch.Tensor),
            (F._color._rgb_to_grayscale_image_pil, PIL.Image.Image),
            (F.rgb_to_grayscale_image, tv_tensors.Image),
        ],
    )
    def test_functional_signature(self, kernel, input_type):
        check_functional_kernel_signature_match(F.rgb_to_grayscale, kernel=kernel, input_type=input_type)

    @pytest.mark.parametrize("transform", [transforms.Grayscale(), transforms.RandomGrayscale(p=1)])
    @pytest.mark.parametrize("make_input", [make_image_tensor, make_image_pil, make_image])
    def test_transform(self, transform, make_input):
        check_transform(transform, make_input())

    @pytest.mark.parametrize("num_output_channels", [1, 3])
    @pytest.mark.parametrize("color_space", ["RGB", "GRAY"])
    @pytest.mark.parametrize("fn", [F.rgb_to_grayscale, transform_cls_to_functional(transforms.Grayscale)])
    def test_image_correctness(self, num_output_channels, color_space, fn):
        image = make_image(dtype=torch.uint8, device="cpu", color_space=color_space)

        actual = fn(image, num_output_channels=num_output_channels)
        expected = F.to_image(F.rgb_to_grayscale(F.to_pil_image(image), num_output_channels=num_output_channels))

        assert_equal(actual, expected, rtol=0, atol=1)

    def test_expanded_channels_are_not_views_into_the_same_underlying_tensor(self):
        image = make_image(dtype=torch.uint8, device="cpu", color_space="GRAY")

        output_image = F.rgb_to_grayscale(image, num_output_channels=3)
        assert_equal(output_image[0][0][0], output_image[1][0][0])
        output_image[0][0][0] = output_image[0][0][0] + 1
        assert output_image[0][0][0] != output_image[1][0][0]

    @pytest.mark.parametrize("num_input_channels", [1, 3])
    def test_random_transform_correctness(self, num_input_channels):
        image = make_image(
            color_space={
                1: "GRAY",
                3: "RGB",
            }[num_input_channels],
            dtype=torch.uint8,
            device="cpu",
        )

        transform = transforms.RandomGrayscale(p=1)

        actual = transform(image)
        expected = F.to_image(F.rgb_to_grayscale(F.to_pil_image(image), num_output_channels=num_input_channels))

        assert_equal(actual, expected, rtol=0, atol=1)


class TestGrayscaleToRgb:
    @pytest.mark.parametrize("dtype", [torch.uint8, torch.float32])
    @pytest.mark.parametrize("device", cpu_and_cuda())
    def test_kernel_image(self, dtype, device):
        check_kernel(F.grayscale_to_rgb_image, make_image(dtype=dtype, device=device))

    @pytest.mark.parametrize("make_input", [make_image_tensor, make_image_pil, make_image])
    def test_functional(self, make_input):
        check_functional(F.grayscale_to_rgb, make_input())

    @pytest.mark.parametrize(
        ("kernel", "input_type"),
        [
            (F.rgb_to_grayscale_image, torch.Tensor),
            (F._color._rgb_to_grayscale_image_pil, PIL.Image.Image),
            (F.rgb_to_grayscale_image, tv_tensors.Image),
        ],
    )
    def test_functional_signature(self, kernel, input_type):
        check_functional_kernel_signature_match(F.grayscale_to_rgb, kernel=kernel, input_type=input_type)

    @pytest.mark.parametrize("make_input", [make_image_tensor, make_image_pil, make_image])
    def test_transform(self, make_input):
        check_transform(transforms.RGB(), make_input(color_space="GRAY"))

    @pytest.mark.parametrize("fn", [F.grayscale_to_rgb, transform_cls_to_functional(transforms.RGB)])
    def test_image_correctness(self, fn):
        image = make_image(dtype=torch.uint8, device="cpu", color_space="GRAY")

        actual = fn(image)
        expected = F.to_image(F.grayscale_to_rgb(F.to_pil_image(image)))

        assert_equal(actual, expected, rtol=0, atol=1)

    def test_expanded_channels_are_not_views_into_the_same_underlying_tensor(self):
        image = make_image(dtype=torch.uint8, device="cpu", color_space="GRAY")

        output_image = F.grayscale_to_rgb(image)
        assert_equal(output_image[0][0][0], output_image[1][0][0])
        output_image[0][0][0] = output_image[0][0][0] + 1
        assert output_image[0][0][0] != output_image[1][0][0]

    def test_rgb_image_is_unchanged(self):
        image = make_image(dtype=torch.uint8, device="cpu", color_space="RGB")
        assert_equal(image.shape[-3], 3)
        assert_equal(F.grayscale_to_rgb(image), image)


class TestRandomZoomOut:
    # Tests are light because this largely relies on the already tested `pad` kernels.

    @pytest.mark.parametrize(
        "make_input",
        [
            make_image_tensor,
            make_image_pil,
            make_image,
            make_bounding_boxes,
            make_segmentation_mask,
            make_detection_masks,
            make_video,
        ],
    )
    def test_transform(self, make_input):
        check_transform(transforms.RandomZoomOut(p=1), make_input())

    def test_transform_error(self):
        for side_range in [None, 1, [1, 2, 3]]:
            with pytest.raises(
                ValueError if isinstance(side_range, list) else TypeError, match="should be a sequence of length 2"
            ):
                transforms.RandomZoomOut(side_range=side_range)

        for side_range in [[0.5, 1.5], [2.0, 1.0]]:
            with pytest.raises(ValueError, match="Invalid side range"):
                transforms.RandomZoomOut(side_range=side_range)

    @pytest.mark.parametrize("side_range", [(1.0, 4.0), [2.0, 5.0]])
    @pytest.mark.parametrize(
        "make_input",
        [
            make_image_tensor,
            make_image_pil,
            make_image,
            make_bounding_boxes,
            make_segmentation_mask,
            make_detection_masks,
            make_video,
        ],
    )
    @pytest.mark.parametrize("device", cpu_and_cuda())
    def test_transform_params_correctness(self, side_range, make_input, device):
        if make_input is make_image_pil and device != "cpu":
            pytest.skip("PIL image tests with parametrization device!='cpu' will degenerate to that anyway.")

        transform = transforms.RandomZoomOut(side_range=side_range)

        input = make_input()
        height, width = F.get_size(input)

        params = transform.make_params([input])
        assert "padding" in params

        padding = params["padding"]
        assert len(padding) == 4

        assert 0 <= padding[0] <= (side_range[1] - 1) * width
        assert 0 <= padding[1] <= (side_range[1] - 1) * height
        assert 0 <= padding[2] <= (side_range[1] - 1) * width
        assert 0 <= padding[3] <= (side_range[1] - 1) * height


class TestRandomPhotometricDistort:
    # Tests are light because this largely relies on the already tested
    # `adjust_{brightness,contrast,saturation,hue}` and `permute_channels` kernels.

    @pytest.mark.parametrize(
        "make_input",
        [make_image_tensor, make_image_pil, make_image, make_video],
    )
    @pytest.mark.parametrize("dtype", [torch.uint8, torch.float32])
    @pytest.mark.parametrize("device", cpu_and_cuda())
    def test_transform(self, make_input, dtype, device):
        if make_input is make_image_pil and not (dtype is torch.uint8 and device == "cpu"):
            pytest.skip(
                "PIL image tests with parametrization other than dtype=torch.uint8 and device='cpu' "
                "will degenerate to that anyway."
            )

        check_transform(
            transforms.RandomPhotometricDistort(
                brightness=(0.3, 0.4), contrast=(0.5, 0.6), saturation=(0.7, 0.8), hue=(-0.1, 0.2), p=1
            ),
            make_input(dtype=dtype, device=device),
        )


class TestScaleJitter:
    # Tests are light because this largely relies on the already tested `resize` kernels.

    INPUT_SIZE = (17, 11)
    TARGET_SIZE = (12, 13)

    @pytest.mark.parametrize(
        "make_input",
        [make_image_tensor, make_image_pil, make_image, make_bounding_boxes, make_segmentation_mask, make_video],
    )
    @pytest.mark.parametrize("device", cpu_and_cuda())
    def test_transform(self, make_input, device):
        if make_input is make_image_pil and device != "cpu":
            pytest.skip("PIL image tests with parametrization device!='cpu' will degenerate to that anyway.")

        check_transform(transforms.ScaleJitter(self.TARGET_SIZE), make_input(self.INPUT_SIZE, device=device))

    def test_make_params(self):
        input_size = self.INPUT_SIZE
        target_size = self.TARGET_SIZE
        scale_range = (0.5, 1.5)

        transform = transforms.ScaleJitter(target_size=target_size, scale_range=scale_range)
        params = transform.make_params([make_image(input_size)])

        assert "size" in params
        size = params["size"]

        assert isinstance(size, tuple) and len(size) == 2
        height, width = size

        r_min = min(target_size[1] / input_size[0], target_size[0] / input_size[1]) * scale_range[0]
        r_max = min(target_size[1] / input_size[0], target_size[0] / input_size[1]) * scale_range[1]

        assert int(input_size[0] * r_min) <= height <= int(input_size[0] * r_max)
        assert int(input_size[1] * r_min) <= width <= int(input_size[1] * r_max)


class TestLinearTransform:
    def _make_matrix_and_vector(self, input, *, device=None):
        device = device or input.device
        numel = math.prod(F.get_dimensions(input))
        transformation_matrix = torch.randn((numel, numel), device=device)
        mean_vector = torch.randn((numel,), device=device)
        return transformation_matrix, mean_vector

    def _sample_input_adapter(self, transform, input, device):
        return {key: value for key, value in input.items() if not isinstance(value, PIL.Image.Image)}

    @pytest.mark.parametrize("make_input", [make_image_tensor, make_image, make_video])
    @pytest.mark.parametrize("dtype", [torch.uint8, torch.float32])
    @pytest.mark.parametrize("device", cpu_and_cuda())
    def test_transform(self, make_input, dtype, device):
        input = make_input(dtype=dtype, device=device)
        check_transform(
            transforms.LinearTransformation(*self._make_matrix_and_vector(input)),
            input,
            check_sample_input=self._sample_input_adapter,
            # Compat check is failing on M1 with:
            # AssertionError: Tensor-likes are not close!
            # Mismatched elements: 1 / 561 (0.2%)
            # See https://github.com/pytorch/vision/issues/8453
            check_v1_compatibility=(sys.platform != "darwin"),
        )

    def test_transform_error(self):
        with pytest.raises(ValueError, match="transformation_matrix should be square"):
            transforms.LinearTransformation(transformation_matrix=torch.rand(2, 3), mean_vector=torch.rand(2))

        with pytest.raises(ValueError, match="mean_vector should have the same length"):
            transforms.LinearTransformation(transformation_matrix=torch.rand(2, 2), mean_vector=torch.rand(1))

        for matrix_dtype, vector_dtype in [(torch.float32, torch.float64), (torch.float64, torch.float32)]:
            with pytest.raises(ValueError, match="Input tensors should have the same dtype"):
                transforms.LinearTransformation(
                    transformation_matrix=torch.rand(2, 2, dtype=matrix_dtype),
                    mean_vector=torch.rand(2, dtype=vector_dtype),
                )

        image = make_image()
        transform = transforms.LinearTransformation(transformation_matrix=torch.rand(2, 2), mean_vector=torch.rand(2))
        with pytest.raises(ValueError, match="Input tensor and transformation matrix have incompatible shape"):
            transform(image)

        transform = transforms.LinearTransformation(*self._make_matrix_and_vector(image))
        with pytest.raises(TypeError, match="does not support PIL images"):
            transform(F.to_pil_image(image))

    @needs_cuda
    def test_transform_error_cuda(self):
        for matrix_device, vector_device in [("cuda", "cpu"), ("cpu", "cuda")]:
            with pytest.raises(ValueError, match="Input tensors should be on the same device"):
                transforms.LinearTransformation(
                    transformation_matrix=torch.rand(2, 2, device=matrix_device),
                    mean_vector=torch.rand(2, device=vector_device),
                )

        for input_device, param_device in [("cuda", "cpu"), ("cpu", "cuda")]:
            input = make_image(device=input_device)
            transform = transforms.LinearTransformation(*self._make_matrix_and_vector(input, device=param_device))
            with pytest.raises(
                ValueError, match="Input tensor should be on the same device as transformation matrix and mean vector"
            ):
                transform(input)


def make_image_numpy(*args, **kwargs):
    image = make_image_tensor(*args, **kwargs)
    return image.permute((1, 2, 0)).numpy()


class TestToImage:
    @pytest.mark.parametrize("make_input", [make_image_tensor, make_image_pil, make_image, make_image_numpy])
    @pytest.mark.parametrize("fn", [F.to_image, transform_cls_to_functional(transforms.ToImage)])
    def test_functional_and_transform(self, make_input, fn):
        input = make_input()
        output = fn(input)

        assert isinstance(output, tv_tensors.Image)

        input_size = list(input.shape[:2]) if isinstance(input, np.ndarray) else F.get_size(input)
        assert F.get_size(output) == input_size

        if isinstance(input, torch.Tensor):
            assert output.data_ptr() == input.data_ptr()

    def test_2d_np_array(self):
        # Non-regression test for https://github.com/pytorch/vision/issues/8255
        input = np.random.rand(10, 10)
        assert F.to_image(input).shape == (1, 10, 10)

    def test_functional_error(self):
        with pytest.raises(TypeError, match="Input can either be a pure Tensor, a numpy array, or a PIL image"):
            F.to_image(object())


class TestToPILImage:
    @pytest.mark.parametrize("make_input", [make_image_tensor, make_image, make_image_numpy])
    @pytest.mark.parametrize("color_space", ["RGB", "GRAY"])
    @pytest.mark.parametrize("fn", [F.to_pil_image, transform_cls_to_functional(transforms.ToPILImage)])
    def test_functional_and_transform(self, make_input, color_space, fn):
        input = make_input(color_space=color_space)
        output = fn(input)

        assert isinstance(output, PIL.Image.Image)

        input_size = list(input.shape[:2]) if isinstance(input, np.ndarray) else F.get_size(input)
        assert F.get_size(output) == input_size

    def test_functional_error(self):
        with pytest.raises(TypeError, match="pic should be Tensor or ndarray"):
            F.to_pil_image(object())

        for ndim in [1, 4]:
            with pytest.raises(ValueError, match="pic should be 2/3 dimensional"):
                F.to_pil_image(torch.empty(*[1] * ndim))

        with pytest.raises(ValueError, match="pic should not have > 4 channels"):
            num_channels = 5
            F.to_pil_image(torch.empty(num_channels, 1, 1))


class TestToTensor:
    @pytest.mark.parametrize("make_input", [make_image_tensor, make_image_pil, make_image, make_image_numpy])
    def test_smoke(self, make_input):
        with pytest.warns(UserWarning, match="deprecated and will be removed"):
            transform = transforms.ToTensor()

        input = make_input()
        output = transform(input)

        input_size = list(input.shape[:2]) if isinstance(input, np.ndarray) else F.get_size(input)
        assert F.get_size(output) == input_size


class TestPILToTensor:
    @pytest.mark.parametrize("color_space", ["RGB", "GRAY"])
    @pytest.mark.parametrize("fn", [F.pil_to_tensor, transform_cls_to_functional(transforms.PILToTensor)])
    def test_functional_and_transform(self, color_space, fn):
        input = make_image_pil(color_space=color_space)
        output = fn(input)

        assert isinstance(output, torch.Tensor) and not isinstance(output, tv_tensors.TVTensor)
        assert F.get_size(output) == F.get_size(input)

    def test_functional_error(self):
        with pytest.raises(TypeError, match="pic should be PIL Image"):
            F.pil_to_tensor(object())


@needs_cvcuda
class TestToCVCUDATensor:
    @pytest.mark.parametrize("image_type", (torch.Tensor, tv_tensors.Image))
    @pytest.mark.parametrize("dtype", [torch.uint8, torch.uint16, torch.float32, torch.float64])
    @pytest.mark.parametrize("device", cpu_and_cuda())
    @pytest.mark.parametrize("color_space", ["RGB", "GRAY"])
    @pytest.mark.parametrize("batch_dims", [(1,), (2,), (4,)])
    @pytest.mark.parametrize(
        "fn",
        [F.to_cvcuda_tensor, transform_cls_to_functional(transforms.ToCVCUDATensor)],
    )
    def test_functional_and_transform(self, image_type, dtype, device, color_space, batch_dims, fn):
        image = make_image(dtype=dtype, device=device, color_space=color_space, batch_dims=batch_dims)
        if image_type is torch.Tensor:
            image = image.as_subclass(torch.Tensor)
            assert is_pure_tensor(image)
        output = fn(image)

        assert isinstance(output, _import_cvcuda().Tensor)
        assert F.get_size(output) == F.get_size(image)
        assert output is not None

    def test_invalid_input_type(self):
        with pytest.raises(TypeError, match=r"inpt should be ``torch.Tensor``"):
            F.to_cvcuda_tensor("invalid_input")

    def test_invalid_dimensions(self):
        with pytest.raises(ValueError, match=r"pic should be 4 dimensional"):
            img_data = torch.randint(0, 256, (3, 1, 3), dtype=torch.uint8)
            img_data = img_data.cuda()
            F.to_cvcuda_tensor(img_data)

        with pytest.raises(ValueError, match=r"pic should be 4 dimensional"):
            img_data = torch.randint(0, 256, (4,), dtype=torch.uint8)
            img_data = img_data.cuda()
            F.to_cvcuda_tensor(img_data)

        with pytest.raises(ValueError, match=r"pic should be 4 dimensional"):
            img_data = torch.randint(0, 256, (4, 4), dtype=torch.uint8)
            img_data = img_data.cuda()
            F.to_cvcuda_tensor(img_data)

        with pytest.raises(ValueError, match=r"pic should be 4 dimensional"):
            img_data = torch.randint(0, 256, (1, 1, 3, 4, 4), dtype=torch.uint8)
            img_data = img_data.cuda()
            F.to_cvcuda_tensor(img_data)

    @pytest.mark.parametrize("dtype", [torch.uint8, torch.uint16, torch.float32, torch.float64])
    @pytest.mark.parametrize("device", cpu_and_cuda())
    @pytest.mark.parametrize("color_space", ["RGB", "GRAY"])
    @pytest.mark.parametrize("batch_size", [1, 2, 4])
    def test_round_trip(self, dtype, device, color_space, batch_size):
        original_tensor = make_image_tensor(
            dtype=dtype, device=device, color_space=color_space, batch_dims=(batch_size,)
        )
        cvcuda_tensor = F.to_cvcuda_tensor(original_tensor)
        result_tensor = F.cvcuda_to_tensor(cvcuda_tensor)
        torch.testing.assert_close(result_tensor.to(device), original_tensor, rtol=0, atol=0)
        assert result_tensor.shape[0] == batch_size


@needs_cvcuda
class TestCVCUDAToTensor:
    @pytest.mark.parametrize("dtype", [torch.uint8, torch.uint16, torch.float32, torch.float64])
    @pytest.mark.parametrize("device", cpu_and_cuda())
    @pytest.mark.parametrize("color_space", ["RGB", "GRAY"])
    @pytest.mark.parametrize("batch_dims", [(1,), (2,), (4,)])
    @pytest.mark.parametrize(
        "fn",
        [F.cvcuda_to_tensor, transform_cls_to_functional(transforms.CVCUDAToTensor)],
    )
    def test_functional_and_transform(self, dtype, device, color_space, batch_dims, fn):
        input = make_image_cvcuda(dtype=dtype, device=device, color_space=color_space, batch_dims=batch_dims)

        output = fn(input)

        assert isinstance(output, torch.Tensor)
        input_tensor = F.cvcuda_to_tensor(input)
        assert F.get_size(output) == F.get_size(input_tensor)

    def test_functional_error(self):
        with pytest.raises(TypeError, match=r"cvcuda_img should be ``cvcuda\.Tensor``\. Got .+\."):
            F.cvcuda_to_tensor(object())


class TestLambda:
    @pytest.mark.parametrize("input", [object(), torch.empty(()), np.empty(()), "string", 1, 0.0])
    @pytest.mark.parametrize("types", [(), (torch.Tensor, np.ndarray)])
    def test_transform(self, input, types):
        was_applied = False

        def was_applied_fn(input):
            nonlocal was_applied
            was_applied = True
            return input

        transform = transforms.Lambda(was_applied_fn, *types)
        output = transform(input)

        assert output is input
        assert was_applied is (not types or isinstance(input, types))


@pytest.mark.parametrize(
    ("alias", "target"),
    [
        pytest.param(alias, target, id=alias.__name__)
        for alias, target in [
            (F.hflip, F.horizontal_flip),
            (F.vflip, F.vertical_flip),
            (F.get_image_num_channels, F.get_num_channels),
            (F.to_pil_image, F.to_pil_image),
            (F.elastic_transform, F.elastic),
            (F.to_grayscale, F.rgb_to_grayscale),
        ]
    ],
)
def test_alias(alias, target):
    assert alias is target


@pytest.mark.parametrize(
    "make_inputs",
    itertools.permutations(
        [
            make_image_tensor,
            make_image_tensor,
            make_image_pil,
            make_image,
            make_video,
        ],
        3,
    ),
)
def test_pure_tensor_heuristic(make_inputs):
    flat_inputs = [make_input() for make_input in make_inputs]

    def split_on_pure_tensor(to_split):
        # This takes a sequence that is structurally aligned with `flat_inputs` and splits its items into three parts:
        # 1. The first pure tensor. If none is present, this will be `None`
        # 2. A list of the remaining pure tensors
        # 3. A list of all other items
        pure_tensors = []
        others = []
        # Splitting always happens on the original `flat_inputs` to avoid any erroneous type changes by the transform to
        # affect the splitting.
        for item, inpt in zip(to_split, flat_inputs):
            (pure_tensors if is_pure_tensor(inpt) else others).append(item)
        return pure_tensors[0] if pure_tensors else None, pure_tensors[1:], others

    class CopyCloneTransform(transforms.Transform):
        def transform(self, inpt, params):
            return inpt.clone() if isinstance(inpt, torch.Tensor) else inpt.copy()

        @staticmethod
        def was_applied(output, inpt):
            identity = output is inpt
            if identity:
                return False

            # Make sure nothing fishy is going on
            assert_equal(output, inpt)
            return True

    first_pure_tensor_input, other_pure_tensor_inputs, other_inputs = split_on_pure_tensor(flat_inputs)

    transform = CopyCloneTransform()
    transformed_sample = transform(flat_inputs)

    first_pure_tensor_output, other_pure_tensor_outputs, other_outputs = split_on_pure_tensor(transformed_sample)

    if first_pure_tensor_input is not None:
        if other_inputs:
            assert not transform.was_applied(first_pure_tensor_output, first_pure_tensor_input)
        else:
            assert transform.was_applied(first_pure_tensor_output, first_pure_tensor_input)

    for output, inpt in zip(other_pure_tensor_outputs, other_pure_tensor_inputs):
        assert not transform.was_applied(output, inpt)

    for input, output in zip(other_inputs, other_outputs):
        assert transform.was_applied(output, input)


class TestRandomIoUCrop:
    @pytest.mark.parametrize("device", cpu_and_cuda())
    @pytest.mark.parametrize("options", [[0.5, 0.9], [2.0]])
    def test_make_params(self, device, options):
        orig_h, orig_w = size = (24, 32)
        image = make_image(size)
        bboxes = tv_tensors.BoundingBoxes(
            torch.tensor([[1, 1, 10, 10], [20, 20, 23, 23], [1, 20, 10, 23], [20, 1, 23, 10]]),
            format="XYXY",
            canvas_size=size,
            device=device,
        )
        sample = [image, bboxes]

        transform = transforms.RandomIoUCrop(sampler_options=options)

        n_samples = 5
        for _ in range(n_samples):

            params = transform.make_params(sample)

            if options == [2.0]:
                assert len(params) == 0
                return

            assert len(params["is_within_crop_area"]) > 0
            assert params["is_within_crop_area"].dtype == torch.bool

            assert int(transform.min_scale * orig_h) <= params["height"] <= int(transform.max_scale * orig_h)
            assert int(transform.min_scale * orig_w) <= params["width"] <= int(transform.max_scale * orig_w)

            left, top = params["left"], params["top"]
            new_h, new_w = params["height"], params["width"]
            ious = box_iou(
                bboxes,
                torch.tensor([[left, top, left + new_w, top + new_h]], dtype=bboxes.dtype, device=bboxes.device),
            )
            assert ious.max() >= options[0] or ious.max() >= options[1], f"{ious} vs {options}"

    def test__transform_empty_params(self, mocker):
        transform = transforms.RandomIoUCrop(sampler_options=[2.0])
        image = tv_tensors.Image(torch.rand(1, 3, 4, 4))
        bboxes = tv_tensors.BoundingBoxes(torch.tensor([[1, 1, 2, 2]]), format="XYXY", canvas_size=(4, 4))
        label = torch.tensor([1])
        sample = [image, bboxes, label]
        # Let's mock transform.make_params to control the output:
        transform.make_params = mocker.MagicMock(return_value={})
        output = transform(sample)
        torch.testing.assert_close(output, sample)

    def test_forward_assertion(self):
        transform = transforms.RandomIoUCrop()
        with pytest.raises(
            TypeError,
            match="requires input sample to contain tensor or PIL images and bounding boxes",
        ):
            transform(torch.tensor(0))

    def test__transform(self, mocker):
        transform = transforms.RandomIoUCrop()

        size = (32, 24)
        image = make_image(size)
        bboxes = make_bounding_boxes(format="XYXY", canvas_size=size, num_boxes=6)
        masks = make_detection_masks(size, num_masks=6)

        sample = [image, bboxes, masks]

        is_within_crop_area = torch.tensor([0, 1, 0, 1, 0, 1], dtype=torch.bool)

        params = dict(top=1, left=2, height=12, width=12, is_within_crop_area=is_within_crop_area)
        transform.make_params = mocker.MagicMock(return_value=params)
        output = transform(sample)

        # check number of bboxes vs number of labels:
        output_bboxes = output[1]
        assert isinstance(output_bboxes, tv_tensors.BoundingBoxes)
        assert (output_bboxes[~is_within_crop_area] == 0).all()

        output_masks = output[2]
        assert isinstance(output_masks, tv_tensors.Mask)


class TestRandomShortestSize:
    @pytest.mark.parametrize("min_size,max_size", [([5, 9], 20), ([5, 9], None)])
    def test_make_params(self, min_size, max_size):
        canvas_size = (3, 10)

        transform = transforms.RandomShortestSize(min_size=min_size, max_size=max_size, antialias=True)

        sample = make_image(canvas_size)
        params = transform.make_params([sample])

        assert "size" in params
        size = params["size"]

        assert isinstance(size, tuple) and len(size) == 2

        longer = max(size)
        shorter = min(size)
        if max_size is not None:
            assert longer <= max_size
            assert shorter <= max_size
        else:
            assert shorter in min_size


class TestRandomResize:
    def test_make_params(self):
        min_size = 3
        max_size = 6

        transform = transforms.RandomResize(min_size=min_size, max_size=max_size, antialias=True)

        for _ in range(10):
            params = transform.make_params([])

            assert isinstance(params["size"], list) and len(params["size"]) == 1
            size = params["size"][0]

            assert min_size <= size < max_size


@pytest.mark.parametrize("image_type", (PIL.Image, torch.Tensor, tv_tensors.Image))
@pytest.mark.parametrize("label_type", (torch.Tensor, int))
@pytest.mark.parametrize("dataset_return_type", (dict, tuple))
@pytest.mark.parametrize("to_tensor", (transforms.ToTensor, transforms.ToImage))
def test_classification_preset(image_type, label_type, dataset_return_type, to_tensor):

    image = tv_tensors.Image(torch.randint(0, 256, size=(1, 3, 250, 250), dtype=torch.uint8))
    if image_type is PIL.Image:
        image = to_pil_image(image[0])
    elif image_type is torch.Tensor:
        image = image.as_subclass(torch.Tensor)
        assert is_pure_tensor(image)

    label = 1 if label_type is int else torch.tensor([1])

    if dataset_return_type is dict:
        sample = {
            "image": image,
            "label": label,
        }
    else:
        sample = image, label

    if to_tensor is transforms.ToTensor:
        with pytest.warns(UserWarning, match="deprecated and will be removed"):
            to_tensor = to_tensor()
    else:
        to_tensor = to_tensor()

    t = transforms.Compose(
        [
            transforms.RandomResizedCrop((224, 224), antialias=True),
            transforms.RandomHorizontalFlip(p=1),
            transforms.RandAugment(),
            transforms.TrivialAugmentWide(),
            transforms.AugMix(),
            transforms.AutoAugment(),
            to_tensor,
            # TODO: ConvertImageDtype is a pass-through on PIL images, is that
            # intended?  This results in a failure if we convert to tensor after
            # it, because the image would still be uint8 which make Normalize
            # fail.
            transforms.ConvertImageDtype(torch.float),
            transforms.Normalize(mean=[0, 0, 0], std=[1, 1, 1]),
            transforms.RandomErasing(p=1),
        ]
    )

    out = t(sample)

    assert type(out) == type(sample)

    if dataset_return_type is tuple:
        out_image, out_label = out
    else:
        assert out.keys() == sample.keys()
        out_image, out_label = out.values()

    assert out_image.shape[-2:] == (224, 224)
    assert out_label == label


@pytest.mark.parametrize("input_size", [(17, 11), (11, 17), (11, 11)])
@pytest.mark.parametrize("device", cpu_and_cuda())
def test_parallelogram_to_bounding_boxes(input_size, device):
    # Assert that applying `_parallelogram_to_bounding_boxes` to rotated boxes
    # does not modify the input.
    bounding_boxes = make_bounding_boxes(input_size, format=tv_tensors.BoundingBoxFormat.XYXYXYXY, device=device)
    actual = _parallelogram_to_bounding_boxes(bounding_boxes)
    torch.testing.assert_close(actual, bounding_boxes, rtol=0, atol=1)

    # Test the transformation of two simple parallelograms.
    #   1---2    1----2
    #  /   /  -> |    |
    # 4---3      4----3

    # 1---2      1----2
    #  \   \  -> |    |
    #   4---3    4----3
    parallelogram = torch.tensor(
        [[1, 0, 4, 0, 3, 2, 0, 2], [0, 0, 3, 0, 4, 2, 1, 2]],
        dtype=torch.float32,
    )
    expected = torch.tensor(
        [
            [0, 0, 4, 0, 4, 2, 0, 2],
            [0, 0, 4, 0, 4, 2, 0, 2],
        ],
        dtype=torch.float32,
    )
    actual = _parallelogram_to_bounding_boxes(parallelogram)
    torch.testing.assert_close(actual, expected)

    # Test the transformation of a simple parallelogram.
    #              1
    #    1-2      /   2
    #   / /  ->  /   /
    # 4-3       4   /
    #              3
    #
    #          1
    # 1-2       \ 2
    #   \ \  ->  \  \
    #    4-3       4 \
    #                 3
    parallelogram = torch.tensor(
        [[0, 4, 3, 1, 5, 1, 2, 4], [0, 1, 2, 1, 5, 4, 3, 4]],
        dtype=torch.float32,
    )
    expected = torch.tensor(
        [[0, 4, 4, 0, 5, 1, 1, 5], [0, 1, 1, 0, 5, 4, 4, 5]],
        dtype=torch.float32,
    )
    actual = _parallelogram_to_bounding_boxes(parallelogram)
    torch.testing.assert_close(actual, expected)


@pytest.mark.parametrize("image_type", (PIL.Image, torch.Tensor, tv_tensors.Image))
@pytest.mark.parametrize("data_augmentation", ("hflip", "lsj", "multiscale", "ssd", "ssdlite"))
@pytest.mark.parametrize("to_tensor", (transforms.ToTensor, transforms.ToImage))
@pytest.mark.parametrize("sanitize", (True, False))
def test_detection_preset(image_type, data_augmentation, to_tensor, sanitize):
    torch.manual_seed(0)

    if to_tensor is transforms.ToTensor:
        with pytest.warns(UserWarning, match="deprecated and will be removed"):
            to_tensor = to_tensor()
    else:
        to_tensor = to_tensor()

    if data_augmentation == "hflip":
        t = [
            transforms.RandomHorizontalFlip(p=1),
            to_tensor,
            transforms.ConvertImageDtype(torch.float),
        ]
    elif data_augmentation == "lsj":
        t = [
            transforms.ScaleJitter(target_size=(1024, 1024), antialias=True),
            # Note: replaced FixedSizeCrop with RandomCrop, becuase we're
            # leaving FixedSizeCrop in prototype for now, and it expects Label
            # classes which we won't release yet.
            # transforms.FixedSizeCrop(
            #     size=(1024, 1024), fill=defaultdict(lambda: (123.0, 117.0, 104.0), {tv_tensors.Mask: 0})
            # ),
            transforms.RandomCrop((1024, 1024), pad_if_needed=True),
            transforms.RandomHorizontalFlip(p=1),
            to_tensor,
            transforms.ConvertImageDtype(torch.float),
        ]
    elif data_augmentation == "multiscale":
        t = [
            transforms.RandomShortestSize(
                min_size=(480, 512, 544, 576, 608, 640, 672, 704, 736, 768, 800), max_size=1333, antialias=True
            ),
            transforms.RandomHorizontalFlip(p=1),
            to_tensor,
            transforms.ConvertImageDtype(torch.float),
        ]
    elif data_augmentation == "ssd":
        t = [
            transforms.RandomPhotometricDistort(p=1),
            transforms.RandomZoomOut(fill={"others": (123.0, 117.0, 104.0), tv_tensors.Mask: 0}, p=1),
            transforms.RandomIoUCrop(),
            transforms.RandomHorizontalFlip(p=1),
            to_tensor,
            transforms.ConvertImageDtype(torch.float),
        ]
    elif data_augmentation == "ssdlite":
        t = [
            transforms.RandomIoUCrop(),
            transforms.RandomHorizontalFlip(p=1),
            to_tensor,
            transforms.ConvertImageDtype(torch.float),
        ]
    if sanitize:
        t += [transforms.SanitizeBoundingBoxes()]
    t = transforms.Compose(t)

    num_boxes = 5
    H = W = 250

    image = tv_tensors.Image(torch.randint(0, 256, size=(1, 3, H, W), dtype=torch.uint8))
    if image_type is PIL.Image:
        image = to_pil_image(image[0])
    elif image_type is torch.Tensor:
        image = image.as_subclass(torch.Tensor)
        assert is_pure_tensor(image)

    label = torch.randint(0, 10, size=(num_boxes,))

    boxes = torch.randint(0, min(H, W) // 2, size=(num_boxes, 4))
    boxes[:, 2:] += boxes[:, :2]
    boxes = boxes.clamp(min=0, max=min(H, W))
    boxes = tv_tensors.BoundingBoxes(boxes, format="XYXY", canvas_size=(H, W))

    masks = tv_tensors.Mask(torch.randint(0, 2, size=(num_boxes, H, W), dtype=torch.uint8))

    sample = {
        "image": image,
        "label": label,
        "boxes": boxes,
        "masks": masks,
    }

    out = t(sample)

    if isinstance(to_tensor, transforms.ToTensor) and image_type is not tv_tensors.Image:
        assert is_pure_tensor(out["image"])
    else:
        assert isinstance(out["image"], tv_tensors.Image)
    assert isinstance(out["label"], type(sample["label"]))

    num_boxes_expected = {
        # ssd and ssdlite contain RandomIoUCrop which may "remove" some bbox. It
        # doesn't remove them strictly speaking, it just marks some boxes as
        # degenerate and those boxes will be later removed by
        # SanitizeBoundingBoxes(), which we add to the pipelines if the sanitize
        # param is True.
        # Note that the values below are probably specific to the random seed
        # set above (which is fine).
        (True, "ssd"): 5,
        (True, "ssdlite"): 4,
    }.get((sanitize, data_augmentation), num_boxes)

    assert out["boxes"].shape[0] == out["masks"].shape[0] == out["label"].shape[0] == num_boxes_expected


class TestSanitizeBoundingBoxes:
    def _get_boxes_and_valid_mask(self, H=256, W=128, min_size=10, min_area=10):
        boxes_and_validity = [
            ([0, 1, 10, 1], False),  # Y1 == Y2
            ([0, 1, 0, 20], False),  # X1 == X2
            ([0, 0, min_size - 1, 10], False),  # H < min_size
            ([0, 0, 10, min_size - 1], False),  # W < min_size
            ([0, 0, 10, H + 1], False),  # Y2 > H
            ([0, 0, W + 1, 10], False),  # X2 > W
            ([-1, 1, 10, 20], False),  # any < 0
            ([0, 0, -1, 20], False),  # any < 0
            ([0, 0, -10, -1], False),  # any < 0
            ([0, 0, min_size, 10], min_size * 10 >= min_area),  # H < min_size
            ([0, 0, 10, min_size], min_size * 10 >= min_area),  # W < min_size
            ([0, 0, W, H], W * H >= min_area),
            ([1, 1, 30, 20], 29 * 19 >= min_area),
            ([0, 0, 10, 10], 9 * 9 >= min_area),
            ([1, 1, 30, 20], 29 * 19 >= min_area),
        ]

        random.shuffle(boxes_and_validity)  # For test robustness: mix order of wrong and correct cases
        boxes, expected_valid_mask = zip(*boxes_and_validity)
        boxes = tv_tensors.BoundingBoxes(
            boxes,
            format=tv_tensors.BoundingBoxFormat.XYXY,
            canvas_size=(H, W),
        )

        return boxes, expected_valid_mask

    @pytest.mark.parametrize("min_size, min_area", ((1, 1), (10, 1), (10, 101)))
    @pytest.mark.parametrize(
        "labels_getter",
        (
            "default",
            lambda inputs: inputs["labels"],
            lambda inputs: (inputs["labels"], inputs["other_labels"]),
            lambda inputs: [inputs["labels"], inputs["other_labels"]],
            None,
            lambda inputs: None,
        ),
    )
    @pytest.mark.parametrize("sample_type", (tuple, dict))
    def test_transform(self, min_size, min_area, labels_getter, sample_type):

        if sample_type is tuple and not isinstance(labels_getter, str):
            # The "lambda inputs: inputs["labels"]" labels_getter used in this test
            # doesn't work if the input is a tuple.
            return

        H, W = 256, 128
        boxes, expected_valid_mask = self._get_boxes_and_valid_mask(H=H, W=W, min_size=min_size, min_area=min_area)
        valid_indices = [i for (i, is_valid) in enumerate(expected_valid_mask) if is_valid]

        labels = torch.arange(boxes.shape[0])
        masks = tv_tensors.Mask(torch.randint(0, 2, size=(boxes.shape[0], H, W)))
        # other_labels corresponds to properties from COCO like iscrowd, area...
        # We only sanitize it when labels_getter returns a tuple
        other_labels = torch.arange(boxes.shape[0])
        whatever = torch.rand(10)
        input_img = torch.randint(0, 256, size=(1, 3, H, W), dtype=torch.uint8)
        sample = {
            "image": input_img,
            "labels": labels,
            "boxes": boxes,
            "other_labels": other_labels,
            "whatever": whatever,
            "None": None,
            "masks": masks,
        }

        if sample_type is tuple:
            img = sample.pop("image")
            sample = (img, sample)

        out = transforms.SanitizeBoundingBoxes(min_size=min_size, min_area=min_area, labels_getter=labels_getter)(
            sample
        )

        if sample_type is tuple:
            out_image = out[0]
            out_labels = out[1]["labels"]
            out_other_labels = out[1]["other_labels"]
            out_boxes = out[1]["boxes"]
            out_masks = out[1]["masks"]
            out_whatever = out[1]["whatever"]
        else:
            out_image = out["image"]
            out_labels = out["labels"]
            out_other_labels = out["other_labels"]
            out_boxes = out["boxes"]
            out_masks = out["masks"]
            out_whatever = out["whatever"]

        assert out_image is input_img
        assert out_whatever is whatever

        assert isinstance(out_boxes, tv_tensors.BoundingBoxes)
        assert isinstance(out_masks, tv_tensors.Mask)

        if labels_getter is None or (callable(labels_getter) and labels_getter(sample) is None):
            assert out_labels is labels
            assert out_other_labels is other_labels
        else:
            assert isinstance(out_labels, torch.Tensor)
            assert out_boxes.shape[0] == out_labels.shape[0] == out_masks.shape[0]
            # This works because we conveniently set labels to arange(num_boxes)
            assert out_labels.tolist() == valid_indices

            if callable(labels_getter) and isinstance(labels_getter(sample), (tuple, list)):
                assert_equal(out_other_labels, out_labels)
            else:
                assert_equal(out_other_labels, other_labels)

    @pytest.mark.parametrize("input_type", (torch.Tensor, tv_tensors.BoundingBoxes))
    def test_functional(self, input_type):
        # Note: the "functional" F.sanitize_bounding_boxes was added after the class, so there is some
        # redundancy with test_transform() in terms of correctness checks. But that's OK.

        H, W, min_size = 256, 128, 10

        boxes, expected_valid_mask = self._get_boxes_and_valid_mask(H=H, W=W, min_size=min_size)

        if input_type is tv_tensors.BoundingBoxes:
            format = canvas_size = None
        else:
            # just passing "XYXY" explicitly to make sure we support strings
            format, canvas_size = "XYXY", boxes.canvas_size
            boxes = boxes.as_subclass(torch.Tensor)

        boxes, valid = F.sanitize_bounding_boxes(boxes, format=format, canvas_size=canvas_size, min_size=min_size)

        assert_equal(valid, torch.tensor(expected_valid_mask))
        assert type(valid) == torch.Tensor
        assert boxes.shape[0] == sum(valid)
        assert isinstance(boxes, input_type)

    def test_kernel(self):
        H, W, min_size = 256, 128, 10
        boxes, _ = self._get_boxes_and_valid_mask(H=H, W=W, min_size=min_size)

        format, canvas_size = boxes.format, boxes.canvas_size
        boxes = boxes.as_subclass(torch.Tensor)

        check_kernel(
            F.sanitize_bounding_boxes,
            input=boxes,
            format=format,
            canvas_size=canvas_size,
            check_batched_vs_unbatched=False,
        )

    def test_no_label(self):
        # Non-regression test for https://github.com/pytorch/vision/issues/7878

        img = make_image()
        boxes = make_bounding_boxes()

        with pytest.raises(ValueError, match="or a two-tuple whose second item is a dict"):
            transforms.SanitizeBoundingBoxes()(img, boxes)

        out_img, out_boxes = transforms.SanitizeBoundingBoxes(labels_getter=None)(img, boxes)
        assert isinstance(out_img, tv_tensors.Image)
        assert isinstance(out_boxes, tv_tensors.BoundingBoxes)

    def test_semantic_masks_passthrough(self):
        # Test that semantic masks (2D) pass through unchanged
        H, W = 256, 128
        boxes = tv_tensors.BoundingBoxes(
            [[0, 0, 50, 50], [60, 60, 100, 100]],
            format=tv_tensors.BoundingBoxFormat.XYXY,
            canvas_size=(H, W),
        )

        # Create semantic segmentation mask (H, W) - should NOT be sanitized
        semantic_mask = tv_tensors.Mask(torch.randint(0, 10, size=(H, W)))

        sample = {
            "boxes": boxes,
            "semantic_mask": semantic_mask,
        }

        out = transforms.SanitizeBoundingBoxes(labels_getter=None)(sample)

        # Check that semantic mask passed through unchanged
        assert isinstance(out["semantic_mask"], tv_tensors.Mask)
        assert out["semantic_mask"].shape == (H, W)
        assert_equal(out["semantic_mask"], semantic_mask)

    def test_masks_with_mismatched_shape_passthrough(self):
        # Test that masks with shapes that don't match the number of boxes are passed through
        H, W = 256, 128
        boxes = tv_tensors.BoundingBoxes(
            [[0, 0, 10, 10], [20, 20, 30, 30], [50, 50, 60, 60]],
            format=tv_tensors.BoundingBoxFormat.XYXY,
            canvas_size=(H, W),
        )

        # Create masks with different number of instances than boxes
        mismatched_masks = tv_tensors.Mask(torch.randint(0, 2, size=(5, H, W)))  # 5 masks but 3 boxes

        sample = {
            "boxes": boxes,
            "masks": mismatched_masks,
        }

        # Should not raise an error, masks should pass through unchanged
        out = transforms.SanitizeBoundingBoxes(labels_getter=None)(sample)

        assert isinstance(out["masks"], tv_tensors.Mask)
        assert out["masks"].shape == (5, H, W)
        assert_equal(out["masks"], mismatched_masks)

    def test_per_instance_masks_sanitized(self):
        # Test that per-instance masks (N, H, W) are correctly sanitized
        H, W = 256, 128
        boxes, expected_valid_mask = self._get_boxes_and_valid_mask(H=H, W=W, min_size=10, min_area=10)
        valid_indices = [i for (i, is_valid) in enumerate(expected_valid_mask) if is_valid]
        num_boxes = boxes.shape[0]

        # Create per-instance masks matching the number of boxes
        per_instance_masks = tv_tensors.Mask(torch.randint(0, 2, size=(num_boxes, H, W)))
        labels = torch.arange(num_boxes)

        sample = {
            "boxes": boxes,
            "masks": per_instance_masks,
            "labels": labels,
        }

        out = transforms.SanitizeBoundingBoxes(min_size=10, min_area=10)(sample)

        # Check that masks were sanitized correctly
        assert isinstance(out["masks"], tv_tensors.Mask)
        assert out["masks"].shape[0] == len(valid_indices)
        assert out["masks"].shape[0] == out["boxes"].shape[0] == out["labels"].shape[0]

        # Verify correct masks were kept
        for i, valid_idx in enumerate(valid_indices):
            assert_equal(out["masks"][i], per_instance_masks[valid_idx])

    def test_errors_transform(self):
        good_bbox = tv_tensors.BoundingBoxes(
            [[0, 0, 10, 10]],
            format=tv_tensors.BoundingBoxFormat.XYXY,
            canvas_size=(20, 20),
        )

        with pytest.raises(ValueError, match="min_size must be >= 1"):
            transforms.SanitizeBoundingBoxes(min_size=0)
        with pytest.raises(ValueError, match="min_area must be >= 1"):
            transforms.SanitizeBoundingBoxes(min_area=0)
        with pytest.raises(ValueError, match="labels_getter should either be 'default'"):
            transforms.SanitizeBoundingBoxes(labels_getter=12)

        with pytest.raises(ValueError, match="Could not infer where the labels are"):
            bad_labels_key = {"bbox": good_bbox, "BAD_KEY": torch.arange(good_bbox.shape[0])}
            transforms.SanitizeBoundingBoxes()(bad_labels_key)

        with pytest.raises(ValueError, match="must be a tensor"):
            not_a_tensor = {"bbox": good_bbox, "labels": torch.arange(good_bbox.shape[0]).tolist()}
            transforms.SanitizeBoundingBoxes()(not_a_tensor)

        with pytest.raises(ValueError, match="Number of boxes"):
            different_sizes = {"bbox": good_bbox, "labels": torch.arange(good_bbox.shape[0] + 3)}
            transforms.SanitizeBoundingBoxes()(different_sizes)

    def test_errors_functional(self):

        good_bbox = tv_tensors.BoundingBoxes(
            [[0, 0, 10, 10]],
            format=tv_tensors.BoundingBoxFormat.XYXY,
            canvas_size=(20, 20),
        )

        with pytest.raises(ValueError, match="canvas_size cannot be None if bounding_boxes is a pure tensor"):
            F.sanitize_bounding_boxes(good_bbox.as_subclass(torch.Tensor), format="XYXY", canvas_size=None)

        with pytest.raises(ValueError, match="canvas_size cannot be None if bounding_boxes is a pure tensor"):
            F.sanitize_bounding_boxes(good_bbox.as_subclass(torch.Tensor), format=None, canvas_size=(10, 10))

        with pytest.raises(ValueError, match="canvas_size must be None when bounding_boxes is a tv_tensors"):
            F.sanitize_bounding_boxes(good_bbox, format="XYXY", canvas_size=None)

        with pytest.raises(ValueError, match="canvas_size must be None when bounding_boxes is a tv_tensors"):
            F.sanitize_bounding_boxes(good_bbox, format="XYXY", canvas_size=None)

        with pytest.raises(ValueError, match="bounding_boxes must be a tv_tensors.BoundingBoxes instance or a"):
            F.sanitize_bounding_boxes(good_bbox.tolist())


class TestSanitizeKeyPoints:
    def _make_keypoints_with_validity(
        self,
        canvas_size=(100, 100),
        shape="2d",  # "2d", "3d", "4d" for different keypoint shapes
    ):
        """Create keypoints with known validity for testing."""
        canvas_h, canvas_w = canvas_size

        if shape == "2d":  # [N_points, 2]
            keypoints_data = [
                ([5, 5], True),  # Valid point inside image
                ([canvas_w - 6, canvas_h - 6], True),  # Valid point near corner
                ([canvas_w // 2, canvas_h // 2], True),  # Valid point in center
                ([-1, canvas_h // 2], False),  # Invalid: x < 0
                ([canvas_w // 2, -1], False),  # Invalid: y < 0
                ([canvas_w, canvas_h // 2], False),  # Invalid: x >= canvas_w
                ([canvas_w // 2, canvas_h], False),  # Invalid: y >= canvas_h
                ([0, 0], True),  # Edge case: exactly on edge
                ([canvas_w - 1, canvas_h - 1], True),  # Edge case: exactly on edge
            ]
            points, validity = zip(*keypoints_data)
            keypoints = torch.tensor(points, dtype=torch.float32)

        elif shape == "3d":  # [N_objects, N_points, 2]
            # Create groups of keypoints with different validity patterns
            keypoints_data = [
                # Group 1: All points valid
                ([[10, 10], [20, 20], [30, 30]], True),
                # Group 2: One invalid point (should be removed if min_invalid_points=1)
                ([[10, 10], [20, 20], [-5, 30]], False),
                # Group 3: All points invalid
                ([[-1, -1], [-2, -2], [-3, -3]], False),
                # Group 4: Mix of valid and invalid (depends on min_invalid_points)
                ([[10, 10], [-1, 20], [-2, 30]], False),
            ]
            groups, validity = zip(*keypoints_data)
            keypoints = torch.tensor(groups, dtype=torch.float32)

        elif shape == "4d":  # [N_objects, N_bones, 2, 2]
            # Create bone-like structures (pairs of points)
            keypoints_data = [
                # Object 1: All bones valid
                ([[[10, 10], [15, 15]], [[20, 20], [25, 25]]], True),
                # Object 2: One bone with invalid point
                ([[[10, 10], [15, 15]], [[-1, 20], [25, 25]]], False),
                # Object 3: All bones invalid
                ([[[-1, -1], [-2, -2]], [[-3, -3], [-4, -4]]], False),
            ]
            objects, validity = zip(*keypoints_data)
            keypoints = torch.tensor(objects, dtype=torch.float32)

        else:
            raise ValueError(f"Unsupported shape: {shape}")

        return keypoints, validity

    @pytest.mark.parametrize("shape", ["2d", "3d", "4d"])
    @pytest.mark.parametrize("input_type", [torch.Tensor, tv_tensors.KeyPoints])
    def test_functional(self, shape, input_type):
        """Test the sanitize_keypoints functional interface."""

        # Create inputs
        canvas_size = (50, 50)
        keypoints, expected_validity = self._make_keypoints_with_validity(
            canvas_size=canvas_size,
            shape=shape,
        )

        if input_type is tv_tensors.KeyPoints:
            keypoints = tv_tensors.KeyPoints(keypoints, canvas_size=canvas_size)
            canvas_size_arg = None
        else:
            canvas_size_arg = canvas_size

        # Apply function to be tested
        result_keypoints, valid_mask = F.sanitize_keypoints(
            keypoints,
            canvas_size=canvas_size_arg,
        )

        # Check return types
        assert isinstance(result_keypoints, input_type)
        assert isinstance(valid_mask, torch.Tensor)
        assert valid_mask.dtype == torch.bool

        # Check that valid mask matches expected validity
        assert_equal(valid_mask, torch.tensor(expected_validity))

        # Check that result has correct number of valid keypoints
        assert result_keypoints.shape[0] == valid_mask.sum().item()

        # Check that remaining keypoints shape is preserved
        assert result_keypoints.shape[1:] == keypoints.shape[1:]

    @pytest.mark.parametrize("shape", ["2d", "3d", "4d"])
    def test_kernel(self, shape):
        """Test kernel functionality."""
        canvas_size = (30, 30)
        keypoints, _ = self._make_keypoints_with_validity(canvas_size=canvas_size, shape=shape)

        check_kernel(
            F.sanitize_keypoints,
            input=keypoints,
            canvas_size=canvas_size,
            check_batched_vs_unbatched=False,  # This function doesn't support batching
        )

    @pytest.mark.parametrize("shape", ["2d", "3d", "4d"])
    @pytest.mark.parametrize(
        "labels_getter",
        (
            "default",
            lambda inputs: inputs["labels"],
            lambda inputs: (inputs["labels"], inputs["other_labels"]),
            lambda inputs: [inputs["labels"], inputs["other_labels"]],
            None,
            lambda inputs: None,
        ),
    )
    @pytest.mark.parametrize("sample_type", (tuple, dict))
    def test_transform(self, shape, labels_getter, sample_type):
        """Test the SanitizeKeyPoints transform class."""
        if sample_type is tuple and not isinstance(labels_getter, str):
            # Lambda-based labels_getter doesn't work with tuple input
            return

        canvas_size = (40, 40)
        keypoints, expected_validity = self._make_keypoints_with_validity(
            canvas_size=canvas_size,
            shape=shape,
        )

        keypoints = tv_tensors.KeyPoints(keypoints, canvas_size=canvas_size)
        num_keypoints = keypoints.shape[0]

        # Create associated labels and other data
        labels = torch.arange(num_keypoints)
        other_labels = torch.arange(num_keypoints) * 2
        masks = tv_tensors.Mask(torch.randint(0, 2, size=(num_keypoints, *canvas_size)))
        whatever = torch.rand(10)
        input_img = torch.randint(0, 256, size=(1, 3, *canvas_size), dtype=torch.uint8)

        sample = {
            "image": input_img,
            "labels": labels,
            "keypoints": keypoints,
            "other_labels": other_labels,
            "whatever": whatever,
            "None": None,
            "masks": masks,
        }

        if sample_type is tuple:
            img = sample.pop("image")
            sample = (img, sample)

        # Apply transform
        transform = transforms.SanitizeKeyPoints(
            labels_getter=labels_getter,
        )
        out = transform(sample)

        # Extract outputs
        if sample_type is tuple:
            out_image = out[0]
            out_labels = out[1]["labels"]
            out_other_labels = out[1]["other_labels"]
            out_keypoints = out[1]["keypoints"]
            out_masks = out[1]["masks"]
            out_whatever = out[1]["whatever"]
        else:
            out_image = out["image"]
            out_labels = out["labels"]
            out_other_labels = out["other_labels"]
            out_keypoints = out["keypoints"]
            out_masks = out["masks"]
            out_whatever = out["whatever"]

        # Verify unchanged elements
        assert_equal(out_image, input_img)
        assert_equal(out_whatever, whatever)
        assert_equal(out_masks, masks)

        # Verify types
        assert isinstance(out_keypoints, tv_tensors.KeyPoints)
        assert isinstance(out_masks, tv_tensors.Mask)

        # Calculate expected valid indices
        valid_indices = [i for i, is_valid in enumerate(expected_validity) if is_valid]

        # Test label handling
        if labels_getter is None or (callable(labels_getter) and labels_getter(sample) is None):
            # Labels should be unchanged
            assert out_labels is labels
            assert out_other_labels is other_labels
        else:
            # Labels should be filtered
            assert isinstance(out_labels, torch.Tensor)
            assert out_keypoints.shape[0] == out_labels.shape[0]
            assert out_labels.tolist() == valid_indices

            if callable(labels_getter) and isinstance(labels_getter(sample), (tuple, list)):
                # other_labels should also be filtered
                assert_equal(out_other_labels, out_labels * 2)  # Since other_labels = labels * 2
            else:
                # other_labels and masks should be unchanged
                assert_equal(out_other_labels, other_labels)

    def test_edge_cases(self):
        """Test edge cases and boundary conditions."""
        canvas_size = (10, 10)

        # Test empty keypoints
        empty_keypoints = tv_tensors.KeyPoints(torch.empty(0, 2), canvas_size=canvas_size)
        result, valid_mask = F.sanitize_keypoints(empty_keypoints)
        print(empty_keypoints, result, valid_mask)
        assert tuple(result.shape) == (0, 2)
        assert valid_mask.shape[0] == 0

        # Test single valid keypoint
        single_valid = tv_tensors.KeyPoints([[5, 5]], canvas_size=canvas_size)
        result, valid_mask = F.sanitize_keypoints(single_valid)
        assert tuple(result.shape) == (1, 2)
        assert valid_mask.all()

        # Test single invalid keypoint
        single_invalid = tv_tensors.KeyPoints([[-1, -1]], canvas_size=canvas_size)
        result, valid_mask = F.sanitize_keypoints(single_invalid)
        assert tuple(result.shape) == (0, 2)
        assert not valid_mask.any()

    def test_errors_functional(self):
        """Test error conditions for the functional interface."""
        good_keypoints = tv_tensors.KeyPoints([[5, 5]], canvas_size=(10, 10))

        # Test missing canvas_size for pure tensor
        with pytest.raises(ValueError, match="canvas_size cannot be None"):
            F.sanitize_keypoints(good_keypoints.as_subclass(torch.Tensor), canvas_size=None)

        # Test canvas_size provided for tv_tensor
        with pytest.raises(ValueError, match="canvas_size must be None"):
            F.sanitize_keypoints(good_keypoints, canvas_size=(10, 10))

    def test_errors_transform(self):
        """Test error conditions for the transform class."""
        good_keypoints = tv_tensors.KeyPoints([[5, 5]], canvas_size=(10, 10))

        # Test invalid labels_getter
        with pytest.raises(ValueError, match="labels_getter should either be"):
            transforms.SanitizeKeyPoints(labels_getter="invalid_type")  # type: ignore

        # Test missing labels key
        with pytest.raises(ValueError, match="Could not infer where the labels are"):
            bad_sample = {"keypoints": good_keypoints, "BAD_KEY": torch.tensor([0])}
            transforms.SanitizeKeyPoints(labels_getter="default")(bad_sample)

        # Test labels not a tensor
        with pytest.raises(ValueError, match="must be a tensor"):
            bad_sample = {"keypoints": good_keypoints, "labels": [0]}
            transforms.SanitizeKeyPoints(labels_getter="default")(bad_sample)

        # Test mismatched sizes
        with pytest.raises(ValueError, match="Number of"):
            bad_sample = {"keypoints": good_keypoints, "labels": torch.tensor([0, 1, 2])}
            transforms.SanitizeKeyPoints(labels_getter="default")(bad_sample)

    def test_no_label(self):
        """Test transform without labels."""
        img = make_image()
        keypoints = make_keypoints()

        # Should raise error without labels_getter=None
        with pytest.raises(ValueError, match="or a two-tuple whose second item is a dict"):
            transforms.SanitizeKeyPoints(labels_getter="default")(img, keypoints)

        # Should work with labels_getter=None
        out_img, out_keypoints = transforms.SanitizeKeyPoints(labels_getter=None)(img, keypoints)
        assert isinstance(out_img, tv_tensors.Image)
        assert isinstance(out_keypoints, tv_tensors.KeyPoints)

    @pytest.mark.parametrize("device", cpu_and_cuda())
    def test_device_and_dtype_consistency(self, device):
        """Test that device and dtype are preserved."""
        canvas_size = (20, 20)
        keypoints = torch.tensor([[5, 5], [15, 15], [-1, -1]], dtype=torch.float32, device=device)
        keypoints = tv_tensors.KeyPoints(keypoints, canvas_size=canvas_size)

        result, valid_mask = F.sanitize_keypoints(keypoints)

        assert result.device == keypoints.device
        assert result.dtype == keypoints.dtype
        assert valid_mask.device == keypoints.device

    def test_keypoint_shapes_consistency(self):
        """Test that different keypoint shapes are handled correctly."""
        canvas_size = (50, 50)

        # Test 2D shape [N_points, 2]
        kp_2d = torch.tensor([[10, 10], [20, 20], [-1, -1]], dtype=torch.float32)
        kp_2d = tv_tensors.KeyPoints(kp_2d, canvas_size=canvas_size)
        result_2d, valid_2d = F.sanitize_keypoints(kp_2d)
        assert result_2d.ndim == 2
        assert result_2d.shape[1:] == kp_2d.shape[1:]

        # Test 3D shape [N_objects, N_points, 2]
        kp_3d = torch.tensor([[[10, 10], [20, 20]], [[-1, -1], [30, 30]]], dtype=torch.float32)
        kp_3d = tv_tensors.KeyPoints(kp_3d, canvas_size=canvas_size)
        result_3d, valid_3d = F.sanitize_keypoints(kp_3d)
        assert result_3d.ndim == 3
        assert result_3d.shape[1:] == kp_3d.shape[1:]

        # Test 4D shape [N_objects, N_bones, 2, 2]
        kp_4d = torch.tensor([[[[10, 10], [20, 20]]], [[[-1, -1], [30, 30]]]], dtype=torch.float32)
        kp_4d = tv_tensors.KeyPoints(kp_4d, canvas_size=canvas_size)
        result_4d, valid_4d = F.sanitize_keypoints(kp_4d)
        assert result_4d.ndim == 4
        assert result_4d.shape[1:] == kp_4d.shape[1:]


class TestJPEG:
    @pytest.mark.parametrize("quality", [5, 75])
    @pytest.mark.parametrize("color_space", ["RGB", "GRAY"])
    def test_kernel_image(self, quality, color_space):
        check_kernel(F.jpeg_image, make_image(color_space=color_space), quality=quality)

    def test_kernel_video(self):
        check_kernel(F.jpeg_video, make_video(), quality=5)

    @pytest.mark.parametrize("make_input", [make_image_tensor, make_image_pil, make_image, make_video])
    def test_functional(self, make_input):
        check_functional(F.jpeg, make_input(), quality=5)

    @pytest.mark.parametrize(
        ("kernel", "input_type"),
        [
            (F.jpeg_image, torch.Tensor),
            (F._augment._jpeg_image_pil, PIL.Image.Image),
            (F.jpeg_image, tv_tensors.Image),
            (F.jpeg_video, tv_tensors.Video),
        ],
    )
    def test_functional_signature(self, kernel, input_type):
        check_functional_kernel_signature_match(F.jpeg, kernel=kernel, input_type=input_type)

    @pytest.mark.parametrize("make_input", [make_image_tensor, make_image_pil, make_image, make_video])
    @pytest.mark.parametrize("quality", [5, (10, 20)])
    @pytest.mark.parametrize("color_space", ["RGB", "GRAY"])
    def test_transform(self, make_input, quality, color_space):
        check_transform(transforms.JPEG(quality=quality), make_input(color_space=color_space))

    @pytest.mark.parametrize("quality", [5])
    def test_functional_image_correctness(self, quality):
        image = make_image()

        actual = F.jpeg(image, quality=quality)
        expected = F.to_image(F.jpeg(F.to_pil_image(image), quality=quality))

        # NOTE: this will fail if torchvision and Pillow use different JPEG encoder/decoder
        torch.testing.assert_close(actual, expected, rtol=0, atol=1)

    @pytest.mark.parametrize("quality", [5, (10, 20)])
    @pytest.mark.parametrize("color_space", ["RGB", "GRAY"])
    @pytest.mark.parametrize("seed", list(range(5)))
    def test_transform_image_correctness(self, quality, color_space, seed):
        image = make_image(color_space=color_space)

        transform = transforms.JPEG(quality=quality)

        with freeze_rng_state():
            torch.manual_seed(seed)
            actual = transform(image)

            torch.manual_seed(seed)
            expected = F.to_image(transform(F.to_pil_image(image)))

        torch.testing.assert_close(actual, expected, rtol=0, atol=1)

    @pytest.mark.parametrize("quality", [5, (10, 20)])
    @pytest.mark.parametrize("seed", list(range(10)))
    def test_transformmake_params_bounds(self, quality, seed):
        transform = transforms.JPEG(quality=quality)

        with freeze_rng_state():
            torch.manual_seed(seed)
            params = transform.make_params([])

        if isinstance(quality, int):
            assert params["quality"] == quality
        else:
            assert quality[0] <= params["quality"] <= quality[1]

    @pytest.mark.parametrize("quality", [[0], [0, 0, 0]])
    def test_transform_sequence_len_error(self, quality):
        with pytest.raises(ValueError, match="quality should be a sequence of length 2"):
            transforms.JPEG(quality=quality)

    @pytest.mark.parametrize("quality", [-1, 0, 150])
    def test_transform_invalid_quality_error(self, quality):
        with pytest.raises(ValueError, match="quality must be an integer from 1 to 100"):
            transforms.JPEG(quality=quality)

    @pytest.mark.parametrize("quality", [None, True])
    def test_transform_quality_type_error(self, quality):
        with pytest.raises(TypeError, match="quality"):
            transforms.JPEG(quality=quality)


class TestUtils:
    # TODO: Still need to test has_all, has_any, check_type and get_bouding_boxes
    @pytest.mark.parametrize(
        "make_input1", [make_image_tensor, make_image_pil, make_image, make_bounding_boxes, make_segmentation_mask]
    )
    @pytest.mark.parametrize(
        "make_input2", [make_image_tensor, make_image_pil, make_image, make_bounding_boxes, make_segmentation_mask]
    )
    @pytest.mark.parametrize("query", [transforms.query_size, transforms.query_chw])
    def test_query_size_and_query_chw(self, make_input1, make_input2, query):
        size = (32, 64)
        input1 = make_input1(size)
        input2 = make_input2(size)

        if query is transforms.query_chw and not any(
            transforms.check_type(inpt, (is_pure_tensor, tv_tensors.Image, PIL.Image.Image, tv_tensors.Video))
            for inpt in (input1, input2)
        ):
            return

        expected = size if query is transforms.query_size else ((3,) + size)
        assert query([input1, input2]) == expected

    @pytest.mark.parametrize(
        "make_input1", [make_image_tensor, make_image_pil, make_image, make_bounding_boxes, make_segmentation_mask]
    )
    @pytest.mark.parametrize(
        "make_input2", [make_image_tensor, make_image_pil, make_image, make_bounding_boxes, make_segmentation_mask]
    )
    @pytest.mark.parametrize("query", [transforms.query_size, transforms.query_chw])
    def test_different_sizes(self, make_input1, make_input2, query):
        input1 = make_input1((10, 10))
        input2 = make_input2((20, 20))
        if query is transforms.query_chw and not all(
            transforms.check_type(inpt, (is_pure_tensor, tv_tensors.Image, PIL.Image.Image, tv_tensors.Video))
            for inpt in (input1, input2)
        ):
            return
        with pytest.raises(ValueError, match="Found multiple"):
            query([input1, input2])

    @pytest.mark.parametrize("query", [transforms.query_size, transforms.query_chw])
    def test_no_valid_input(self, query):
        with pytest.raises(TypeError, match="No image"):
            query(["blah"])


@pytest.mark.skipif(not CVCUDA_AVAILABLE, reason="test requires CVCUDA")
@needs_cuda
class TestCVCUDASharedStream:
    if _is_cvcuda_available():
        cvcuda = _import_cvcuda()

    def test_shared_stream(self):
        stream = torch.cuda.Stream(device=None)

        @_cvcuda_shared_stream
        def _assert_cvcuda_shared_stream():
            assert self.cvcuda.Stream.current.handle == stream.cuda_stream

        with stream:
            _assert_cvcuda_shared_stream()

    def test_shared_stream_negative(self):
        stream = torch.cuda.Stream(device=None)

        def _assert_cvcuda_shared_stream_negative():
            assert self.cvcuda.Stream.current.handle != stream.cuda_stream

        with stream:
            _assert_cvcuda_shared_stream_negative()<|MERGE_RESOLUTION|>--- conflicted
+++ resolved
@@ -53,18 +53,12 @@
 from torchvision.transforms.v2 import functional as F
 from torchvision.transforms.v2._utils import check_type, is_pure_tensor
 from torchvision.transforms.v2.functional._geometry import _get_perspective_coeffs, _parallelogram_to_bounding_boxes
-<<<<<<< HEAD
 from torchvision.transforms.v2.functional._utils import (
     _cvcuda_shared_stream,
     _get_kernel,
     _import_cvcuda,
-    _is_cvcuda_available,
     _register_kernel_internal,
 )
-
-=======
-from torchvision.transforms.v2.functional._utils import _get_kernel, _import_cvcuda, _register_kernel_internal
->>>>>>> aa35ca19
 
 
 # turns all warnings into errors for this module
@@ -8078,27 +8072,27 @@
             query(["blah"])
 
 
-@pytest.mark.skipif(not CVCUDA_AVAILABLE, reason="test requires CVCUDA")
-@needs_cuda
+@needs_cvcuda
 class TestCVCUDASharedStream:
-    if _is_cvcuda_available():
+    def test_shared_stream(self):
         cvcuda = _import_cvcuda()
 
-    def test_shared_stream(self):
         stream = torch.cuda.Stream(device=None)
 
         @_cvcuda_shared_stream
         def _assert_cvcuda_shared_stream():
-            assert self.cvcuda.Stream.current.handle == stream.cuda_stream
+            assert cvcuda.Stream.current.handle == stream.cuda_stream
 
         with stream:
             _assert_cvcuda_shared_stream()
 
     def test_shared_stream_negative(self):
+        cvcuda = _import_cvcuda()
+
         stream = torch.cuda.Stream(device=None)
 
         def _assert_cvcuda_shared_stream_negative():
-            assert self.cvcuda.Stream.current.handle != stream.cuda_stream
+            assert cvcuda.Stream.current.handle != stream.cuda_stream
 
         with stream:
             _assert_cvcuda_shared_stream_negative()