--- conflicted
+++ resolved
@@ -58,7 +58,7 @@
         self.assertTrue(torch.equal(img_cropped, cropped_img_script))
 
     def test_hsv2rgb(self):
-         shape = (3, 10, 10)
+         shape = (3, 100, 150)
          for _ in range(20):
             img = torch.rand(*shape, dtype=torch.float)
             ft_img =  F_t._hsv2rgb(img).transpose(0, 1).transpose(1, 2).reshape(np.prod(shape[1:]), shape[0])
@@ -76,9 +76,8 @@
             max_diff = (ft_img- colorsys_img).abs().max()
             self.assertLess(max_diff, 1e-5)
 
-
     def test_rgb2hsv(self):
-         shape = (3, 2, 2)
+         shape = (3, 150, 100)
          for _ in range(20):
             img = torch.rand(*shape, dtype=torch.float)
 
@@ -97,20 +96,6 @@
 
             max_diff = (colorsys_img- ft_hsv_img).abs().max()
             self.assertLess(max_diff, 1e-5)
-
-<<<<<<< HEAD
-=======
-                diff = (ft_img - f_img).to(dtype=torch.float).norm().numpy()
-                rel_err =  diff / np.linalg.norm(f_img)
-                max_diff = (ft_img - f_img).abs().max()
-                max_diff_scripted = (sft_img - f_img).norm().numpy()
-                rel_err_scripted  = max_diff_scripted /  np.linalg.norm(f_img.astype(float))
-
-                self.assertLess(rel_err, 1e-2)
-                self.assertLess(max_diff, 5)
-                self.assertLess(rel_err_scripted, 1e-2)
-                self.assertTrue(torch.equal(img, img_clone))
->>>>>>> a63d923d
 
     def test_adjustments(self):
         script_adjust_brightness = torch.jit.script(F_t.adjust_brightness)
