--- conflicted
+++ resolved
@@ -36,7 +36,6 @@
     def setUp(self):
         self.device = "cpu"
 
-<<<<<<< HEAD
     def _test_rotate_all_options(self, tensor, pil_img, scripted_rotate, centers):
         img_size = pil_img.size
         dt = tensor.dtype
@@ -120,7 +119,7 @@
             res1 = F.rotate(tensor, 45, interpolation=2)
             res2 = F.rotate(tensor, 45, interpolation=BILINEAR)
             assert_equal(res1, res2)
-=======
+
     def test_hsv2rgb(self):
         scripted_fn = torch.jit.script(F_t._hsv2rgb)
         shape = (3, 100, 150)
@@ -275,7 +274,6 @@
         s_tuple_transformed_batches = script_ten_crop(batch_tensors, [10, 11])
         for transformed_batch, s_transformed_batch in zip(tuple_transformed_batches, s_tuple_transformed_batches):
             assert_equal(transformed_batch, s_transformed_batch)
->>>>>>> 4c95bb6e
 
 
 @unittest.skipIf(not torch.cuda.is_available(), reason="Skip if no CUDA device")
