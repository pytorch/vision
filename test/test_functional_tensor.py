--- conflicted
+++ resolved
@@ -926,7 +926,6 @@
     tester.assertTrue(resized_tensor.equal(resize_result), msg=f"{size}, {interpolation}, {dt}")
 
 
-<<<<<<< HEAD
 @needs_cuda
 @pytest.mark.parametrize('interpolation', [BILINEAR, BICUBIC])
 def test_assert_resize_antialias(interpolation, tester):
@@ -938,7 +937,8 @@
 
     with pytest.raises(RuntimeError, match=r"Max supported scale factor is"):
         F.resize(tensor, size=(5, 5), interpolation=interpolation, antialias=True)
-=======
+
+
 def check_functional_vs_PIL_vs_scripted(fn, fn_pil, fn_t, config, device, dtype, tol=2.0 + 1e-10, agg_method="max"):
 
     tester = Tester()
@@ -1151,7 +1151,6 @@
         device,
         dtype,
     )
->>>>>>> 2c52d9f9
 
 
 if __name__ == '__main__':
