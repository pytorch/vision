import torch
from torch import Tensor
import torchvision.transforms as transforms
import torchvision.transforms.functional_tensor as F_t
import torchvision.transforms.functional as F
import numpy as np
import unittest
import random
from torch.jit.annotations import Optional, List, BroadcastingList2, Tuple


class Tester(unittest.TestCase):

    def test_vflip(self):
        script_vflip = torch.jit.script(F_t.vflip)
        img_tensor = torch.randn(3, 16, 16)
        img_tensor_clone = img_tensor.clone()
        vflipped_img = F_t.vflip(img_tensor)
        vflipped_img_again = F_t.vflip(vflipped_img)
        self.assertEqual(vflipped_img.shape, img_tensor.shape)
        self.assertTrue(torch.equal(img_tensor, vflipped_img_again))
        self.assertTrue(torch.equal(img_tensor, img_tensor_clone))
        # scriptable function test
        vflipped_img_script = script_vflip(img_tensor)
        self.assertTrue(torch.equal(vflipped_img, vflipped_img_script))

    def test_hflip(self):
        script_hflip = torch.jit.script(F_t.hflip)
        img_tensor = torch.randn(3, 16, 16)
        img_tensor_clone = img_tensor.clone()
        hflipped_img = F_t.hflip(img_tensor)
        hflipped_img_again = F_t.hflip(hflipped_img)
        self.assertEqual(hflipped_img.shape, img_tensor.shape)
        self.assertTrue(torch.equal(img_tensor, hflipped_img_again))
        self.assertTrue(torch.equal(img_tensor, img_tensor_clone))
        # scriptable function test
        hflipped_img_script = script_hflip(img_tensor)
        self.assertTrue(torch.equal(hflipped_img, hflipped_img_script))

    def test_crop(self):
        script_crop = torch.jit.script(F_t.crop)
        img_tensor = torch.randint(0, 255, (3, 16, 16), dtype=torch.uint8)
        img_tensor_clone = img_tensor.clone()
        top = random.randint(0, 15)
        left = random.randint(0, 15)
        height = random.randint(1, 16 - top)
        width = random.randint(1, 16 - left)
        img_cropped = F_t.crop(img_tensor, top, left, height, width)
        img_PIL = transforms.ToPILImage()(img_tensor)
        img_PIL_cropped = F.crop(img_PIL, top, left, height, width)
        img_cropped_GT = transforms.ToTensor()(img_PIL_cropped)
        self.assertTrue(torch.equal(img_tensor, img_tensor_clone))
        self.assertTrue(torch.equal(img_cropped, (img_cropped_GT * 255).to(torch.uint8)),
                        "functional_tensor crop not working")
        # scriptable function test
        cropped_img_script = script_crop(img_tensor, top, left, height, width)
        self.assertTrue(torch.equal(img_cropped, cropped_img_script))


    def test_hsv_rgb_conv(self):
        for _ in range(20):
            channels = 3
            dims = torch.randint(1, 50, (2,))
            shape = (channels, dims[0], dims[1])
            shape = (3, 2, 2)
            img = torch.rand(*shape, dtype=torch.float)

            img_clone = img.clone()
            hsv_img = F_t._rgb2hsv(img)
            img_conv = F_t._hsv2rgb(hsv_img)

            max_diff = (img - img_conv).abs().max()
            self.assertLess(max_diff, 5 / 255 + 1e-5)


    def test_hue(self):
        script_adjust_hue = torch.jit.script(F_t.adjust_hue)
        fns = ((F.adjust_hue, F_t.adjust_hue, script_adjust_hue),)

        for _ in range(20):
            channels = 3
            dims = torch.randint(1, 50, (2,))
            shape = (channels, dims[0], dims[1])
            shape = (3, 2, 2)

            # img = torch.randint(0, 256, shape, dtype=torch.uint8)
            img = torch.rand(*shape, dtype=torch.float)

            factor = torch.rand(1) - 0.5

            img_clone = img.clone()
            for f, ft, sft in fns:

                ft_img, ft_img_1, ft_img_2 = ft(img, factor)
                sft_img, _, _ = sft(img, factor)

                img_pil = transforms.ToPILImage()(img)
                f_img_pil = f(img_pil, factor)
                # dtype(f_img_pil) = np.uint8
                f_img = np.array(f_img_pil, dtype=np.int32)


                ft_img = ft_img.to(dtype=torch.int32)
                ft_img_1 = ft_img_1.to(dtype=torch.int32)
                ft_img_2 = ft_img_2.to(dtype=torch.int32)

                diff = (ft_img - f_img).to(dtype=torch.float).norm().numpy()
                rel_err =  diff / np.linalg.norm(f_img)
                max_diff = (ft_img - f_img).abs().max()
                max_diff_scripted = (sft_img - f_img).norm().numpy()
                rel_err_scripted  = max_diff_scripted /  np.linalg.norm(f_img.astype(float))
<<<<<<< HEAD
                import pdb; pdb.set_trace()
=======

>>>>>>> a9d350b2
                self.assertLess(rel_err, 1e-2)
                self.assertLess(max_diff, 5)
                self.assertLess(rel_err_scripted, 1e-2)
                self.assertTrue(torch.equal(img, img_clone))

    def test_adjustments(self):
        script_adjust_brightness = torch.jit.script(F_t.adjust_brightness)
        script_adjust_contrast = torch.jit.script(F_t.adjust_contrast)
        script_adjust_saturation = torch.jit.script(F_t.adjust_saturation)

        fns = ((F.adjust_brightness, F_t.adjust_brightness, script_adjust_brightness),
               (F.adjust_contrast, F_t.adjust_contrast, script_adjust_contrast),
               (F.adjust_saturation, F_t.adjust_saturation, script_adjust_saturation))

        for _ in range(20):
            channels = 3
            dims = torch.randint(1, 50, (2,))
            shape = (channels, dims[0], dims[1])

            if torch.randint(0, 2, (1,)) == 0:
                img = torch.rand(*shape, dtype=torch.float)
            else:
                img = torch.randint(0, 256, shape, dtype=torch.uint8)

            factor = 3 * torch.rand(1)
            img_clone = img.clone()
            for f, ft, sft in fns:

                ft_img = ft(img, factor)
                sft_img = sft(img, factor)
                if not img.dtype.is_floating_point:
                    ft_img = ft_img.to(torch.float) / 255
                    sft_img = sft_img.to(torch.float) / 255

                img_pil = transforms.ToPILImage()(img)
                f_img_pil = f(img_pil, factor)
                f_img = transforms.ToTensor()(f_img_pil)

                # F uses uint8 and F_t uses float, so there is a small
                # difference in values caused by (at most 5) truncations.
                max_diff = (ft_img - f_img).abs().max()
                max_diff_scripted = (sft_img - f_img).abs().max()
                self.assertLess(max_diff, 5 / 255 + 1e-5)
                self.assertLess(max_diff_scripted, 5 / 255 + 1e-5)
                self.assertTrue(torch.equal(img, img_clone))

    def test_rgb_to_grayscale(self):
        script_rgb_to_grayscale = torch.jit.script(F_t.rgb_to_grayscale)
        img_tensor = torch.randint(0, 255, (3, 16, 16), dtype=torch.uint8)
        img_tensor_clone = img_tensor.clone()
        grayscale_tensor = F_t.rgb_to_grayscale(img_tensor).to(int)
        grayscale_pil_img = torch.tensor(np.array(F.to_grayscale(F.to_pil_image(img_tensor)))).to(int)
        max_diff = (grayscale_tensor - grayscale_pil_img).abs().max()
        self.assertLess(max_diff, 1.0001)
        self.assertTrue(torch.equal(img_tensor, img_tensor_clone))
        # scriptable function test
        grayscale_script = script_rgb_to_grayscale(img_tensor).to(int)
        self.assertTrue(torch.equal(grayscale_script, grayscale_tensor))

    def test_center_crop(self):
        script_center_crop = torch.jit.script(F_t.center_crop)
        img_tensor = torch.randint(0, 255, (1, 32, 32), dtype=torch.uint8)
        img_tensor_clone = img_tensor.clone()
        cropped_tensor = F_t.center_crop(img_tensor, [10, 10])
        cropped_pil_image = F.center_crop(transforms.ToPILImage()(img_tensor), [10, 10])
        cropped_pil_tensor = (transforms.ToTensor()(cropped_pil_image) * 255).to(torch.uint8)
        self.assertTrue(torch.equal(cropped_tensor, cropped_pil_tensor))
        self.assertTrue(torch.equal(img_tensor, img_tensor_clone))
        # scriptable function test
        cropped_script = script_center_crop(img_tensor, [10, 10])
        self.assertTrue(torch.equal(cropped_script, cropped_tensor))

    def test_five_crop(self):
        script_five_crop = torch.jit.script(F_t.five_crop)
        img_tensor = torch.randint(0, 255, (1, 32, 32), dtype=torch.uint8)
        img_tensor_clone = img_tensor.clone()
        cropped_tensor = F_t.five_crop(img_tensor, [10, 10])
        cropped_pil_image = F.five_crop(transforms.ToPILImage()(img_tensor), [10, 10])
        self.assertTrue(torch.equal(cropped_tensor[0],
                                    (transforms.ToTensor()(cropped_pil_image[0]) * 255).to(torch.uint8)))
        self.assertTrue(torch.equal(cropped_tensor[1],
                                    (transforms.ToTensor()(cropped_pil_image[2]) * 255).to(torch.uint8)))
        self.assertTrue(torch.equal(cropped_tensor[2],
                                    (transforms.ToTensor()(cropped_pil_image[1]) * 255).to(torch.uint8)))
        self.assertTrue(torch.equal(cropped_tensor[3],
                                    (transforms.ToTensor()(cropped_pil_image[3]) * 255).to(torch.uint8)))
        self.assertTrue(torch.equal(cropped_tensor[4],
                                    (transforms.ToTensor()(cropped_pil_image[4]) * 255).to(torch.uint8)))
        self.assertTrue(torch.equal(img_tensor, img_tensor_clone))
        # scriptable function test
        cropped_script = script_five_crop(img_tensor, [10, 10])
        for cropped_script_img, cropped_tensor_img in zip(cropped_script, cropped_tensor):
            self.assertTrue(torch.equal(cropped_script_img, cropped_tensor_img))

    def test_ten_crop(self):
        script_ten_crop = torch.jit.script(F_t.ten_crop)
        img_tensor = torch.randint(0, 255, (1, 32, 32), dtype=torch.uint8)
        img_tensor_clone = img_tensor.clone()
        cropped_tensor = F_t.ten_crop(img_tensor, [10, 10])
        cropped_pil_image = F.ten_crop(transforms.ToPILImage()(img_tensor), [10, 10])
        self.assertTrue(torch.equal(cropped_tensor[0],
                                    (transforms.ToTensor()(cropped_pil_image[0]) * 255).to(torch.uint8)))
        self.assertTrue(torch.equal(cropped_tensor[1],
                                    (transforms.ToTensor()(cropped_pil_image[2]) * 255).to(torch.uint8)))
        self.assertTrue(torch.equal(cropped_tensor[2],
                                    (transforms.ToTensor()(cropped_pil_image[1]) * 255).to(torch.uint8)))
        self.assertTrue(torch.equal(cropped_tensor[3],
                                    (transforms.ToTensor()(cropped_pil_image[3]) * 255).to(torch.uint8)))
        self.assertTrue(torch.equal(cropped_tensor[4],
                                    (transforms.ToTensor()(cropped_pil_image[4]) * 255).to(torch.uint8)))
        self.assertTrue(torch.equal(cropped_tensor[5],
                                    (transforms.ToTensor()(cropped_pil_image[5]) * 255).to(torch.uint8)))
        self.assertTrue(torch.equal(cropped_tensor[6],
                                    (transforms.ToTensor()(cropped_pil_image[7]) * 255).to(torch.uint8)))
        self.assertTrue(torch.equal(cropped_tensor[7],
                                    (transforms.ToTensor()(cropped_pil_image[6]) * 255).to(torch.uint8)))
        self.assertTrue(torch.equal(cropped_tensor[8],
                                    (transforms.ToTensor()(cropped_pil_image[8]) * 255).to(torch.uint8)))
        self.assertTrue(torch.equal(cropped_tensor[9],
                                    (transforms.ToTensor()(cropped_pil_image[9]) * 255).to(torch.uint8)))
        self.assertTrue(torch.equal(img_tensor, img_tensor_clone))
        # scriptable function test
        cropped_script = script_ten_crop(img_tensor, [10, 10])
        for cropped_script_img, cropped_tensor_img in zip(cropped_script, cropped_tensor):
            self.assertTrue(torch.equal(cropped_script_img, cropped_tensor_img))


if __name__ == '__main__':
    unittest.main()<|MERGE_RESOLUTION|>--- conflicted
+++ resolved
@@ -6,6 +6,7 @@
 import numpy as np
 import unittest
 import random
+import colorsys
 from torch.jit.annotations import Optional, List, BroadcastingList2, Tuple
 
 
@@ -56,68 +57,47 @@
         cropped_img_script = script_crop(img_tensor, top, left, height, width)
         self.assertTrue(torch.equal(img_cropped, cropped_img_script))
 
-
-    def test_hsv_rgb_conv(self):
-        for _ in range(20):
-            channels = 3
-            dims = torch.randint(1, 50, (2,))
-            shape = (channels, dims[0], dims[1])
-            shape = (3, 2, 2)
+    def test_hsv2rgb(self):
+         shape = (3, 10, 10)
+         for _ in range(20):
             img = torch.rand(*shape, dtype=torch.float)
-
-            img_clone = img.clone()
-            hsv_img = F_t._rgb2hsv(img)
-            img_conv = F_t._hsv2rgb(hsv_img)
-
-            max_diff = (img - img_conv).abs().max()
-            self.assertLess(max_diff, 5 / 255 + 1e-5)
-
-
-    def test_hue(self):
-        script_adjust_hue = torch.jit.script(F_t.adjust_hue)
-        fns = ((F.adjust_hue, F_t.adjust_hue, script_adjust_hue),)
-
-        for _ in range(20):
-            channels = 3
-            dims = torch.randint(1, 50, (2,))
-            shape = (channels, dims[0], dims[1])
-            shape = (3, 2, 2)
-
-            # img = torch.randint(0, 256, shape, dtype=torch.uint8)
+            ft_img =  F_t._hsv2rgb(img).transpose(0, 1).transpose(1, 2).reshape(np.prod(shape[1:]), shape[0])
+
+            h, s, v, = img.unbind(0)
+            h = h.flatten().numpy()
+            s = s.flatten().numpy()
+            v = v.flatten().numpy()
+
+            rgb = []
+            for h1, s1, v1 in zip(h, s, v):
+                rgb.append(colorsys.hsv_to_rgb(h1, s1, v1))
+
+            colorsys_img = torch.tensor(rgb, dtype=torch.float32)
+            max_diff = (ft_img- colorsys_img).abs().max()
+            self.assertLess(max_diff, 1e-5)
+
+
+    def test_rgb2hsv(self):
+         shape = (3, 2, 2)
+         for _ in range(20):
             img = torch.rand(*shape, dtype=torch.float)
 
-            factor = torch.rand(1) - 0.5
-
-            img_clone = img.clone()
-            for f, ft, sft in fns:
-
-                ft_img, ft_img_1, ft_img_2 = ft(img, factor)
-                sft_img, _, _ = sft(img, factor)
-
-                img_pil = transforms.ToPILImage()(img)
-                f_img_pil = f(img_pil, factor)
-                # dtype(f_img_pil) = np.uint8
-                f_img = np.array(f_img_pil, dtype=np.int32)
-
-
-                ft_img = ft_img.to(dtype=torch.int32)
-                ft_img_1 = ft_img_1.to(dtype=torch.int32)
-                ft_img_2 = ft_img_2.to(dtype=torch.int32)
-
-                diff = (ft_img - f_img).to(dtype=torch.float).norm().numpy()
-                rel_err =  diff / np.linalg.norm(f_img)
-                max_diff = (ft_img - f_img).abs().max()
-                max_diff_scripted = (sft_img - f_img).norm().numpy()
-                rel_err_scripted  = max_diff_scripted /  np.linalg.norm(f_img.astype(float))
-<<<<<<< HEAD
-                import pdb; pdb.set_trace()
-=======
-
->>>>>>> a9d350b2
-                self.assertLess(rel_err, 1e-2)
-                self.assertLess(max_diff, 5)
-                self.assertLess(rel_err_scripted, 1e-2)
-                self.assertTrue(torch.equal(img, img_clone))
+            ft_hsv_img = F_t._rgb2hsv(img).transpose(0, 1).transpose(1, 2).reshape(np.prod(shape[1:]), shape[0])
+
+            r, g, b, = img.unbind(0)
+            r = r.flatten().numpy()
+            g = g.flatten().numpy()
+            b = b.flatten().numpy()
+
+            hsv = []
+            for r1, g1, b1 in zip(r, g, b):
+                hsv.append(colorsys.rgb_to_hsv(r1, g1, b1))
+
+            colorsys_img = torch.tensor(hsv, dtype=torch.float32)
+
+            max_diff = (colorsys_img- ft_hsv_img).abs().max()
+            self.assertLess(max_diff, 1e-5)
+
 
     def test_adjustments(self):
         script_adjust_brightness = torch.jit.script(F_t.adjust_brightness)
