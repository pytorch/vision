import collections
import os
import urllib

import pytest
import torch
import torchvision
from pytest import approx
from torchvision.datasets.utils import download_url
from torchvision.io import _HAS_VIDEO_OPT, VideoReader


try:
    import av

    # Do a version test too
    torchvision.io.video._check_av_available()
except ImportError:
    av = None


VIDEO_DIR = os.path.join(os.path.dirname(os.path.abspath(__file__)), "assets", "videos")

CheckerConfig = ["duration", "video_fps", "audio_sample_rate"]
GroundTruth = collections.namedtuple("GroundTruth", " ".join(CheckerConfig))


def fate(name, path="."):
    """Download and return a path to a sample from the FFmpeg test suite.
    See the `FFmpeg Automated Test Environment <https://www.ffmpeg.org/fate.html>`_
    """

    file_name = name.split("/")[1]
    download_url("http://fate.ffmpeg.org/fate-suite/" + name, path, file_name)
    return os.path.join(path, file_name)


test_videos = {
    "RATRACE_wave_f_nm_np1_fr_goo_37.avi": GroundTruth(duration=2.0, video_fps=30.0, audio_sample_rate=None),
    "SchoolRulesHowTheyHelpUs_wave_f_nm_np1_ba_med_0.avi": GroundTruth(
        duration=2.0, video_fps=30.0, audio_sample_rate=None
    ),
    "TrumanShow_wave_f_nm_np1_fr_med_26.avi": GroundTruth(duration=2.0, video_fps=30.0, audio_sample_rate=None),
    "v_SoccerJuggling_g23_c01.avi": GroundTruth(duration=8.0, video_fps=29.97, audio_sample_rate=None),
    "v_SoccerJuggling_g24_c01.avi": GroundTruth(duration=8.0, video_fps=29.97, audio_sample_rate=None),
    "R6llTwEh07w.mp4": GroundTruth(duration=10.0, video_fps=30.0, audio_sample_rate=44100),
    "SOX5yA1l24A.mp4": GroundTruth(duration=11.0, video_fps=29.97, audio_sample_rate=48000),
    "WUzgd7C1pWA.mp4": GroundTruth(duration=11.0, video_fps=29.97, audio_sample_rate=48000),
}


@pytest.mark.skipif(_HAS_VIDEO_OPT is False, reason="Didn't compile with ffmpeg")
class TestVideoApi:
    @pytest.mark.skipif(av is None, reason="PyAV unavailable")
<<<<<<< HEAD
    def test_frame_reading(self):
        for test_video, config in test_videos.items():
            full_path = os.path.join(VIDEO_DIR, test_video)

            with av.open(full_path) as av_reader:
                is_video = True if av_reader.streams.video else False

                if is_video:
                    av_frames, vr_frames = [], []
                    av_pts, vr_pts = [], []
                    # get av frames
                    for av_frame in av_reader.decode(av_reader.streams.video[0]):
                        av_frames.append(
                            torch.tensor(av_frame.to_rgb(src_colorspace="ITU709").to_ndarray()).permute(2, 0, 1)
                        )
                        av_pts.append(av_frame.pts * av_frame.time_base)

                    # get vr frames
                    video_reader = VideoReader(full_path, "video")
                    for vr_frame in video_reader:
                        vr_frames.append(vr_frame["data"])
                        vr_pts.append(vr_frame["pts"])

                    # same number of frames
                    assert len(vr_frames) == len(av_frames)
                    assert len(vr_pts) == len(av_pts)

                    # compare the frames and ptss
                    for i in range(len(vr_frames)):
                        assert float(av_pts[i]) == approx(vr_pts[i], abs=0.1)
                        mean_delta = torch.mean(torch.abs(av_frames[i].float() - vr_frames[i].float()))
                        # on average the difference is very small and caused
                        # by decoding (around 1%)
                        # TODO: asses empirically how to set this? atm it's 1%
                        # averaged over all frames
                        assert mean_delta.item() < 2.55

                    del vr_frames, av_frames, vr_pts, av_pts

            # test audio reading compared to PYAV
            with av.open(full_path) as av_reader:
                is_audio = True if av_reader.streams.audio else False

                if is_audio:
                    av_frames, vr_frames = [], []
                    av_pts, vr_pts = [], []
                    # get av frames
                    for av_frame in av_reader.decode(av_reader.streams.audio[0]):
                        av_frames.append(torch.tensor(av_frame.to_ndarray()).permute(1, 0))
                        av_pts.append(av_frame.pts * av_frame.time_base)
                    av_reader.close()

                    # get vr frames
                    video_reader = VideoReader(full_path, "audio")
                    for vr_frame in video_reader:
                        vr_frames.append(vr_frame["data"])
                        vr_pts.append(vr_frame["pts"])

                    # same number of frames
                    assert len(vr_frames) == len(av_frames)
                    assert len(vr_pts) == len(av_pts)

                    # compare the frames and ptss
                    for i in range(len(vr_frames)):
                        assert float(av_pts[i]) == approx(vr_pts[i], abs=0.1)
                        max_delta = torch.max(torch.abs(av_frames[i].float() - vr_frames[i].float()))
                        # we assure that there is never more than 1% difference in signal
                        assert max_delta.item() < 0.001

    def test_metadata(self):
=======
    @pytest.mark.parametrize("test_video", test_videos.keys())
    def test_frame_reading(self, test_video):
        full_path = os.path.join(VIDEO_DIR, test_video)
        with av.open(full_path) as av_reader:
            if av_reader.streams.video:
                av_frames, vr_frames = [], []
                av_pts, vr_pts = [], []
                # get av frames
                for av_frame in av_reader.decode(av_reader.streams.video[0]):
                    av_frames.append(torch.tensor(av_frame.to_rgb().to_ndarray()).permute(2, 0, 1))
                    av_pts.append(av_frame.pts * av_frame.time_base)

                # get vr frames
                video_reader = VideoReader(full_path, "video")
                for vr_frame in video_reader:
                    vr_frames.append(vr_frame["data"])
                    vr_pts.append(vr_frame["pts"])

                # same number of frames
                assert len(vr_frames) == len(av_frames)
                assert len(vr_pts) == len(av_pts)

                # compare the frames and ptss
                for i in range(len(vr_frames)):
                    assert float(av_pts[i]) == approx(vr_pts[i], abs=0.1)
                    mean_delta = torch.mean(torch.abs(av_frames[i].float() - vr_frames[i].float()))
                    # on average the difference is very small and caused
                    # by decoding (around 1%)
                    # TODO: asses empirically how to set this? atm it's 1%
                    # averaged over all frames
                    assert mean_delta.item() < 2.55

                del vr_frames, av_frames, vr_pts, av_pts

        # test audio reading compared to PYAV
        with av.open(full_path) as av_reader:
            if av_reader.streams.audio:
                av_frames, vr_frames = [], []
                av_pts, vr_pts = [], []
                # get av frames
                for av_frame in av_reader.decode(av_reader.streams.audio[0]):
                    av_frames.append(torch.tensor(av_frame.to_ndarray()).permute(1, 0))
                    av_pts.append(av_frame.pts * av_frame.time_base)
                av_reader.close()

                # get vr frames
                video_reader = VideoReader(full_path, "audio")
                for vr_frame in video_reader:
                    vr_frames.append(vr_frame["data"])
                    vr_pts.append(vr_frame["pts"])

                # same number of frames
                assert len(vr_frames) == len(av_frames)
                assert len(vr_pts) == len(av_pts)

                # compare the frames and ptss
                for i in range(len(vr_frames)):
                    assert float(av_pts[i]) == approx(vr_pts[i], abs=0.1)
                    max_delta = torch.max(torch.abs(av_frames[i].float() - vr_frames[i].float()))
                    # we assure that there is never more than 1% difference in signal
                    assert max_delta.item() < 0.001

    @pytest.mark.parametrize("test_video,config", test_videos.items())
    def test_metadata(self, test_video, config):
>>>>>>> 10bb5b18
        """
        Test that the metadata returned via pyav corresponds to the one returned
        by the new video decoder API
        """
        full_path = os.path.join(VIDEO_DIR, test_video)
        reader = VideoReader(full_path, "video")
        reader_md = reader.get_metadata()
        assert config.video_fps == approx(reader_md["video"]["fps"][0], abs=0.0001)
        assert config.duration == approx(reader_md["video"]["duration"][0], abs=0.5)

    @pytest.mark.parametrize("test_video", test_videos.keys())
    def test_seek_start(self, test_video):
        full_path = os.path.join(VIDEO_DIR, test_video)
        video_reader = VideoReader(full_path, "video")
        num_frames = 0
        for _ in video_reader:
            num_frames += 1

        # now seek the container to 0 and do it again
        # It's often that starting seek can be inprecise
        # this way and it doesn't start at 0
        video_reader.seek(0)
        start_num_frames = 0
        for _ in video_reader:
            start_num_frames += 1

        assert start_num_frames == num_frames

        # now seek the container to < 0 to check for unexpected behaviour
        video_reader.seek(-1)
        start_num_frames = 0
        for _ in video_reader:
            start_num_frames += 1

        assert start_num_frames == num_frames

    @pytest.mark.parametrize("test_video", test_videos.keys())
    def test_accurateseek_middle(self, test_video):
        full_path = os.path.join(VIDEO_DIR, test_video)
        stream = "video"
        video_reader = VideoReader(full_path, stream)
        md = video_reader.get_metadata()
        duration = md[stream]["duration"][0]
        if duration is not None:
            num_frames = 0
            for _ in video_reader:
                num_frames += 1

            video_reader.seek(duration / 2)
            middle_num_frames = 0
            for _ in video_reader:
                middle_num_frames += 1

            assert middle_num_frames < num_frames
            assert middle_num_frames == approx(num_frames // 2, abs=1)

            video_reader.seek(duration / 2)
            frame = next(video_reader)
            lb = duration / 2 - 1 / md[stream]["fps"][0]
            ub = duration / 2 + 1 / md[stream]["fps"][0]
            assert (lb <= frame["pts"]) and (ub >= frame["pts"])

    def test_fate_suite(self):
        # TODO: remove the try-except statement once the connectivity issues are resolved
        try:
            video_path = fate("sub/MovText_capability_tester.mp4", VIDEO_DIR)
        except (urllib.error.URLError, ConnectionError) as error:
            pytest.skip(f"Skipping due to connectivity issues: {error}")
        vr = VideoReader(video_path)
        metadata = vr.get_metadata()

        assert metadata["subtitles"]["duration"] is not None
        os.remove(video_path)

    @pytest.mark.skipif(av is None, reason="PyAV unavailable")
    @pytest.mark.parametrize("test_video,config", test_videos.items())
    def test_keyframe_reading(self, test_video, config):
        full_path = os.path.join(VIDEO_DIR, test_video)

        av_reader = av.open(full_path)
        # reduce streams to only keyframes
        av_stream = av_reader.streams.video[0]
        av_stream.codec_context.skip_frame = "NONKEY"

        av_keyframes = []
        vr_keyframes = []
        if av_reader.streams.video:

            # get all keyframes using pyav. Then, seek randomly into video reader
            # and assert that all the returned values are in AV_KEYFRAMES

            for av_frame in av_reader.decode(av_stream):
                av_keyframes.append(float(av_frame.pts * av_frame.time_base))

        if len(av_keyframes) > 1:
            video_reader = VideoReader(full_path, "video")
            for i in range(1, len(av_keyframes)):
                seek_val = (av_keyframes[i] + av_keyframes[i - 1]) / 2
                data = next(video_reader.seek(seek_val, True))
                vr_keyframes.append(data["pts"])

            data = next(video_reader.seek(config.duration, True))
            vr_keyframes.append(data["pts"])

            assert len(av_keyframes) == len(vr_keyframes)
            # NOTE: this video gets different keyframe with different
            # loaders (0.333 pyav, 0.666 for us)
            if test_video != "TrumanShow_wave_f_nm_np1_fr_med_26.avi":
                for i in range(len(av_keyframes)):
                    assert av_keyframes[i] == approx(vr_keyframes[i], rel=0.001)


if __name__ == "__main__":
    pytest.main([__file__])<|MERGE_RESOLUTION|>--- conflicted
+++ resolved
@@ -52,143 +52,77 @@
 @pytest.mark.skipif(_HAS_VIDEO_OPT is False, reason="Didn't compile with ffmpeg")
 class TestVideoApi:
     @pytest.mark.skipif(av is None, reason="PyAV unavailable")
-<<<<<<< HEAD
-    def test_frame_reading(self):
-        for test_video, config in test_videos.items():
-            full_path = os.path.join(VIDEO_DIR, test_video)
-
-            with av.open(full_path) as av_reader:
-                is_video = True if av_reader.streams.video else False
-
-                if is_video:
-                    av_frames, vr_frames = [], []
-                    av_pts, vr_pts = [], []
-                    # get av frames
-                    for av_frame in av_reader.decode(av_reader.streams.video[0]):
-                        av_frames.append(
-                            torch.tensor(av_frame.to_rgb(src_colorspace="ITU709").to_ndarray()).permute(2, 0, 1)
-                        )
-                        av_pts.append(av_frame.pts * av_frame.time_base)
-
-                    # get vr frames
-                    video_reader = VideoReader(full_path, "video")
-                    for vr_frame in video_reader:
-                        vr_frames.append(vr_frame["data"])
-                        vr_pts.append(vr_frame["pts"])
-
-                    # same number of frames
-                    assert len(vr_frames) == len(av_frames)
-                    assert len(vr_pts) == len(av_pts)
-
-                    # compare the frames and ptss
-                    for i in range(len(vr_frames)):
-                        assert float(av_pts[i]) == approx(vr_pts[i], abs=0.1)
-                        mean_delta = torch.mean(torch.abs(av_frames[i].float() - vr_frames[i].float()))
-                        # on average the difference is very small and caused
-                        # by decoding (around 1%)
-                        # TODO: asses empirically how to set this? atm it's 1%
-                        # averaged over all frames
-                        assert mean_delta.item() < 2.55
-
-                    del vr_frames, av_frames, vr_pts, av_pts
-
-            # test audio reading compared to PYAV
-            with av.open(full_path) as av_reader:
-                is_audio = True if av_reader.streams.audio else False
-
-                if is_audio:
-                    av_frames, vr_frames = [], []
-                    av_pts, vr_pts = [], []
-                    # get av frames
-                    for av_frame in av_reader.decode(av_reader.streams.audio[0]):
-                        av_frames.append(torch.tensor(av_frame.to_ndarray()).permute(1, 0))
-                        av_pts.append(av_frame.pts * av_frame.time_base)
-                    av_reader.close()
-
-                    # get vr frames
-                    video_reader = VideoReader(full_path, "audio")
-                    for vr_frame in video_reader:
-                        vr_frames.append(vr_frame["data"])
-                        vr_pts.append(vr_frame["pts"])
-
-                    # same number of frames
-                    assert len(vr_frames) == len(av_frames)
-                    assert len(vr_pts) == len(av_pts)
-
-                    # compare the frames and ptss
-                    for i in range(len(vr_frames)):
-                        assert float(av_pts[i]) == approx(vr_pts[i], abs=0.1)
-                        max_delta = torch.max(torch.abs(av_frames[i].float() - vr_frames[i].float()))
-                        # we assure that there is never more than 1% difference in signal
-                        assert max_delta.item() < 0.001
-
-    def test_metadata(self):
-=======
     @pytest.mark.parametrize("test_video", test_videos.keys())
     def test_frame_reading(self, test_video):
-        full_path = os.path.join(VIDEO_DIR, test_video)
-        with av.open(full_path) as av_reader:
-            if av_reader.streams.video:
-                av_frames, vr_frames = [], []
-                av_pts, vr_pts = [], []
-                # get av frames
-                for av_frame in av_reader.decode(av_reader.streams.video[0]):
-                    av_frames.append(torch.tensor(av_frame.to_rgb().to_ndarray()).permute(2, 0, 1))
-                    av_pts.append(av_frame.pts * av_frame.time_base)
-
-                # get vr frames
-                video_reader = VideoReader(full_path, "video")
-                for vr_frame in video_reader:
-                    vr_frames.append(vr_frame["data"])
-                    vr_pts.append(vr_frame["pts"])
-
-                # same number of frames
-                assert len(vr_frames) == len(av_frames)
-                assert len(vr_pts) == len(av_pts)
-
-                # compare the frames and ptss
-                for i in range(len(vr_frames)):
-                    assert float(av_pts[i]) == approx(vr_pts[i], abs=0.1)
-                    mean_delta = torch.mean(torch.abs(av_frames[i].float() - vr_frames[i].float()))
-                    # on average the difference is very small and caused
-                    # by decoding (around 1%)
-                    # TODO: asses empirically how to set this? atm it's 1%
-                    # averaged over all frames
-                    assert mean_delta.item() < 2.55
-
-                del vr_frames, av_frames, vr_pts, av_pts
-
-        # test audio reading compared to PYAV
-        with av.open(full_path) as av_reader:
-            if av_reader.streams.audio:
-                av_frames, vr_frames = [], []
-                av_pts, vr_pts = [], []
-                # get av frames
-                for av_frame in av_reader.decode(av_reader.streams.audio[0]):
-                    av_frames.append(torch.tensor(av_frame.to_ndarray()).permute(1, 0))
-                    av_pts.append(av_frame.pts * av_frame.time_base)
-                av_reader.close()
-
-                # get vr frames
-                video_reader = VideoReader(full_path, "audio")
-                for vr_frame in video_reader:
-                    vr_frames.append(vr_frame["data"])
-                    vr_pts.append(vr_frame["pts"])
-
-                # same number of frames
-                assert len(vr_frames) == len(av_frames)
-                assert len(vr_pts) == len(av_pts)
-
-                # compare the frames and ptss
-                for i in range(len(vr_frames)):
-                    assert float(av_pts[i]) == approx(vr_pts[i], abs=0.1)
-                    max_delta = torch.max(torch.abs(av_frames[i].float() - vr_frames[i].float()))
-                    # we assure that there is never more than 1% difference in signal
-                    assert max_delta.item() < 0.001
+          full_path = os.path.join(VIDEO_DIR, test_video)
+
+          with av.open(full_path) as av_reader:
+              is_video = True if av_reader.streams.video else False
+
+              if is_video:
+                  av_frames, vr_frames = [], []
+                  av_pts, vr_pts = [], []
+                  # get av frames
+                  for av_frame in av_reader.decode(av_reader.streams.video[0]):
+                      av_frames.append(
+                          torch.tensor(av_frame.to_rgb(src_colorspace="ITU709").to_ndarray()).permute(2, 0, 1)
+                      )
+                      av_pts.append(av_frame.pts * av_frame.time_base)
+
+                  # get vr frames
+                  video_reader = VideoReader(full_path, "video")
+                  for vr_frame in video_reader:
+                      vr_frames.append(vr_frame["data"])
+                      vr_pts.append(vr_frame["pts"])
+
+                  # same number of frames
+                  assert len(vr_frames) == len(av_frames)
+                  assert len(vr_pts) == len(av_pts)
+
+                  # compare the frames and ptss
+                  for i in range(len(vr_frames)):
+                      assert float(av_pts[i]) == approx(vr_pts[i], abs=0.1)
+                      mean_delta = torch.mean(torch.abs(av_frames[i].float() - vr_frames[i].float()))
+                      # on average the difference is very small and caused
+                      # by decoding (around 1%)
+                      # TODO: asses empirically how to set this? atm it's 1%
+                      # averaged over all frames
+                      assert mean_delta.item() < 2.55
+
+                  del vr_frames, av_frames, vr_pts, av_pts
+
+          # test audio reading compared to PYAV
+          with av.open(full_path) as av_reader:
+              is_audio = True if av_reader.streams.audio else False
+
+              if is_audio:
+                  av_frames, vr_frames = [], []
+                  av_pts, vr_pts = [], []
+                  # get av frames
+                  for av_frame in av_reader.decode(av_reader.streams.audio[0]):
+                      av_frames.append(torch.tensor(av_frame.to_ndarray()).permute(1, 0))
+                      av_pts.append(av_frame.pts * av_frame.time_base)
+                  av_reader.close()
+
+                  # get vr frames
+                  video_reader = VideoReader(full_path, "audio")
+                  for vr_frame in video_reader:
+                      vr_frames.append(vr_frame["data"])
+                      vr_pts.append(vr_frame["pts"])
+
+                  # same number of frames
+                  assert len(vr_frames) == len(av_frames)
+                  assert len(vr_pts) == len(av_pts)
+
+                  # compare the frames and ptss
+                  for i in range(len(vr_frames)):
+                      assert float(av_pts[i]) == approx(vr_pts[i], abs=0.1)
+                      max_delta = torch.max(torch.abs(av_frames[i].float() - vr_frames[i].float()))
+                      # we assure that there is never more than 1% difference in signal
+                      assert max_delta.item() < 0.001
 
     @pytest.mark.parametrize("test_video,config", test_videos.items())
     def test_metadata(self, test_video, config):
->>>>>>> 10bb5b18
         """
         Test that the metadata returned via pyav corresponds to the one returned
         by the new video decoder API
