--- conflicted
+++ resolved
@@ -333,11 +333,6 @@
 
 
 @register_kernel_info_from_sample_inputs_fn
-<<<<<<< HEAD
-def vertical_flip_segmentation_mask():
-    for mask in make_segmentation_masks():
-        yield SampleInput(mask)
-=======
 def crop_segmentation_mask():
     for mask, top, left, height, width in itertools.product(
         make_segmentation_masks(), [-8, 0, 9], [-8, 0, 9], [12, 20], [12, 20]
@@ -349,7 +344,12 @@
             height=height,
             width=width,
         )
->>>>>>> c82b86d1
+
+        
+@register_kernel_info_from_sample_inputs_fn
+def vertical_flip_segmentation_mask():
+    for mask in make_segmentation_masks():
+        yield SampleInput(mask)
 
 
 @pytest.mark.parametrize(
@@ -883,17 +883,6 @@
 
 
 @pytest.mark.parametrize("device", cpu_and_gpu())
-<<<<<<< HEAD
-def test_correctness_vertical_flip_segmentation_mask_on_fixed_input(device):
-    mask = torch.zeros((3, 3, 3), dtype=torch.long, device=device)
-    mask[:, 0, :] = 1
-
-    out_mask = F.vertical_flip_segmentation_mask(mask)
-
-    expected_mask = torch.zeros((3, 3, 3), dtype=torch.long, device=device)
-    expected_mask[:, -1, :] = 1
-    torch.testing.assert_close(out_mask, expected_mask)
-=======
 @pytest.mark.parametrize(
     "top, left, height, width",
     [
@@ -932,4 +921,15 @@
         output_mask = F.crop_segmentation_mask(mask, top, left, height, width)
         expected_mask = _compute_expected_mask(mask, top, left, height, width)
         torch.testing.assert_close(output_mask, expected_mask)
->>>>>>> c82b86d1
+
+
+@pytest.mark.parametrize("device", cpu_and_gpu())
+def test_correctness_vertical_flip_segmentation_mask_on_fixed_input(device):
+    mask = torch.zeros((3, 3, 3), dtype=torch.long, device=device)
+    mask[:, 0, :] = 1
+
+    out_mask = F.vertical_flip_segmentation_mask(mask)
+
+    expected_mask = torch.zeros((3, 3, 3), dtype=torch.long, device=device)
+    expected_mask[:, -1, :] = 1
+    torch.testing.assert_close(out_mask, expected_mask)
