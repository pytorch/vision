--- conflicted
+++ resolved
@@ -67,65 +67,6 @@
 
 
 @register_kernel_info_from_sample_inputs_fn
-<<<<<<< HEAD
-def resize_mask():
-    for mask, max_size in itertools.product(
-        make_masks(),
-        [None, 34],  # max_size
-    ):
-        height, width = mask.shape[-2:]
-        for size in [
-            (height, width),
-            (int(height * 0.75), int(width * 1.25)),
-        ]:
-            if max_size is not None:
-                size = [size[0]]
-            yield ArgsKwargs(mask, size=size, max_size=max_size)
-
-
-@register_kernel_info_from_sample_inputs_fn
-def affine_image_tensor():
-    for image, angle, translate, scale, shear in itertools.product(
-        make_images(),
-        [-87, 15, 90],  # angle
-        [5, -5],  # translate
-        [0.77, 1.27],  # scale
-        [0, 12],  # shear
-    ):
-        yield ArgsKwargs(image, angle=angle, translate=(translate, translate), scale=scale, shear=(shear, shear))
-
-    for fill in [None, 128.0, 128, [12.0], [1.0, 2.0, 3.0]]:
-        yield ArgsKwargs(
-            image, angle=angle, translate=(translate, translate), scale=scale, shear=(shear, shear), fill=fill
-        )
-
-    for center in [None, [12, 23]]:
-        yield ArgsKwargs(
-            image, angle=angle, translate=(translate, translate), scale=scale, shear=(shear, shear), center=center
-        )
-
-
-@register_kernel_info_from_sample_inputs_fn
-def affine_mask():
-    for mask, angle, translate, scale, shear in itertools.product(
-        make_masks(),
-        [-87, 15, 90],  # angle
-        [5, -5],  # translate
-        [0.77, 1.27],  # scale
-        [0, 12],  # shear
-    ):
-        yield ArgsKwargs(
-            mask,
-            angle=angle,
-            translate=(translate, translate),
-            scale=scale,
-            shear=(shear, shear),
-        )
-
-
-@register_kernel_info_from_sample_inputs_fn
-=======
->>>>>>> 791bc844
 def rotate_image_tensor():
     for image, angle, expand, center in itertools.product(
         make_images(),
