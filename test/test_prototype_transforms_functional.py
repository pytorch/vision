import functools
import itertools
import math

import numpy as np
import pytest
import torch.testing
import torchvision.prototype.transforms.functional as F
from common_utils import cpu_and_gpu
from torch import jit
from torch.nn.functional import one_hot
from torchvision.prototype import features
from torchvision.prototype.transforms.functional._meta import convert_bounding_box_format
from torchvision.transforms.functional_tensor import _max_value as get_max_value

make_tensor = functools.partial(torch.testing.make_tensor, device="cpu")


def make_image(size=None, *, color_space, extra_dims=(), dtype=torch.float32, constant_alpha=True):
    size = size or torch.randint(16, 33, (2,)).tolist()

    try:
        num_channels = {
            features.ColorSpace.GRAY: 1,
            features.ColorSpace.GRAY_ALPHA: 2,
            features.ColorSpace.RGB: 3,
            features.ColorSpace.RGB_ALPHA: 4,
        }[color_space]
    except KeyError as error:
        raise pytest.UsageError() from error

    shape = (*extra_dims, num_channels, *size)
    max_value = get_max_value(dtype)
    data = make_tensor(shape, low=0, high=max_value, dtype=dtype)
    if color_space in {features.ColorSpace.GRAY_ALPHA, features.ColorSpace.RGB_ALPHA} and constant_alpha:
        data[..., -1, :, :] = max_value
    return features.Image(data, color_space=color_space)


make_grayscale_image = functools.partial(make_image, color_space=features.ColorSpace.GRAY)
make_rgb_image = functools.partial(make_image, color_space=features.ColorSpace.RGB)


def make_images(
    sizes=((16, 16), (7, 33), (31, 9)),
    color_spaces=(
        features.ColorSpace.GRAY,
        features.ColorSpace.GRAY_ALPHA,
        features.ColorSpace.RGB,
        features.ColorSpace.RGB_ALPHA,
    ),
    dtypes=(torch.float32, torch.uint8),
    extra_dims=((4,), (2, 3)),
):
    for size, color_space, dtype in itertools.product(sizes, color_spaces, dtypes):
        yield make_image(size, color_space=color_space, dtype=dtype)

    for color_space, dtype, extra_dims_ in itertools.product(color_spaces, dtypes, extra_dims):
        yield make_image(color_space=color_space, extra_dims=extra_dims_, dtype=dtype)


def randint_with_tensor_bounds(arg1, arg2=None, **kwargs):
    low, high = torch.broadcast_tensors(
        *[torch.as_tensor(arg) for arg in ((0, arg1) if arg2 is None else (arg1, arg2))]
    )
    return torch.stack(
        [
            torch.randint(low_scalar, high_scalar, (), **kwargs)
            for low_scalar, high_scalar in zip(low.flatten().tolist(), high.flatten().tolist())
        ]
    ).reshape(low.shape)


def make_bounding_box(*, format, image_size=(32, 32), extra_dims=(), dtype=torch.int64):
    if isinstance(format, str):
        format = features.BoundingBoxFormat[format]

    height, width = image_size

    if format == features.BoundingBoxFormat.XYXY:
        x1 = torch.randint(0, width // 2, extra_dims)
        y1 = torch.randint(0, height // 2, extra_dims)
        x2 = randint_with_tensor_bounds(x1 + 1, width - x1) + x1
        y2 = randint_with_tensor_bounds(y1 + 1, height - y1) + y1
        parts = (x1, y1, x2, y2)
    elif format == features.BoundingBoxFormat.XYWH:
        x = torch.randint(0, width // 2, extra_dims)
        y = torch.randint(0, height // 2, extra_dims)
        w = randint_with_tensor_bounds(1, width - x)
        h = randint_with_tensor_bounds(1, height - y)
        parts = (x, y, w, h)
    elif format == features.BoundingBoxFormat.CXCYWH:
        cx = torch.randint(1, width - 1, ())
        cy = torch.randint(1, height - 1, ())
        w = randint_with_tensor_bounds(1, torch.minimum(cx, width - cx) + 1)
        h = randint_with_tensor_bounds(1, torch.minimum(cy, width - cy) + 1)
        parts = (cx, cy, w, h)
    else:
        raise pytest.UsageError()

    return features.BoundingBox(torch.stack(parts, dim=-1).to(dtype), format=format, image_size=image_size)


make_xyxy_bounding_box = functools.partial(make_bounding_box, format=features.BoundingBoxFormat.XYXY)


def make_bounding_boxes(
    formats=(features.BoundingBoxFormat.XYXY, features.BoundingBoxFormat.XYWH, features.BoundingBoxFormat.CXCYWH),
    image_sizes=((32, 32),),
    dtypes=(torch.int64, torch.float32),
    extra_dims=((4,), (2, 3)),
):
    for format, image_size, dtype in itertools.product(formats, image_sizes, dtypes):
        yield make_bounding_box(format=format, image_size=image_size, dtype=dtype)

    for format, extra_dims_ in itertools.product(formats, extra_dims):
        yield make_bounding_box(format=format, extra_dims=extra_dims_)


def make_label(size=(), *, categories=("category0", "category1")):
    return features.Label(torch.randint(0, len(categories) if categories else 10, size), categories=categories)


def make_one_hot_label(*args, **kwargs):
    label = make_label(*args, **kwargs)
    return features.OneHotLabel(one_hot(label, num_classes=len(label.categories)), categories=label.categories)


def make_one_hot_labels(
    *,
    num_categories=(1, 2, 10),
    extra_dims=((4,), (2, 3)),
):
    for num_categories_ in num_categories:
        yield make_one_hot_label(categories=[f"category{idx}" for idx in range(num_categories_)])

    for extra_dims_ in extra_dims:
        yield make_one_hot_label(extra_dims_)


def make_segmentation_mask(size=None, *, num_categories=80, extra_dims=(), dtype=torch.long):
    size = size or torch.randint(16, 33, (2,)).tolist()
    shape = (*extra_dims, 1, *size)
    data = make_tensor(shape, low=0, high=num_categories, dtype=dtype)
    return features.SegmentationMask(data)


def make_segmentation_masks(
    image_sizes=((16, 16), (7, 33), (31, 9)),
    dtypes=(torch.long,),
    extra_dims=((), (4,), (2, 3)),
):
    for image_size, dtype, extra_dims_ in itertools.product(image_sizes, dtypes, extra_dims):
        yield make_segmentation_mask(size=image_size, dtype=dtype, extra_dims=extra_dims_)


class SampleInput:
    def __init__(self, *args, **kwargs):
        self.args = args
        self.kwargs = kwargs


class FunctionalInfo:
    def __init__(self, name, *, sample_inputs_fn):
        self.name = name
        self.functional = getattr(F, name)
        self._sample_inputs_fn = sample_inputs_fn

    def sample_inputs(self):
        yield from self._sample_inputs_fn()

    def __call__(self, *args, **kwargs):
        if len(args) == 1 and not kwargs and isinstance(args[0], SampleInput):
            sample_input = args[0]
            return self.functional(*sample_input.args, **sample_input.kwargs)

        return self.functional(*args, **kwargs)


FUNCTIONAL_INFOS = []


def register_kernel_info_from_sample_inputs_fn(sample_inputs_fn):
    FUNCTIONAL_INFOS.append(FunctionalInfo(sample_inputs_fn.__name__, sample_inputs_fn=sample_inputs_fn))
    return sample_inputs_fn


@register_kernel_info_from_sample_inputs_fn
def horizontal_flip_image_tensor():
    for image in make_images():
        yield SampleInput(image)


@register_kernel_info_from_sample_inputs_fn
def horizontal_flip_bounding_box():
    for bounding_box in make_bounding_boxes(formats=[features.BoundingBoxFormat.XYXY]):
        yield SampleInput(bounding_box, format=bounding_box.format, image_size=bounding_box.image_size)


@register_kernel_info_from_sample_inputs_fn
def resize_image_tensor():
    for image, interpolation in itertools.product(
        make_images(),
        [
            F.InterpolationMode.BILINEAR,
            F.InterpolationMode.NEAREST,
        ],
    ):
        height, width = image.shape[-2:]
        for size in [
            (height, width),
            (int(height * 0.75), int(width * 1.25)),
        ]:
            yield SampleInput(image, size=size, interpolation=interpolation)


@register_kernel_info_from_sample_inputs_fn
def resize_bounding_box():
    for bounding_box in make_bounding_boxes():
        height, width = bounding_box.image_size
        for size in [
            (height, width),
            (int(height * 0.75), int(width * 1.25)),
        ]:
            yield SampleInput(bounding_box, size=size, image_size=bounding_box.image_size)


@register_kernel_info_from_sample_inputs_fn
def affine_image_tensor():
    for image, angle, translate, scale, shear in itertools.product(
        make_images(extra_dims=((), (4,))),
        [-87, 15, 90],  # angle
        [5, -5],  # translate
        [0.77, 1.27],  # scale
        [0, 12],  # shear
    ):
        yield SampleInput(
            image,
            angle=angle,
            translate=(translate, translate),
            scale=scale,
            shear=(shear, shear),
            interpolation=F.InterpolationMode.NEAREST,
        )


@register_kernel_info_from_sample_inputs_fn
def affine_bounding_box():
    for bounding_box, angle, translate, scale, shear in itertools.product(
        make_bounding_boxes(),
        [-87, 15, 90],  # angle
        [5, -5],  # translate
        [0.77, 1.27],  # scale
        [0, 12],  # shear
    ):
        yield SampleInput(
            bounding_box,
            format=bounding_box.format,
            image_size=bounding_box.image_size,
            angle=angle,
            translate=(translate, translate),
            scale=scale,
            shear=(shear, shear),
        )


@register_kernel_info_from_sample_inputs_fn
def affine_segmentation_mask():
    for mask, angle, translate, scale, shear in itertools.product(
        make_segmentation_masks(extra_dims=((), (4,))),
        [-87, 15, 90],  # angle
        [5, -5],  # translate
        [0.77, 1.27],  # scale
        [0, 12],  # shear
    ):
        yield SampleInput(
            mask,
            angle=angle,
            translate=(translate, translate),
            scale=scale,
            shear=(shear, shear),
        )


@register_kernel_info_from_sample_inputs_fn
def rotate_bounding_box():
    for bounding_box, angle, expand, center in itertools.product(
        make_bounding_boxes(), [-87, 15, 90], [True, False], [None, [12, 23]]
    ):
        if center is not None and expand:
            # Skip warning: The provided center argument is ignored if expand is True
            continue

        yield SampleInput(
            bounding_box,
            format=bounding_box.format,
            image_size=bounding_box.image_size,
            angle=angle,
            expand=expand,
            center=center,
        )


@register_kernel_info_from_sample_inputs_fn
def rotate_segmentation_mask():
    for mask, angle, expand, center in itertools.product(
        make_segmentation_masks(extra_dims=((), (4,))),
        [-87, 15, 90],  # angle
        [True, False],  # expand
        [None, [12, 23]],  # center
    ):
        if center is not None and expand:
            # Skip warning: The provided center argument is ignored if expand is True
            continue

        yield SampleInput(
            mask,
            angle=angle,
            expand=expand,
            center=center,
        )


@register_kernel_info_from_sample_inputs_fn
def crop_bounding_box():
    for bounding_box, top, left in itertools.product(make_bounding_boxes(), [-8, 0, 9], [-8, 0, 9]):
        yield SampleInput(
            bounding_box,
            format=bounding_box.format,
            top=top,
            left=left,
        )


@register_kernel_info_from_sample_inputs_fn
<<<<<<< HEAD
def resized_crop_bounding_box():
    for bounding_box, top, left, height, width, size in itertools.product(
        make_bounding_boxes(), [-8, 9], [-8, 9], [32, 22], [34, 20], [(32, 32), (16, 18)]
    ):
        yield SampleInput(
            bounding_box, format=bounding_box.format, top=top, left=left, height=height, width=width, size=size
        )


=======
def crop_segmentation_mask():
    for mask, top, left, height, width in itertools.product(
        make_segmentation_masks(), [-8, 0, 9], [-8, 0, 9], [12, 20], [12, 20]
    ):
        yield SampleInput(
            mask,
            top=top,
            left=left,
            height=height,
            width=width,
        )


@register_kernel_info_from_sample_inputs_fn
def vertical_flip_segmentation_mask():
    for mask in make_segmentation_masks():
        yield SampleInput(mask)


>>>>>>> e30f9b09
@pytest.mark.parametrize(
    "kernel",
    [
        pytest.param(kernel, id=name)
        for name, kernel in F.__dict__.items()
        if not name.startswith("_")
        and callable(kernel)
        and any(feature_type in name for feature_type in {"image", "segmentation_mask", "bounding_box", "label"})
        and "pil" not in name
        and name
        not in {
            "to_image_tensor",
        }
    ],
)
def test_scriptable(kernel):
    jit.script(kernel)


@pytest.mark.parametrize(
    ("functional_info", "sample_input"),
    [
        pytest.param(functional_info, sample_input, id=f"{functional_info.name}-{idx}")
        for functional_info in FUNCTIONAL_INFOS
        for idx, sample_input in enumerate(functional_info.sample_inputs())
    ],
)
def test_eager_vs_scripted(functional_info, sample_input):
    eager = functional_info(sample_input)
    scripted = jit.script(functional_info.functional)(*sample_input.args, **sample_input.kwargs)

    torch.testing.assert_close(eager, scripted)


def _compute_affine_matrix(angle_, translate_, scale_, shear_, center_):
    rot = math.radians(angle_)
    cx, cy = center_
    tx, ty = translate_
    sx, sy = [math.radians(sh_) for sh_ in shear_]

    c_matrix = np.array([[1, 0, cx], [0, 1, cy], [0, 0, 1]])
    t_matrix = np.array([[1, 0, tx], [0, 1, ty], [0, 0, 1]])
    c_matrix_inv = np.linalg.inv(c_matrix)
    rs_matrix = np.array(
        [
            [scale_ * math.cos(rot), -scale_ * math.sin(rot), 0],
            [scale_ * math.sin(rot), scale_ * math.cos(rot), 0],
            [0, 0, 1],
        ]
    )
    shear_x_matrix = np.array([[1, -math.tan(sx), 0], [0, 1, 0], [0, 0, 1]])
    shear_y_matrix = np.array([[1, 0, 0], [-math.tan(sy), 1, 0], [0, 0, 1]])
    rss_matrix = np.matmul(rs_matrix, np.matmul(shear_y_matrix, shear_x_matrix))
    true_matrix = np.matmul(t_matrix, np.matmul(c_matrix, np.matmul(rss_matrix, c_matrix_inv)))
    return true_matrix


@pytest.mark.parametrize("angle", range(-90, 90, 56))
@pytest.mark.parametrize("translate", range(-10, 10, 8))
@pytest.mark.parametrize("scale", [0.77, 1.0, 1.27])
@pytest.mark.parametrize("shear", range(-15, 15, 8))
@pytest.mark.parametrize("center", [None, (12, 14)])
def test_correctness_affine_bounding_box(angle, translate, scale, shear, center):
    def _compute_expected_bbox(bbox, angle_, translate_, scale_, shear_, center_):
        affine_matrix = _compute_affine_matrix(angle_, translate_, scale_, shear_, center_)
        affine_matrix = affine_matrix[:2, :]

        bbox_xyxy = convert_bounding_box_format(
            bbox, old_format=bbox.format, new_format=features.BoundingBoxFormat.XYXY
        )
        points = np.array(
            [
                [bbox_xyxy[0].item(), bbox_xyxy[1].item(), 1.0],
                [bbox_xyxy[2].item(), bbox_xyxy[1].item(), 1.0],
                [bbox_xyxy[0].item(), bbox_xyxy[3].item(), 1.0],
                [bbox_xyxy[2].item(), bbox_xyxy[3].item(), 1.0],
            ]
        )
        transformed_points = np.matmul(points, affine_matrix.T)
        out_bbox = [
            np.min(transformed_points[:, 0]),
            np.min(transformed_points[:, 1]),
            np.max(transformed_points[:, 0]),
            np.max(transformed_points[:, 1]),
        ]
        out_bbox = features.BoundingBox(
            out_bbox,
            format=features.BoundingBoxFormat.XYXY,
            image_size=bbox.image_size,
            dtype=torch.float32,
            device=bbox.device,
        )
        return convert_bounding_box_format(
            out_bbox, old_format=features.BoundingBoxFormat.XYXY, new_format=bbox.format, copy=False
        )

    image_size = (32, 38)

    for bboxes in make_bounding_boxes(
        image_sizes=[
            image_size,
        ],
        extra_dims=((4,),),
    ):
        bboxes_format = bboxes.format
        bboxes_image_size = bboxes.image_size

        output_bboxes = F.affine_bounding_box(
            bboxes,
            bboxes_format,
            image_size=bboxes_image_size,
            angle=angle,
            translate=(translate, translate),
            scale=scale,
            shear=(shear, shear),
            center=center,
        )

        center_ = center
        if center_ is None:
            center_ = [s * 0.5 for s in bboxes_image_size[::-1]]

        if bboxes.ndim < 2:
            bboxes = [bboxes]

        expected_bboxes = []
        for bbox in bboxes:
            bbox = features.BoundingBox(bbox, format=bboxes_format, image_size=bboxes_image_size)
            expected_bboxes.append(
                _compute_expected_bbox(bbox, angle, (translate, translate), scale, (shear, shear), center_)
            )
        if len(expected_bboxes) > 1:
            expected_bboxes = torch.stack(expected_bboxes)
        else:
            expected_bboxes = expected_bboxes[0]
        torch.testing.assert_close(output_bboxes, expected_bboxes)


@pytest.mark.parametrize("device", cpu_and_gpu())
def test_correctness_affine_bounding_box_on_fixed_input(device):
    # Check transformation against known expected output
    image_size = (64, 64)
    # xyxy format
    in_boxes = [
        [20, 25, 35, 45],
        [50, 5, 70, 22],
        [image_size[1] // 2 - 10, image_size[0] // 2 - 10, image_size[1] // 2 + 10, image_size[0] // 2 + 10],
        [1, 1, 5, 5],
    ]
    in_boxes = features.BoundingBox(
        in_boxes, format=features.BoundingBoxFormat.XYXY, image_size=image_size, dtype=torch.float64, device=device
    )
    # Tested parameters
    angle = 63
    scale = 0.89
    dx = 0.12
    dy = 0.23

    # Expected bboxes computed using albumentations:
    # from albumentations.augmentations.geometric.functional import bbox_shift_scale_rotate
    # from albumentations.augmentations.geometric.functional import normalize_bbox, denormalize_bbox
    # expected_bboxes = []
    # for in_box in in_boxes:
    #     n_in_box = normalize_bbox(in_box, *image_size)
    #     n_out_box = bbox_shift_scale_rotate(n_in_box, -angle, scale, dx, dy, *image_size)
    #     out_box = denormalize_bbox(n_out_box, *image_size)
    #     expected_bboxes.append(out_box)
    expected_bboxes = [
        (24.522435977922218, 34.375689508290854, 46.443125279998114, 54.3516575015695),
        (54.88288587110401, 50.08453280875634, 76.44484547743795, 72.81332520036864),
        (27.709526487041554, 34.74952648704156, 51.650473512958435, 58.69047351295844),
        (48.56528888843238, 9.611532109828834, 53.35347829361575, 14.39972151501221),
    ]

    output_boxes = F.affine_bounding_box(
        in_boxes,
        in_boxes.format,
        in_boxes.image_size,
        angle,
        (dx * image_size[1], dy * image_size[0]),
        scale,
        shear=(0, 0),
    )

    torch.testing.assert_close(output_boxes.tolist(), expected_bboxes)


@pytest.mark.parametrize("angle", [-54, 56])
@pytest.mark.parametrize("translate", [-7, 8])
@pytest.mark.parametrize("scale", [0.89, 1.12])
@pytest.mark.parametrize("shear", [4])
@pytest.mark.parametrize("center", [None, (12, 14)])
def test_correctness_affine_segmentation_mask(angle, translate, scale, shear, center):
    def _compute_expected_mask(mask, angle_, translate_, scale_, shear_, center_):
        assert mask.ndim == 3 and mask.shape[0] == 1
        affine_matrix = _compute_affine_matrix(angle_, translate_, scale_, shear_, center_)
        inv_affine_matrix = np.linalg.inv(affine_matrix)
        inv_affine_matrix = inv_affine_matrix[:2, :]

        expected_mask = torch.zeros_like(mask.cpu())
        for out_y in range(expected_mask.shape[1]):
            for out_x in range(expected_mask.shape[2]):
                output_pt = np.array([out_x + 0.5, out_y + 0.5, 1.0])
                input_pt = np.floor(np.dot(inv_affine_matrix, output_pt)).astype(np.int32)
                in_x, in_y = input_pt[:2]
                if 0 <= in_x < mask.shape[2] and 0 <= in_y < mask.shape[1]:
                    expected_mask[0, out_y, out_x] = mask[0, in_y, in_x]
        return expected_mask.to(mask.device)

    for mask in make_segmentation_masks(extra_dims=((), (4,))):
        output_mask = F.affine_segmentation_mask(
            mask,
            angle=angle,
            translate=(translate, translate),
            scale=scale,
            shear=(shear, shear),
            center=center,
        )

        center_ = center
        if center_ is None:
            center_ = [s * 0.5 for s in mask.shape[-2:][::-1]]

        if mask.ndim < 4:
            masks = [mask]
        else:
            masks = [m for m in mask]

        expected_masks = []
        for mask in masks:
            expected_mask = _compute_expected_mask(mask, angle, (translate, translate), scale, (shear, shear), center_)
            expected_masks.append(expected_mask)
        if len(expected_masks) > 1:
            expected_masks = torch.stack(expected_masks)
        else:
            expected_masks = expected_masks[0]
        torch.testing.assert_close(output_mask, expected_masks)


@pytest.mark.parametrize("device", cpu_and_gpu())
def test_correctness_affine_segmentation_mask_on_fixed_input(device):
    # Check transformation against known expected output and CPU/CUDA devices

    # Create a fixed input segmentation mask with 2 square masks
    # in top-left, bottom-left corners
    mask = torch.zeros(1, 32, 32, dtype=torch.long, device=device)
    mask[0, 2:10, 2:10] = 1
    mask[0, 32 - 9 : 32 - 3, 3:9] = 2

    # Rotate 90 degrees and scale
    expected_mask = torch.rot90(mask, k=-1, dims=(-2, -1))
    expected_mask = torch.nn.functional.interpolate(expected_mask[None, :].float(), size=(64, 64), mode="nearest")
    expected_mask = expected_mask[0, :, 16 : 64 - 16, 16 : 64 - 16].long()

    out_mask = F.affine_segmentation_mask(mask, 90, [0.0, 0.0], 64.0 / 32.0, [0.0, 0.0])

    torch.testing.assert_close(out_mask, expected_mask)


@pytest.mark.parametrize("angle", range(-90, 90, 56))
@pytest.mark.parametrize("expand, center", [(True, None), (False, None), (False, (12, 14))])
def test_correctness_rotate_bounding_box(angle, expand, center):
    def _compute_expected_bbox(bbox, angle_, expand_, center_):
        affine_matrix = _compute_affine_matrix(angle_, [0.0, 0.0], 1.0, [0.0, 0.0], center_)
        affine_matrix = affine_matrix[:2, :]

        image_size = bbox.image_size
        bbox_xyxy = convert_bounding_box_format(
            bbox, old_format=bbox.format, new_format=features.BoundingBoxFormat.XYXY
        )
        points = np.array(
            [
                [bbox_xyxy[0].item(), bbox_xyxy[1].item(), 1.0],
                [bbox_xyxy[2].item(), bbox_xyxy[1].item(), 1.0],
                [bbox_xyxy[0].item(), bbox_xyxy[3].item(), 1.0],
                [bbox_xyxy[2].item(), bbox_xyxy[3].item(), 1.0],
                # image frame
                [0.0, 0.0, 1.0],
                [0.0, image_size[0], 1.0],
                [image_size[1], image_size[0], 1.0],
                [image_size[1], 0.0, 1.0],
            ]
        )
        transformed_points = np.matmul(points, affine_matrix.T)
        out_bbox = [
            np.min(transformed_points[:4, 0]),
            np.min(transformed_points[:4, 1]),
            np.max(transformed_points[:4, 0]),
            np.max(transformed_points[:4, 1]),
        ]
        if expand_:
            tr_x = np.min(transformed_points[4:, 0])
            tr_y = np.min(transformed_points[4:, 1])
            out_bbox[0] -= tr_x
            out_bbox[1] -= tr_y
            out_bbox[2] -= tr_x
            out_bbox[3] -= tr_y

        out_bbox = features.BoundingBox(
            out_bbox,
            format=features.BoundingBoxFormat.XYXY,
            image_size=image_size,
            dtype=torch.float32,
            device=bbox.device,
        )
        return convert_bounding_box_format(
            out_bbox, old_format=features.BoundingBoxFormat.XYXY, new_format=bbox.format, copy=False
        )

    image_size = (32, 38)

    for bboxes in make_bounding_boxes(
        image_sizes=[
            image_size,
        ],
        extra_dims=((4,),),
    ):
        bboxes_format = bboxes.format
        bboxes_image_size = bboxes.image_size

        output_bboxes = F.rotate_bounding_box(
            bboxes,
            bboxes_format,
            image_size=bboxes_image_size,
            angle=angle,
            expand=expand,
            center=center,
        )

        center_ = center
        if center_ is None:
            center_ = [s * 0.5 for s in bboxes_image_size[::-1]]

        if bboxes.ndim < 2:
            bboxes = [bboxes]

        expected_bboxes = []
        for bbox in bboxes:
            bbox = features.BoundingBox(bbox, format=bboxes_format, image_size=bboxes_image_size)
            expected_bboxes.append(_compute_expected_bbox(bbox, -angle, expand, center_))
        if len(expected_bboxes) > 1:
            expected_bboxes = torch.stack(expected_bboxes)
        else:
            expected_bboxes = expected_bboxes[0]
        torch.testing.assert_close(output_bboxes, expected_bboxes)


@pytest.mark.parametrize("device", cpu_and_gpu())
@pytest.mark.parametrize("expand", [False])  # expand=True does not match D2
def test_correctness_rotate_bounding_box_on_fixed_input(device, expand):
    # Check transformation against known expected output
    image_size = (64, 64)
    # xyxy format
    in_boxes = [
        [1, 1, 5, 5],
        [1, image_size[0] - 6, 5, image_size[0] - 2],
        [image_size[1] - 6, image_size[0] - 6, image_size[1] - 2, image_size[0] - 2],
        [image_size[1] // 2 - 10, image_size[0] // 2 - 10, image_size[1] // 2 + 10, image_size[0] // 2 + 10],
    ]
    in_boxes = features.BoundingBox(
        in_boxes, format=features.BoundingBoxFormat.XYXY, image_size=image_size, dtype=torch.float64, device=device
    )
    # Tested parameters
    angle = 45
    center = None if expand else [12, 23]

    # # Expected bboxes computed using Detectron2:
    # from detectron2.data.transforms import RotationTransform, AugmentationList
    # from detectron2.data.transforms import AugInput
    # import cv2
    # inpt = AugInput(im1, boxes=np.array(in_boxes, dtype="float32"))
    # augs = AugmentationList([RotationTransform(*size, angle, expand=expand, center=center, interp=cv2.INTER_NEAREST), ])
    # out = augs(inpt)
    # print(inpt.boxes)
    if expand:
        expected_bboxes = [
            [1.65937957, 42.67157288, 7.31623382, 48.32842712],
            [41.96446609, 82.9766594, 47.62132034, 88.63351365],
            [82.26955262, 42.67157288, 87.92640687, 48.32842712],
            [31.35786438, 31.35786438, 59.64213562, 59.64213562],
        ]
    else:
        expected_bboxes = [
            [-11.33452378, 12.39339828, -5.67766953, 18.05025253],
            [28.97056275, 52.69848481, 34.627417, 58.35533906],
            [69.27564928, 12.39339828, 74.93250353, 18.05025253],
            [18.36396103, 1.07968978, 46.64823228, 29.36396103],
        ]

    output_boxes = F.rotate_bounding_box(
        in_boxes,
        in_boxes.format,
        in_boxes.image_size,
        angle,
        expand=expand,
        center=center,
    )

    torch.testing.assert_close(output_boxes.tolist(), expected_bboxes)


@pytest.mark.parametrize("angle", range(-90, 90, 37))
@pytest.mark.parametrize("expand, center", [(True, None), (False, None), (False, (12, 14))])
def test_correctness_rotate_segmentation_mask(angle, expand, center):
    def _compute_expected_mask(mask, angle_, expand_, center_):
        assert mask.ndim == 3 and mask.shape[0] == 1
        image_size = mask.shape[-2:]
        affine_matrix = _compute_affine_matrix(angle_, [0.0, 0.0], 1.0, [0.0, 0.0], center_)
        inv_affine_matrix = np.linalg.inv(affine_matrix)

        if expand_:
            # Pillow implementation on how to perform expand:
            # https://github.com/python-pillow/Pillow/blob/11de3318867e4398057373ee9f12dcb33db7335c/src/PIL/Image.py#L2054-L2069
            height, width = image_size
            points = np.array(
                [
                    [0.0, 0.0, 1.0],
                    [0.0, 1.0 * height, 1.0],
                    [1.0 * width, 1.0 * height, 1.0],
                    [1.0 * width, 0.0, 1.0],
                ]
            )
            new_points = points @ inv_affine_matrix.T
            min_vals = np.min(new_points, axis=0)[:2]
            max_vals = np.max(new_points, axis=0)[:2]
            cmax = np.ceil(np.trunc(max_vals * 1e4) * 1e-4)
            cmin = np.floor(np.trunc((min_vals + 1e-8) * 1e4) * 1e-4)
            new_width, new_height = (cmax - cmin).astype("int32").tolist()
            tr = np.array([-(new_width - width) / 2.0, -(new_height - height) / 2.0, 1.0]) @ inv_affine_matrix.T

            inv_affine_matrix[:2, 2] = tr[:2]
            image_size = [new_height, new_width]

        inv_affine_matrix = inv_affine_matrix[:2, :]
        expected_mask = torch.zeros(1, *image_size, dtype=mask.dtype)

        for out_y in range(expected_mask.shape[1]):
            for out_x in range(expected_mask.shape[2]):
                output_pt = np.array([out_x + 0.5, out_y + 0.5, 1.0])
                input_pt = np.floor(np.dot(inv_affine_matrix, output_pt)).astype(np.int32)
                in_x, in_y = input_pt[:2]
                if 0 <= in_x < mask.shape[2] and 0 <= in_y < mask.shape[1]:
                    expected_mask[0, out_y, out_x] = mask[0, in_y, in_x]
        return expected_mask.to(mask.device)

    for mask in make_segmentation_masks(extra_dims=((), (4,))):
        output_mask = F.rotate_segmentation_mask(
            mask,
            angle=angle,
            expand=expand,
            center=center,
        )

        center_ = center
        if center_ is None:
            center_ = [s * 0.5 for s in mask.shape[-2:][::-1]]

        if mask.ndim < 4:
            masks = [mask]
        else:
            masks = [m for m in mask]

        expected_masks = []
        for mask in masks:
            expected_mask = _compute_expected_mask(mask, -angle, expand, center_)
            expected_masks.append(expected_mask)
        if len(expected_masks) > 1:
            expected_masks = torch.stack(expected_masks)
        else:
            expected_masks = expected_masks[0]
        torch.testing.assert_close(output_mask, expected_masks)


@pytest.mark.parametrize("device", cpu_and_gpu())
def test_correctness_rotate_segmentation_mask_on_fixed_input(device):
    # Check transformation against known expected output and CPU/CUDA devices

    # Create a fixed input segmentation mask with 2 square masks
    # in top-left, bottom-left corners
    mask = torch.zeros(1, 32, 32, dtype=torch.long, device=device)
    mask[0, 2:10, 2:10] = 1
    mask[0, 32 - 9 : 32 - 3, 3:9] = 2

    # Rotate 90 degrees
    expected_mask = torch.rot90(mask, k=1, dims=(-2, -1))
    out_mask = F.rotate_segmentation_mask(mask, 90, expand=False)
    torch.testing.assert_close(out_mask, expected_mask)


@pytest.mark.parametrize("device", cpu_and_gpu())
@pytest.mark.parametrize(
    "format",
    [features.BoundingBoxFormat.XYXY, features.BoundingBoxFormat.XYWH, features.BoundingBoxFormat.CXCYWH],
)
@pytest.mark.parametrize(
    "top, left, height, width, expected_bboxes",
    [
        [8, 12, 30, 40, [(-2.0, 7.0, 13.0, 27.0), (38.0, -3.0, 58.0, 14.0), (33.0, 38.0, 44.0, 54.0)]],
        [-8, 12, 70, 40, [(-2.0, 23.0, 13.0, 43.0), (38.0, 13.0, 58.0, 30.0), (33.0, 54.0, 44.0, 70.0)]],
    ],
)
def test_correctness_crop_bounding_box(device, format, top, left, height, width, expected_bboxes):

    # Expected bboxes computed using Albumentations:
    # import numpy as np
    # from albumentations.augmentations.crops.functional import crop_bbox_by_coords, normalize_bbox, denormalize_bbox
    # expected_bboxes = []
    # for in_box in in_boxes:
    #     n_in_box = normalize_bbox(in_box, *size)
    #     n_out_box = crop_bbox_by_coords(
    #         n_in_box, (left, top, left + width, top + height), height, width, *size
    #     )
    #     out_box = denormalize_bbox(n_out_box, height, width)
    #     expected_bboxes.append(out_box)

    size = (64, 76)
    # xyxy format
    in_boxes = [
        [10.0, 15.0, 25.0, 35.0],
        [50.0, 5.0, 70.0, 22.0],
        [45.0, 46.0, 56.0, 62.0],
    ]
    in_boxes = features.BoundingBox(in_boxes, format=features.BoundingBoxFormat.XYXY, image_size=size, device=device)
    if format != features.BoundingBoxFormat.XYXY:
        in_boxes = convert_bounding_box_format(in_boxes, features.BoundingBoxFormat.XYXY, format)

    output_boxes = F.crop_bounding_box(
        in_boxes,
        format,
        top,
        left,
    )

<<<<<<< HEAD
    if format != features.BoundingBoxFormat.XYXY:
        output_boxes = convert_bounding_box_format(output_boxes, format, features.BoundingBoxFormat.XYXY)

=======
>>>>>>> e30f9b09
    torch.testing.assert_close(output_boxes.tolist(), expected_bboxes)


@pytest.mark.parametrize("device", cpu_and_gpu())
@pytest.mark.parametrize(
<<<<<<< HEAD
    "format",
    [features.BoundingBoxFormat.XYXY, features.BoundingBoxFormat.XYWH, features.BoundingBoxFormat.CXCYWH],
)
@pytest.mark.parametrize(
    "top, left, height, width, size",
    [
        [0, 0, 30, 30, (60, 60)],
        [-5, 5, 35, 45, (32, 34)],
    ],
)
def test_correctness_resized_crop_bounding_box(device, format, top, left, height, width, size):
    def _compute_expected(bbox, top_, left_, height_, width_, size_):
        # bbox should be xyxy
        bbox[0] = (bbox[0] - left_) * size_[1] / width_
        bbox[1] = (bbox[1] - top_) * size_[0] / height_
        bbox[2] = (bbox[2] - left_) * size_[1] / width_
        bbox[3] = (bbox[3] - top_) * size_[0] / height_
        return bbox

    image_size = (100, 100)
    # xyxy format
    in_boxes = [
        [10.0, 10.0, 20.0, 20.0],
        [5.0, 10.0, 15.0, 20.0],
    ]
    expected_bboxes = []
    for in_box in in_boxes:
        expected_bboxes.append(_compute_expected(list(in_box), top, left, height, width, size))
    expected_bboxes = torch.tensor(expected_bboxes, device=device)

    in_boxes = features.BoundingBox(
        in_boxes, format=features.BoundingBoxFormat.XYXY, image_size=image_size, device=device
    )
    if format != features.BoundingBoxFormat.XYXY:
        in_boxes = convert_bounding_box_format(in_boxes, features.BoundingBoxFormat.XYXY, format)

    output_boxes = F.resized_crop_bounding_box(in_boxes, format, top, left, height, width, size)

    if format != features.BoundingBoxFormat.XYXY:
        output_boxes = convert_bounding_box_format(output_boxes, format, features.BoundingBoxFormat.XYXY)

    torch.testing.assert_close(output_boxes, expected_bboxes)
=======
    "top, left, height, width",
    [
        [4, 6, 30, 40],
        [-8, 6, 70, 40],
        [-8, -6, 70, 8],
    ],
)
def test_correctness_crop_segmentation_mask(device, top, left, height, width):
    def _compute_expected_mask(mask, top_, left_, height_, width_):
        h, w = mask.shape[-2], mask.shape[-1]
        if top_ >= 0 and left_ >= 0 and top_ + height_ < h and left_ + width_ < w:
            expected = mask[..., top_ : top_ + height_, left_ : left_ + width_]
        else:
            # Create output mask
            expected_shape = mask.shape[:-2] + (height_, width_)
            expected = torch.zeros(expected_shape, device=mask.device, dtype=mask.dtype)

            out_y1 = abs(top_) if top_ < 0 else 0
            out_y2 = h - top_ if top_ + height_ >= h else height_
            out_x1 = abs(left_) if left_ < 0 else 0
            out_x2 = w - left_ if left_ + width_ >= w else width_

            in_y1 = 0 if top_ < 0 else top_
            in_y2 = h if top_ + height_ >= h else top_ + height_
            in_x1 = 0 if left_ < 0 else left_
            in_x2 = w if left_ + width_ >= w else left_ + width_
            # Paste input mask into output
            expected[..., out_y1:out_y2, out_x1:out_x2] = mask[..., in_y1:in_y2, in_x1:in_x2]

        return expected

    for mask in make_segmentation_masks():
        if mask.device != torch.device(device):
            mask = mask.to(device)
        output_mask = F.crop_segmentation_mask(mask, top, left, height, width)
        expected_mask = _compute_expected_mask(mask, top, left, height, width)
        torch.testing.assert_close(output_mask, expected_mask)


@pytest.mark.parametrize("device", cpu_and_gpu())
def test_correctness_vertical_flip_segmentation_mask_on_fixed_input(device):
    mask = torch.zeros((3, 3, 3), dtype=torch.long, device=device)
    mask[:, 0, :] = 1

    out_mask = F.vertical_flip_segmentation_mask(mask)

    expected_mask = torch.zeros((3, 3, 3), dtype=torch.long, device=device)
    expected_mask[:, -1, :] = 1
    torch.testing.assert_close(out_mask, expected_mask)
>>>>>>> e30f9b09
<|MERGE_RESOLUTION|>--- conflicted
+++ resolved
@@ -333,17 +333,6 @@
 
 
 @register_kernel_info_from_sample_inputs_fn
-<<<<<<< HEAD
-def resized_crop_bounding_box():
-    for bounding_box, top, left, height, width, size in itertools.product(
-        make_bounding_boxes(), [-8, 9], [-8, 9], [32, 22], [34, 20], [(32, 32), (16, 18)]
-    ):
-        yield SampleInput(
-            bounding_box, format=bounding_box.format, top=top, left=left, height=height, width=width, size=size
-        )
-
-
-=======
 def crop_segmentation_mask():
     for mask, top, left, height, width in itertools.product(
         make_segmentation_masks(), [-8, 0, 9], [-8, 0, 9], [12, 20], [12, 20]
@@ -363,7 +352,16 @@
         yield SampleInput(mask)
 
 
->>>>>>> e30f9b09
+@register_kernel_info_from_sample_inputs_fn
+def resized_crop_bounding_box():
+    for bounding_box, top, left, height, width, size in itertools.product(
+        make_bounding_boxes(), [-8, 9], [-8, 9], [32, 22], [34, 20], [(32, 32), (16, 18)]
+    ):
+        yield SampleInput(
+            bounding_box, format=bounding_box.format, top=top, left=left, height=height, width=width, size=size
+        )
+
+
 @pytest.mark.parametrize(
     "kernel",
     [
@@ -897,18 +895,67 @@
         left,
     )
 
-<<<<<<< HEAD
     if format != features.BoundingBoxFormat.XYXY:
         output_boxes = convert_bounding_box_format(output_boxes, format, features.BoundingBoxFormat.XYXY)
 
-=======
->>>>>>> e30f9b09
     torch.testing.assert_close(output_boxes.tolist(), expected_bboxes)
 
 
 @pytest.mark.parametrize("device", cpu_and_gpu())
 @pytest.mark.parametrize(
-<<<<<<< HEAD
+    "top, left, height, width",
+    [
+        [4, 6, 30, 40],
+        [-8, 6, 70, 40],
+        [-8, -6, 70, 8],
+    ],
+)
+def test_correctness_crop_segmentation_mask(device, top, left, height, width):
+    def _compute_expected_mask(mask, top_, left_, height_, width_):
+        h, w = mask.shape[-2], mask.shape[-1]
+        if top_ >= 0 and left_ >= 0 and top_ + height_ < h and left_ + width_ < w:
+            expected = mask[..., top_ : top_ + height_, left_ : left_ + width_]
+        else:
+            # Create output mask
+            expected_shape = mask.shape[:-2] + (height_, width_)
+            expected = torch.zeros(expected_shape, device=mask.device, dtype=mask.dtype)
+
+            out_y1 = abs(top_) if top_ < 0 else 0
+            out_y2 = h - top_ if top_ + height_ >= h else height_
+            out_x1 = abs(left_) if left_ < 0 else 0
+            out_x2 = w - left_ if left_ + width_ >= w else width_
+
+            in_y1 = 0 if top_ < 0 else top_
+            in_y2 = h if top_ + height_ >= h else top_ + height_
+            in_x1 = 0 if left_ < 0 else left_
+            in_x2 = w if left_ + width_ >= w else left_ + width_
+            # Paste input mask into output
+            expected[..., out_y1:out_y2, out_x1:out_x2] = mask[..., in_y1:in_y2, in_x1:in_x2]
+
+        return expected
+
+    for mask in make_segmentation_masks():
+        if mask.device != torch.device(device):
+            mask = mask.to(device)
+        output_mask = F.crop_segmentation_mask(mask, top, left, height, width)
+        expected_mask = _compute_expected_mask(mask, top, left, height, width)
+        torch.testing.assert_close(output_mask, expected_mask)
+
+
+@pytest.mark.parametrize("device", cpu_and_gpu())
+def test_correctness_vertical_flip_segmentation_mask_on_fixed_input(device):
+    mask = torch.zeros((3, 3, 3), dtype=torch.long, device=device)
+    mask[:, 0, :] = 1
+
+    out_mask = F.vertical_flip_segmentation_mask(mask)
+
+    expected_mask = torch.zeros((3, 3, 3), dtype=torch.long, device=device)
+    expected_mask[:, -1, :] = 1
+    torch.testing.assert_close(out_mask, expected_mask)
+
+
+@pytest.mark.parametrize("device", cpu_and_gpu())
+@pytest.mark.parametrize(
     "format",
     [features.BoundingBoxFormat.XYXY, features.BoundingBoxFormat.XYWH, features.BoundingBoxFormat.CXCYWH],
 )
@@ -950,55 +997,4 @@
     if format != features.BoundingBoxFormat.XYXY:
         output_boxes = convert_bounding_box_format(output_boxes, format, features.BoundingBoxFormat.XYXY)
 
-    torch.testing.assert_close(output_boxes, expected_bboxes)
-=======
-    "top, left, height, width",
-    [
-        [4, 6, 30, 40],
-        [-8, 6, 70, 40],
-        [-8, -6, 70, 8],
-    ],
-)
-def test_correctness_crop_segmentation_mask(device, top, left, height, width):
-    def _compute_expected_mask(mask, top_, left_, height_, width_):
-        h, w = mask.shape[-2], mask.shape[-1]
-        if top_ >= 0 and left_ >= 0 and top_ + height_ < h and left_ + width_ < w:
-            expected = mask[..., top_ : top_ + height_, left_ : left_ + width_]
-        else:
-            # Create output mask
-            expected_shape = mask.shape[:-2] + (height_, width_)
-            expected = torch.zeros(expected_shape, device=mask.device, dtype=mask.dtype)
-
-            out_y1 = abs(top_) if top_ < 0 else 0
-            out_y2 = h - top_ if top_ + height_ >= h else height_
-            out_x1 = abs(left_) if left_ < 0 else 0
-            out_x2 = w - left_ if left_ + width_ >= w else width_
-
-            in_y1 = 0 if top_ < 0 else top_
-            in_y2 = h if top_ + height_ >= h else top_ + height_
-            in_x1 = 0 if left_ < 0 else left_
-            in_x2 = w if left_ + width_ >= w else left_ + width_
-            # Paste input mask into output
-            expected[..., out_y1:out_y2, out_x1:out_x2] = mask[..., in_y1:in_y2, in_x1:in_x2]
-
-        return expected
-
-    for mask in make_segmentation_masks():
-        if mask.device != torch.device(device):
-            mask = mask.to(device)
-        output_mask = F.crop_segmentation_mask(mask, top, left, height, width)
-        expected_mask = _compute_expected_mask(mask, top, left, height, width)
-        torch.testing.assert_close(output_mask, expected_mask)
-
-
-@pytest.mark.parametrize("device", cpu_and_gpu())
-def test_correctness_vertical_flip_segmentation_mask_on_fixed_input(device):
-    mask = torch.zeros((3, 3, 3), dtype=torch.long, device=device)
-    mask[:, 0, :] = 1
-
-    out_mask = F.vertical_flip_segmentation_mask(mask)
-
-    expected_mask = torch.zeros((3, 3, 3), dtype=torch.long, device=device)
-    expected_mask[:, -1, :] = 1
-    torch.testing.assert_close(out_mask, expected_mask)
->>>>>>> e30f9b09
+    torch.testing.assert_close(output_boxes, expected_bboxes)