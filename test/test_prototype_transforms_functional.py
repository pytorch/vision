--- conflicted
+++ resolved
@@ -14,164 +14,6 @@
 from torchvision.prototype.transforms.functional._geometry import _center_crop_compute_padding
 from torchvision.prototype.transforms.functional._meta import convert_bounding_box_format
 from torchvision.transforms.functional import _get_perspective_coeffs
-<<<<<<< HEAD
-=======
-from torchvision.transforms.functional_tensor import _max_value as get_max_value
-
-make_tensor = functools.partial(torch.testing.make_tensor, device="cpu")
-
-
-def make_image(size=None, *, color_space, extra_dims=(), dtype=torch.float32, constant_alpha=True):
-    size = size or torch.randint(16, 33, (2,)).tolist()
-
-    try:
-        num_channels = {
-            features.ColorSpace.GRAY: 1,
-            features.ColorSpace.GRAY_ALPHA: 2,
-            features.ColorSpace.RGB: 3,
-            features.ColorSpace.RGB_ALPHA: 4,
-        }[color_space]
-    except KeyError as error:
-        raise pytest.UsageError() from error
-
-    shape = (*extra_dims, num_channels, *size)
-    max_value = get_max_value(dtype)
-    data = make_tensor(shape, low=0, high=max_value, dtype=dtype)
-    if color_space in {features.ColorSpace.GRAY_ALPHA, features.ColorSpace.RGB_ALPHA} and constant_alpha:
-        data[..., -1, :, :] = max_value
-    return features.Image(data, color_space=color_space)
-
-
-make_grayscale_image = functools.partial(make_image, color_space=features.ColorSpace.GRAY)
-make_rgb_image = functools.partial(make_image, color_space=features.ColorSpace.RGB)
-
-
-def make_images(
-    sizes=((16, 16), (7, 33), (31, 9)),
-    color_spaces=(
-        features.ColorSpace.GRAY,
-        features.ColorSpace.GRAY_ALPHA,
-        features.ColorSpace.RGB,
-        features.ColorSpace.RGB_ALPHA,
-    ),
-    dtypes=(torch.float32, torch.uint8),
-    extra_dims=((), (0,), (4,), (2, 3), (5, 0), (0, 5)),
-):
-    for size, color_space, dtype in itertools.product(sizes, color_spaces, dtypes):
-        yield make_image(size, color_space=color_space, dtype=dtype)
-
-    for color_space, dtype, extra_dims_ in itertools.product(color_spaces, dtypes, extra_dims):
-        yield make_image(size=sizes[0], color_space=color_space, extra_dims=extra_dims_, dtype=dtype)
-
-
-def randint_with_tensor_bounds(arg1, arg2=None, **kwargs):
-    low, high = torch.broadcast_tensors(
-        *[torch.as_tensor(arg) for arg in ((0, arg1) if arg2 is None else (arg1, arg2))]
-    )
-    return torch.stack(
-        [
-            torch.randint(low_scalar, high_scalar, (), **kwargs)
-            for low_scalar, high_scalar in zip(low.flatten().tolist(), high.flatten().tolist())
-        ]
-    ).reshape(low.shape)
-
-
-def make_bounding_box(*, format, image_size=(32, 32), extra_dims=(), dtype=torch.int64):
-    if isinstance(format, str):
-        format = features.BoundingBoxFormat[format]
-
-    if any(dim == 0 for dim in extra_dims):
-        return features.BoundingBox(torch.empty(*extra_dims, 4), format=format, image_size=image_size)
-
-    height, width = image_size
-
-    if format == features.BoundingBoxFormat.XYXY:
-        x1 = torch.randint(0, width // 2, extra_dims)
-        y1 = torch.randint(0, height // 2, extra_dims)
-        x2 = randint_with_tensor_bounds(x1 + 1, width - x1) + x1
-        y2 = randint_with_tensor_bounds(y1 + 1, height - y1) + y1
-        parts = (x1, y1, x2, y2)
-    elif format == features.BoundingBoxFormat.XYWH:
-        x = torch.randint(0, width // 2, extra_dims)
-        y = torch.randint(0, height // 2, extra_dims)
-        w = randint_with_tensor_bounds(1, width - x)
-        h = randint_with_tensor_bounds(1, height - y)
-        parts = (x, y, w, h)
-    elif format == features.BoundingBoxFormat.CXCYWH:
-        cx = torch.randint(1, width - 1, ())
-        cy = torch.randint(1, height - 1, ())
-        w = randint_with_tensor_bounds(1, torch.minimum(cx, width - cx) + 1)
-        h = randint_with_tensor_bounds(1, torch.minimum(cy, height - cy) + 1)
-        parts = (cx, cy, w, h)
-    else:
-        raise pytest.UsageError()
-
-    return features.BoundingBox(torch.stack(parts, dim=-1).to(dtype), format=format, image_size=image_size)
-
-
-make_xyxy_bounding_box = functools.partial(make_bounding_box, format=features.BoundingBoxFormat.XYXY)
-
-
-def make_bounding_boxes(
-    formats=(features.BoundingBoxFormat.XYXY, features.BoundingBoxFormat.XYWH, features.BoundingBoxFormat.CXCYWH),
-    image_sizes=((32, 32),),
-    dtypes=(torch.int64, torch.float32),
-    extra_dims=((0,), (), (4,), (2, 3), (5, 0), (0, 5)),
-):
-    for format, image_size, dtype in itertools.product(formats, image_sizes, dtypes):
-        yield make_bounding_box(format=format, image_size=image_size, dtype=dtype)
-
-    for format, extra_dims_ in itertools.product(formats, extra_dims):
-        yield make_bounding_box(format=format, extra_dims=extra_dims_)
-
-
-def make_label(size=(), *, categories=("category0", "category1")):
-    return features.Label(torch.randint(0, len(categories) if categories else 10, size), categories=categories)
-
-
-def make_one_hot_label(*args, **kwargs):
-    label = make_label(*args, **kwargs)
-    return features.OneHotLabel(one_hot(label, num_classes=len(label.categories)), categories=label.categories)
-
-
-def make_one_hot_labels(
-    *,
-    num_categories=(1, 2, 10),
-    extra_dims=((), (0,), (4,), (2, 3), (5, 0), (0, 5)),
-):
-    for num_categories_ in num_categories:
-        yield make_one_hot_label(categories=[f"category{idx}" for idx in range(num_categories_)])
-
-    for extra_dims_ in extra_dims:
-        yield make_one_hot_label(extra_dims_)
-
-
-def make_segmentation_mask(size=None, *, num_objects=None, extra_dims=(), dtype=torch.uint8):
-    size = size if size is not None else torch.randint(16, 33, (2,)).tolist()
-    num_objects = num_objects if num_objects is not None else int(torch.randint(1, 11, ()))
-    shape = (*extra_dims, num_objects, *size)
-    data = make_tensor(shape, low=0, high=2, dtype=dtype)
-    return features.SegmentationMask(data)
-
-
-def make_segmentation_masks(
-    sizes=((16, 16), (7, 33), (31, 9)),
-    dtypes=(torch.uint8,),
-    extra_dims=((), (0,), (4,), (2, 3), (5, 0), (0, 5)),
-    num_objects=(1, 0, 10),
-):
-    for size, dtype, extra_dims_ in itertools.product(sizes, dtypes, extra_dims):
-        yield make_segmentation_mask(size=size, dtype=dtype, extra_dims=extra_dims_)
-
-    for dtype, extra_dims_, num_objects_ in itertools.product(dtypes, extra_dims, num_objects):
-        yield make_segmentation_mask(size=sizes[0], num_objects=num_objects_, dtype=dtype, extra_dims=extra_dims_)
-
-
-class SampleInput:
-    def __init__(self, *args, **kwargs):
-        self.args = args
-        self.kwargs = kwargs
->>>>>>> b5c961d4
 
 
 class FunctionalInfo:
