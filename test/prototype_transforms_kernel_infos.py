--- conflicted
+++ resolved
@@ -1952,16 +1952,12 @@
 )
 
 
-<<<<<<< HEAD
 def sample_inputs_convert_dtype_image_tensor():
-=======
-def sample_inputs_convert_image_dtype():
->>>>>>> 211563fb
     for input_dtype, output_dtype in itertools.product(
         [torch.uint8, torch.int64, torch.float32, torch.float64], repeat=2
     ):
         if input_dtype.is_floating_point and output_dtype == torch.int64:
-<<<<<<< HEAD
+            # conversion cannot be performed safely
             continue
 
         for image_loader, copy_kwargs in itertools.product(
@@ -1969,32 +1965,9 @@
             [dict(copy=True), dict(copy=False)] if input_dtype == output_dtype else [dict()],
         ):
             yield ArgsKwargs(image_loader, dtype=output_dtype, **copy_kwargs)
-=======
-            # conversion cannot be performed safely
-            continue
-
-        for image_loader in make_image_loaders(
-            sizes=["random"], color_spaces=[features.ColorSpace.RGB], dtypes=[input_dtype]
-        ):
-            yield ArgsKwargs(image_loader, dtype=output_dtype)
->>>>>>> 211563fb
-
-    yield ArgsKwargs(make_image_loader(color_space=features.ColorSpace.RGB), dtype=torch.uint8)
-
-
-<<<<<<< HEAD
-def sample_inputs_convert_dtype_video():
-    for video_loader in make_video_loaders(sizes=["random"], num_frames=["random"]):
-        yield ArgsKwargs(video_loader)
-
-
-_convert_dtype_skip_dtype_consistency = TestMark(
-    ("TestKernels", "test_dtype_consistency"),
-    pytest.mark.skip(reason="`convert_dtype_*` kernels convert the dtype by design"),
-    condition=lambda args_kwargs: args_kwargs.args[0].dtype != args_kwargs.kwargs.get("dtype", torch.float32),
-)
-=======
-def reference_convert_image_dtype(image, dtype=torch.float):
+
+
+def reference_convert_dtype_image_tensor(image, dtype=torch.float):
     input_dtype = image.dtype
     output_dtype = dtype
 
@@ -2025,7 +1998,7 @@
     return torch.tensor(tree_map(fn, image.tolist()), dtype=dtype)
 
 
-def reference_inputs_convert_image_dtype():
+def reference_inputs_convert_dtype_image_tensor():
     for input_dtype, output_dtype in itertools.product(
         [
             torch.uint8,
@@ -2052,40 +2025,34 @@
         image = torch.tensor(data, dtype=input_dtype)
 
         yield ArgsKwargs(image, dtype=output_dtype)
->>>>>>> 211563fb
-
-
-KERNEL_INFOS.extend(
-    [
-        KernelInfo(
-<<<<<<< HEAD
+
+
+def sample_inputs_convert_dtype_video():
+    for video_loader in make_video_loaders(sizes=["random"], num_frames=["random"]):
+        yield ArgsKwargs(video_loader)
+
+
+_common_convert_dtype_marks = [
+    TestMark(
+        ("TestKernels", "test_dtype_consistency"),
+        pytest.mark.skip(reason="`convert_dtype_*` kernels convert the dtype by design"),
+        condition=lambda args_kwargs: args_kwargs.args[0].dtype != args_kwargs.kwargs.get("dtype", torch.float32),
+    ),
+    TestMark(
+        ("TestKernels", "test_scripted_vs_eager"),
+        pytest.mark.filterwarnings(f"ignore:{re.escape('operator() profile_node %')}:UserWarning"),
+    ),
+]
+
+KERNEL_INFOS.extend(
+    [
+        KernelInfo(
             F.convert_dtype_image_tensor,
             sample_inputs_fn=sample_inputs_convert_dtype_image_tensor,
+            reference_fn=reference_convert_dtype_image_tensor,
+            reference_inputs_fn=reference_inputs_convert_dtype_image_tensor,
             test_marks=[
-                _convert_dtype_skip_dtype_consistency,
-            ],
-        ),
-        KernelInfo(
-            F.convert_dtype_video,
-            sample_inputs_fn=sample_inputs_convert_dtype_video,
-            test_marks=[
-                _convert_dtype_skip_dtype_consistency,
-=======
-            F.convert_image_dtype,
-            sample_inputs_fn=sample_inputs_convert_image_dtype,
-            reference_fn=reference_convert_image_dtype,
-            reference_inputs_fn=reference_inputs_convert_image_dtype,
-            test_marks=[
-                TestMark(
-                    ("TestKernels", "test_scripted_vs_eager"),
-                    pytest.mark.filterwarnings(f"ignore:{re.escape('operator() profile_node %41')}:UserWarning"),
-                ),
-                TestMark(
-                    ("TestKernels", "test_dtype_and_device_consistency"),
-                    pytest.mark.skip(reason="`convert_dtype_*` kernels convert the dtype by design"),
-                    condition=lambda args_kwargs: args_kwargs.args[0].dtype
-                    != args_kwargs.kwargs.get("dtype", torch.float32),
-                ),
+                *_common_convert_dtype_marks,
                 TestMark(
                     ("TestKernels", "test_against_reference"),
                     pytest.mark.xfail(reason="Conversion overflows"),
@@ -2094,16 +2061,16 @@
                         and not args_kwargs.kwargs["dtype"].is_floating_point
                     )
                     or (
-                        args_kwargs.args[0].dtype in {torch.float16, torch.bfloat16}
-                        and args_kwargs.kwargs["dtype"] == torch.int64
-                    )
-                    or (
                         args_kwargs.args[0].dtype in {torch.int32, torch.int64}
                         and args_kwargs.kwargs["dtype"] == torch.float16
                     ),
                 ),
->>>>>>> 211563fb
             ],
         ),
+        KernelInfo(
+            F.convert_dtype_video,
+            sample_inputs_fn=sample_inputs_convert_dtype_video,
+            test_marks=_common_convert_dtype_marks,
+        ),
     ]
 )