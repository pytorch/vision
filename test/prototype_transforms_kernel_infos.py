import functools
import itertools
import math

import numpy as np
import pytest
import torch.testing
import torchvision.ops
import torchvision.prototype.transforms.functional as F
from common_utils import cycle_over
from datasets_utils import combinations_grid
from prototype_common_utils import (
    ArgsKwargs,
    InfoBase,
    make_bounding_box_loaders,
    make_image_loader,
    make_image_loaders,
    make_mask_loaders,
    make_video_loaders,
<<<<<<< HEAD
=======
    mark_framework_limitation,
    TestMark,
    VALID_EXTRA_DIMS,
>>>>>>> 3f1d9f6b
)
from torchvision.prototype import features
from torchvision.transforms.functional_tensor import _max_value as get_max_value

__all__ = ["KernelInfo", "KERNEL_INFOS"]


class KernelInfo(InfoBase):
    def __init__(
        self,
        kernel,
        *,
        # Defaults to `kernel.__name__`. Should be set if the function is exposed under a different name
        # TODO: This can probably be removed after roll-out since we shouldn't have any aliasing then
        kernel_name=None,
        # Most common tests use these inputs to check the kernel. As such it should cover all valid code paths, but
        # should not include extensive parameter combinations to keep to overall test count moderate.
        sample_inputs_fn,
        # This function should mirror the kernel. It should have the same signature as the `kernel` and as such also
        # take tensors as inputs. Any conversion into another object type, e.g. PIL images or numpy arrays, should
        # happen inside the function. It should return a tensor or to be more precise an object that can be compared to
        # a tensor by `assert_close`. If omitted, no reference test will be performed.
        reference_fn=None,
        # These inputs are only used for the reference tests and thus can be comprehensive with regard to the parameter
        # values to be tested. If not specified, `sample_inputs_fn` will be used.
        reference_inputs_fn=None,
        # See InfoBase
        test_marks=None,
        # See InfoBase
        closeness_kwargs=None,
    ):
        super().__init__(id=kernel_name or kernel.__name__, test_marks=test_marks, closeness_kwargs=closeness_kwargs)
        self.kernel = kernel
        self.sample_inputs_fn = sample_inputs_fn
        self.reference_fn = reference_fn
        self.reference_inputs_fn = reference_inputs_fn


DEFAULT_IMAGE_CLOSENESS_KWARGS = dict(
    atol=1e-5,
    rtol=0,
    agg_method="mean",
)


def pil_reference_wrapper(pil_kernel):
    @functools.wraps(pil_kernel)
    def wrapper(image_tensor, *other_args, **kwargs):
        if image_tensor.ndim > 3:
            raise pytest.UsageError(
                f"Can only test single tensor images against PIL, but input has shape {image_tensor.shape}"
            )

        # We don't need to convert back to tensor here, since `assert_close` does that automatically.
        return pil_kernel(F.to_image_pil(image_tensor), *other_args, **kwargs)

    return wrapper


def xfail_jit_python_scalar_arg(name, *, reason=None):
    reason = reason or f"Python scalar int or float for `{name}` is not supported when scripting"
    return TestMark(
        ("TestKernels", "test_scripted_vs_eager"),
        pytest.mark.xfail(reason=reason),
        condition=lambda args_kwargs: isinstance(args_kwargs.kwargs.get(name), (int, float)),
    )


def xfail_jit_integer_size(name="size"):
    return xfail_jit_python_scalar_arg(name, reason=f"Integer `{name}` is not supported when scripting.")


def xfail_jit_tuple_instead_of_list(name, *, reason=None):
    reason = reason or f"Passing a tuple instead of a list for `{name}` is not supported when scripting"
    return TestMark(
        ("TestKernels", "test_scripted_vs_eager"),
        pytest.mark.xfail(reason=reason),
        condition=lambda args_kwargs: isinstance(args_kwargs.kwargs.get(name), tuple),
    )


def is_list_of_ints(args_kwargs):
    fill = args_kwargs.kwargs.get("fill")
    return isinstance(fill, list) and any(isinstance(scalar_fill, int) for scalar_fill in fill)


def xfail_jit_list_of_ints(name, *, reason=None):
    reason = reason or f"Passing a list of integers for `{name}` is not supported when scripting"
    return TestMark(
        ("TestKernels", "test_scripted_vs_eager"),
        pytest.mark.xfail(reason=reason),
        condition=is_list_of_ints,
    )


def xfail_all_tests(*, reason, condition):
    return [
        TestMark(("TestKernels", test_name), pytest.mark.xfail(reason=reason), condition=condition)
        for test_name in [
            "test_scripted_vs_eager",
            "test_batched_vs_single",
            "test_no_inplace",
            "test_cuda_vs_cpu",
            "test_dtype_and_device_consistency",
        ]
    ]


KERNEL_INFOS = []


def sample_inputs_horizontal_flip_image_tensor():
    for image_loader in make_image_loaders(sizes=["random"], dtypes=[torch.float32]):
        yield ArgsKwargs(image_loader)


def reference_inputs_horizontal_flip_image_tensor():
    for image_loader in make_image_loaders(extra_dims=[()]):
        yield ArgsKwargs(image_loader)


def sample_inputs_horizontal_flip_bounding_box():
    for bounding_box_loader in make_bounding_box_loaders(
        formats=[features.BoundingBoxFormat.XYXY], dtypes=[torch.float32]
    ):
        yield ArgsKwargs(
            bounding_box_loader, format=bounding_box_loader.format, image_size=bounding_box_loader.image_size
        )


def sample_inputs_horizontal_flip_mask():
    for image_loader in make_mask_loaders(sizes=["random"], dtypes=[torch.uint8]):
        yield ArgsKwargs(image_loader)


def sample_inputs_horizontal_flip_video():
    for video_loader in make_video_loaders(sizes=["random"], num_frames=["random"]):
        yield ArgsKwargs(video_loader)


KERNEL_INFOS.extend(
    [
        KernelInfo(
            F.horizontal_flip_image_tensor,
            kernel_name="horizontal_flip_image_tensor",
            sample_inputs_fn=sample_inputs_horizontal_flip_image_tensor,
            reference_fn=pil_reference_wrapper(F.horizontal_flip_image_pil),
            reference_inputs_fn=reference_inputs_horizontal_flip_image_tensor,
            closeness_kwargs=DEFAULT_IMAGE_CLOSENESS_KWARGS,
        ),
        KernelInfo(
            F.horizontal_flip_bounding_box,
            sample_inputs_fn=sample_inputs_horizontal_flip_bounding_box,
        ),
        KernelInfo(
            F.horizontal_flip_mask,
            sample_inputs_fn=sample_inputs_horizontal_flip_mask,
        ),
        KernelInfo(
            F.horizontal_flip_video,
            sample_inputs_fn=sample_inputs_horizontal_flip_video,
        ),
    ]
)


def _get_resize_sizes(image_size):
    height, width = image_size
    length = max(image_size)
    yield length
    yield [length]
    yield (length,)
    new_height = int(height * 0.75)
    new_width = int(width * 1.25)
    yield [new_height, new_width]
    yield height, width


def sample_inputs_resize_image_tensor():
    for image_loader in make_image_loaders(
        sizes=["random"], color_spaces=[features.ColorSpace.RGB], dtypes=[torch.float32]
    ):
        for size in _get_resize_sizes(image_loader.image_size):
            yield ArgsKwargs(image_loader, size=size)

    for image_loader, interpolation in itertools.product(
        make_image_loaders(sizes=["random"], color_spaces=[features.ColorSpace.RGB]),
        [
            F.InterpolationMode.NEAREST,
            F.InterpolationMode.BILINEAR,
            F.InterpolationMode.BICUBIC,
        ],
    ):
        yield ArgsKwargs(image_loader, size=[min(image_loader.image_size) + 1], interpolation=interpolation)

    yield ArgsKwargs(make_image_loader(size=(11, 17)), size=20, max_size=25)


@pil_reference_wrapper
def reference_resize_image_tensor(*args, **kwargs):
    if not kwargs.pop("antialias", False) and kwargs.get("interpolation", F.InterpolationMode.BILINEAR) in {
        F.InterpolationMode.BILINEAR,
        F.InterpolationMode.BICUBIC,
    }:
        raise pytest.UsageError("Anti-aliasing is always active in PIL")
    return F.resize_image_pil(*args, **kwargs)


def reference_inputs_resize_image_tensor():
    for image_loader, interpolation in itertools.product(
        make_image_loaders(extra_dims=[()]),
        [
            F.InterpolationMode.NEAREST,
            F.InterpolationMode.BILINEAR,
            F.InterpolationMode.BICUBIC,
        ],
    ):
        for size in _get_resize_sizes(image_loader.image_size):
            yield ArgsKwargs(
                image_loader,
                size=size,
                interpolation=interpolation,
                antialias=interpolation
                in {
                    F.InterpolationMode.BILINEAR,
                    F.InterpolationMode.BICUBIC,
                },
            )


def sample_inputs_resize_bounding_box():
    for bounding_box_loader in make_bounding_box_loaders():
        for size in _get_resize_sizes(bounding_box_loader.image_size):
            yield ArgsKwargs(bounding_box_loader, size=size, image_size=bounding_box_loader.image_size)


def sample_inputs_resize_mask():
    for mask_loader in make_mask_loaders(sizes=["random"], num_categories=["random"], num_objects=["random"]):
        yield ArgsKwargs(mask_loader, size=[min(mask_loader.shape[-2:]) + 1])


@pil_reference_wrapper
def reference_resize_mask(*args, **kwargs):
    return F.resize_image_pil(*args, interpolation=F.InterpolationMode.NEAREST, **kwargs)


def reference_inputs_resize_mask():
    for mask_loader in make_mask_loaders(extra_dims=[()], num_objects=[1]):
        for size in _get_resize_sizes(mask_loader.shape[-2:]):
            yield ArgsKwargs(mask_loader, size=size)


def sample_inputs_resize_video():
    for video_loader in make_video_loaders(sizes=["random"], num_frames=["random"]):
        yield ArgsKwargs(video_loader, size=[min(video_loader.shape[-2:]) + 1])


KERNEL_INFOS.extend(
    [
        KernelInfo(
            F.resize_image_tensor,
            sample_inputs_fn=sample_inputs_resize_image_tensor,
            reference_fn=reference_resize_image_tensor,
            reference_inputs_fn=reference_inputs_resize_image_tensor,
            closeness_kwargs=DEFAULT_IMAGE_CLOSENESS_KWARGS,
            test_marks=[
                xfail_jit_integer_size(),
            ],
        ),
        KernelInfo(
            F.resize_bounding_box,
            sample_inputs_fn=sample_inputs_resize_bounding_box,
            test_marks=[
                xfail_jit_integer_size(),
            ],
        ),
        KernelInfo(
            F.resize_mask,
            sample_inputs_fn=sample_inputs_resize_mask,
            reference_fn=reference_resize_mask,
            reference_inputs_fn=reference_inputs_resize_mask,
            closeness_kwargs=DEFAULT_IMAGE_CLOSENESS_KWARGS,
            test_marks=[
                xfail_jit_integer_size(),
            ],
        ),
        KernelInfo(
            F.resize_video,
            sample_inputs_fn=sample_inputs_resize_video,
        ),
    ]
)


_AFFINE_KWARGS = combinations_grid(
    angle=[-87, 15, 90],
    translate=[(5, 5), (-5, -5)],
    scale=[0.77, 1.27],
    shear=[(12, 12), (0, 0)],
)


def _diversify_affine_kwargs_types(affine_kwargs):
    angle = affine_kwargs["angle"]
    for diverse_angle in [int(angle), float(angle)]:
        yield dict(affine_kwargs, angle=diverse_angle)

    shear = affine_kwargs["shear"]
    for diverse_shear in [tuple(shear), list(shear), int(shear[0]), float(shear[0])]:
        yield dict(affine_kwargs, shear=diverse_shear)


def _full_affine_params(**partial_params):
    partial_params.setdefault("angle", 0.0)
    partial_params.setdefault("translate", [0.0, 0.0])
    partial_params.setdefault("scale", 1.0)
    partial_params.setdefault("shear", [0.0, 0.0])
    partial_params.setdefault("center", None)
    return partial_params


_DIVERSE_AFFINE_PARAMS = [
    _full_affine_params(**{name: arg})
    for name, args in [
        ("angle", [1.0, 2]),
        ("translate", [[1.0, 0.5], [1, 2], (1.0, 0.5), (1, 2)]),
        ("scale", [0.5]),
        ("shear", [1.0, 2, [1.0], [2], (1.0,), (2,), [1.0, 0.5], [1, 2], (1.0, 0.5), (1, 2)]),
        ("center", [None, [1.0, 0.5], [1, 2], (1.0, 0.5), (1, 2)]),
    ]
    for arg in args
]


def sample_inputs_affine_image_tensor():
    make_affine_image_loaders = functools.partial(
        make_image_loaders, sizes=["random"], color_spaces=[features.ColorSpace.RGB], dtypes=[torch.float32]
    )

    for image_loader, affine_params in itertools.product(make_affine_image_loaders(), _DIVERSE_AFFINE_PARAMS):
        yield ArgsKwargs(image_loader, **affine_params)

    for image_loader in make_affine_image_loaders():
        fills = [None, 0.5]
        if image_loader.num_channels > 1:
            fills.extend(vector_fill * image_loader.num_channels for vector_fill in [(0.5,), (1,), [0.5], [1]])
        for fill in fills:
            yield ArgsKwargs(image_loader, **_full_affine_params(), fill=fill)

    for image_loader, interpolation in itertools.product(
        make_affine_image_loaders(),
        [
            F.InterpolationMode.NEAREST,
            F.InterpolationMode.BILINEAR,
        ],
    ):
        yield ArgsKwargs(image_loader, **_full_affine_params(), fill=0)


def reference_inputs_affine_image_tensor():
    for image_loader, affine_kwargs in itertools.product(make_image_loaders(extra_dims=[()]), _AFFINE_KWARGS):
        yield ArgsKwargs(
            image_loader,
            interpolation=F.InterpolationMode.NEAREST,
            **affine_kwargs,
        )


def sample_inputs_affine_bounding_box():
    for bounding_box_loader, affine_params in itertools.product(
        make_bounding_box_loaders(formats=[features.BoundingBoxFormat.XYXY]), _DIVERSE_AFFINE_PARAMS
    ):
        yield ArgsKwargs(
            bounding_box_loader,
            format=bounding_box_loader.format,
            image_size=bounding_box_loader.image_size,
            **affine_params,
        )


def _compute_affine_matrix(angle, translate, scale, shear, center):
    rot = math.radians(angle)
    cx, cy = center
    tx, ty = translate
    sx, sy = [math.radians(sh_) for sh_ in shear]

    c_matrix = np.array([[1, 0, cx], [0, 1, cy], [0, 0, 1]])
    t_matrix = np.array([[1, 0, tx], [0, 1, ty], [0, 0, 1]])
    c_matrix_inv = np.linalg.inv(c_matrix)
    rs_matrix = np.array(
        [
            [scale * math.cos(rot), -scale * math.sin(rot), 0],
            [scale * math.sin(rot), scale * math.cos(rot), 0],
            [0, 0, 1],
        ]
    )
    shear_x_matrix = np.array([[1, -math.tan(sx), 0], [0, 1, 0], [0, 0, 1]])
    shear_y_matrix = np.array([[1, 0, 0], [-math.tan(sy), 1, 0], [0, 0, 1]])
    rss_matrix = np.matmul(rs_matrix, np.matmul(shear_y_matrix, shear_x_matrix))
    true_matrix = np.matmul(t_matrix, np.matmul(c_matrix, np.matmul(rss_matrix, c_matrix_inv)))
    return true_matrix


def reference_affine_bounding_box(bounding_box, *, format, image_size, angle, translate, scale, shear, center=None):
    if center is None:
        center = [s * 0.5 for s in image_size[::-1]]

    def transform(bbox):
        affine_matrix = _compute_affine_matrix(angle, translate, scale, shear, center)
        affine_matrix = affine_matrix[:2, :]

        bbox_xyxy = F.convert_format_bounding_box(bbox, old_format=format, new_format=features.BoundingBoxFormat.XYXY)
        points = np.array(
            [
                [bbox_xyxy[0].item(), bbox_xyxy[1].item(), 1.0],
                [bbox_xyxy[2].item(), bbox_xyxy[1].item(), 1.0],
                [bbox_xyxy[0].item(), bbox_xyxy[3].item(), 1.0],
                [bbox_xyxy[2].item(), bbox_xyxy[3].item(), 1.0],
            ]
        )
        transformed_points = np.matmul(points, affine_matrix.T)
        out_bbox = torch.tensor(
            [
                np.min(transformed_points[:, 0]),
                np.min(transformed_points[:, 1]),
                np.max(transformed_points[:, 0]),
                np.max(transformed_points[:, 1]),
            ],
            dtype=bbox.dtype,
        )
        return F.convert_format_bounding_box(
            out_bbox, old_format=features.BoundingBoxFormat.XYXY, new_format=format, copy=False
        )

    if bounding_box.ndim < 2:
        bounding_box = [bounding_box]

    expected_bboxes = [transform(bbox) for bbox in bounding_box]
    if len(expected_bboxes) > 1:
        expected_bboxes = torch.stack(expected_bboxes)
    else:
        expected_bboxes = expected_bboxes[0]

    return expected_bboxes


def reference_inputs_affine_bounding_box():
    for bounding_box_loader, affine_kwargs in itertools.product(
        make_bounding_box_loaders(extra_dims=[()]),
        _AFFINE_KWARGS,
    ):
        yield ArgsKwargs(
            bounding_box_loader,
            format=bounding_box_loader.format,
            image_size=bounding_box_loader.image_size,
            **affine_kwargs,
        )


def sample_inputs_affine_mask():
    for mask_loader in make_mask_loaders(sizes=["random"], num_categories=["random"], num_objects=["random"]):
        yield ArgsKwargs(mask_loader, **_full_affine_params())


@pil_reference_wrapper
def reference_affine_mask(*args, **kwargs):
    return F.affine_image_pil(*args, interpolation=F.InterpolationMode.NEAREST, **kwargs)


def reference_inputs_resize_mask():
    for mask_loader, affine_kwargs in itertools.product(
        make_mask_loaders(extra_dims=[()], num_objects=[1]), _AFFINE_KWARGS
    ):
        yield ArgsKwargs(mask_loader, **affine_kwargs)


def sample_inputs_affine_video():
    for video_loader in make_video_loaders(sizes=["random"], num_frames=["random"]):
        yield ArgsKwargs(video_loader, **_full_affine_params())


KERNEL_INFOS.extend(
    [
        KernelInfo(
            F.affine_image_tensor,
            sample_inputs_fn=sample_inputs_affine_image_tensor,
            reference_fn=pil_reference_wrapper(F.affine_image_pil),
            reference_inputs_fn=reference_inputs_affine_image_tensor,
            closeness_kwargs=DEFAULT_IMAGE_CLOSENESS_KWARGS,
            test_marks=[
                xfail_jit_python_scalar_arg("shear"),
                xfail_jit_tuple_instead_of_list("fill"),
                # TODO: check if this is a regression since it seems that should be supported if `int` is ok
                xfail_jit_list_of_ints("fill"),
            ],
        ),
        KernelInfo(
            F.affine_bounding_box,
            sample_inputs_fn=sample_inputs_affine_bounding_box,
            reference_fn=reference_affine_bounding_box,
            reference_inputs_fn=reference_inputs_affine_bounding_box,
            closeness_kwargs=dict(atol=1, rtol=0),
            test_marks=[
                xfail_jit_python_scalar_arg("shear"),
            ],
        ),
        KernelInfo(
            F.affine_mask,
            sample_inputs_fn=sample_inputs_affine_mask,
            reference_fn=reference_affine_mask,
            reference_inputs_fn=reference_inputs_resize_mask,
            closeness_kwargs=DEFAULT_IMAGE_CLOSENESS_KWARGS,
            test_marks=[
                xfail_jit_python_scalar_arg("shear"),
            ],
        ),
        KernelInfo(
            F.affine_video,
            sample_inputs_fn=sample_inputs_affine_video,
        ),
    ]
)


def sample_inputs_convert_format_bounding_box():
    formats = set(features.BoundingBoxFormat)
    for bounding_box_loader in make_bounding_box_loaders(formats=formats):
        old_format = bounding_box_loader.format
        for params in combinations_grid(new_format=formats - {old_format}, copy=(True, False)):
            yield ArgsKwargs(bounding_box_loader, old_format=old_format, **params)


def reference_convert_format_bounding_box(bounding_box, old_format, new_format, copy):
    if not copy:
        raise pytest.UsageError("Reference for `convert_format_bounding_box` only supports `copy=True`")

    return torchvision.ops.box_convert(
        bounding_box, in_fmt=old_format.kernel_name.lower(), out_fmt=new_format.kernel_name.lower()
    )


def reference_inputs_convert_format_bounding_box():
    for args_kwargs in sample_inputs_convert_color_space_image_tensor():
        (image_loader, *other_args), kwargs = args_kwargs
        if len(image_loader.shape) == 2 and kwargs.setdefault("copy", True):
            yield args_kwargs


KERNEL_INFOS.append(
    KernelInfo(
        F.convert_format_bounding_box,
        sample_inputs_fn=sample_inputs_convert_format_bounding_box,
        reference_fn=reference_convert_format_bounding_box,
        reference_inputs_fn=reference_inputs_convert_format_bounding_box,
    ),
)


def sample_inputs_convert_color_space_image_tensor():
    color_spaces = list(set(features.ColorSpace) - {features.ColorSpace.OTHER})

    for old_color_space, new_color_space in cycle_over(color_spaces):
        for image_loader in make_image_loaders(sizes=["random"], color_spaces=[old_color_space], constant_alpha=True):
            yield ArgsKwargs(image_loader, old_color_space=old_color_space, new_color_space=new_color_space)

    for color_space in color_spaces:
        for image_loader in make_image_loaders(
            sizes=["random"], color_spaces=[color_space], dtypes=[torch.float32], constant_alpha=True
        ):
            yield ArgsKwargs(image_loader, old_color_space=color_space, new_color_space=color_space, copy=False)


@pil_reference_wrapper
def reference_convert_color_space_image_tensor(image_pil, old_color_space, new_color_space, copy=True):
    color_space_pil = features.ColorSpace.from_pil_mode(image_pil.mode)
    if color_space_pil != old_color_space:
        raise pytest.UsageError(
            f"Converting the tensor image into an PIL image changed the colorspace "
            f"from {old_color_space} to {color_space_pil}"
        )

    return F.convert_color_space_image_pil(image_pil, color_space=new_color_space, copy=copy)


def reference_inputs_convert_color_space_image_tensor():
    for args_kwargs in sample_inputs_convert_color_space_image_tensor():
        (image_loader, *other_args), kwargs = args_kwargs
        if len(image_loader.shape) == 3:
            yield args_kwargs


def sample_inputs_convert_color_space_video():
    color_spaces = [features.ColorSpace.GRAY, features.ColorSpace.RGB]

    for old_color_space, new_color_space in cycle_over(color_spaces):
        for video_loader in make_video_loaders(sizes=["random"], color_spaces=[old_color_space], num_frames=["random"]):
            yield ArgsKwargs(video_loader, old_color_space=old_color_space, new_color_space=new_color_space)


KERNEL_INFOS.extend(
    [
        KernelInfo(
            F.convert_color_space_image_tensor,
            sample_inputs_fn=sample_inputs_convert_color_space_image_tensor,
            reference_fn=reference_convert_color_space_image_tensor,
            reference_inputs_fn=reference_inputs_convert_color_space_image_tensor,
            closeness_kwargs=DEFAULT_IMAGE_CLOSENESS_KWARGS,
        ),
        KernelInfo(
            F.convert_color_space_video,
            sample_inputs_fn=sample_inputs_convert_color_space_video,
        ),
    ]
)


def sample_inputs_vertical_flip_image_tensor():
    for image_loader in make_image_loaders(sizes=["random"], dtypes=[torch.float32]):
        yield ArgsKwargs(image_loader)


def reference_inputs_vertical_flip_image_tensor():
    for image_loader in make_image_loaders(extra_dims=[()]):
        yield ArgsKwargs(image_loader)


def sample_inputs_vertical_flip_bounding_box():
    for bounding_box_loader in make_bounding_box_loaders(
        formats=[features.BoundingBoxFormat.XYXY], dtypes=[torch.float32]
    ):
        yield ArgsKwargs(
            bounding_box_loader, format=bounding_box_loader.format, image_size=bounding_box_loader.image_size
        )


def sample_inputs_vertical_flip_mask():
    for image_loader in make_mask_loaders(sizes=["random"], dtypes=[torch.uint8]):
        yield ArgsKwargs(image_loader)


def sample_inputs_vertical_flip_video():
    for video_loader in make_video_loaders(sizes=["random"], num_frames=["random"]):
        yield ArgsKwargs(video_loader)


KERNEL_INFOS.extend(
    [
        KernelInfo(
            F.vertical_flip_image_tensor,
            kernel_name="vertical_flip_image_tensor",
            sample_inputs_fn=sample_inputs_vertical_flip_image_tensor,
            reference_fn=pil_reference_wrapper(F.vertical_flip_image_pil),
            reference_inputs_fn=reference_inputs_vertical_flip_image_tensor,
            closeness_kwargs=DEFAULT_IMAGE_CLOSENESS_KWARGS,
        ),
        KernelInfo(
            F.vertical_flip_bounding_box,
            sample_inputs_fn=sample_inputs_vertical_flip_bounding_box,
        ),
        KernelInfo(
            F.vertical_flip_mask,
            sample_inputs_fn=sample_inputs_vertical_flip_mask,
        ),
        KernelInfo(
            F.vertical_flip_video,
            sample_inputs_fn=sample_inputs_vertical_flip_video,
        ),
    ]
)

_ROTATE_ANGLES = [-87, 15, 90]


def sample_inputs_rotate_image_tensor():
    make_rotate_image_loaders = functools.partial(
        make_image_loaders, sizes=["random"], color_spaces=[features.ColorSpace.RGB], dtypes=[torch.float32]
    )

    for image_loader in make_rotate_image_loaders():
        yield ArgsKwargs(image_loader, angle=15.0, expand=True)

    for image_loader, center in itertools.product(
        make_rotate_image_loaders(), [None, [1.0, 0.5], [1, 2], (1.0, 0.5), (1, 2)]
    ):
        yield ArgsKwargs(image_loader, angle=15.0, center=center)

    for image_loader in make_rotate_image_loaders():
        fills = [None, 0.5]
        if image_loader.num_channels > 1:
            fills.extend(vector_fill * image_loader.num_channels for vector_fill in [(0.5,), (1,), [0.5], [1]])
        for fill in fills:
            yield ArgsKwargs(image_loader, angle=15.0, fill=fill)

    for image_loader, interpolation in itertools.product(
        make_rotate_image_loaders(),
        [F.InterpolationMode.NEAREST, F.InterpolationMode.BILINEAR],
    ):
        yield ArgsKwargs(image_loader, angle=15.0, fill=0)


def reference_inputs_rotate_image_tensor():
    for image_loader, angle in itertools.product(make_image_loaders(extra_dims=[()]), _ROTATE_ANGLES):
        yield ArgsKwargs(image_loader, angle=angle)


def sample_inputs_rotate_bounding_box():
    for bounding_box_loader in make_bounding_box_loaders():
        yield ArgsKwargs(
            bounding_box_loader,
            format=bounding_box_loader.format,
            image_size=bounding_box_loader.image_size,
            angle=_ROTATE_ANGLES[0],
        )


def sample_inputs_rotate_mask():
    for mask_loader in make_mask_loaders(sizes=["random"], num_categories=["random"], num_objects=["random"]):
        yield ArgsKwargs(mask_loader, angle=15.0)


@pil_reference_wrapper
def reference_rotate_mask(*args, **kwargs):
    return F.rotate_image_pil(*args, interpolation=F.InterpolationMode.NEAREST, **kwargs)


def reference_inputs_rotate_mask():
    for mask_loader, angle in itertools.product(make_mask_loaders(extra_dims=[()], num_objects=[1]), _ROTATE_ANGLES):
        yield ArgsKwargs(mask_loader, angle=angle)


def sample_inputs_rotate_video():
    for video_loader in make_video_loaders(sizes=["random"], num_frames=["random"]):
        yield ArgsKwargs(video_loader, angle=15.0)


KERNEL_INFOS.extend(
    [
        KernelInfo(
            F.rotate_image_tensor,
            sample_inputs_fn=sample_inputs_rotate_image_tensor,
            reference_fn=pil_reference_wrapper(F.rotate_image_pil),
            reference_inputs_fn=reference_inputs_rotate_image_tensor,
            closeness_kwargs=DEFAULT_IMAGE_CLOSENESS_KWARGS,
            test_marks=[
                xfail_jit_tuple_instead_of_list("fill"),
                # TODO: check if this is a regression since it seems that should be supported if `int` is ok
                xfail_jit_list_of_ints("fill"),
            ],
        ),
        KernelInfo(
            F.rotate_bounding_box,
            sample_inputs_fn=sample_inputs_rotate_bounding_box,
        ),
        KernelInfo(
            F.rotate_mask,
            sample_inputs_fn=sample_inputs_rotate_mask,
            reference_fn=reference_rotate_mask,
            reference_inputs_fn=reference_inputs_rotate_mask,
            closeness_kwargs=DEFAULT_IMAGE_CLOSENESS_KWARGS,
        ),
        KernelInfo(
            F.rotate_video,
            sample_inputs_fn=sample_inputs_rotate_video,
        ),
    ]
)

_CROP_PARAMS = combinations_grid(top=[-8, 0, 9], left=[-8, 0, 9], height=[12, 20], width=[12, 20])


def sample_inputs_crop_image_tensor():
    for image_loader, params in itertools.product(
        make_image_loaders(sizes=[(16, 17)], color_spaces=[features.ColorSpace.RGB], dtypes=[torch.float32]),
        [
            dict(top=4, left=3, height=7, width=8),
            dict(top=-1, left=3, height=7, width=8),
            dict(top=4, left=-1, height=7, width=8),
            dict(top=4, left=3, height=17, width=8),
            dict(top=4, left=3, height=7, width=18),
        ],
    ):
        yield ArgsKwargs(image_loader, **params)


def reference_inputs_crop_image_tensor():
    for image_loader, params in itertools.product(make_image_loaders(extra_dims=[()]), _CROP_PARAMS):
        yield ArgsKwargs(image_loader, **params)


def sample_inputs_crop_bounding_box():
    for bounding_box_loader, params in itertools.product(
        make_bounding_box_loaders(), [_CROP_PARAMS[0], _CROP_PARAMS[-1]]
    ):
        yield ArgsKwargs(bounding_box_loader, format=bounding_box_loader.format, **params)


def sample_inputs_crop_mask():
    for mask_loader in make_mask_loaders(sizes=[(16, 17)], num_categories=["random"], num_objects=["random"]):
        yield ArgsKwargs(mask_loader, top=4, left=3, height=7, width=8)


def reference_inputs_crop_mask():
    for mask_loader, params in itertools.product(make_mask_loaders(extra_dims=[()], num_objects=[1]), _CROP_PARAMS):
        yield ArgsKwargs(mask_loader, **params)


def sample_inputs_crop_video():
    for video_loader in make_video_loaders(sizes=[(16, 17)], num_frames=["random"]):
        yield ArgsKwargs(video_loader, top=4, left=3, height=7, width=8)


KERNEL_INFOS.extend(
    [
        KernelInfo(
            F.crop_image_tensor,
            kernel_name="crop_image_tensor",
            sample_inputs_fn=sample_inputs_crop_image_tensor,
            reference_fn=pil_reference_wrapper(F.crop_image_pil),
            reference_inputs_fn=reference_inputs_crop_image_tensor,
            closeness_kwargs=DEFAULT_IMAGE_CLOSENESS_KWARGS,
        ),
        KernelInfo(
            F.crop_bounding_box,
            sample_inputs_fn=sample_inputs_crop_bounding_box,
        ),
        KernelInfo(
            F.crop_mask,
            sample_inputs_fn=sample_inputs_crop_mask,
            reference_fn=pil_reference_wrapper(F.crop_image_pil),
            reference_inputs_fn=reference_inputs_crop_mask,
            closeness_kwargs=DEFAULT_IMAGE_CLOSENESS_KWARGS,
        ),
        KernelInfo(
            F.crop_video,
            sample_inputs_fn=sample_inputs_crop_video,
        ),
    ]
)

_RESIZED_CROP_PARAMS = combinations_grid(top=[-8, 9], left=[-8, 9], height=[12], width=[12], size=[(16, 18)])


def sample_inputs_resized_crop_image_tensor():
    for image_loader in make_image_loaders():
        yield ArgsKwargs(image_loader, **_RESIZED_CROP_PARAMS[0])


@pil_reference_wrapper
def reference_resized_crop_image_tensor(*args, **kwargs):
    if not kwargs.pop("antialias", False) and kwargs.get("interpolation", F.InterpolationMode.BILINEAR) in {
        F.InterpolationMode.BILINEAR,
        F.InterpolationMode.BICUBIC,
    }:
        raise pytest.UsageError("Anti-aliasing is always active in PIL")
    return F.resized_crop_image_pil(*args, **kwargs)


def reference_inputs_resized_crop_image_tensor():
    for image_loader, interpolation, params in itertools.product(
        make_image_loaders(extra_dims=[()]),
        [
            F.InterpolationMode.NEAREST,
            F.InterpolationMode.BILINEAR,
            F.InterpolationMode.BICUBIC,
        ],
        _RESIZED_CROP_PARAMS,
    ):
        yield ArgsKwargs(
            image_loader,
            interpolation=interpolation,
            antialias=interpolation
            in {
                F.InterpolationMode.BILINEAR,
                F.InterpolationMode.BICUBIC,
            },
            **params,
        )


def sample_inputs_resized_crop_bounding_box():
    for bounding_box_loader in make_bounding_box_loaders():
        yield ArgsKwargs(bounding_box_loader, format=bounding_box_loader.format, **_RESIZED_CROP_PARAMS[0])


def sample_inputs_resized_crop_mask():
    for mask_loader in make_mask_loaders():
        yield ArgsKwargs(mask_loader, **_RESIZED_CROP_PARAMS[0])


def reference_inputs_resized_crop_mask():
    for mask_loader, params in itertools.product(
        make_mask_loaders(extra_dims=[()], num_objects=[1]), _RESIZED_CROP_PARAMS
    ):
        yield ArgsKwargs(mask_loader, **params)


def sample_inputs_resized_crop_video():
    for video_loader in make_video_loaders(sizes=["random"], num_frames=["random"]):
        yield ArgsKwargs(video_loader, **_RESIZED_CROP_PARAMS[0])


KERNEL_INFOS.extend(
    [
        KernelInfo(
            F.resized_crop_image_tensor,
            sample_inputs_fn=sample_inputs_resized_crop_image_tensor,
            reference_fn=reference_resized_crop_image_tensor,
            reference_inputs_fn=reference_inputs_resized_crop_image_tensor,
            closeness_kwargs=DEFAULT_IMAGE_CLOSENESS_KWARGS,
        ),
        KernelInfo(
            F.resized_crop_bounding_box,
            sample_inputs_fn=sample_inputs_resized_crop_bounding_box,
        ),
        KernelInfo(
            F.resized_crop_mask,
            sample_inputs_fn=sample_inputs_resized_crop_mask,
            reference_fn=pil_reference_wrapper(F.resized_crop_image_pil),
            reference_inputs_fn=reference_inputs_resized_crop_mask,
            closeness_kwargs=DEFAULT_IMAGE_CLOSENESS_KWARGS,
        ),
        KernelInfo(
            F.resized_crop_video,
            sample_inputs_fn=sample_inputs_resized_crop_video,
        ),
    ]
)

_PAD_PARAMS = combinations_grid(
    padding=[[1], [1, 1], [1, 1, 2, 2]],
    padding_mode=["constant", "symmetric", "edge", "reflect"],
)


def sample_inputs_pad_image_tensor():
    make_pad_image_loaders = functools.partial(
        make_image_loaders, sizes=["random"], color_spaces=[features.ColorSpace.RGB], dtypes=[torch.float32]
    )

    for image_loader, padding in itertools.product(
        make_pad_image_loaders(),
        [1, (1,), (1, 2), (1, 2, 3, 4), [1], [1, 2], [1, 2, 3, 4]],
    ):
        yield ArgsKwargs(image_loader, padding=padding)

    for image_loader in make_pad_image_loaders():
        fills = [None, 0.5]
        if image_loader.num_channels > 1:
            fills.extend(vector_fill * image_loader.num_channels for vector_fill in [(0.5,), (1,), [0.5], [1]])
        for fill in fills:
            yield ArgsKwargs(image_loader, padding=[1], fill=fill)

    for image_loader, padding_mode in itertools.product(
        # We branch for non-constant padding and integer inputs
        make_pad_image_loaders(dtypes=[torch.uint8]),
        ["constant", "symmetric", "edge", "reflect"],
    ):
        yield ArgsKwargs(image_loader, padding=[1], padding_mode=padding_mode)

    # `torch.nn.functional.pad` does not support symmetric padding, and thus we have a custom implementation. Besides
    # negative padding, this is already handled by the inputs above.
    for image_loader in make_pad_image_loaders():
        yield ArgsKwargs(image_loader, padding=[-1], padding_mode="symmetric")


def reference_inputs_pad_image_tensor():
    for image_loader, params in itertools.product(make_image_loaders(extra_dims=[()]), _PAD_PARAMS):
        # FIXME: PIL kernel doesn't support sequences of length 1 if the number of channels is larger. Shouldn't it?
        fills = [None, 128.0, 128]
        if params["padding_mode"] == "constant":
            fills.append([12.0 + c for c in range(image_loader.num_channels)])
        for fill in fills:
            yield ArgsKwargs(image_loader, fill=fill, **params)


def sample_inputs_pad_bounding_box():
    for bounding_box_loader, padding in itertools.product(
        make_bounding_box_loaders(), [1, (1,), (1, 2), (1, 2, 3, 4), [1], [1, 2], [1, 2, 3, 4]]
    ):
        yield ArgsKwargs(
            bounding_box_loader,
            format=bounding_box_loader.format,
            image_size=bounding_box_loader.image_size,
            padding=padding,
            padding_mode="constant",
        )


def sample_inputs_pad_mask():
    for mask_loader in make_mask_loaders(sizes=["random"], num_categories=["random"], num_objects=["random"]):
        yield ArgsKwargs(mask_loader, padding=[1])


def reference_inputs_pad_mask():
    for image_loader, fill, params in itertools.product(make_image_loaders(extra_dims=[()]), [None, 127], _PAD_PARAMS):
        yield ArgsKwargs(image_loader, fill=fill, **params)


def sample_inputs_pad_video():
    for video_loader in make_video_loaders(sizes=["random"], num_frames=["random"]):
        yield ArgsKwargs(video_loader, padding=[1])


KERNEL_INFOS.extend(
    [
        KernelInfo(
            F.pad_image_tensor,
            sample_inputs_fn=sample_inputs_pad_image_tensor,
            reference_fn=pil_reference_wrapper(F.pad_image_pil),
            reference_inputs_fn=reference_inputs_pad_image_tensor,
            closeness_kwargs=DEFAULT_IMAGE_CLOSENESS_KWARGS,
            test_marks=[
                xfail_jit_python_scalar_arg("padding"),
                xfail_jit_tuple_instead_of_list("padding"),
                xfail_jit_tuple_instead_of_list("fill"),
                # TODO: check if this is a regression since it seems that should be supported if `int` is ok
                xfail_jit_list_of_ints("fill"),
            ],
        ),
        KernelInfo(
            F.pad_bounding_box,
            sample_inputs_fn=sample_inputs_pad_bounding_box,
            test_marks=[
                xfail_jit_python_scalar_arg("padding"),
                xfail_jit_tuple_instead_of_list("padding"),
            ],
        ),
        KernelInfo(
            F.pad_mask,
            sample_inputs_fn=sample_inputs_pad_mask,
            reference_fn=pil_reference_wrapper(F.pad_image_pil),
            reference_inputs_fn=reference_inputs_pad_mask,
            closeness_kwargs=DEFAULT_IMAGE_CLOSENESS_KWARGS,
        ),
        KernelInfo(
            F.pad_video,
            sample_inputs_fn=sample_inputs_pad_video,
        ),
    ]
)

_PERSPECTIVE_COEFFS = [
    [1.2405, 0.1772, -6.9113, 0.0463, 1.251, -5.235, 0.00013, 0.0018],
    [0.7366, -0.11724, 1.45775, -0.15012, 0.73406, 2.6019, -0.0072, -0.0063],
]


def sample_inputs_perspective_image_tensor():
    for image_loader in make_image_loaders(sizes=["random"]):
        for fill in [None, 128.0, 128, [12.0], [12.0 + c for c in range(image_loader.num_channels)]]:
            yield ArgsKwargs(image_loader, fill=fill, perspective_coeffs=_PERSPECTIVE_COEFFS[0])


def reference_inputs_perspective_image_tensor():
    for image_loader, perspective_coeffs in itertools.product(make_image_loaders(extra_dims=[()]), _PERSPECTIVE_COEFFS):
        # FIXME: PIL kernel doesn't support sequences of length 1 if the number of channels is larger. Shouldn't it?
        for fill in [None, 128.0, 128, [12.0 + c for c in range(image_loader.num_channels)]]:
            yield ArgsKwargs(image_loader, fill=fill, perspective_coeffs=perspective_coeffs)


def sample_inputs_perspective_bounding_box():
    for bounding_box_loader in make_bounding_box_loaders():
        yield ArgsKwargs(
            bounding_box_loader, format=bounding_box_loader.format, perspective_coeffs=_PERSPECTIVE_COEFFS[0]
        )


def sample_inputs_perspective_mask():
    for mask_loader in make_mask_loaders(sizes=["random"]):
        yield ArgsKwargs(mask_loader, perspective_coeffs=_PERSPECTIVE_COEFFS[0])


def reference_inputs_perspective_mask():
    for mask_loader, perspective_coeffs in itertools.product(
        make_mask_loaders(extra_dims=[()], num_objects=[1]), _PERSPECTIVE_COEFFS
    ):
        yield ArgsKwargs(mask_loader, perspective_coeffs=perspective_coeffs)


def sample_inputs_perspective_video():
    for video_loader in make_video_loaders(sizes=["random"], num_frames=["random"]):
        yield ArgsKwargs(video_loader, perspective_coeffs=_PERSPECTIVE_COEFFS[0])


KERNEL_INFOS.extend(
    [
        KernelInfo(
            F.perspective_image_tensor,
            sample_inputs_fn=sample_inputs_perspective_image_tensor,
            reference_fn=pil_reference_wrapper(F.perspective_image_pil),
            reference_inputs_fn=reference_inputs_perspective_image_tensor,
            closeness_kwargs=DEFAULT_IMAGE_CLOSENESS_KWARGS,
        ),
        KernelInfo(
            F.perspective_bounding_box,
            sample_inputs_fn=sample_inputs_perspective_bounding_box,
        ),
        KernelInfo(
            F.perspective_mask,
            sample_inputs_fn=sample_inputs_perspective_mask,
            reference_fn=pil_reference_wrapper(F.perspective_image_pil),
            reference_inputs_fn=reference_inputs_perspective_mask,
            closeness_kwargs=DEFAULT_IMAGE_CLOSENESS_KWARGS,
        ),
        KernelInfo(
            F.perspective_video,
            sample_inputs_fn=sample_inputs_perspective_video,
        ),
    ]
)


def _get_elastic_displacement(image_size):
    return torch.rand(1, *image_size, 2)


def sample_inputs_elastic_image_tensor():
    for image_loader in make_image_loaders(sizes=["random"]):
        displacement = _get_elastic_displacement(image_loader.image_size)
        for fill in [None, 128.0, 128, [12.0], [12.0 + c for c in range(image_loader.num_channels)]]:
            yield ArgsKwargs(image_loader, displacement=displacement, fill=fill)


def reference_inputs_elastic_image_tensor():
    for image_loader, interpolation in itertools.product(
        make_image_loaders(extra_dims=[()]),
        [
            F.InterpolationMode.NEAREST,
            F.InterpolationMode.BILINEAR,
            F.InterpolationMode.BICUBIC,
        ],
    ):
        displacement = _get_elastic_displacement(image_loader.image_size)
        for fill in [None, 128.0, 128, [12.0], [12.0 + c for c in range(image_loader.num_channels)]]:
            yield ArgsKwargs(image_loader, interpolation=interpolation, displacement=displacement, fill=fill)


def sample_inputs_elastic_bounding_box():
    for bounding_box_loader in make_bounding_box_loaders():
        displacement = _get_elastic_displacement(bounding_box_loader.image_size)
        yield ArgsKwargs(
            bounding_box_loader,
            format=bounding_box_loader.format,
            displacement=displacement,
        )


def sample_inputs_elastic_mask():
    for mask_loader in make_mask_loaders(sizes=["random"]):
        displacement = _get_elastic_displacement(mask_loader.shape[-2:])
        yield ArgsKwargs(mask_loader, displacement=displacement)


def reference_inputs_elastic_mask():
    for mask_loader in make_mask_loaders(extra_dims=[()], num_objects=[1]):
        displacement = _get_elastic_displacement(mask_loader.shape[-2:])
        yield ArgsKwargs(mask_loader, displacement=displacement)


def sample_inputs_elastic_video():
    for video_loader in make_video_loaders(sizes=["random"], num_frames=["random"]):
        displacement = _get_elastic_displacement(video_loader.shape[-2:])
        yield ArgsKwargs(video_loader, displacement=displacement)


KERNEL_INFOS.extend(
    [
        KernelInfo(
            F.elastic_image_tensor,
            sample_inputs_fn=sample_inputs_elastic_image_tensor,
            reference_fn=pil_reference_wrapper(F.elastic_image_pil),
            reference_inputs_fn=reference_inputs_elastic_image_tensor,
            closeness_kwargs=DEFAULT_IMAGE_CLOSENESS_KWARGS,
        ),
        KernelInfo(
            F.elastic_bounding_box,
            sample_inputs_fn=sample_inputs_elastic_bounding_box,
        ),
        KernelInfo(
            F.elastic_mask,
            sample_inputs_fn=sample_inputs_elastic_mask,
            reference_fn=pil_reference_wrapper(F.elastic_image_pil),
            reference_inputs_fn=reference_inputs_elastic_mask,
            closeness_kwargs=DEFAULT_IMAGE_CLOSENESS_KWARGS,
        ),
        KernelInfo(
            F.elastic_video,
            sample_inputs_fn=sample_inputs_elastic_video,
        ),
    ]
)


_CENTER_CROP_IMAGE_SIZES = [(16, 16), (7, 33), (31, 9)]
_CENTER_CROP_OUTPUT_SIZES = [[4, 3], [42, 70], [4], 3, (5, 2), (6,)]


def sample_inputs_center_crop_image_tensor():
    for image_loader, output_size in itertools.product(
        make_image_loaders(sizes=[(16, 17)], color_spaces=[features.ColorSpace.RGB], dtypes=[torch.float32]),
        [
            # valid `output_size` types for which cropping is applied to both dimensions
            *[5, (4,), (2, 3), [6], [3, 2]],
            # `output_size`'s for which at least one dimension needs to be padded
            *[[4, 18], [17, 5], [17, 18]],
        ],
    ):
        yield ArgsKwargs(image_loader, output_size=output_size)


def reference_inputs_center_crop_image_tensor():
    for image_loader, output_size in itertools.product(
        make_image_loaders(sizes=_CENTER_CROP_IMAGE_SIZES, extra_dims=[()]), _CENTER_CROP_OUTPUT_SIZES
    ):
        yield ArgsKwargs(image_loader, output_size=output_size)


def sample_inputs_center_crop_bounding_box():
    for bounding_box_loader, output_size in itertools.product(make_bounding_box_loaders(), _CENTER_CROP_OUTPUT_SIZES):
        yield ArgsKwargs(
            bounding_box_loader,
            format=bounding_box_loader.format,
            image_size=bounding_box_loader.image_size,
            output_size=output_size,
        )


def sample_inputs_center_crop_mask():
    for mask_loader in make_mask_loaders(sizes=["random"], num_categories=["random"], num_objects=["random"]):
        height, width = mask_loader.shape[-2:]
        yield ArgsKwargs(mask_loader, output_size=(height // 2, width // 2))


def reference_inputs_center_crop_mask():
    for mask_loader, output_size in itertools.product(
        make_mask_loaders(sizes=_CENTER_CROP_IMAGE_SIZES, extra_dims=[()], num_objects=[1]), _CENTER_CROP_OUTPUT_SIZES
    ):
        yield ArgsKwargs(mask_loader, output_size=output_size)


def sample_inputs_center_crop_video():
    for video_loader in make_video_loaders(sizes=["random"], num_frames=["random"]):
        height, width = video_loader.shape[-2:]
        yield ArgsKwargs(video_loader, output_size=(height // 2, width // 2))


KERNEL_INFOS.extend(
    [
        KernelInfo(
            F.center_crop_image_tensor,
            sample_inputs_fn=sample_inputs_center_crop_image_tensor,
            reference_fn=pil_reference_wrapper(F.center_crop_image_pil),
            reference_inputs_fn=reference_inputs_center_crop_image_tensor,
            closeness_kwargs=DEFAULT_IMAGE_CLOSENESS_KWARGS,
            test_marks=[
                xfail_jit_integer_size("output_size"),
            ],
        ),
        KernelInfo(
            F.center_crop_bounding_box,
            sample_inputs_fn=sample_inputs_center_crop_bounding_box,
            test_marks=[
                xfail_jit_integer_size("output_size"),
            ],
        ),
        KernelInfo(
            F.center_crop_mask,
            sample_inputs_fn=sample_inputs_center_crop_mask,
            reference_fn=pil_reference_wrapper(F.center_crop_image_pil),
            reference_inputs_fn=reference_inputs_center_crop_mask,
            closeness_kwargs=DEFAULT_IMAGE_CLOSENESS_KWARGS,
            test_marks=[
                xfail_jit_integer_size("output_size"),
            ],
        ),
        KernelInfo(
            F.center_crop_video,
            sample_inputs_fn=sample_inputs_center_crop_video,
        ),
    ]
)


def sample_inputs_gaussian_blur_image_tensor():
    make_gaussian_blur_image_loaders = functools.partial(
        make_image_loaders, sizes=["random"], color_spaces=[features.ColorSpace.RGB]
    )

    for image_loader, kernel_size in itertools.product(make_gaussian_blur_image_loaders(), [5, (3, 3), [3, 3]]):
        yield ArgsKwargs(image_loader, kernel_size=kernel_size)

    for image_loader, sigma in itertools.product(
        make_gaussian_blur_image_loaders(), [None, (3.0, 3.0), [2.0, 2.0], 4.0, [1.5], (3.14,)]
    ):
        yield ArgsKwargs(image_loader, kernel_size=5, sigma=sigma)


def sample_inputs_gaussian_blur_video():
    for video_loader in make_video_loaders(sizes=["random"], num_frames=["random"]):
        yield ArgsKwargs(video_loader, kernel_size=[3, 3])


KERNEL_INFOS.extend(
    [
        KernelInfo(
            F.gaussian_blur_image_tensor,
            sample_inputs_fn=sample_inputs_gaussian_blur_image_tensor,
            closeness_kwargs=DEFAULT_IMAGE_CLOSENESS_KWARGS,
            test_marks=[
                xfail_jit_python_scalar_arg("kernel_size"),
                xfail_jit_python_scalar_arg("sigma"),
            ],
        ),
        KernelInfo(
            F.gaussian_blur_video,
            sample_inputs_fn=sample_inputs_gaussian_blur_video,
        ),
    ]
)


def sample_inputs_equalize_image_tensor():
    for image_loader in make_image_loaders(
        sizes=["random"], color_spaces=(features.ColorSpace.GRAY, features.ColorSpace.RGB), dtypes=[torch.uint8]
    ):
        yield ArgsKwargs(image_loader)


def reference_inputs_equalize_image_tensor():
    for image_loader in make_image_loaders(
        extra_dims=[()], color_spaces=(features.ColorSpace.GRAY, features.ColorSpace.RGB), dtypes=[torch.uint8]
    ):
        yield ArgsKwargs(image_loader)


def sample_inputs_equalize_video():
    for video_loader in make_video_loaders(sizes=["random"], num_frames=["random"]):
        yield ArgsKwargs(video_loader)


KERNEL_INFOS.extend(
    [
        KernelInfo(
            F.equalize_image_tensor,
            kernel_name="equalize_image_tensor",
            sample_inputs_fn=sample_inputs_equalize_image_tensor,
            reference_fn=pil_reference_wrapper(F.equalize_image_pil),
            reference_inputs_fn=reference_inputs_equalize_image_tensor,
            closeness_kwargs=DEFAULT_IMAGE_CLOSENESS_KWARGS,
        ),
        KernelInfo(
            F.equalize_video,
            sample_inputs_fn=sample_inputs_equalize_video,
        ),
    ]
)


def sample_inputs_invert_image_tensor():
    for image_loader in make_image_loaders(
        sizes=["random"], color_spaces=(features.ColorSpace.GRAY, features.ColorSpace.RGB)
    ):
        yield ArgsKwargs(image_loader)


def reference_inputs_invert_image_tensor():
    for image_loader in make_image_loaders(
        color_spaces=(features.ColorSpace.GRAY, features.ColorSpace.RGB), extra_dims=[()]
    ):
        yield ArgsKwargs(image_loader)


def sample_inputs_invert_video():
    for video_loader in make_video_loaders(sizes=["random"], num_frames=["random"]):
        yield ArgsKwargs(video_loader)


KERNEL_INFOS.extend(
    [
        KernelInfo(
            F.invert_image_tensor,
            kernel_name="invert_image_tensor",
            sample_inputs_fn=sample_inputs_invert_image_tensor,
            reference_fn=pil_reference_wrapper(F.invert_image_pil),
            reference_inputs_fn=reference_inputs_invert_image_tensor,
            closeness_kwargs=DEFAULT_IMAGE_CLOSENESS_KWARGS,
        ),
        KernelInfo(
            F.invert_video,
            sample_inputs_fn=sample_inputs_invert_video,
        ),
    ]
)


_POSTERIZE_BITS = [1, 4, 8]


def sample_inputs_posterize_image_tensor():
    for image_loader in make_image_loaders(
        sizes=["random"], color_spaces=(features.ColorSpace.GRAY, features.ColorSpace.RGB), dtypes=[torch.uint8]
    ):
        yield ArgsKwargs(image_loader, bits=_POSTERIZE_BITS[0])


def reference_inputs_posterize_image_tensor():
    for image_loader, bits in itertools.product(
        make_image_loaders(
            color_spaces=(features.ColorSpace.GRAY, features.ColorSpace.RGB), extra_dims=[()], dtypes=[torch.uint8]
        ),
        _POSTERIZE_BITS,
    ):
        yield ArgsKwargs(image_loader, bits=bits)


def sample_inputs_posterize_video():
    for video_loader in make_video_loaders(sizes=["random"], num_frames=["random"]):
        yield ArgsKwargs(video_loader, bits=_POSTERIZE_BITS[0])


KERNEL_INFOS.extend(
    [
        KernelInfo(
            F.posterize_image_tensor,
            kernel_name="posterize_image_tensor",
            sample_inputs_fn=sample_inputs_posterize_image_tensor,
            reference_fn=pil_reference_wrapper(F.posterize_image_pil),
            reference_inputs_fn=reference_inputs_posterize_image_tensor,
            closeness_kwargs=DEFAULT_IMAGE_CLOSENESS_KWARGS,
        ),
        KernelInfo(
            F.posterize_video,
            sample_inputs_fn=sample_inputs_posterize_video,
        ),
    ]
)


def _get_solarize_thresholds(dtype):
    for factor in [0.1, 0.5]:
        max_value = get_max_value(dtype)
        yield (float if dtype.is_floating_point else int)(max_value * factor)


def sample_inputs_solarize_image_tensor():
    for image_loader in make_image_loaders(
        sizes=["random"], color_spaces=(features.ColorSpace.GRAY, features.ColorSpace.RGB)
    ):
        yield ArgsKwargs(image_loader, threshold=next(_get_solarize_thresholds(image_loader.dtype)))


def reference_inputs_solarize_image_tensor():
    for image_loader in make_image_loaders(
        color_spaces=(features.ColorSpace.GRAY, features.ColorSpace.RGB), extra_dims=[()]
    ):
        for threshold in _get_solarize_thresholds(image_loader.dtype):
            yield ArgsKwargs(image_loader, threshold=threshold)


def sample_inputs_solarize_video():
    for video_loader in make_video_loaders(sizes=["random"], num_frames=["random"]):
        yield ArgsKwargs(video_loader, threshold=next(_get_solarize_thresholds(video_loader.dtype)))


KERNEL_INFOS.extend(
    [
        KernelInfo(
            F.solarize_image_tensor,
            kernel_name="solarize_image_tensor",
            sample_inputs_fn=sample_inputs_solarize_image_tensor,
            reference_fn=pil_reference_wrapper(F.solarize_image_pil),
            reference_inputs_fn=reference_inputs_solarize_image_tensor,
            closeness_kwargs=DEFAULT_IMAGE_CLOSENESS_KWARGS,
        ),
        KernelInfo(
            F.solarize_video,
            sample_inputs_fn=sample_inputs_solarize_video,
        ),
    ]
)


def sample_inputs_autocontrast_image_tensor():
    for image_loader in make_image_loaders(
        sizes=["random"], color_spaces=(features.ColorSpace.GRAY, features.ColorSpace.RGB)
    ):
        yield ArgsKwargs(image_loader)


def reference_inputs_autocontrast_image_tensor():
    for image_loader in make_image_loaders(
        color_spaces=(features.ColorSpace.GRAY, features.ColorSpace.RGB), extra_dims=[()]
    ):
        yield ArgsKwargs(image_loader)


def sample_inputs_autocontrast_video():
    for video_loader in make_video_loaders(sizes=["random"], num_frames=["random"]):
        yield ArgsKwargs(video_loader)


KERNEL_INFOS.extend(
    [
        KernelInfo(
            F.autocontrast_image_tensor,
            kernel_name="autocontrast_image_tensor",
            sample_inputs_fn=sample_inputs_autocontrast_image_tensor,
            reference_fn=pil_reference_wrapper(F.autocontrast_image_pil),
            reference_inputs_fn=reference_inputs_autocontrast_image_tensor,
            closeness_kwargs=DEFAULT_IMAGE_CLOSENESS_KWARGS,
        ),
        KernelInfo(
            F.autocontrast_video,
            sample_inputs_fn=sample_inputs_autocontrast_video,
        ),
    ]
)

_ADJUST_SHARPNESS_FACTORS = [0.1, 0.5]


def sample_inputs_adjust_sharpness_image_tensor():
    for image_loader in make_image_loaders(
        sizes=["random", (2, 2)],
        color_spaces=(features.ColorSpace.GRAY, features.ColorSpace.RGB),
    ):
        yield ArgsKwargs(image_loader, sharpness_factor=_ADJUST_SHARPNESS_FACTORS[0])


def reference_inputs_adjust_sharpness_image_tensor():
    for image_loader, sharpness_factor in itertools.product(
        make_image_loaders(color_spaces=(features.ColorSpace.GRAY, features.ColorSpace.RGB), extra_dims=[()]),
        _ADJUST_SHARPNESS_FACTORS,
    ):
        yield ArgsKwargs(image_loader, sharpness_factor=sharpness_factor)


def sample_inputs_adjust_sharpness_video():
    for video_loader in make_video_loaders(sizes=["random"], num_frames=["random"]):
        yield ArgsKwargs(video_loader, sharpness_factor=_ADJUST_SHARPNESS_FACTORS[0])


KERNEL_INFOS.extend(
    [
        KernelInfo(
            F.adjust_sharpness_image_tensor,
            kernel_name="adjust_sharpness_image_tensor",
            sample_inputs_fn=sample_inputs_adjust_sharpness_image_tensor,
            reference_fn=pil_reference_wrapper(F.adjust_sharpness_image_pil),
            reference_inputs_fn=reference_inputs_adjust_sharpness_image_tensor,
            closeness_kwargs=DEFAULT_IMAGE_CLOSENESS_KWARGS,
        ),
        KernelInfo(
            F.adjust_sharpness_video,
            sample_inputs_fn=sample_inputs_adjust_sharpness_video,
        ),
    ]
)


def sample_inputs_erase_image_tensor():
    for image_loader in make_image_loaders(sizes=["random"]):
        # FIXME: make the parameters more diverse
        h, w = 6, 7
        v = torch.rand(image_loader.num_channels, h, w)
        yield ArgsKwargs(image_loader, i=1, j=2, h=h, w=w, v=v)


def sample_inputs_erase_video():
    for video_loader in make_video_loaders(sizes=["random"], num_frames=["random"]):
        # FIXME: make the parameters more diverse
        h, w = 6, 7
        v = torch.rand(video_loader.num_channels, h, w)
        yield ArgsKwargs(video_loader, i=1, j=2, h=h, w=w, v=v)


KERNEL_INFOS.extend(
    [
        KernelInfo(
            F.erase_image_tensor,
            kernel_name="erase_image_tensor",
            sample_inputs_fn=sample_inputs_erase_image_tensor,
        ),
        KernelInfo(
            F.erase_video,
            sample_inputs_fn=sample_inputs_erase_video,
        ),
    ]
)

_ADJUST_BRIGHTNESS_FACTORS = [0.1, 0.5]


def sample_inputs_adjust_brightness_image_tensor():
    for image_loader in make_image_loaders(
        sizes=["random"], color_spaces=(features.ColorSpace.GRAY, features.ColorSpace.RGB)
    ):
        yield ArgsKwargs(image_loader, brightness_factor=_ADJUST_BRIGHTNESS_FACTORS[0])


def reference_inputs_adjust_brightness_image_tensor():
    for image_loader, brightness_factor in itertools.product(
        make_image_loaders(color_spaces=(features.ColorSpace.GRAY, features.ColorSpace.RGB), extra_dims=[()]),
        _ADJUST_BRIGHTNESS_FACTORS,
    ):
        yield ArgsKwargs(image_loader, brightness_factor=brightness_factor)


def sample_inputs_adjust_brightness_video():
    for video_loader in make_video_loaders(sizes=["random"], num_frames=["random"]):
        yield ArgsKwargs(video_loader, brightness_factor=_ADJUST_BRIGHTNESS_FACTORS[0])


KERNEL_INFOS.extend(
    [
        KernelInfo(
            F.adjust_brightness_image_tensor,
            kernel_name="adjust_brightness_image_tensor",
            sample_inputs_fn=sample_inputs_adjust_brightness_image_tensor,
            reference_fn=pil_reference_wrapper(F.adjust_brightness_image_pil),
            reference_inputs_fn=reference_inputs_adjust_brightness_image_tensor,
            closeness_kwargs=DEFAULT_IMAGE_CLOSENESS_KWARGS,
        ),
        KernelInfo(
            F.adjust_brightness_video,
            sample_inputs_fn=sample_inputs_adjust_brightness_video,
        ),
    ]
)


_ADJUST_CONTRAST_FACTORS = [0.1, 0.5]


def sample_inputs_adjust_contrast_image_tensor():
    for image_loader in make_image_loaders(
        sizes=["random"], color_spaces=(features.ColorSpace.GRAY, features.ColorSpace.RGB)
    ):
        yield ArgsKwargs(image_loader, contrast_factor=_ADJUST_CONTRAST_FACTORS[0])


def reference_inputs_adjust_contrast_image_tensor():
    for image_loader, contrast_factor in itertools.product(
        make_image_loaders(color_spaces=(features.ColorSpace.GRAY, features.ColorSpace.RGB), extra_dims=[()]),
        _ADJUST_CONTRAST_FACTORS,
    ):
        yield ArgsKwargs(image_loader, contrast_factor=contrast_factor)


def sample_inputs_adjust_contrast_video():
    for video_loader in make_video_loaders(sizes=["random"], num_frames=["random"]):
        yield ArgsKwargs(video_loader, contrast_factor=_ADJUST_CONTRAST_FACTORS[0])


KERNEL_INFOS.extend(
    [
        KernelInfo(
            F.adjust_contrast_image_tensor,
            kernel_name="adjust_contrast_image_tensor",
            sample_inputs_fn=sample_inputs_adjust_contrast_image_tensor,
            reference_fn=pil_reference_wrapper(F.adjust_contrast_image_pil),
            reference_inputs_fn=reference_inputs_adjust_contrast_image_tensor,
            closeness_kwargs=DEFAULT_IMAGE_CLOSENESS_KWARGS,
        ),
        KernelInfo(
            F.adjust_contrast_video,
            sample_inputs_fn=sample_inputs_adjust_contrast_video,
        ),
    ]
)

_ADJUST_GAMMA_GAMMAS_GAINS = [
    (0.5, 2.0),
    (0.0, 1.0),
]


def sample_inputs_adjust_gamma_image_tensor():
    gamma, gain = _ADJUST_GAMMA_GAMMAS_GAINS[0]
    for image_loader in make_image_loaders(
        sizes=["random"], color_spaces=(features.ColorSpace.GRAY, features.ColorSpace.RGB)
    ):
        yield ArgsKwargs(image_loader, gamma=gamma, gain=gain)


def reference_inputs_adjust_gamma_image_tensor():
    for image_loader, (gamma, gain) in itertools.product(
        make_image_loaders(color_spaces=(features.ColorSpace.GRAY, features.ColorSpace.RGB), extra_dims=[()]),
        _ADJUST_GAMMA_GAMMAS_GAINS,
    ):
        yield ArgsKwargs(image_loader, gamma=gamma, gain=gain)


def sample_inputs_adjust_gamma_video():
    gamma, gain = _ADJUST_GAMMA_GAMMAS_GAINS[0]
    for video_loader in make_video_loaders(sizes=["random"], num_frames=["random"]):
        yield ArgsKwargs(video_loader, gamma=gamma, gain=gain)


KERNEL_INFOS.extend(
    [
        KernelInfo(
            F.adjust_gamma_image_tensor,
            kernel_name="adjust_gamma_image_tensor",
            sample_inputs_fn=sample_inputs_adjust_gamma_image_tensor,
            reference_fn=pil_reference_wrapper(F.adjust_gamma_image_pil),
            reference_inputs_fn=reference_inputs_adjust_gamma_image_tensor,
            closeness_kwargs=DEFAULT_IMAGE_CLOSENESS_KWARGS,
        ),
        KernelInfo(
            F.adjust_gamma_video,
            sample_inputs_fn=sample_inputs_adjust_gamma_video,
        ),
    ]
)


_ADJUST_HUE_FACTORS = [-0.1, 0.5]


def sample_inputs_adjust_hue_image_tensor():
    for image_loader in make_image_loaders(
        sizes=["random"], color_spaces=(features.ColorSpace.GRAY, features.ColorSpace.RGB)
    ):
        yield ArgsKwargs(image_loader, hue_factor=_ADJUST_HUE_FACTORS[0])


def reference_inputs_adjust_hue_image_tensor():
    for image_loader, hue_factor in itertools.product(
        make_image_loaders(color_spaces=(features.ColorSpace.GRAY, features.ColorSpace.RGB), extra_dims=[()]),
        _ADJUST_HUE_FACTORS,
    ):
        yield ArgsKwargs(image_loader, hue_factor=hue_factor)


def sample_inputs_adjust_hue_video():
    for video_loader in make_video_loaders(sizes=["random"], num_frames=["random"]):
        yield ArgsKwargs(video_loader, hue_factor=_ADJUST_HUE_FACTORS[0])


KERNEL_INFOS.extend(
    [
        KernelInfo(
            F.adjust_hue_image_tensor,
            kernel_name="adjust_hue_image_tensor",
            sample_inputs_fn=sample_inputs_adjust_hue_image_tensor,
            reference_fn=pil_reference_wrapper(F.adjust_hue_image_pil),
            reference_inputs_fn=reference_inputs_adjust_hue_image_tensor,
            closeness_kwargs=DEFAULT_IMAGE_CLOSENESS_KWARGS,
        ),
        KernelInfo(
            F.adjust_hue_video,
            sample_inputs_fn=sample_inputs_adjust_hue_video,
        ),
    ]
)

_ADJUST_SATURATION_FACTORS = [0.1, 0.5]


def sample_inputs_adjust_saturation_image_tensor():
    for image_loader in make_image_loaders(
        sizes=["random"], color_spaces=(features.ColorSpace.GRAY, features.ColorSpace.RGB)
    ):
        yield ArgsKwargs(image_loader, saturation_factor=_ADJUST_SATURATION_FACTORS[0])


def reference_inputs_adjust_saturation_image_tensor():
    for image_loader, saturation_factor in itertools.product(
        make_image_loaders(color_spaces=(features.ColorSpace.GRAY, features.ColorSpace.RGB), extra_dims=[()]),
        _ADJUST_SATURATION_FACTORS,
    ):
        yield ArgsKwargs(image_loader, saturation_factor=saturation_factor)


def sample_inputs_adjust_saturation_video():
    for video_loader in make_video_loaders(sizes=["random"], num_frames=["random"]):
        yield ArgsKwargs(video_loader, saturation_factor=_ADJUST_SATURATION_FACTORS[0])


KERNEL_INFOS.extend(
    [
        KernelInfo(
            F.adjust_saturation_image_tensor,
            kernel_name="adjust_saturation_image_tensor",
            sample_inputs_fn=sample_inputs_adjust_saturation_image_tensor,
            reference_fn=pil_reference_wrapper(F.adjust_saturation_image_pil),
            reference_inputs_fn=reference_inputs_adjust_saturation_image_tensor,
            closeness_kwargs=DEFAULT_IMAGE_CLOSENESS_KWARGS,
        ),
        KernelInfo(
            F.adjust_saturation_video,
            sample_inputs_fn=sample_inputs_adjust_saturation_video,
        ),
    ]
)


def sample_inputs_clamp_bounding_box():
    for bounding_box_loader in make_bounding_box_loaders():
        yield ArgsKwargs(
            bounding_box_loader, format=bounding_box_loader.format, image_size=bounding_box_loader.image_size
        )


KERNEL_INFOS.append(
    KernelInfo(
        F.clamp_bounding_box,
        sample_inputs_fn=sample_inputs_clamp_bounding_box,
    )
)

_FIVE_TEN_CROP_SIZES = [7, (6,), [5], (6, 5), [7, 6]]


def _get_five_ten_crop_image_size(size):
    if isinstance(size, int):
        crop_height = crop_width = size
    elif len(size) == 1:
        crop_height = crop_width = size[0]
    else:
        crop_height, crop_width = size
    return 2 * crop_height, 2 * crop_width


def sample_inputs_five_crop_image_tensor():
    for size in _FIVE_TEN_CROP_SIZES:
        for image_loader in make_image_loaders(
            sizes=[_get_five_ten_crop_image_size(size)], color_spaces=[features.ColorSpace.RGB], dtypes=[torch.float32]
        ):
            yield ArgsKwargs(image_loader, size=size)


def reference_inputs_five_crop_image_tensor():
    for size in _FIVE_TEN_CROP_SIZES:
        for image_loader in make_image_loaders(sizes=[_get_five_ten_crop_image_size(size)], extra_dims=[()]):
            yield ArgsKwargs(image_loader, size=size)


def sample_inputs_ten_crop_image_tensor():
    for size, vertical_flip in itertools.product(_FIVE_TEN_CROP_SIZES, [False, True]):
        for image_loader in make_image_loaders(
            sizes=[_get_five_ten_crop_image_size(size)], color_spaces=[features.ColorSpace.RGB], dtypes=[torch.float32]
        ):
            yield ArgsKwargs(image_loader, size=size, vertical_flip=vertical_flip)


def reference_inputs_ten_crop_image_tensor():
    for size, vertical_flip in itertools.product(_FIVE_TEN_CROP_SIZES, [False, True]):
        for image_loader in make_image_loaders(sizes=[_get_five_ten_crop_image_size(size)], extra_dims=[()]):
            yield ArgsKwargs(image_loader, size=size, vertical_flip=vertical_flip)


KERNEL_INFOS.extend(
    [
        KernelInfo(
            F.five_crop_image_tensor,
            sample_inputs_fn=sample_inputs_five_crop_image_tensor,
            reference_fn=pil_reference_wrapper(F.five_crop_image_pil),
            reference_inputs_fn=reference_inputs_five_crop_image_tensor,
            test_marks=[
                xfail_jit_integer_size(),
                mark_framework_limitation(("TestKernels", "test_batched_vs_single"), "Custom batching needed."),
            ],
            closeness_kwargs=DEFAULT_IMAGE_CLOSENESS_KWARGS,
        ),
        KernelInfo(
            F.ten_crop_image_tensor,
            sample_inputs_fn=sample_inputs_ten_crop_image_tensor,
            reference_fn=pil_reference_wrapper(F.ten_crop_image_pil),
            reference_inputs_fn=reference_inputs_ten_crop_image_tensor,
            test_marks=[
                xfail_jit_integer_size(),
                mark_framework_limitation(("TestKernels", "test_batched_vs_single"), "Custom batching needed."),
            ],
            closeness_kwargs=DEFAULT_IMAGE_CLOSENESS_KWARGS,
        ),
    ]
)

_NORMALIZE_MEANS_STDS = [
    ((0.485, 0.456, 0.406), (0.229, 0.224, 0.225)),
    ([0.0, 0.0, 0.0], [1.0, 1.0, 1.0]),
]


def sample_inputs_normalize_image_tensor():
    for image_loader, (mean, std) in itertools.product(
        make_image_loaders(sizes=["random"], color_spaces=[features.ColorSpace.RGB], dtypes=[torch.float32]),
        _NORMALIZE_MEANS_STDS,
    ):
        yield ArgsKwargs(image_loader, mean=mean, std=std)


def sample_inputs_normalize_video():
    mean, std = _NORMALIZE_MEANS_STDS[0]
    for video_loader in make_video_loaders(
        sizes=["random"], color_spaces=[features.ColorSpace.RGB], num_frames=["random"], dtypes=[torch.float32]
    ):
        yield ArgsKwargs(video_loader, mean=mean, std=std)


KERNEL_INFOS.extend(
    [
        KernelInfo(
            F.normalize_image_tensor,
            kernel_name="normalize_image_tensor",
            sample_inputs_fn=sample_inputs_normalize_image_tensor,
        ),
        KernelInfo(
            F.normalize_video,
            sample_inputs_fn=sample_inputs_normalize_video,
        ),
    ]
)<|MERGE_RESOLUTION|>--- conflicted
+++ resolved
@@ -17,12 +17,9 @@
     make_image_loaders,
     make_mask_loaders,
     make_video_loaders,
-<<<<<<< HEAD
-=======
     mark_framework_limitation,
     TestMark,
     VALID_EXTRA_DIMS,
->>>>>>> 3f1d9f6b
 )
 from torchvision.prototype import features
 from torchvision.transforms.functional_tensor import _max_value as get_max_value
