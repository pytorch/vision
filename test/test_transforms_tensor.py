--- conflicted
+++ resolved
@@ -468,9 +468,7 @@
         with self.assertRaisesRegex(RuntimeError, r"Could not get name of python class object"):
             torch.jit.script(t)
 
-<<<<<<< HEAD
     def test_gaussian_blur(self):
-
         tol = 1.0 + 1e-10
         self._test_class_op(
             "GaussianBlur", meth_kwargs={"kernel_size": 3, "sigma": 0.75},
@@ -502,8 +500,6 @@
             test_exact_match=False, agg_method="max", tol=tol
         )
 
-        self.assert
-=======
     def test_random_erasing(self):
         img = torch.rand(3, 60, 60)
 
@@ -528,7 +524,6 @@
             self._test_transform_vs_scripted(fn, scripted_fn, tensor)
             self._test_transform_vs_scripted_on_batch(fn, scripted_fn, batch_tensors)
 
->>>>>>> 588f7ae7
 
 @unittest.skipIf(not torch.cuda.is_available(), reason="Skip if no CUDA device")
 class CUDATester(Tester):
