import torch
from torchvision import transforms as T
from torchvision.transforms import functional as F

from PIL.Image import NEAREST, BILINEAR, BICUBIC

import numpy as np

import unittest

from common_utils import TransformsTester


<<<<<<< HEAD
    def compareTensorToPIL(self, tensor, pil_image):
        pil_tensor = np.array(pil_image)
        if pil_tensor.ndim == 2:
            pil_tensor = pil_tensor[:, :, None]
        pil_tensor = torch.as_tensor(pil_tensor.transpose((2, 0, 1)))
        self.assertTrue(tensor.equal(pil_tensor))
=======
class Tester(TransformsTester):
>>>>>>> 10d5a55c

    def _test_functional_op(self, func, fn_kwargs):
        if fn_kwargs is None:
            fn_kwargs = {}
        tensor, pil_img = self._create_data(height=10, width=10)
        transformed_tensor = getattr(F, func)(tensor, **fn_kwargs)
        transformed_pil_img = getattr(F, func)(pil_img, **fn_kwargs)
        self.compareTensorToPIL(transformed_tensor, transformed_pil_img)

<<<<<<< HEAD
    def _test_class_op(self, method, meth_kwargs=None):
=======
    def _test_class_op(self, method, meth_kwargs=None, test_exact_match=True, **match_kwargs):
>>>>>>> 10d5a55c
        if meth_kwargs is None:
            meth_kwargs = {}

        tensor, pil_img = self._create_data(height=10, width=10)
        # test for class interface
        f = getattr(T, method)(**meth_kwargs)
        scripted_fn = torch.jit.script(f)

        # set seed to reproduce the same transformation for tensor and PIL image
        torch.manual_seed(12)
        transformed_tensor = f(tensor)
        torch.manual_seed(12)
        transformed_pil_img = f(pil_img)
        if test_exact_match:
            self.compareTensorToPIL(transformed_tensor, transformed_pil_img, **match_kwargs)
        else:
            self.approxEqualTensorToPIL(transformed_tensor.float(), transformed_pil_img, **match_kwargs)

        torch.manual_seed(12)
        transformed_tensor_script = scripted_fn(tensor)
        self.assertTrue(transformed_tensor.equal(transformed_tensor_script))

    def _test_op(self, func, method, fn_kwargs=None, meth_kwargs=None):
        self._test_functional_op(func, fn_kwargs)
        self._test_class_op(method, meth_kwargs)

    def test_random_horizontal_flip(self):
        self._test_op('hflip', 'RandomHorizontalFlip')

    def test_random_vertical_flip(self):
        self._test_op('vflip', 'RandomVerticalFlip')

    def test_adjustments(self):
        fns = ['adjust_brightness', 'adjust_contrast', 'adjust_saturation']
        for _ in range(20):
            factor = 3 * torch.rand(1).item()
            tensor, _ = self._create_data()
            pil_img = T.ToPILImage()(tensor)

            for func in fns:
                adjusted_tensor = getattr(F, func)(tensor, factor)
                adjusted_pil_img = getattr(F, func)(pil_img, factor)

                adjusted_pil_tensor = T.ToTensor()(adjusted_pil_img)
                scripted_fn = torch.jit.script(getattr(F, func))
                adjusted_tensor_script = scripted_fn(tensor, factor)

                if not tensor.dtype.is_floating_point:
                    adjusted_tensor = adjusted_tensor.to(torch.float) / 255
                    adjusted_tensor_script = adjusted_tensor_script.to(torch.float) / 255

                # F uses uint8 and F_t uses float, so there is a small
                # difference in values caused by (at most 5) truncations.
                max_diff = (adjusted_tensor - adjusted_pil_tensor).abs().max()
                max_diff_scripted = (adjusted_tensor - adjusted_tensor_script).abs().max()
                self.assertLess(max_diff, 5 / 255 + 1e-5)
                self.assertLess(max_diff_scripted, 5 / 255 + 1e-5)

    def test_pad(self):

        # Test functional.pad (PIL and Tensor) with padding as single int
        self._test_functional_op(
            "pad", fn_kwargs={"padding": 2, "fill": 0, "padding_mode": "constant"}
        )
        # Test functional.pad and transforms.Pad with padding as [int, ]
        fn_kwargs = meth_kwargs = {"padding": [2, ], "fill": 0, "padding_mode": "constant"}
        self._test_op(
            "pad", "Pad", fn_kwargs=fn_kwargs, meth_kwargs=meth_kwargs
        )
        # Test functional.pad and transforms.Pad with padding as list
        fn_kwargs = meth_kwargs = {"padding": [4, 4], "fill": 0, "padding_mode": "constant"}
        self._test_op(
            "pad", "Pad", fn_kwargs=fn_kwargs, meth_kwargs=meth_kwargs
        )
        # Test functional.pad and transforms.Pad with padding as tuple
        fn_kwargs = meth_kwargs = {"padding": (2, 2, 2, 2), "fill": 127, "padding_mode": "constant"}
        self._test_op(
            "pad", "Pad", fn_kwargs=fn_kwargs, meth_kwargs=meth_kwargs
        )

    def test_crop(self):
        fn_kwargs = {"top": 2, "left": 3, "height": 4, "width": 5}
        # Test transforms.RandomCrop with size and padding as tuple
        meth_kwargs = {"size": (4, 5), "padding": (4, 4), "pad_if_needed": True, }
        self._test_op(
            'crop', 'RandomCrop', fn_kwargs=fn_kwargs, meth_kwargs=meth_kwargs
        )

        sizes = [5, [5, ], [6, 6]]
        padding_configs = [
            {"padding_mode": "constant", "fill": 0},
            {"padding_mode": "constant", "fill": 10},
            {"padding_mode": "constant", "fill": 20},
            {"padding_mode": "edge"},
            {"padding_mode": "reflect"},
        ]

        for size in sizes:
            for padding_config in padding_configs:
                config = dict(padding_config)
                config["size"] = size
                self._test_class_op("RandomCrop", config)

    def test_center_crop(self):
        fn_kwargs = {"output_size": (4, 5)}
        meth_kwargs = {"size": (4, 5), }
        self._test_op(
            "center_crop", "CenterCrop", fn_kwargs=fn_kwargs, meth_kwargs=meth_kwargs
        )
        fn_kwargs = {"output_size": (5,)}
        meth_kwargs = {"size": (5, )}
        self._test_op(
            "center_crop", "CenterCrop", fn_kwargs=fn_kwargs, meth_kwargs=meth_kwargs
        )
        tensor = torch.randint(0, 255, (3, 10, 10), dtype=torch.uint8)
        # Test torchscript of transforms.CenterCrop with size as int
        f = T.CenterCrop(size=5)
        scripted_fn = torch.jit.script(f)
        scripted_fn(tensor)

        # Test torchscript of transforms.CenterCrop with size as [int, ]
        f = T.CenterCrop(size=[5, ])
        scripted_fn = torch.jit.script(f)
        scripted_fn(tensor)

        # Test torchscript of transforms.CenterCrop with size as tuple
        f = T.CenterCrop(size=(6, 6))
        scripted_fn = torch.jit.script(f)
        scripted_fn(tensor)

    def _test_op_list_output(self, func, method, out_length, fn_kwargs=None, meth_kwargs=None):
        if fn_kwargs is None:
            fn_kwargs = {}
        if meth_kwargs is None:
            meth_kwargs = {}
        tensor, pil_img = self._create_data(height=20, width=20)
        transformed_t_list = getattr(F, func)(tensor, **fn_kwargs)
        transformed_p_list = getattr(F, func)(pil_img, **fn_kwargs)
        self.assertEqual(len(transformed_t_list), len(transformed_p_list))
        self.assertEqual(len(transformed_t_list), out_length)
        for transformed_tensor, transformed_pil_img in zip(transformed_t_list, transformed_p_list):
            self.compareTensorToPIL(transformed_tensor, transformed_pil_img)

        scripted_fn = torch.jit.script(getattr(F, func))
        transformed_t_list_script = scripted_fn(tensor.detach().clone(), **fn_kwargs)
        self.assertEqual(len(transformed_t_list), len(transformed_t_list_script))
        self.assertEqual(len(transformed_t_list_script), out_length)
        for transformed_tensor, transformed_tensor_script in zip(transformed_t_list, transformed_t_list_script):
            self.assertTrue(transformed_tensor.equal(transformed_tensor_script),
                            msg="{} vs {}".format(transformed_tensor, transformed_tensor_script))

        # test for class interface
        f = getattr(T, method)(**meth_kwargs)
        scripted_fn = torch.jit.script(f)
        output = scripted_fn(tensor)
        self.assertEqual(len(output), len(transformed_t_list_script))

    def test_five_crop(self):
        fn_kwargs = meth_kwargs = {"size": (5,)}
        self._test_op_list_output(
            "five_crop", "FiveCrop", out_length=5, fn_kwargs=fn_kwargs, meth_kwargs=meth_kwargs
        )
        fn_kwargs = meth_kwargs = {"size": [5, ]}
        self._test_op_list_output(
            "five_crop", "FiveCrop", out_length=5, fn_kwargs=fn_kwargs, meth_kwargs=meth_kwargs
        )
        fn_kwargs = meth_kwargs = {"size": (4, 5)}
        self._test_op_list_output(
            "five_crop", "FiveCrop", out_length=5, fn_kwargs=fn_kwargs, meth_kwargs=meth_kwargs
        )
        fn_kwargs = meth_kwargs = {"size": [4, 5]}
        self._test_op_list_output(
            "five_crop", "FiveCrop", out_length=5, fn_kwargs=fn_kwargs, meth_kwargs=meth_kwargs
        )

    def test_ten_crop(self):
        fn_kwargs = meth_kwargs = {"size": (5,)}
        self._test_op_list_output(
            "ten_crop", "TenCrop", out_length=10, fn_kwargs=fn_kwargs, meth_kwargs=meth_kwargs
        )
        fn_kwargs = meth_kwargs = {"size": [5, ]}
        self._test_op_list_output(
            "ten_crop", "TenCrop", out_length=10, fn_kwargs=fn_kwargs, meth_kwargs=meth_kwargs
        )
        fn_kwargs = meth_kwargs = {"size": (4, 5)}
        self._test_op_list_output(
            "ten_crop", "TenCrop", out_length=10, fn_kwargs=fn_kwargs, meth_kwargs=meth_kwargs
        )
        fn_kwargs = meth_kwargs = {"size": [4, 5]}
        self._test_op_list_output(
            "ten_crop", "TenCrop", out_length=10, fn_kwargs=fn_kwargs, meth_kwargs=meth_kwargs
        )

    def test_resize(self):
        tensor, _ = self._create_data(height=34, width=36)
        script_fn = torch.jit.script(F.resize)

        for dt in [None, torch.float32, torch.float64]:
            if dt is not None:
                # This is a trivial cast to float of uint8 data to test all cases
                tensor = tensor.to(dt)
            for size in [32, 34, [32, ], [32, 32], (32, 32), [34, 35]]:
                for interpolation in [BILINEAR, BICUBIC, NEAREST]:

                    resized_tensor = F.resize(tensor, size=size, interpolation=interpolation)

                    if isinstance(size, int):
                        script_size = [size, ]
                    else:
                        script_size = size

                    s_resized_tensor = script_fn(tensor, size=script_size, interpolation=interpolation)
                    self.assertTrue(s_resized_tensor.equal(resized_tensor))

                    transform = T.Resize(size=script_size, interpolation=interpolation)
                    resized_tensor = transform(tensor)
                    script_transform = torch.jit.script(transform)
                    s_resized_tensor = script_transform(tensor)
                    self.assertTrue(s_resized_tensor.equal(resized_tensor))

    def test_resized_crop(self):
        tensor = torch.randint(0, 255, size=(3, 44, 56), dtype=torch.uint8)

        for scale in [(0.7, 1.2), [0.7, 1.2]]:
            for ratio in [(0.75, 1.333), [0.75, 1.333]]:
                for size in [(32, ), [44, ], [32, ], [32, 32], (32, 32), [44, 55]]:
                    for interpolation in [NEAREST, BILINEAR, BICUBIC]:
                        transform = T.RandomResizedCrop(
                            size=size, scale=scale, ratio=ratio, interpolation=interpolation
                        )
                        s_transform = torch.jit.script(transform)

                        torch.manual_seed(12)
                        out1 = transform(tensor)
                        torch.manual_seed(12)
                        out2 = s_transform(tensor)
                        self.assertTrue(out1.equal(out2))

    def test_random_affine(self):
        tensor = torch.randint(0, 255, size=(3, 44, 56), dtype=torch.uint8)

        for shear in [15, 10.0, (5.0, 10.0), [-15, 15], [-10.0, 10.0, -11.0, 11.0]]:
            for scale in [(0.7, 1.2), [0.7, 1.2]]:
                for translate in [(0.1, 0.2), [0.2, 0.1]]:
                    for degrees in [45, 35.0, (-45, 45), [-90.0, 90.0]]:
                        for interpolation in [NEAREST, BILINEAR]:
                            transform = T.RandomAffine(
                                degrees=degrees, translate=translate,
                                scale=scale, shear=shear, resample=interpolation
                            )
                            s_transform = torch.jit.script(transform)

                            torch.manual_seed(12)
                            out1 = transform(tensor)
                            torch.manual_seed(12)
                            out2 = s_transform(tensor)
                            self.assertTrue(out1.equal(out2))

    def test_random_rotate(self):
        tensor = torch.randint(0, 255, size=(3, 44, 56), dtype=torch.uint8)

        for center in [(0, 0), [10, 10], None, (56, 44)]:
            for expand in [True, False]:
                for degrees in [45, 35.0, (-45, 45), [-90.0, 90.0]]:
                    for interpolation in [NEAREST, BILINEAR]:
                        transform = T.RandomRotation(
                            degrees=degrees, resample=interpolation, expand=expand, center=center
                        )
                        s_transform = torch.jit.script(transform)

                        torch.manual_seed(12)
                        out1 = transform(tensor)
                        torch.manual_seed(12)
                        out2 = s_transform(tensor)
                        self.assertTrue(out1.equal(out2))

    def test_random_perspective(self):
        tensor = torch.randint(0, 255, size=(3, 44, 56), dtype=torch.uint8)

        for distortion_scale in np.linspace(0.1, 1.0, num=20):
            for interpolation in [NEAREST, BILINEAR]:
                transform = T.RandomPerspective(
                    distortion_scale=distortion_scale,
                    interpolation=interpolation
                )
                s_transform = torch.jit.script(transform)

                torch.manual_seed(12)
                out1 = transform(tensor)
                torch.manual_seed(12)
                out2 = s_transform(tensor)
                self.assertTrue(out1.equal(out2))

    def test_to_grayscale(self):

<<<<<<< HEAD
        fn_kwargs = meth_kwargs = {"num_output_channels": 1}
        self._test_op("rgb_to_grayscale", "Grayscale", fn_kwargs=fn_kwargs, meth_kwargs=meth_kwargs)

        fn_kwargs = meth_kwargs = {"num_output_channels": 3}
        self._test_op("rgb_to_grayscale", "Grayscale", fn_kwargs=fn_kwargs, meth_kwargs=meth_kwargs)

        meth_kwargs = {}
        self._test_class_op("RandomGrayscale", meth_kwargs=meth_kwargs)
=======
        meth_kwargs = {"num_output_channels": 1}
        tol = 1.0 + 1e-10
        self._test_class_op(
            "Grayscale", meth_kwargs=meth_kwargs, test_exact_match=False, tol=tol, agg_method="max"
        )

        meth_kwargs = {"num_output_channels": 3}
        self._test_class_op(
            "Grayscale", meth_kwargs=meth_kwargs, test_exact_match=False, tol=tol, agg_method="max"
        )

        meth_kwargs = {}
        self._test_class_op(
            "RandomGrayscale", meth_kwargs=meth_kwargs, test_exact_match=False, tol=tol, agg_method="max"
        )
>>>>>>> 10d5a55c


if __name__ == '__main__':
    unittest.main()<|MERGE_RESOLUTION|>--- conflicted
+++ resolved
@@ -11,16 +11,7 @@
 from common_utils import TransformsTester
 
 
-<<<<<<< HEAD
-    def compareTensorToPIL(self, tensor, pil_image):
-        pil_tensor = np.array(pil_image)
-        if pil_tensor.ndim == 2:
-            pil_tensor = pil_tensor[:, :, None]
-        pil_tensor = torch.as_tensor(pil_tensor.transpose((2, 0, 1)))
-        self.assertTrue(tensor.equal(pil_tensor))
-=======
 class Tester(TransformsTester):
->>>>>>> 10d5a55c
 
     def _test_functional_op(self, func, fn_kwargs):
         if fn_kwargs is None:
@@ -30,11 +21,7 @@
         transformed_pil_img = getattr(F, func)(pil_img, **fn_kwargs)
         self.compareTensorToPIL(transformed_tensor, transformed_pil_img)
 
-<<<<<<< HEAD
-    def _test_class_op(self, method, meth_kwargs=None):
-=======
     def _test_class_op(self, method, meth_kwargs=None, test_exact_match=True, **match_kwargs):
->>>>>>> 10d5a55c
         if meth_kwargs is None:
             meth_kwargs = {}
 
@@ -330,16 +317,6 @@
 
     def test_to_grayscale(self):
 
-<<<<<<< HEAD
-        fn_kwargs = meth_kwargs = {"num_output_channels": 1}
-        self._test_op("rgb_to_grayscale", "Grayscale", fn_kwargs=fn_kwargs, meth_kwargs=meth_kwargs)
-
-        fn_kwargs = meth_kwargs = {"num_output_channels": 3}
-        self._test_op("rgb_to_grayscale", "Grayscale", fn_kwargs=fn_kwargs, meth_kwargs=meth_kwargs)
-
-        meth_kwargs = {}
-        self._test_class_op("RandomGrayscale", meth_kwargs=meth_kwargs)
-=======
         meth_kwargs = {"num_output_channels": 1}
         tol = 1.0 + 1e-10
         self._test_class_op(
@@ -355,7 +332,6 @@
         self._test_class_op(
             "RandomGrayscale", meth_kwargs=meth_kwargs, test_exact_match=False, tol=tol, agg_method="max"
         )
->>>>>>> 10d5a55c
 
 
 if __name__ == '__main__':
