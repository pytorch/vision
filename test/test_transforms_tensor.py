--- conflicted
+++ resolved
@@ -143,7 +143,6 @@
     def test_random_equalize(self):
         _test_op(F.equalize, T.RandomEqualize, device=self.device)
 
-<<<<<<< HEAD
     def _test_op_list_output(self, func, method, out_length, fn_kwargs=None, meth_kwargs=None):
         if fn_kwargs is None:
             fn_kwargs = {}
@@ -287,7 +286,7 @@
 
         with get_tmp_dir() as tmp_dir:
             s_transform.save(os.path.join(tmp_dir, "t_resized_crop.pt"))
-=======
+
     def test_normalize(self):
         fn = T.Normalize((0.5, 0.5, 0.5), (0.5, 0.5, 0.5))
         tensor, _ = _create_data(26, 34, device=self.device)
@@ -414,7 +413,6 @@
             T.GaussianBlur, meth_kwargs={"kernel_size": [23], "sigma": 0.75},
             test_exact_match=False, device=self.device, agg_method="max", tol=tol
         )
->>>>>>> 810811f8
 
     def test_random_erasing(self):
         img = torch.rand(3, 60, 60)
