--- conflicted
+++ resolved
@@ -6,16 +6,10 @@
 
 import numpy as np
 import pytest
-from PIL import Image
-from PIL import __version__ as PILLOW_VERSION
+from PIL import Image, __version__ as PILLOW_VERSION
 
 import torch
 import torchvision.transforms.functional as F
-<<<<<<< HEAD
-=======
-from common_utils import get_tmp_dir, needs_cuda, assert_equal
-
->>>>>>> 90a2402b
 from torchvision.io.image import (
     ImageReadMode,
     decode_image,
@@ -30,8 +24,7 @@
     write_png,
 )
 
-from _assert_utils import assert_equal
-from common_utils import get_tmp_dir, needs_cuda
+from common_utils import assert_equal, get_tmp_dir, needs_cuda
 
 IMAGE_ROOT = os.path.join(os.path.dirname(os.path.abspath(__file__)), "assets")
 FAKEDATA_DIR = os.path.join(IMAGE_ROOT, "fakedata")
