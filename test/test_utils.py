import os
import sys
import tempfile
from io import BytesIO

import numpy as np
import pytest
from PIL import Image, ImageColor
from PIL import __version__ as PILLOW_VERSION

import torch
import torchvision.transforms.functional as F
import torchvision.utils as utils

<<<<<<< HEAD
from _assert_utils import assert_equal
=======
from io import BytesIO
import torchvision.transforms.functional as F
from PIL import Image, __version__ as PILLOW_VERSION, ImageColor
from common_utils import assert_equal
>>>>>>> 90a2402b

PILLOW_VERSION = tuple(int(x) for x in PILLOW_VERSION.split("."))

boxes = torch.tensor([[0, 0, 20, 20], [0, 0, 0, 0], [10, 15, 30, 35], [23, 35, 93, 95]], dtype=torch.float)


def test_make_grid_not_inplace():
    t = torch.rand(5, 3, 10, 10)
    t_clone = t.clone()

    utils.make_grid(t, normalize=False)
    assert_equal(t, t_clone, msg="make_grid modified tensor in-place")

    utils.make_grid(t, normalize=True, scale_each=False)
    assert_equal(t, t_clone, msg="make_grid modified tensor in-place")

    utils.make_grid(t, normalize=True, scale_each=True)
    assert_equal(t, t_clone, msg="make_grid modified tensor in-place")


def test_normalize_in_make_grid():
    t = torch.rand(5, 3, 10, 10) * 255
    norm_max = torch.tensor(1.0)
    norm_min = torch.tensor(0.0)

    grid = utils.make_grid(t, normalize=True)
    grid_max = torch.max(grid)
    grid_min = torch.min(grid)

    # Rounding the result to one decimal for comparison
    n_digits = 1
    rounded_grid_max = torch.round(grid_max * 10 ** n_digits) / (10 ** n_digits)
    rounded_grid_min = torch.round(grid_min * 10 ** n_digits) / (10 ** n_digits)

    assert_equal(norm_max, rounded_grid_max, msg="Normalized max is not equal to 1")
    assert_equal(norm_min, rounded_grid_min, msg="Normalized min is not equal to 0")


@pytest.mark.skipif(sys.platform in ("win32", "cygwin"), reason="temporarily disabled on Windows")
def test_save_image():
    with tempfile.NamedTemporaryFile(suffix=".png") as f:
        t = torch.rand(2, 3, 64, 64)
        utils.save_image(t, f.name)
        assert os.path.exists(f.name), "The image is not present after save"


@pytest.mark.skipif(sys.platform in ("win32", "cygwin"), reason="temporarily disabled on Windows")
def test_save_image_single_pixel():
    with tempfile.NamedTemporaryFile(suffix=".png") as f:
        t = torch.rand(1, 3, 1, 1)
        utils.save_image(t, f.name)
        assert os.path.exists(f.name), "The pixel image is not present after save"


@pytest.mark.skipif(sys.platform in ("win32", "cygwin"), reason="temporarily disabled on Windows")
def test_save_image_file_object():
    with tempfile.NamedTemporaryFile(suffix=".png") as f:
        t = torch.rand(2, 3, 64, 64)
        utils.save_image(t, f.name)
        img_orig = Image.open(f.name)
        fp = BytesIO()
        utils.save_image(t, fp, format="png")
        img_bytes = Image.open(fp)
        assert_equal(F.to_tensor(img_orig), F.to_tensor(img_bytes), msg="Image not stored in file object")


@pytest.mark.skipif(sys.platform in ("win32", "cygwin"), reason="temporarily disabled on Windows")
def test_save_image_single_pixel_file_object():
    with tempfile.NamedTemporaryFile(suffix=".png") as f:
        t = torch.rand(1, 3, 1, 1)
        utils.save_image(t, f.name)
        img_orig = Image.open(f.name)
        fp = BytesIO()
        utils.save_image(t, fp, format="png")
        img_bytes = Image.open(fp)
        assert_equal(F.to_tensor(img_orig), F.to_tensor(img_bytes), msg="Image not stored in file object")


def test_draw_boxes():
    img = torch.full((3, 100, 100), 255, dtype=torch.uint8)
    img_cp = img.clone()
    boxes_cp = boxes.clone()
    labels = ["a", "b", "c", "d"]
    colors = ["green", "#FF00FF", (0, 255, 0), "red"]
    result = utils.draw_bounding_boxes(img, boxes, labels=labels, colors=colors, fill=True)

    path = os.path.join(os.path.dirname(os.path.abspath(__file__)), "assets", "fakedata", "draw_boxes_util.png")
    if not os.path.exists(path):
        res = Image.fromarray(result.permute(1, 2, 0).contiguous().numpy())
        res.save(path)

    if PILLOW_VERSION >= (8, 2):
        # The reference image is only valid for new PIL versions
        expected = torch.as_tensor(np.array(Image.open(path))).permute(2, 0, 1)
        assert_equal(result, expected)

    # Check if modification is not in place
    assert_equal(boxes, boxes_cp)
    assert_equal(img, img_cp)


@pytest.mark.parametrize("colors", [None, ["red", "blue", "#FF00FF", (1, 34, 122)], "red", "#FF00FF", (1, 34, 122)])
def test_draw_boxes_colors(colors):
    img = torch.full((3, 100, 100), 0, dtype=torch.uint8)
    utils.draw_bounding_boxes(img, boxes, fill=False, width=7, colors=colors)


def test_draw_boxes_vanilla():
    img = torch.full((3, 100, 100), 0, dtype=torch.uint8)
    img_cp = img.clone()
    boxes_cp = boxes.clone()
    result = utils.draw_bounding_boxes(img, boxes, fill=False, width=7)

    path = os.path.join(os.path.dirname(os.path.abspath(__file__)), "assets", "fakedata", "draw_boxes_vanilla.png")
    if not os.path.exists(path):
        res = Image.fromarray(result.permute(1, 2, 0).contiguous().numpy())
        res.save(path)

    expected = torch.as_tensor(np.array(Image.open(path))).permute(2, 0, 1)
    assert_equal(result, expected)
    # Check if modification is not in place
    assert_equal(boxes, boxes_cp)
    assert_equal(img, img_cp)


def test_draw_boxes_grayscale():
    img = torch.full((1, 4, 4), fill_value=255, dtype=torch.uint8)
    boxes = torch.tensor([[0, 0, 3, 3]], dtype=torch.int64)
    bboxed_img = utils.draw_bounding_boxes(image=img, boxes=boxes, colors=["#1BBC9B"])
    assert bboxed_img.size(0) == 3


def test_draw_invalid_boxes():
    img_tp = ((1, 1, 1), (1, 2, 3))
    img_wrong1 = torch.full((3, 5, 5), 255, dtype=torch.float)
    img_wrong2 = torch.full((1, 3, 5, 5), 255, dtype=torch.uint8)
    boxes = torch.tensor([[0, 0, 20, 20], [0, 0, 0, 0], [10, 15, 30, 35], [23, 35, 93, 95]], dtype=torch.float)
    with pytest.raises(TypeError, match="Tensor expected"):
        utils.draw_bounding_boxes(img_tp, boxes)
    with pytest.raises(ValueError, match="Tensor uint8 expected"):
        utils.draw_bounding_boxes(img_wrong1, boxes)
    with pytest.raises(ValueError, match="Pass individual images, not batches"):
        utils.draw_bounding_boxes(img_wrong2, boxes)
    with pytest.raises(ValueError, match="Only grayscale and RGB images are supported"):
        utils.draw_bounding_boxes(img_wrong2[0][:2], boxes)


@pytest.mark.parametrize(
    "colors",
    [
        None,
        ["red", "blue"],
        ["#FF00FF", (1, 34, 122)],
    ],
)
@pytest.mark.parametrize("alpha", (0, 0.5, 0.7, 1))
def test_draw_segmentation_masks(colors, alpha):
    """This test makes sure that masks draw their corresponding color where they should"""
    num_masks, h, w = 2, 100, 100
    dtype = torch.uint8
    img = torch.randint(0, 256, size=(3, h, w), dtype=dtype)
    masks = torch.randint(0, 2, (num_masks, h, w), dtype=torch.bool)

    # For testing we enforce that there's no overlap between the masks. The
    # current behaviour is that the last mask's color will take priority when
    # masks overlap, but this makes testing slightly harder so we don't really
    # care
    overlap = masks[0] & masks[1]
    masks[:, overlap] = False

    out = utils.draw_segmentation_masks(img, masks, colors=colors, alpha=alpha)
    assert out.dtype == dtype
    assert out is not img

    # Make sure the image didn't change where there's no mask
    masked_pixels = masks[0] | masks[1]
    assert_equal(img[:, ~masked_pixels], out[:, ~masked_pixels])

    if colors is None:
        colors = utils._generate_color_palette(num_masks)

    # Make sure each mask draws with its own color
    for mask, color in zip(masks, colors):
        if isinstance(color, str):
            color = ImageColor.getrgb(color)
        color = torch.tensor(color, dtype=dtype)

        if alpha == 1:
            assert (out[:, mask] == color[:, None]).all()
        elif alpha == 0:
            assert (out[:, mask] == img[:, mask]).all()

        interpolated_color = (img[:, mask] * (1 - alpha) + color[:, None] * alpha).to(dtype)
        torch.testing.assert_close(out[:, mask], interpolated_color, rtol=0.0, atol=1.0)


def test_draw_segmentation_masks_errors():
    h, w = 10, 10

    masks = torch.randint(0, 2, size=(h, w), dtype=torch.bool)
    img = torch.randint(0, 256, size=(3, h, w), dtype=torch.uint8)

    with pytest.raises(TypeError, match="The image must be a tensor"):
        utils.draw_segmentation_masks(image="Not A Tensor Image", masks=masks)
    with pytest.raises(ValueError, match="The image dtype must be"):
        img_bad_dtype = torch.randint(0, 256, size=(3, h, w), dtype=torch.int64)
        utils.draw_segmentation_masks(image=img_bad_dtype, masks=masks)
    with pytest.raises(ValueError, match="Pass individual images, not batches"):
        batch = torch.randint(0, 256, size=(10, 3, h, w), dtype=torch.uint8)
        utils.draw_segmentation_masks(image=batch, masks=masks)
    with pytest.raises(ValueError, match="Pass an RGB image"):
        one_channel = torch.randint(0, 256, size=(1, h, w), dtype=torch.uint8)
        utils.draw_segmentation_masks(image=one_channel, masks=masks)
    with pytest.raises(ValueError, match="The masks must be of dtype bool"):
        masks_bad_dtype = torch.randint(0, 2, size=(h, w), dtype=torch.float)
        utils.draw_segmentation_masks(image=img, masks=masks_bad_dtype)
    with pytest.raises(ValueError, match="masks must be of shape"):
        masks_bad_shape = torch.randint(0, 2, size=(3, 2, h, w), dtype=torch.bool)
        utils.draw_segmentation_masks(image=img, masks=masks_bad_shape)
    with pytest.raises(ValueError, match="must have the same height and width"):
        masks_bad_shape = torch.randint(0, 2, size=(h + 4, w), dtype=torch.bool)
        utils.draw_segmentation_masks(image=img, masks=masks_bad_shape)
    with pytest.raises(ValueError, match="There are more masks"):
        utils.draw_segmentation_masks(image=img, masks=masks, colors=[])
    with pytest.raises(ValueError, match="colors must be a tuple or a string, or a list thereof"):
        bad_colors = np.array(["red", "blue"])  # should be a list
        utils.draw_segmentation_masks(image=img, masks=masks, colors=bad_colors)
    with pytest.raises(ValueError, match="It seems that you passed a tuple of colors instead of"):
        bad_colors = ("red", "blue")  # should be a list
        utils.draw_segmentation_masks(image=img, masks=masks, colors=bad_colors)


if __name__ == "__main__":
    pytest.main([__file__])<|MERGE_RESOLUTION|>--- conflicted
+++ resolved
@@ -5,21 +5,13 @@
 
 import numpy as np
 import pytest
-from PIL import Image, ImageColor
-from PIL import __version__ as PILLOW_VERSION
+from PIL import Image, ImageColor, __version__ as PILLOW_VERSION
 
 import torch
 import torchvision.transforms.functional as F
 import torchvision.utils as utils
 
-<<<<<<< HEAD
-from _assert_utils import assert_equal
-=======
-from io import BytesIO
-import torchvision.transforms.functional as F
-from PIL import Image, __version__ as PILLOW_VERSION, ImageColor
 from common_utils import assert_equal
->>>>>>> 90a2402b
 
 PILLOW_VERSION = tuple(int(x) for x in PILLOW_VERSION.split("."))
 
