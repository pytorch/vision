import importlib.machinery
import importlib.util
import inspect
import random
import re
from pathlib import Path

import numpy as np
import pytest

import torch
import torchvision.transforms.v2 as v2_transforms
from common_utils import assert_close, assert_equal, set_rng_seed
from torch import nn
from torchvision import transforms as legacy_transforms, tv_tensors
from torchvision._utils import sequence_to_str

from torchvision.transforms import functional as legacy_F
from torchvision.transforms.v2 import functional as prototype_F
from torchvision.transforms.v2._utils import _get_fill, query_size
from torchvision.transforms.v2.functional import to_pil_image
from transforms_v2_legacy_utils import (
    ArgsKwargs,
    make_bounding_boxes,
    make_detection_mask,
    make_image,
    make_images,
    make_segmentation_mask,
)

DEFAULT_MAKE_IMAGES_KWARGS = dict(color_spaces=["RGB"], extra_dims=[(4,)])


@pytest.fixture(autouse=True)
def fix_rng_seed():
    set_rng_seed(0)
    yield


class NotScriptableArgsKwargs(ArgsKwargs):
    """
    This class is used to mark parameters that render the transform non-scriptable. They still work in eager mode and
    thus will be tested there, but will be skipped by the JIT tests.
    """

    pass


class ConsistencyConfig:
    def __init__(
        self,
        prototype_cls,
        legacy_cls,
        # If no args_kwargs is passed, only the signature will be checked
        args_kwargs=(),
        make_images_kwargs=None,
        supports_pil=True,
        removed_params=(),
        closeness_kwargs=None,
    ):
        self.prototype_cls = prototype_cls
        self.legacy_cls = legacy_cls
        self.args_kwargs = args_kwargs
        self.make_images_kwargs = make_images_kwargs or DEFAULT_MAKE_IMAGES_KWARGS
        self.supports_pil = supports_pil
        self.removed_params = removed_params
        self.closeness_kwargs = closeness_kwargs or dict(rtol=0, atol=0)


# These are here since both the prototype and legacy transform need to be constructed with the same random parameters
LINEAR_TRANSFORMATION_MEAN = torch.rand(36)
LINEAR_TRANSFORMATION_MATRIX = torch.rand([LINEAR_TRANSFORMATION_MEAN.numel()] * 2)

CONSISTENCY_CONFIGS = [
    ConsistencyConfig(
<<<<<<< HEAD
        v2_transforms.Grayscale,
        legacy_transforms.Grayscale,
        [
            ArgsKwargs(num_output_channels=1),
            ArgsKwargs(num_output_channels=3),
        ],
        make_images_kwargs=dict(DEFAULT_MAKE_IMAGES_KWARGS, color_spaces=["RGB", "GRAY"]),
        # Use default tolerances of `torch.testing.assert_close`
        closeness_kwargs=dict(rtol=None, atol=None),
    ),
    ConsistencyConfig(
=======
        v2_transforms.Normalize,
        legacy_transforms.Normalize,
        [
            ArgsKwargs(mean=(0.485, 0.456, 0.406), std=(0.229, 0.224, 0.225)),
        ],
        supports_pil=False,
        make_images_kwargs=dict(DEFAULT_MAKE_IMAGES_KWARGS, dtypes=[torch.float]),
    ),
    ConsistencyConfig(
        v2_transforms.FiveCrop,
        legacy_transforms.FiveCrop,
        [
            ArgsKwargs(18),
            ArgsKwargs((18, 13)),
        ],
        make_images_kwargs=dict(DEFAULT_MAKE_IMAGES_KWARGS, sizes=[(20, 19)]),
    ),
    ConsistencyConfig(
        v2_transforms.TenCrop,
        legacy_transforms.TenCrop,
        [
            ArgsKwargs(18),
            ArgsKwargs((18, 13)),
            ArgsKwargs(18, vertical_flip=True),
        ],
        make_images_kwargs=dict(DEFAULT_MAKE_IMAGES_KWARGS, sizes=[(20, 19)]),
    ),
    *[
        ConsistencyConfig(
            v2_transforms.LinearTransformation,
            legacy_transforms.LinearTransformation,
            [
                ArgsKwargs(LINEAR_TRANSFORMATION_MATRIX.to(matrix_dtype), LINEAR_TRANSFORMATION_MEAN.to(matrix_dtype)),
            ],
            # Make sure that the product of the height, width and number of channels matches the number of elements in
            # `LINEAR_TRANSFORMATION_MEAN`. For example 2 * 6 * 3 == 4 * 3 * 3 == 36.
            make_images_kwargs=dict(
                DEFAULT_MAKE_IMAGES_KWARGS, sizes=[(2, 6), (4, 3)], color_spaces=["RGB"], dtypes=[image_dtype]
            ),
            supports_pil=False,
        )
        for matrix_dtype, image_dtype in [
            (torch.float32, torch.float32),
            (torch.float64, torch.float64),
            (torch.float32, torch.uint8),
            (torch.float64, torch.float32),
            (torch.float32, torch.float64),
        ]
    ],
    ConsistencyConfig(
>>>>>>> 997384cf
        v2_transforms.ToPILImage,
        legacy_transforms.ToPILImage,
        [NotScriptableArgsKwargs()],
        make_images_kwargs=dict(
            color_spaces=[
                "GRAY",
                "GRAY_ALPHA",
                "RGB",
                "RGBA",
            ],
            extra_dims=[()],
        ),
        supports_pil=False,
    ),
    ConsistencyConfig(
        v2_transforms.Lambda,
        legacy_transforms.Lambda,
        [
            NotScriptableArgsKwargs(lambda image: image / 2),
        ],
        # Technically, this also supports PIL, but it is overkill to write a function here that supports tensor and PIL
        # images given that the transform does nothing but call it anyway.
        supports_pil=False,
    ),
    ConsistencyConfig(
<<<<<<< HEAD
        v2_transforms.RandomGrayscale,
        legacy_transforms.RandomGrayscale,
=======
        v2_transforms.RandomEqualize,
        legacy_transforms.RandomEqualize,
>>>>>>> 997384cf
        [
            ArgsKwargs(p=0),
            ArgsKwargs(p=1),
        ],
<<<<<<< HEAD
        make_images_kwargs=dict(DEFAULT_MAKE_IMAGES_KWARGS, color_spaces=["RGB", "GRAY"]),
        # Use default tolerances of `torch.testing.assert_close`
        closeness_kwargs=dict(rtol=None, atol=None),
    ),
    ConsistencyConfig(
        v2_transforms.ColorJitter,
        legacy_transforms.ColorJitter,
        [
            ArgsKwargs(),
            ArgsKwargs(brightness=0.1),
            ArgsKwargs(brightness=(0.2, 0.3)),
            ArgsKwargs(contrast=0.4),
            ArgsKwargs(contrast=(0.5, 0.6)),
            ArgsKwargs(saturation=0.7),
            ArgsKwargs(saturation=(0.8, 0.9)),
            ArgsKwargs(hue=0.3),
            ArgsKwargs(hue=(-0.1, 0.2)),
            ArgsKwargs(brightness=0.1, contrast=0.4, saturation=0.5, hue=0.3),
        ],
        closeness_kwargs={"atol": 1e-5, "rtol": 1e-5},
=======
        make_images_kwargs=dict(DEFAULT_MAKE_IMAGES_KWARGS, dtypes=[torch.uint8]),
    ),
    ConsistencyConfig(
        v2_transforms.RandomInvert,
        legacy_transforms.RandomInvert,
        [
            ArgsKwargs(p=0),
            ArgsKwargs(p=1),
        ],
    ),
    ConsistencyConfig(
        v2_transforms.RandomPosterize,
        legacy_transforms.RandomPosterize,
        [
            ArgsKwargs(p=0, bits=5),
            ArgsKwargs(p=1, bits=1),
            ArgsKwargs(p=1, bits=3),
        ],
        make_images_kwargs=dict(DEFAULT_MAKE_IMAGES_KWARGS, dtypes=[torch.uint8]),
    ),
    ConsistencyConfig(
        v2_transforms.RandomSolarize,
        legacy_transforms.RandomSolarize,
        [
            ArgsKwargs(p=0, threshold=0.5),
            ArgsKwargs(p=1, threshold=0.3),
            ArgsKwargs(p=1, threshold=0.99),
        ],
    ),
    *[
        ConsistencyConfig(
            v2_transforms.RandomAutocontrast,
            legacy_transforms.RandomAutocontrast,
            [
                ArgsKwargs(p=0),
                ArgsKwargs(p=1),
            ],
            make_images_kwargs=dict(DEFAULT_MAKE_IMAGES_KWARGS, dtypes=[dt]),
            closeness_kwargs=ckw,
        )
        for dt, ckw in [(torch.uint8, dict(atol=1, rtol=0)), (torch.float32, dict(rtol=None, atol=None))]
    ],
    ConsistencyConfig(
        v2_transforms.RandomAdjustSharpness,
        legacy_transforms.RandomAdjustSharpness,
        [
            ArgsKwargs(p=0, sharpness_factor=0.5),
            ArgsKwargs(p=1, sharpness_factor=0.2),
            ArgsKwargs(p=1, sharpness_factor=0.99),
        ],
        closeness_kwargs={"atol": 1e-6, "rtol": 1e-6},
>>>>>>> 997384cf
    ),
    ConsistencyConfig(
        v2_transforms.PILToTensor,
        legacy_transforms.PILToTensor,
    ),
    ConsistencyConfig(
        v2_transforms.ToTensor,
        legacy_transforms.ToTensor,
    ),
    ConsistencyConfig(
        v2_transforms.Compose,
        legacy_transforms.Compose,
    ),
    ConsistencyConfig(
        v2_transforms.RandomApply,
        legacy_transforms.RandomApply,
    ),
    ConsistencyConfig(
        v2_transforms.RandomChoice,
        legacy_transforms.RandomChoice,
    ),
    ConsistencyConfig(
        v2_transforms.RandomOrder,
        legacy_transforms.RandomOrder,
    ),
]


@pytest.mark.parametrize("config", CONSISTENCY_CONFIGS, ids=lambda config: config.legacy_cls.__name__)
def test_signature_consistency(config):
    legacy_params = dict(inspect.signature(config.legacy_cls).parameters)
    prototype_params = dict(inspect.signature(config.prototype_cls).parameters)

    for param in config.removed_params:
        legacy_params.pop(param, None)

    missing = legacy_params.keys() - prototype_params.keys()
    if missing:
        raise AssertionError(
            f"The prototype transform does not support the parameters "
            f"{sequence_to_str(sorted(missing), separate_last='and ')}, but the legacy transform does. "
            f"If that is intentional, e.g. pending deprecation, please add the parameters to the `removed_params` on "
            f"the `ConsistencyConfig`."
        )

    extra = prototype_params.keys() - legacy_params.keys()
    extra_without_default = {
        param
        for param in extra
        if prototype_params[param].default is inspect.Parameter.empty
        and prototype_params[param].kind not in {inspect.Parameter.VAR_POSITIONAL, inspect.Parameter.VAR_KEYWORD}
    }
    if extra_without_default:
        raise AssertionError(
            f"The prototype transform requires the parameters "
            f"{sequence_to_str(sorted(extra_without_default), separate_last='and ')}, but the legacy transform does "
            f"not. Please add a default value."
        )

    legacy_signature = list(legacy_params.keys())
    # Since we made sure that we don't have any extra parameters without default above, we clamp the prototype signature
    # to the same number of parameters as the legacy one
    prototype_signature = list(prototype_params.keys())[: len(legacy_signature)]

    assert prototype_signature == legacy_signature


def check_call_consistency(
    prototype_transform, legacy_transform, images=None, supports_pil=True, closeness_kwargs=None
):
    if images is None:
        images = make_images(**DEFAULT_MAKE_IMAGES_KWARGS)

    closeness_kwargs = closeness_kwargs or dict()

    for image in images:
        image_repr = f"[{tuple(image.shape)}, {str(image.dtype).rsplit('.')[-1]}]"

        image_tensor = torch.Tensor(image)
        try:
            torch.manual_seed(0)
            output_legacy_tensor = legacy_transform(image_tensor)
        except Exception as exc:
            raise pytest.UsageError(
                f"Transforming a tensor image {image_repr} failed in the legacy transform with the "
                f"error above. This means that you need to specify the parameters passed to `make_images` through the "
                "`make_images_kwargs` of the `ConsistencyConfig`."
            ) from exc

        try:
            torch.manual_seed(0)
            output_prototype_tensor = prototype_transform(image_tensor)
        except Exception as exc:
            raise AssertionError(
                f"Transforming a tensor image with shape {image_repr} failed in the prototype transform with "
                f"the error above. This means there is a consistency bug either in `_get_params` or in the "
                f"`is_pure_tensor` path in `_transform`."
            ) from exc

        assert_close(
            output_prototype_tensor,
            output_legacy_tensor,
            msg=lambda msg: f"Tensor image consistency check failed with: \n\n{msg}",
            **closeness_kwargs,
        )

        try:
            torch.manual_seed(0)
            output_prototype_image = prototype_transform(image)
        except Exception as exc:
            raise AssertionError(
                f"Transforming a image tv_tensor with shape {image_repr} failed in the prototype transform with "
                f"the error above. This means there is a consistency bug either in `_get_params` or in the "
                f"`tv_tensors.Image` path in `_transform`."
            ) from exc

        assert_close(
            output_prototype_image,
            output_prototype_tensor,
            msg=lambda msg: f"Output for tv_tensor and tensor images is not equal: \n\n{msg}",
            **closeness_kwargs,
        )

        if image.ndim == 3 and supports_pil:
            image_pil = to_pil_image(image)

            try:
                torch.manual_seed(0)
                output_legacy_pil = legacy_transform(image_pil)
            except Exception as exc:
                raise pytest.UsageError(
                    f"Transforming a PIL image with shape {image_repr} failed in the legacy transform with the "
                    f"error above. If this transform does not support PIL images, set `supports_pil=False` on the "
                    "`ConsistencyConfig`. "
                ) from exc

            try:
                torch.manual_seed(0)
                output_prototype_pil = prototype_transform(image_pil)
            except Exception as exc:
                raise AssertionError(
                    f"Transforming a PIL image with shape {image_repr} failed in the prototype transform with "
                    f"the error above. This means there is a consistency bug either in `_get_params` or in the "
                    f"`PIL.Image.Image` path in `_transform`."
                ) from exc

            assert_close(
                output_prototype_pil,
                output_legacy_pil,
                msg=lambda msg: f"PIL image consistency check failed with: \n\n{msg}",
                **closeness_kwargs,
            )


@pytest.mark.parametrize(
    ("config", "args_kwargs"),
    [
        pytest.param(
            config, args_kwargs, id=f"{config.legacy_cls.__name__}-{idx:0{len(str(len(config.args_kwargs)))}d}"
        )
        for config in CONSISTENCY_CONFIGS
        for idx, args_kwargs in enumerate(config.args_kwargs)
    ],
)
@pytest.mark.filterwarnings("ignore")
def test_call_consistency(config, args_kwargs):
    args, kwargs = args_kwargs

    try:
        legacy_transform = config.legacy_cls(*args, **kwargs)
    except Exception as exc:
        raise pytest.UsageError(
            f"Initializing the legacy transform failed with the error above. "
            f"Please correct the `ArgsKwargs({args_kwargs})` in the `ConsistencyConfig`."
        ) from exc

    try:
        prototype_transform = config.prototype_cls(*args, **kwargs)
    except Exception as exc:
        raise AssertionError(
            "Initializing the prototype transform failed with the error above. "
            "This means there is a consistency bug in the constructor."
        ) from exc

    check_call_consistency(
        prototype_transform,
        legacy_transform,
        images=make_images(**config.make_images_kwargs),
        supports_pil=config.supports_pil,
        closeness_kwargs=config.closeness_kwargs,
    )


<<<<<<< HEAD
get_params_parametrization = pytest.mark.parametrize(
    ("config", "get_params_args_kwargs"),
    [
        pytest.param(
            next(config for config in CONSISTENCY_CONFIGS if config.prototype_cls is transform_cls),
            get_params_args_kwargs,
            id=transform_cls.__name__,
        )
        for transform_cls, get_params_args_kwargs in [
            (v2_transforms.ColorJitter, ArgsKwargs(brightness=None, contrast=None, saturation=None, hue=None)),
        ]
    ],
)


@get_params_parametrization
def test_get_params_alias(config, get_params_args_kwargs):
    assert config.prototype_cls.get_params is config.legacy_cls.get_params

    if not config.args_kwargs:
        return
    args, kwargs = config.args_kwargs[0]
    legacy_transform = config.legacy_cls(*args, **kwargs)
    prototype_transform = config.prototype_cls(*args, **kwargs)

    assert prototype_transform.get_params is legacy_transform.get_params


@get_params_parametrization
def test_get_params_jit(config, get_params_args_kwargs):
    get_params_args, get_params_kwargs = get_params_args_kwargs

    torch.jit.script(config.prototype_cls.get_params)(*get_params_args, **get_params_kwargs)

    if not config.args_kwargs:
        return
    args, kwargs = config.args_kwargs[0]
    transform = config.prototype_cls(*args, **kwargs)

    torch.jit.script(transform.get_params)(*get_params_args, **get_params_kwargs)


=======
>>>>>>> 997384cf
@pytest.mark.parametrize(
    ("config", "args_kwargs"),
    [
        pytest.param(
            config, args_kwargs, id=f"{config.legacy_cls.__name__}-{idx:0{len(str(len(config.args_kwargs)))}d}"
        )
        for config in CONSISTENCY_CONFIGS
        for idx, args_kwargs in enumerate(config.args_kwargs)
        if not isinstance(args_kwargs, NotScriptableArgsKwargs)
    ],
)
def test_jit_consistency(config, args_kwargs):
    args, kwargs = args_kwargs

    prototype_transform_eager = config.prototype_cls(*args, **kwargs)
    legacy_transform_eager = config.legacy_cls(*args, **kwargs)

    legacy_transform_scripted = torch.jit.script(legacy_transform_eager)
    prototype_transform_scripted = torch.jit.script(prototype_transform_eager)

    for image in make_images(**config.make_images_kwargs):
        image = image.as_subclass(torch.Tensor)

        torch.manual_seed(0)
        output_legacy_scripted = legacy_transform_scripted(image)

        torch.manual_seed(0)
        output_prototype_scripted = prototype_transform_scripted(image)

        assert_close(output_prototype_scripted, output_legacy_scripted, **config.closeness_kwargs)


class TestContainerTransforms:
    """
    Since we are testing containers here, we also need some transforms to wrap. Thus, testing a container transform for
    consistency automatically tests the wrapped transforms consistency.

    Instead of complicated mocking or creating custom transforms just for these tests, here we use deterministic ones
    that were already tested for consistency above.
    """

    def test_compose(self):
        prototype_transform = v2_transforms.Compose(
            [
                v2_transforms.Resize(256),
                v2_transforms.CenterCrop(224),
            ]
        )
        legacy_transform = legacy_transforms.Compose(
            [
                legacy_transforms.Resize(256),
                legacy_transforms.CenterCrop(224),
            ]
        )

        # atol=1 due to Resize v2 is using native uint8 interpolate path for bilinear and nearest modes
        check_call_consistency(prototype_transform, legacy_transform, closeness_kwargs=dict(rtol=0, atol=1))

    @pytest.mark.parametrize("p", [0, 0.1, 0.5, 0.9, 1])
    @pytest.mark.parametrize("sequence_type", [list, nn.ModuleList])
    def test_random_apply(self, p, sequence_type):
        prototype_transform = v2_transforms.RandomApply(
            sequence_type(
                [
                    v2_transforms.Resize(256),
                    v2_transforms.CenterCrop(224),
                ]
            ),
            p=p,
        )
        legacy_transform = legacy_transforms.RandomApply(
            sequence_type(
                [
                    legacy_transforms.Resize(256),
                    legacy_transforms.CenterCrop(224),
                ]
            ),
            p=p,
        )

        # atol=1 due to Resize v2 is using native uint8 interpolate path for bilinear and nearest modes
        check_call_consistency(prototype_transform, legacy_transform, closeness_kwargs=dict(rtol=0, atol=1))

        if sequence_type is nn.ModuleList:
            # quick and dirty test that it is jit-scriptable
            scripted = torch.jit.script(prototype_transform)
            scripted(torch.rand(1, 3, 300, 300))

    # We can't test other values for `p` since the random parameter generation is different
    @pytest.mark.parametrize("probabilities", [(0, 1), (1, 0)])
    def test_random_choice(self, probabilities):
        prototype_transform = v2_transforms.RandomChoice(
            [
                v2_transforms.Resize(256),
                legacy_transforms.CenterCrop(224),
            ],
            p=probabilities,
        )
        legacy_transform = legacy_transforms.RandomChoice(
            [
                legacy_transforms.Resize(256),
                legacy_transforms.CenterCrop(224),
            ],
            p=probabilities,
        )

        # atol=1 due to Resize v2 is using native uint8 interpolate path for bilinear and nearest modes
        check_call_consistency(prototype_transform, legacy_transform, closeness_kwargs=dict(rtol=0, atol=1))


class TestToTensorTransforms:
    def test_pil_to_tensor(self):
        prototype_transform = v2_transforms.PILToTensor()
        legacy_transform = legacy_transforms.PILToTensor()

        for image in make_images(extra_dims=[()]):
            image_pil = to_pil_image(image)

            assert_equal(prototype_transform(image_pil), legacy_transform(image_pil))

    def test_to_tensor(self):
        with pytest.warns(UserWarning, match=re.escape("The transform `ToTensor()` is deprecated")):
            prototype_transform = v2_transforms.ToTensor()
        legacy_transform = legacy_transforms.ToTensor()

        for image in make_images(extra_dims=[()]):
            image_pil = to_pil_image(image)
            image_numpy = np.array(image_pil)

            assert_equal(prototype_transform(image_pil), legacy_transform(image_pil))
            assert_equal(prototype_transform(image_numpy), legacy_transform(image_numpy))


def import_transforms_from_references(reference):
    HERE = Path(__file__).parent
    PROJECT_ROOT = HERE.parent

    loader = importlib.machinery.SourceFileLoader(
        "transforms", str(PROJECT_ROOT / "references" / reference / "transforms.py")
    )
    spec = importlib.util.spec_from_loader("transforms", loader)
    module = importlib.util.module_from_spec(spec)
    loader.exec_module(module)
    return module


det_transforms = import_transforms_from_references("detection")


class TestRefDetTransforms:
    def make_tv_tensors(self, with_mask=True):
        size = (600, 800)
        num_objects = 22

        def make_label(extra_dims, categories):
            return torch.randint(categories, extra_dims, dtype=torch.int64)

        pil_image = to_pil_image(make_image(size=size, color_space="RGB"))
        target = {
            "boxes": make_bounding_boxes(canvas_size=size, format="XYXY", batch_dims=(num_objects,), dtype=torch.float),
            "labels": make_label(extra_dims=(num_objects,), categories=80),
        }
        if with_mask:
            target["masks"] = make_detection_mask(size=size, num_objects=num_objects, dtype=torch.long)

        yield (pil_image, target)

        tensor_image = torch.Tensor(make_image(size=size, color_space="RGB", dtype=torch.float32))
        target = {
            "boxes": make_bounding_boxes(canvas_size=size, format="XYXY", batch_dims=(num_objects,), dtype=torch.float),
            "labels": make_label(extra_dims=(num_objects,), categories=80),
        }
        if with_mask:
            target["masks"] = make_detection_mask(size=size, num_objects=num_objects, dtype=torch.long)

        yield (tensor_image, target)

        tv_tensor_image = make_image(size=size, color_space="RGB", dtype=torch.float32)
        target = {
            "boxes": make_bounding_boxes(canvas_size=size, format="XYXY", batch_dims=(num_objects,), dtype=torch.float),
            "labels": make_label(extra_dims=(num_objects,), categories=80),
        }
        if with_mask:
            target["masks"] = make_detection_mask(size=size, num_objects=num_objects, dtype=torch.long)

        yield (tv_tensor_image, target)

    @pytest.mark.parametrize(
        "t_ref, t, data_kwargs",
        [
            (det_transforms.RandomHorizontalFlip(p=1.0), v2_transforms.RandomHorizontalFlip(p=1.0), {}),
            (
                det_transforms.RandomIoUCrop(),
                v2_transforms.Compose(
                    [
                        v2_transforms.RandomIoUCrop(),
                        v2_transforms.SanitizeBoundingBoxes(labels_getter=lambda sample: sample[1]["labels"]),
                    ]
                ),
                {"with_mask": False},
            ),
            (det_transforms.RandomZoomOut(), v2_transforms.RandomZoomOut(), {"with_mask": False}),
            (det_transforms.ScaleJitter((1024, 1024)), v2_transforms.ScaleJitter((1024, 1024), antialias=True), {}),
            (
                det_transforms.RandomShortestSize(
                    min_size=(480, 512, 544, 576, 608, 640, 672, 704, 736, 768, 800), max_size=1333
                ),
                v2_transforms.RandomShortestSize(
                    min_size=(480, 512, 544, 576, 608, 640, 672, 704, 736, 768, 800), max_size=1333
                ),
                {},
            ),
        ],
    )
    def test_transform(self, t_ref, t, data_kwargs):
        for dp in self.make_tv_tensors(**data_kwargs):

            # We should use prototype transform first as reference transform performs inplace target update
            torch.manual_seed(12)
            output = t(dp)

            torch.manual_seed(12)
            expected_output = t_ref(*dp)

            assert_equal(expected_output, output)


seg_transforms = import_transforms_from_references("segmentation")


# We need this transform for two reasons:
# 1. transforms.RandomCrop uses a different scheme to pad images and masks of insufficient size than its name
#    counterpart in the detection references. Thus, we cannot use it with `pad_if_needed=True`
# 2. transforms.Pad only supports a fixed padding, but the segmentation datasets don't have a fixed image size.
class PadIfSmaller(v2_transforms.Transform):
    def __init__(self, size, fill=0):
        super().__init__()
        self.size = size
        self.fill = v2_transforms._geometry._setup_fill_arg(fill)

    def _get_params(self, sample):
        height, width = query_size(sample)
        padding = [0, 0, max(self.size - width, 0), max(self.size - height, 0)]
        needs_padding = any(padding)
        return dict(padding=padding, needs_padding=needs_padding)

    def _transform(self, inpt, params):
        if not params["needs_padding"]:
            return inpt

        fill = _get_fill(self.fill, type(inpt))
        return prototype_F.pad(inpt, padding=params["padding"], fill=fill)


class TestRefSegTransforms:
    def make_tv_tensors(self, supports_pil=True, image_dtype=torch.uint8):
        size = (256, 460)
        num_categories = 21

        conv_fns = []
        if supports_pil:
            conv_fns.append(to_pil_image)
        conv_fns.extend([torch.Tensor, lambda x: x])

        for conv_fn in conv_fns:
            tv_tensor_image = make_image(size=size, color_space="RGB", dtype=image_dtype)
            tv_tensor_mask = make_segmentation_mask(size=size, num_categories=num_categories, dtype=torch.uint8)

            dp = (conv_fn(tv_tensor_image), tv_tensor_mask)
            dp_ref = (
                to_pil_image(tv_tensor_image) if supports_pil else tv_tensor_image.as_subclass(torch.Tensor),
                to_pil_image(tv_tensor_mask),
            )

            yield dp, dp_ref

    def set_seed(self, seed=12):
        torch.manual_seed(seed)
        random.seed(seed)

    def check(self, t, t_ref, data_kwargs=None):
        for dp, dp_ref in self.make_tv_tensors(**data_kwargs or dict()):

            self.set_seed()
            actual = actual_image, actual_mask = t(dp)

            self.set_seed()
            expected_image, expected_mask = t_ref(*dp_ref)
            if isinstance(actual_image, torch.Tensor) and not isinstance(expected_image, torch.Tensor):
                expected_image = legacy_F.pil_to_tensor(expected_image)
            expected_mask = legacy_F.pil_to_tensor(expected_mask).squeeze(0)
            expected = (expected_image, expected_mask)

            assert_equal(actual, expected)

    @pytest.mark.parametrize(
        ("t_ref", "t", "data_kwargs"),
        [
            (
                seg_transforms.RandomHorizontalFlip(flip_prob=1.0),
                v2_transforms.RandomHorizontalFlip(p=1.0),
                dict(),
            ),
            (
                seg_transforms.RandomHorizontalFlip(flip_prob=0.0),
                v2_transforms.RandomHorizontalFlip(p=0.0),
                dict(),
            ),
            (
                seg_transforms.RandomCrop(size=480),
                v2_transforms.Compose(
                    [
                        PadIfSmaller(size=480, fill={tv_tensors.Mask: 255, "others": 0}),
                        v2_transforms.RandomCrop(size=480),
                    ]
                ),
                dict(),
            ),
            (
                seg_transforms.Normalize(mean=(0.485, 0.456, 0.406), std=(0.229, 0.224, 0.225)),
                v2_transforms.Normalize(mean=(0.485, 0.456, 0.406), std=(0.229, 0.224, 0.225)),
                dict(supports_pil=False, image_dtype=torch.float),
            ),
        ],
    )
    def test_common(self, t_ref, t, data_kwargs):
        self.check(t, t_ref, data_kwargs)


@pytest.mark.parametrize(
    ("legacy_dispatcher", "name_only_params"),
    [
        (legacy_F.get_dimensions, {}),
        (legacy_F.get_image_size, {}),
        (legacy_F.get_image_num_channels, {}),
        (legacy_F.to_tensor, {}),
        (legacy_F.pil_to_tensor, {}),
        (legacy_F.convert_image_dtype, {}),
        (legacy_F.to_pil_image, {}),
        (legacy_F.to_grayscale, {}),
        (legacy_F.rgb_to_grayscale, {}),
        (legacy_F.to_tensor, {}),
    ],
)
def test_dispatcher_signature_consistency(legacy_dispatcher, name_only_params):
    legacy_signature = inspect.signature(legacy_dispatcher)
    legacy_params = list(legacy_signature.parameters.values())[1:]

    try:
        prototype_dispatcher = getattr(prototype_F, legacy_dispatcher.__name__)
    except AttributeError:
        raise AssertionError(
            f"Legacy dispatcher `F.{legacy_dispatcher.__name__}` has no prototype equivalent"
        ) from None

    prototype_signature = inspect.signature(prototype_dispatcher)
    prototype_params = list(prototype_signature.parameters.values())[1:]

    # Some dispatchers got extra parameters. This makes sure they have a default argument and thus are BC. We don't
    # need to check if parameters were added in the middle rather than at the end, since that will be caught by the
    # regular check below.
    prototype_params, new_prototype_params = (
        prototype_params[: len(legacy_params)],
        prototype_params[len(legacy_params) :],
    )
    for param in new_prototype_params:
        assert param.default is not param.empty

    # Some annotations were changed mostly to supersets of what was there before. Plus, some legacy dispatchers had no
    # annotations. In these cases we simply drop the annotation and default argument from the comparison
    for prototype_param, legacy_param in zip(prototype_params, legacy_params):
        if legacy_param.name in name_only_params:
            prototype_param._annotation = prototype_param._default = inspect.Parameter.empty
            legacy_param._annotation = legacy_param._default = inspect.Parameter.empty
        elif legacy_param.annotation is inspect.Parameter.empty:
            prototype_param._annotation = inspect.Parameter.empty

    assert prototype_params == legacy_params<|MERGE_RESOLUTION|>--- conflicted
+++ resolved
@@ -73,70 +73,6 @@
 
 CONSISTENCY_CONFIGS = [
     ConsistencyConfig(
-<<<<<<< HEAD
-        v2_transforms.Grayscale,
-        legacy_transforms.Grayscale,
-        [
-            ArgsKwargs(num_output_channels=1),
-            ArgsKwargs(num_output_channels=3),
-        ],
-        make_images_kwargs=dict(DEFAULT_MAKE_IMAGES_KWARGS, color_spaces=["RGB", "GRAY"]),
-        # Use default tolerances of `torch.testing.assert_close`
-        closeness_kwargs=dict(rtol=None, atol=None),
-    ),
-    ConsistencyConfig(
-=======
-        v2_transforms.Normalize,
-        legacy_transforms.Normalize,
-        [
-            ArgsKwargs(mean=(0.485, 0.456, 0.406), std=(0.229, 0.224, 0.225)),
-        ],
-        supports_pil=False,
-        make_images_kwargs=dict(DEFAULT_MAKE_IMAGES_KWARGS, dtypes=[torch.float]),
-    ),
-    ConsistencyConfig(
-        v2_transforms.FiveCrop,
-        legacy_transforms.FiveCrop,
-        [
-            ArgsKwargs(18),
-            ArgsKwargs((18, 13)),
-        ],
-        make_images_kwargs=dict(DEFAULT_MAKE_IMAGES_KWARGS, sizes=[(20, 19)]),
-    ),
-    ConsistencyConfig(
-        v2_transforms.TenCrop,
-        legacy_transforms.TenCrop,
-        [
-            ArgsKwargs(18),
-            ArgsKwargs((18, 13)),
-            ArgsKwargs(18, vertical_flip=True),
-        ],
-        make_images_kwargs=dict(DEFAULT_MAKE_IMAGES_KWARGS, sizes=[(20, 19)]),
-    ),
-    *[
-        ConsistencyConfig(
-            v2_transforms.LinearTransformation,
-            legacy_transforms.LinearTransformation,
-            [
-                ArgsKwargs(LINEAR_TRANSFORMATION_MATRIX.to(matrix_dtype), LINEAR_TRANSFORMATION_MEAN.to(matrix_dtype)),
-            ],
-            # Make sure that the product of the height, width and number of channels matches the number of elements in
-            # `LINEAR_TRANSFORMATION_MEAN`. For example 2 * 6 * 3 == 4 * 3 * 3 == 36.
-            make_images_kwargs=dict(
-                DEFAULT_MAKE_IMAGES_KWARGS, sizes=[(2, 6), (4, 3)], color_spaces=["RGB"], dtypes=[image_dtype]
-            ),
-            supports_pil=False,
-        )
-        for matrix_dtype, image_dtype in [
-            (torch.float32, torch.float32),
-            (torch.float64, torch.float64),
-            (torch.float32, torch.uint8),
-            (torch.float64, torch.float32),
-            (torch.float32, torch.float64),
-        ]
-    ],
-    ConsistencyConfig(
->>>>>>> 997384cf
         v2_transforms.ToPILImage,
         legacy_transforms.ToPILImage,
         [NotScriptableArgsKwargs()],
@@ -162,93 +98,6 @@
         supports_pil=False,
     ),
     ConsistencyConfig(
-<<<<<<< HEAD
-        v2_transforms.RandomGrayscale,
-        legacy_transforms.RandomGrayscale,
-=======
-        v2_transforms.RandomEqualize,
-        legacy_transforms.RandomEqualize,
->>>>>>> 997384cf
-        [
-            ArgsKwargs(p=0),
-            ArgsKwargs(p=1),
-        ],
-<<<<<<< HEAD
-        make_images_kwargs=dict(DEFAULT_MAKE_IMAGES_KWARGS, color_spaces=["RGB", "GRAY"]),
-        # Use default tolerances of `torch.testing.assert_close`
-        closeness_kwargs=dict(rtol=None, atol=None),
-    ),
-    ConsistencyConfig(
-        v2_transforms.ColorJitter,
-        legacy_transforms.ColorJitter,
-        [
-            ArgsKwargs(),
-            ArgsKwargs(brightness=0.1),
-            ArgsKwargs(brightness=(0.2, 0.3)),
-            ArgsKwargs(contrast=0.4),
-            ArgsKwargs(contrast=(0.5, 0.6)),
-            ArgsKwargs(saturation=0.7),
-            ArgsKwargs(saturation=(0.8, 0.9)),
-            ArgsKwargs(hue=0.3),
-            ArgsKwargs(hue=(-0.1, 0.2)),
-            ArgsKwargs(brightness=0.1, contrast=0.4, saturation=0.5, hue=0.3),
-        ],
-        closeness_kwargs={"atol": 1e-5, "rtol": 1e-5},
-=======
-        make_images_kwargs=dict(DEFAULT_MAKE_IMAGES_KWARGS, dtypes=[torch.uint8]),
-    ),
-    ConsistencyConfig(
-        v2_transforms.RandomInvert,
-        legacy_transforms.RandomInvert,
-        [
-            ArgsKwargs(p=0),
-            ArgsKwargs(p=1),
-        ],
-    ),
-    ConsistencyConfig(
-        v2_transforms.RandomPosterize,
-        legacy_transforms.RandomPosterize,
-        [
-            ArgsKwargs(p=0, bits=5),
-            ArgsKwargs(p=1, bits=1),
-            ArgsKwargs(p=1, bits=3),
-        ],
-        make_images_kwargs=dict(DEFAULT_MAKE_IMAGES_KWARGS, dtypes=[torch.uint8]),
-    ),
-    ConsistencyConfig(
-        v2_transforms.RandomSolarize,
-        legacy_transforms.RandomSolarize,
-        [
-            ArgsKwargs(p=0, threshold=0.5),
-            ArgsKwargs(p=1, threshold=0.3),
-            ArgsKwargs(p=1, threshold=0.99),
-        ],
-    ),
-    *[
-        ConsistencyConfig(
-            v2_transforms.RandomAutocontrast,
-            legacy_transforms.RandomAutocontrast,
-            [
-                ArgsKwargs(p=0),
-                ArgsKwargs(p=1),
-            ],
-            make_images_kwargs=dict(DEFAULT_MAKE_IMAGES_KWARGS, dtypes=[dt]),
-            closeness_kwargs=ckw,
-        )
-        for dt, ckw in [(torch.uint8, dict(atol=1, rtol=0)), (torch.float32, dict(rtol=None, atol=None))]
-    ],
-    ConsistencyConfig(
-        v2_transforms.RandomAdjustSharpness,
-        legacy_transforms.RandomAdjustSharpness,
-        [
-            ArgsKwargs(p=0, sharpness_factor=0.5),
-            ArgsKwargs(p=1, sharpness_factor=0.2),
-            ArgsKwargs(p=1, sharpness_factor=0.99),
-        ],
-        closeness_kwargs={"atol": 1e-6, "rtol": 1e-6},
->>>>>>> 997384cf
-    ),
-    ConsistencyConfig(
         v2_transforms.PILToTensor,
         legacy_transforms.PILToTensor,
     ),
@@ -440,51 +289,6 @@
     )
 
 
-<<<<<<< HEAD
-get_params_parametrization = pytest.mark.parametrize(
-    ("config", "get_params_args_kwargs"),
-    [
-        pytest.param(
-            next(config for config in CONSISTENCY_CONFIGS if config.prototype_cls is transform_cls),
-            get_params_args_kwargs,
-            id=transform_cls.__name__,
-        )
-        for transform_cls, get_params_args_kwargs in [
-            (v2_transforms.ColorJitter, ArgsKwargs(brightness=None, contrast=None, saturation=None, hue=None)),
-        ]
-    ],
-)
-
-
-@get_params_parametrization
-def test_get_params_alias(config, get_params_args_kwargs):
-    assert config.prototype_cls.get_params is config.legacy_cls.get_params
-
-    if not config.args_kwargs:
-        return
-    args, kwargs = config.args_kwargs[0]
-    legacy_transform = config.legacy_cls(*args, **kwargs)
-    prototype_transform = config.prototype_cls(*args, **kwargs)
-
-    assert prototype_transform.get_params is legacy_transform.get_params
-
-
-@get_params_parametrization
-def test_get_params_jit(config, get_params_args_kwargs):
-    get_params_args, get_params_kwargs = get_params_args_kwargs
-
-    torch.jit.script(config.prototype_cls.get_params)(*get_params_args, **get_params_kwargs)
-
-    if not config.args_kwargs:
-        return
-    args, kwargs = config.args_kwargs[0]
-    transform = config.prototype_cls(*args, **kwargs)
-
-    torch.jit.script(transform.get_params)(*get_params_args, **get_params_kwargs)
-
-
-=======
->>>>>>> 997384cf
 @pytest.mark.parametrize(
     ("config", "args_kwargs"),
     [
