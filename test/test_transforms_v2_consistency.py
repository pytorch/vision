--- conflicted
+++ resolved
@@ -205,35 +205,6 @@
             ArgsKwargs(p=1, sharpness_factor=0.99),
         ],
         closeness_kwargs={"atol": 1e-6, "rtol": 1e-6},
-    ),
-    ConsistencyConfig(
-<<<<<<< HEAD
-        v2_transforms.ColorJitter,
-        legacy_transforms.ColorJitter,
-        [
-            ArgsKwargs(),
-            ArgsKwargs(brightness=0.1),
-            ArgsKwargs(brightness=(0.2, 0.3)),
-            ArgsKwargs(contrast=0.4),
-            ArgsKwargs(contrast=(0.5, 0.6)),
-            ArgsKwargs(saturation=0.7),
-            ArgsKwargs(saturation=(0.8, 0.9)),
-            ArgsKwargs(hue=0.3),
-            ArgsKwargs(hue=(-0.1, 0.2)),
-            ArgsKwargs(brightness=0.1, contrast=0.4, saturation=0.5, hue=0.3),
-        ],
-        closeness_kwargs={"atol": 1e-5, "rtol": 1e-5},
-=======
-        v2_transforms.RandomGrayscale,
-        legacy_transforms.RandomGrayscale,
-        [
-            ArgsKwargs(p=0),
-            ArgsKwargs(p=1),
-        ],
-        make_images_kwargs=dict(DEFAULT_MAKE_IMAGES_KWARGS, color_spaces=["RGB", "GRAY"]),
-        # Use default tolerances of `torch.testing.assert_close`
-        closeness_kwargs=dict(rtol=None, atol=None),
->>>>>>> d7c20ddf
     ),
     ConsistencyConfig(
         v2_transforms.PILToTensor,
