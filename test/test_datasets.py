--- conflicted
+++ resolved
@@ -1,11 +1,7 @@
-<<<<<<< HEAD
 import PIL
 import os
 import shutil
 import tempfile
-=======
-import os
->>>>>>> 2b73a484
 import unittest
 import mock
 import numpy as np
