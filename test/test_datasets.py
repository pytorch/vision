--- conflicted
+++ resolved
@@ -2205,8 +2205,7 @@
 
         return len(sampled_classes * n_samples_per_class)
 
-
-<<<<<<< HEAD
+      
 class FVGCAircraftTestCase(datasets_utils.ImageDatasetTestCase):
     DATASET_CLASS = datasets.FVGCAircraft
     FEATURE_TYPES = (PIL.Image.Image, int)
@@ -2251,7 +2250,8 @@
             file.write("\n".join(images_variants))
 
         return len(variants * n_samples_per_class)
-=======
+
+      
 class SUN397TestCase(datasets_utils.ImageDatasetTestCase):
     DATASET_CLASS = datasets.SUN397
 
@@ -2296,8 +2296,7 @@
             num_samples = len(im_paths)
 
         return num_samples
->>>>>>> 3e79d149
-
+      
 
 class DTDTestCase(datasets_utils.ImageDatasetTestCase):
     DATASET_CLASS = datasets.DTD
