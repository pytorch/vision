--- conflicted
+++ resolved
@@ -19,12 +19,9 @@
 import pathlib
 import pickle
 from torchvision import datasets
-<<<<<<< HEAD
-import json
-=======
 import torch
 import shutil
->>>>>>> ccb7f45a
+import json
 
 
 try:
@@ -612,71 +609,6 @@
     )
 
 
-<<<<<<< HEAD
-class CocoDetectionTestCase(datasets_utils.ImageDatasetTestCase):
-    DATASET_CLASS = datasets.CocoDetection
-    FEATURE_TYPES = (PIL.Image.Image, list)
-
-    REQUIRED_PACKAGES = ("pycocotools",)
-
-    def inject_fake_data(self, tmpdir, config):
-        tmpdir = pathlib.Path(tmpdir)
-
-        num_images = 3
-        num_annotations_per_image = 2
-
-        image_folder = tmpdir / "images"
-        files = datasets_utils.create_image_folder(
-            tmpdir, name="images", file_name_fn=lambda idx: f"{idx:012d}.jpg", num_examples=num_images
-        )
-        file_names = [file.relative_to(image_folder) for file in files]
-
-        annotation_folder = tmpdir / "annotations"
-        os.makedirs(annotation_folder)
-        annotation_file, info = self._create_annotation_file(annotation_folder, file_names, num_annotations_per_image)
-
-        info["num_examples"] = num_images
-        return (str(image_folder), str(annotation_file)), info
-
-    def _create_annotation_file(self, root, file_names, num_annotations_per_image):
-        image_ids = [int(file_name.stem) for file_name in file_names]
-        images = [dict(file_name=str(file_name), id=id) for file_name, id in zip(file_names, image_ids)]
-
-        annotations, info = self._create_annotations(image_ids, num_annotations_per_image)
-
-        content = dict(images=images, annotations=annotations)
-        return self._create_json(root, "annotations.json", content), info
-
-    def _create_annotations(self, image_ids, num_annotations_per_image):
-        annotations = datasets_utils.combinations_grid(
-            image_id=image_ids, bbox=([1.0, 2.0, 3.0, 4.0],) * num_annotations_per_image
-        )
-        for id, annotation in enumerate(annotations):
-            annotation["id"] = id
-        return annotations, dict()
-
-    def _create_json(self, root, name, content):
-        file = pathlib.Path(root) / name
-        with open(file, "w") as fh:
-            json.dump(content, fh)
-        return file
-
-
-class CocoCaptionsTestCase(CocoDetectionTestCase):
-    DATASET_CLASS = datasets.CocoCaptions
-
-    def _create_annotations(self, image_ids, num_annotations_per_image):
-        captions = [str(idx) for idx in range(num_annotations_per_image)]
-        annotations = datasets_utils.combinations_grid(image_id=image_ids, caption=captions)
-        for id, annotation in enumerate(annotations):
-            annotation["id"] = id
-        return annotations, dict(captions=captions)
-
-    def test_captions(self):
-        with self.create_dataset() as (dataset, info):
-            _, captions = dataset[0]
-            self.assertEqual(tuple(captions), tuple(info["captions"]))
-=======
 class CelebATestCase(datasets_utils.ImageDatasetTestCase):
     DATASET_CLASS = datasets.CelebA
     FEATURE_TYPES = (PIL.Image.Image, (torch.Tensor, int, tuple, type(None)))
@@ -906,7 +838,71 @@
             object = objects[0]
 
             self.assertEqual(object, info["annotation"])
->>>>>>> ccb7f45a
+
+
+class CocoDetectionTestCase(datasets_utils.ImageDatasetTestCase):
+    DATASET_CLASS = datasets.CocoDetection
+    FEATURE_TYPES = (PIL.Image.Image, list)
+
+    REQUIRED_PACKAGES = ("pycocotools",)
+
+    def inject_fake_data(self, tmpdir, config):
+        tmpdir = pathlib.Path(tmpdir)
+
+        num_images = 3
+        num_annotations_per_image = 2
+
+        image_folder = tmpdir / "images"
+        files = datasets_utils.create_image_folder(
+            tmpdir, name="images", file_name_fn=lambda idx: f"{idx:012d}.jpg", num_examples=num_images
+        )
+        file_names = [file.relative_to(image_folder) for file in files]
+
+        annotation_folder = tmpdir / "annotations"
+        os.makedirs(annotation_folder)
+        annotation_file, info = self._create_annotation_file(annotation_folder, file_names, num_annotations_per_image)
+
+        info["num_examples"] = num_images
+        return (str(image_folder), str(annotation_file)), info
+
+    def _create_annotation_file(self, root, file_names, num_annotations_per_image):
+        image_ids = [int(file_name.stem) for file_name in file_names]
+        images = [dict(file_name=str(file_name), id=id) for file_name, id in zip(file_names, image_ids)]
+
+        annotations, info = self._create_annotations(image_ids, num_annotations_per_image)
+
+        content = dict(images=images, annotations=annotations)
+        return self._create_json(root, "annotations.json", content), info
+
+    def _create_annotations(self, image_ids, num_annotations_per_image):
+        annotations = datasets_utils.combinations_grid(
+            image_id=image_ids, bbox=([1.0, 2.0, 3.0, 4.0],) * num_annotations_per_image
+        )
+        for id, annotation in enumerate(annotations):
+            annotation["id"] = id
+        return annotations, dict()
+
+    def _create_json(self, root, name, content):
+        file = pathlib.Path(root) / name
+        with open(file, "w") as fh:
+            json.dump(content, fh)
+        return file
+
+
+class CocoCaptionsTestCase(CocoDetectionTestCase):
+    DATASET_CLASS = datasets.CocoCaptions
+
+    def _create_annotations(self, image_ids, num_annotations_per_image):
+        captions = [str(idx) for idx in range(num_annotations_per_image)]
+        annotations = datasets_utils.combinations_grid(image_id=image_ids, caption=captions)
+        for id, annotation in enumerate(annotations):
+            annotation["id"] = id
+        return annotations, dict(captions=captions)
+
+    def test_captions(self):
+        with self.create_dataset() as (dataset, info):
+            _, captions = dataset[0]
+            self.assertEqual(tuple(captions), tuple(info["captions"]))
 
 
 if __name__ == "__main__":
