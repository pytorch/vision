--- conflicted
+++ resolved
@@ -2168,43 +2168,6 @@
         return num_sequences * (num_examples_per_sequence - 1)
 
 
-<<<<<<< HEAD
-class DTDTestCase(datasets_utils.ImageDatasetTestCase):
-    DATASET_CLASS = datasets.DTD
-    FEATURE_TYPES = (PIL.Image.Image, int)
-
-    ADDITIONAL_CONFIGS = datasets_utils.combinations_grid(
-        split=("train", "test", "val"),
-        # There is no need to test the whole matrix here, since each fold is treated exactly the same
-        fold=(5,),
-    )
-
-    def inject_fake_data(self, tmpdir: str, config):
-        data_folder = os.path.join(tmpdir, "dtd", "dtd")
-        os.makedirs(data_folder)
-
-        num_images_per_class = 3
-        image_folder = os.path.join(data_folder, "images")
-        image_files = []
-        for cls in ("banded", "marbled", "zigzagged"):
-            image_files.extend(
-                datasets_utils.create_image_folder(
-                    image_folder,
-                    cls,
-                    file_name_fn=lambda idx: f"{cls}_{idx:04d}.jpg",
-                    num_examples=num_images_per_class,
-                )
-            )
-
-        meta_folder = os.path.join(data_folder, "labels")
-        os.makedirs(meta_folder)
-        image_ids = [str(path.relative_to(path.parents[1])).replace(os.sep, "/") for path in image_files]
-        image_ids_in_config = random.choices(image_ids, k=len(image_files) // 2)
-        with open(os.path.join(meta_folder, f"{config['split']}{config['fold']}.txt"), "w") as file:
-            file.write("\n".join(image_ids_in_config) + "\n")
-
-        return len(image_ids_in_config)
-=======
 class Food101TestCase(datasets_utils.ImageDatasetTestCase):
     DATASET_CLASS = datasets.Food101
     FEATURE_TYPES = (PIL.Image.Image, int)
@@ -2240,7 +2203,42 @@
             file.write(json.dumps(metadata))
 
         return len(sampled_classes * n_samples_per_class)
->>>>>>> df628c49
+
+
+class DTDTestCase(datasets_utils.ImageDatasetTestCase):
+    DATASET_CLASS = datasets.DTD
+    FEATURE_TYPES = (PIL.Image.Image, int)
+
+    ADDITIONAL_CONFIGS = datasets_utils.combinations_grid(
+        split=("train", "test", "val"),
+        # There is no need to test the whole matrix here, since each fold is treated exactly the same
+        fold=(5,),
+    )
+
+    def inject_fake_data(self, tmpdir: str, config):
+        data_folder = pathlib.Path(tmpdir) / "dtd" / "dtd"
+
+        num_images_per_class = 3
+        image_folder = data_folder / "images"
+        image_files = []
+        for cls in ("banded", "marbled", "zigzagged"):
+            image_files.extend(
+                datasets_utils.create_image_folder(
+                    image_folder,
+                    cls,
+                    file_name_fn=lambda idx: f"{cls}_{idx:04d}.jpg",
+                    num_examples=num_images_per_class,
+                )
+            )
+
+        meta_folder = data_folder / "labels"
+        meta_folder.mkdir()
+        image_ids = [str(path.relative_to(path.parents[1])).replace(os.sep, "/") for path in image_files]
+        image_ids_in_config = random.choices(image_ids, k=len(image_files) // 2)
+        with open(meta_folder / f"{config['split']}{config['fold']}.txt", "w") as file:
+            file.write("\n".join(image_ids_in_config) + "\n")
+
+        return len(image_ids_in_config)
 
 
 if __name__ == "__main__":
