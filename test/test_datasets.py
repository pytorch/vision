import contextlib
import sys
import os
import unittest
from unittest import mock
import numpy as np
import PIL
from PIL import Image
from torch._utils_internal import get_file_path_2
import torchvision
from torchvision.datasets import utils
from common_utils import get_tmp_dir
<<<<<<< HEAD
from fakedata_generation import cifar_root, imagenet_root, \
    cityscapes_root, svhn_root, voc_root, ucf101_root, places365_root, widerface_root, stl10_root
=======
from fakedata_generation import mnist_root, \
    cityscapes_root, svhn_root, places365_root, widerface_root, stl10_root
>>>>>>> bb2805a6
import xml.etree.ElementTree as ET
from urllib.request import Request, urlopen
import itertools
import datasets_utils
import pathlib
import pickle
from torchvision import datasets
import torch
import shutil
import json
import random
import bz2
import torch.nn.functional as F
import string
import io
import zipfile


try:
    import scipy
    HAS_SCIPY = True
except ImportError:
    HAS_SCIPY = False

try:
    import av
    HAS_PYAV = True
except ImportError:
    HAS_PYAV = False


class DatasetTestcase(unittest.TestCase):
    def generic_classification_dataset_test(self, dataset, num_images=1):
        self.assertEqual(len(dataset), num_images)
        img, target = dataset[0]
        self.assertTrue(isinstance(img, PIL.Image.Image))
        self.assertTrue(isinstance(target, int))

    def generic_segmentation_dataset_test(self, dataset, num_images=1):
        self.assertEqual(len(dataset), num_images)
        img, target = dataset[0]
        self.assertTrue(isinstance(img, PIL.Image.Image))
        self.assertTrue(isinstance(target, PIL.Image.Image))


class Tester(DatasetTestcase):
    def test_imagefolder(self):
        # TODO: create the fake data on-the-fly
        FAKEDATA_DIR = get_file_path_2(
            os.path.dirname(os.path.abspath(__file__)), 'assets', 'fakedata')

        with get_tmp_dir(src=os.path.join(FAKEDATA_DIR, 'imagefolder')) as root:
            classes = sorted(['a', 'b'])
            class_a_image_files = [
                os.path.join(root, 'a', file) for file in ('a1.png', 'a2.png', 'a3.png')
            ]
            class_b_image_files = [
                os.path.join(root, 'b', file) for file in ('b1.png', 'b2.png', 'b3.png', 'b4.png')
            ]
            dataset = torchvision.datasets.ImageFolder(root, loader=lambda x: x)

            # test if all classes are present
            self.assertEqual(classes, sorted(dataset.classes))

            # test if combination of classes and class_to_index functions correctly
            for cls in classes:
                self.assertEqual(cls, dataset.classes[dataset.class_to_idx[cls]])

            # test if all images were detected correctly
            class_a_idx = dataset.class_to_idx['a']
            class_b_idx = dataset.class_to_idx['b']
            imgs_a = [(img_file, class_a_idx) for img_file in class_a_image_files]
            imgs_b = [(img_file, class_b_idx) for img_file in class_b_image_files]
            imgs = sorted(imgs_a + imgs_b)
            self.assertEqual(imgs, dataset.imgs)

            # test if the datasets outputs all images correctly
            outputs = sorted([dataset[i] for i in range(len(dataset))])
            self.assertEqual(imgs, outputs)

            # redo all tests with specified valid image files
            dataset = torchvision.datasets.ImageFolder(
                root, loader=lambda x: x, is_valid_file=lambda x: '3' in x)
            self.assertEqual(classes, sorted(dataset.classes))

            class_a_idx = dataset.class_to_idx['a']
            class_b_idx = dataset.class_to_idx['b']
            imgs_a = [(img_file, class_a_idx) for img_file in class_a_image_files
                      if '3' in img_file]
            imgs_b = [(img_file, class_b_idx) for img_file in class_b_image_files
                      if '3' in img_file]
            imgs = sorted(imgs_a + imgs_b)
            self.assertEqual(imgs, dataset.imgs)

            outputs = sorted([dataset[i] for i in range(len(dataset))])
            self.assertEqual(imgs, outputs)

    def test_imagefolder_empty(self):
        with get_tmp_dir() as root:
            with self.assertRaises(RuntimeError):
                torchvision.datasets.ImageFolder(root, loader=lambda x: x)

            with self.assertRaises(RuntimeError):
                torchvision.datasets.ImageFolder(
                    root, loader=lambda x: x, is_valid_file=lambda x: False
                )

<<<<<<< HEAD
    @mock.patch('torchvision.datasets.imagenet._verify_archive')
    @unittest.skipIf(not HAS_SCIPY, "scipy unavailable")
    def test_imagenet(self, mock_verify):
        with imagenet_root() as root:
            dataset = torchvision.datasets.ImageNet(root, split='train')
            self.generic_classification_dataset_test(dataset)

            dataset = torchvision.datasets.ImageNet(root, split='val')
            self.generic_classification_dataset_test(dataset)

    @mock.patch('torchvision.datasets.WIDERFace._check_integrity')
    @unittest.skipIf('win' in sys.platform, 'temporarily disabled on Windows')
    def test_widerface(self, mock_check_integrity):
        mock_check_integrity.return_value = True
        with widerface_root() as root:
            dataset = torchvision.datasets.WIDERFace(root, split='train')
            self.assertEqual(len(dataset), 1)
            img, target = dataset[0]
            self.assertTrue(isinstance(img, PIL.Image.Image))

            dataset = torchvision.datasets.WIDERFace(root, split='val')
            self.assertEqual(len(dataset), 1)
            img, target = dataset[0]
            self.assertTrue(isinstance(img, PIL.Image.Image))

            dataset = torchvision.datasets.WIDERFace(root, split='test')
            self.assertEqual(len(dataset), 1)
            img, target = dataset[0]
            self.assertTrue(isinstance(img, PIL.Image.Image))

    @mock.patch('torchvision.datasets.cifar.check_integrity')
    @mock.patch('torchvision.datasets.cifar.CIFAR10._check_integrity')
    def test_cifar10(self, mock_ext_check, mock_int_check):
        mock_ext_check.return_value = True
        mock_int_check.return_value = True
        with cifar_root('CIFAR10') as root:
            dataset = torchvision.datasets.CIFAR10(root, train=True, download=True)
            self.generic_classification_dataset_test(dataset, num_images=5)
            img, target = dataset[0]
            self.assertEqual(dataset.class_to_idx[dataset.classes[0]], target)

            dataset = torchvision.datasets.CIFAR10(root, train=False, download=True)
            self.generic_classification_dataset_test(dataset)
            img, target = dataset[0]
            self.assertEqual(dataset.class_to_idx[dataset.classes[0]], target)

    @mock.patch('torchvision.datasets.cifar.check_integrity')
    @mock.patch('torchvision.datasets.cifar.CIFAR10._check_integrity')
    def test_cifar100(self, mock_ext_check, mock_int_check):
        mock_ext_check.return_value = True
        mock_int_check.return_value = True
        with cifar_root('CIFAR100') as root:
            dataset = torchvision.datasets.CIFAR100(root, train=True, download=True)
            self.generic_classification_dataset_test(dataset)
            img, target = dataset[0]
            self.assertEqual(dataset.class_to_idx[dataset.classes[0]], target)

            dataset = torchvision.datasets.CIFAR100(root, train=False, download=True)
            self.generic_classification_dataset_test(dataset)
            img, target = dataset[0]
            self.assertEqual(dataset.class_to_idx[dataset.classes[0]], target)

    @unittest.skipIf('win' in sys.platform, 'temporarily disabled on Windows')
=======
    @mock.patch('torchvision.datasets.mnist.download_and_extract_archive')
    @mock.patch('torchvision.datasets.mnist.check_integrity', return_value=True)
    def test_mnist(self, mock_download_extract, mock_check_integrity):
        num_examples = 30
        with mnist_root(num_examples, "MNIST") as root:
            dataset = torchvision.datasets.MNIST(root, download=True)
            self.generic_classification_dataset_test(dataset, num_images=num_examples)
            img, target = dataset[0]
            self.assertEqual(dataset.class_to_idx[dataset.classes[0]], target)

    @mock.patch('torchvision.datasets.mnist.download_and_extract_archive')
    @mock.patch('torchvision.datasets.mnist.check_integrity', return_value=True)
    def test_kmnist(self, mock_download_extract, mock_check_integrity):
        num_examples = 30
        with mnist_root(num_examples, "KMNIST") as root:
            dataset = torchvision.datasets.KMNIST(root, download=True)
            self.generic_classification_dataset_test(dataset, num_images=num_examples)
            img, target = dataset[0]
            self.assertEqual(dataset.class_to_idx[dataset.classes[0]], target)

    @mock.patch('torchvision.datasets.mnist.download_and_extract_archive')
    @mock.patch('torchvision.datasets.mnist.check_integrity', return_value=True)
    def test_fashionmnist(self, mock_download_extract, mock_check_integrity):
        num_examples = 30
        with mnist_root(num_examples, "FashionMNIST") as root:
            dataset = torchvision.datasets.FashionMNIST(root, download=True)
            self.generic_classification_dataset_test(dataset, num_images=num_examples)
            img, target = dataset[0]
            self.assertEqual(dataset.class_to_idx[dataset.classes[0]], target)

    @unittest.skipIf(sys.platform in ('win32', 'cygwin'), 'temporarily disabled on Windows')
>>>>>>> bb2805a6
    def test_cityscapes(self):
        with cityscapes_root() as root:

            for mode in ['coarse', 'fine']:

                if mode == 'coarse':
                    splits = ['train', 'train_extra', 'val']
                else:
                    splits = ['train', 'val', 'test']

                for split in splits:
                    for target_type in ['semantic', 'instance']:
                        dataset = torchvision.datasets.Cityscapes(
                            root, split=split, target_type=target_type, mode=mode)
                        self.generic_segmentation_dataset_test(dataset, num_images=2)

                    color_dataset = torchvision.datasets.Cityscapes(
                        root, split=split, target_type='color', mode=mode)
                    color_img, color_target = color_dataset[0]
                    self.assertTrue(isinstance(color_img, PIL.Image.Image))
                    self.assertTrue(np.array(color_target).shape[2] == 4)

                    polygon_dataset = torchvision.datasets.Cityscapes(
                        root, split=split, target_type='polygon', mode=mode)
                    polygon_img, polygon_target = polygon_dataset[0]
                    self.assertTrue(isinstance(polygon_img, PIL.Image.Image))
                    self.assertTrue(isinstance(polygon_target, dict))
                    self.assertTrue(isinstance(polygon_target['imgHeight'], int))
                    self.assertTrue(isinstance(polygon_target['objects'], list))

                    # Test multiple target types
                    targets_combo = ['semantic', 'polygon', 'color']
                    multiple_types_dataset = torchvision.datasets.Cityscapes(
                        root, split=split, target_type=targets_combo, mode=mode)
                    output = multiple_types_dataset[0]
                    self.assertTrue(isinstance(output, tuple))
                    self.assertTrue(len(output) == 2)
                    self.assertTrue(isinstance(output[0], PIL.Image.Image))
                    self.assertTrue(isinstance(output[1], tuple))
                    self.assertTrue(len(output[1]) == 3)
                    self.assertTrue(isinstance(output[1][0], PIL.Image.Image))  # semantic
                    self.assertTrue(isinstance(output[1][1], dict))  # polygon
                    self.assertTrue(isinstance(output[1][2], PIL.Image.Image))  # color

    @mock.patch('torchvision.datasets.SVHN._check_integrity')
    @unittest.skipIf(not HAS_SCIPY, "scipy unavailable")
    def test_svhn(self, mock_check):
        mock_check.return_value = True
        with svhn_root() as root:
            dataset = torchvision.datasets.SVHN(root, split="train")
            self.generic_classification_dataset_test(dataset, num_images=2)

            dataset = torchvision.datasets.SVHN(root, split="test")
            self.generic_classification_dataset_test(dataset, num_images=2)

            dataset = torchvision.datasets.SVHN(root, split="extra")
            self.generic_classification_dataset_test(dataset, num_images=2)

    def test_places365(self):
        for split, small in itertools.product(("train-standard", "train-challenge", "val"), (False, True)):
            with places365_root(split=split, small=small) as places365:
                root, data = places365

                dataset = torchvision.datasets.Places365(root, split=split, small=small, download=True)
                self.generic_classification_dataset_test(dataset, num_images=len(data["imgs"]))

    def test_places365_transforms(self):
        expected_image = "image"
        expected_target = "target"

        def transform(image):
            return expected_image

        def target_transform(target):
            return expected_target

        with places365_root() as places365:
            root, data = places365

            dataset = torchvision.datasets.Places365(
                root, transform=transform, target_transform=target_transform, download=True
            )
            actual_image, actual_target = dataset[0]

            self.assertEqual(actual_image, expected_image)
            self.assertEqual(actual_target, expected_target)

    def test_places365_devkit_download(self):
        for split in ("train-standard", "train-challenge", "val"):
            with self.subTest(split=split):
                with places365_root(split=split) as places365:
                    root, data = places365

                    dataset = torchvision.datasets.Places365(root, split=split, download=True)

                    with self.subTest("classes"):
                        self.assertSequenceEqual(dataset.classes, data["classes"])

                    with self.subTest("class_to_idx"):
                        self.assertDictEqual(dataset.class_to_idx, data["class_to_idx"])

                    with self.subTest("imgs"):
                        self.assertSequenceEqual(dataset.imgs, data["imgs"])

    def test_places365_devkit_no_download(self):
        for split in ("train-standard", "train-challenge", "val"):
            with self.subTest(split=split):
                with places365_root(split=split) as places365:
                    root, data = places365

                    with self.assertRaises(RuntimeError):
                        torchvision.datasets.Places365(root, split=split, download=False)

    def test_places365_images_download(self):
        for split, small in itertools.product(("train-standard", "train-challenge", "val"), (False, True)):
            with self.subTest(split=split, small=small):
                with places365_root(split=split, small=small) as places365:
                    root, data = places365

                    dataset = torchvision.datasets.Places365(root, split=split, small=small, download=True)

                    assert all(os.path.exists(item[0]) for item in dataset.imgs)

    def test_places365_images_download_preexisting(self):
        split = "train-standard"
        small = False
        images_dir = "data_large_standard"

        with places365_root(split=split, small=small) as places365:
            root, data = places365
            os.mkdir(os.path.join(root, images_dir))

            with self.assertRaises(RuntimeError):
                torchvision.datasets.Places365(root, split=split, small=small, download=True)

    def test_places365_repr_smoke(self):
        with places365_root() as places365:
            root, data = places365

            dataset = torchvision.datasets.Places365(root, download=True)
            self.assertIsInstance(repr(dataset), str)


class STL10Tester(DatasetTestcase):
    @contextlib.contextmanager
    def mocked_root(self):
        with stl10_root() as (root, data):
            yield root, data

    @contextlib.contextmanager
    def mocked_dataset(self, pre_extract=False, download=True, **kwargs):
        with self.mocked_root() as (root, data):
            if pre_extract:
                utils.extract_archive(os.path.join(root, data["archive"]))
            dataset = torchvision.datasets.STL10(root, download=download, **kwargs)
            yield dataset, data

    def test_not_found(self):
        with self.assertRaises(RuntimeError):
            with self.mocked_dataset(download=False):
                pass

    def test_splits(self):
        for split in ('train', 'train+unlabeled', 'unlabeled', 'test'):
            with self.mocked_dataset(split=split) as (dataset, data):
                num_images = sum([data["num_images_in_split"][part] for part in split.split("+")])
                self.generic_classification_dataset_test(dataset, num_images=num_images)

    def test_folds(self):
        for fold in range(10):
            with self.mocked_dataset(split="train", folds=fold) as (dataset, data):
                num_images = data["num_images_in_folds"][fold]
                self.assertEqual(len(dataset), num_images)

    def test_invalid_folds1(self):
        with self.assertRaises(ValueError):
            with self.mocked_dataset(folds=10):
                pass

    def test_invalid_folds2(self):
        with self.assertRaises(ValueError):
            with self.mocked_dataset(folds="0"):
                pass

    def test_transforms(self):
        expected_image = "image"
        expected_target = "target"

        def transform(image):
            return expected_image

        def target_transform(target):
            return expected_target

        with self.mocked_dataset(transform=transform, target_transform=target_transform) as (dataset, _):
            actual_image, actual_target = dataset[0]

            self.assertEqual(actual_image, expected_image)
            self.assertEqual(actual_target, expected_target)

    def test_unlabeled(self):
        with self.mocked_dataset(split="unlabeled") as (dataset, _):
            labels = [dataset[idx][1] for idx in range(len(dataset))]
            self.assertTrue(all([label == -1 for label in labels]))

    @unittest.mock.patch("torchvision.datasets.stl10.download_and_extract_archive")
    def test_download_preexisting(self, mock):
        with self.mocked_dataset(pre_extract=True) as (dataset, data):
            mock.assert_not_called()

    def test_repr_smoke(self):
        with self.mocked_dataset() as (dataset, _):
            self.assertIsInstance(repr(dataset), str)


class Caltech101TestCase(datasets_utils.ImageDatasetTestCase):
    DATASET_CLASS = datasets.Caltech101
    FEATURE_TYPES = (PIL.Image.Image, (int, np.ndarray, tuple))

    CONFIGS = datasets_utils.combinations_grid(target_type=("category", "annotation", ["category", "annotation"]))
    REQUIRED_PACKAGES = ("scipy",)

    def inject_fake_data(self, tmpdir, config):
        root = pathlib.Path(tmpdir) / "caltech101"
        images = root / "101_ObjectCategories"
        annotations = root / "Annotations"

        categories = (("Faces", "Faces_2"), ("helicopter", "helicopter"), ("ying_yang", "ying_yang"))
        num_images_per_category = 2

        for image_category, annotation_category in categories:
            datasets_utils.create_image_folder(
                root=images,
                name=image_category,
                file_name_fn=lambda idx: f"image_{idx + 1:04d}.jpg",
                num_examples=num_images_per_category,
            )
            self._create_annotation_folder(
                root=annotations,
                name=annotation_category,
                file_name_fn=lambda idx: f"annotation_{idx + 1:04d}.mat",
                num_examples=num_images_per_category,
            )

        # This is included in the original archive, but is removed by the dataset. Thus, an empty directory suffices.
        os.makedirs(images / "BACKGROUND_Google")

        return num_images_per_category * len(categories)

    def _create_annotation_folder(self, root, name, file_name_fn, num_examples):
        root = pathlib.Path(root) / name
        os.makedirs(root)

        for idx in range(num_examples):
            self._create_annotation_file(root, file_name_fn(idx))

    def _create_annotation_file(self, root, name):
        mdict = dict(obj_contour=torch.rand((2, torch.randint(3, 6, size=())), dtype=torch.float64).numpy())
        datasets_utils.lazy_importer.scipy.io.savemat(str(pathlib.Path(root) / name), mdict)

    def test_combined_targets(self):
        target_types = ["category", "annotation"]

        individual_targets = []
        for target_type in target_types:
            with self.create_dataset(target_type=target_type) as (dataset, _):
                _, target = dataset[0]
                individual_targets.append(target)

        with self.create_dataset(target_type=target_types) as (dataset, _):
            _, combined_targets = dataset[0]

        actual = len(individual_targets)
        expected = len(combined_targets)
        self.assertEqual(
            actual,
            expected,
            f"The number of the returned combined targets does not match the the number targets if requested "
            f"individually: {actual} != {expected}",
        )

        for target_type, combined_target, individual_target in zip(target_types, combined_targets, individual_targets):
            with self.subTest(target_type=target_type):
                actual = type(combined_target)
                expected = type(individual_target)
                self.assertIs(
                    actual,
                    expected,
                    f"Type of the combined target does not match the type of the corresponding individual target: "
                    f"{actual} is not {expected}",
                )


class Caltech256TestCase(datasets_utils.ImageDatasetTestCase):
    DATASET_CLASS = datasets.Caltech256

    def inject_fake_data(self, tmpdir, config):
        tmpdir = pathlib.Path(tmpdir) / "caltech256" / "256_ObjectCategories"

        categories = ((1, "ak47"), (127, "laptop-101"), (257, "clutter"))
        num_images_per_category = 2

        for idx, category in categories:
            datasets_utils.create_image_folder(
                tmpdir,
                name=f"{idx:03d}.{category}",
                file_name_fn=lambda image_idx: f"{idx:03d}_{image_idx + 1:04d}.jpg",
                num_examples=num_images_per_category,
            )

        return num_images_per_category * len(categories)


@unittest.skipIf(sys.platform in ('win32', 'cygwin'), 'temporarily disabled on Windows')
class WIDERFaceTestCase(datasets_utils.ImageDatasetTestCase):
    DATASET_CLASS = datasets.WIDERFace
    FEATURE_TYPES = (PIL.Image.Image, (dict, type(None)))  # test split returns None as target
    CONFIGS = datasets_utils.combinations_grid(split=('train', 'val', 'test'))

    def inject_fake_data(self, tmpdir, config):
        widerface_dir = pathlib.Path(tmpdir) / 'widerface'
        annotations_dir = widerface_dir / 'wider_face_split'
        os.makedirs(annotations_dir)

        split_to_idx = split_to_num_examples = {
            "train": 1,
            "val": 2,
            "test": 3,
        }

        # We need to create all folders regardless of the split in config
        for split in ('train', 'val', 'test'):
            split_idx = split_to_idx[split]
            num_examples = split_to_num_examples[split]

            datasets_utils.create_image_folder(
                root=tmpdir,
                name=widerface_dir / f'WIDER_{split}' / 'images' / '0--Parade',
                file_name_fn=lambda image_idx: f"0_Parade_marchingband_1_{split_idx + image_idx}.jpg",
                num_examples=num_examples,
            )

            annotation_file_name = {
                'train': annotations_dir / 'wider_face_train_bbx_gt.txt',
                'val': annotations_dir / 'wider_face_val_bbx_gt.txt',
                'test': annotations_dir / 'wider_face_test_filelist.txt',
            }[split]

            annotation_content = {
                "train": "".join(
                    f"0--Parade/0_Parade_marchingband_1_{split_idx + image_idx}.jpg\n1\n449 330 122 149 0 0 0 0 0 0\n"
                    for image_idx in range(num_examples)
                ),
                "val": "".join(
                    f"0--Parade/0_Parade_marchingband_1_{split_idx + image_idx}.jpg\n1\n501 160 285 443 0 0 0 0 0 0\n"
                    for image_idx in range(num_examples)
                ),
                "test": "".join(
                    f"0--Parade/0_Parade_marchingband_1_{split_idx + image_idx}.jpg\n"
                    for image_idx in range(num_examples)
                ),
            }[split]

            with open(annotation_file_name, "w") as annotation_file:
                annotation_file.write(annotation_content)

        return split_to_num_examples[config["split"]]


class ImageNetTestCase(datasets_utils.ImageDatasetTestCase):
    DATASET_CLASS = datasets.ImageNet
    REQUIRED_PACKAGES = ('scipy',)
    CONFIGS = datasets_utils.combinations_grid(split=('train', 'val'))

    def inject_fake_data(self, tmpdir, config):
        tmpdir = pathlib.Path(tmpdir)

        wnid = 'n01234567'
        if config['split'] == 'train':
            num_examples = 3
            datasets_utils.create_image_folder(
                root=tmpdir,
                name=tmpdir / 'train' / wnid / wnid,
                file_name_fn=lambda image_idx: f"{wnid}_{image_idx}.JPEG",
                num_examples=num_examples,
            )
        else:
            num_examples = 1
            datasets_utils.create_image_folder(
                root=tmpdir,
                name=tmpdir / 'val' / wnid,
                file_name_fn=lambda image_ifx: "ILSVRC2012_val_0000000{image_idx}.JPEG",
                num_examples=num_examples,
            )

        wnid_to_classes = {wnid: [1]}
        torch.save((wnid_to_classes, None), tmpdir / 'meta.bin')
        return num_examples


class CIFAR10TestCase(datasets_utils.ImageDatasetTestCase):
    DATASET_CLASS = datasets.CIFAR10
    CONFIGS = datasets_utils.combinations_grid(train=(True, False))

    _VERSION_CONFIG = dict(
        base_folder="cifar-10-batches-py",
        train_files=tuple(f"data_batch_{idx}" for idx in range(1, 6)),
        test_files=("test_batch",),
        labels_key="labels",
        meta_file="batches.meta",
        num_categories=10,
        categories_key="label_names",
    )

    def inject_fake_data(self, tmpdir, config):
        tmpdir = pathlib.Path(tmpdir) / self._VERSION_CONFIG["base_folder"]
        os.makedirs(tmpdir)

        num_images_per_file = 1
        for name in itertools.chain(self._VERSION_CONFIG["train_files"], self._VERSION_CONFIG["test_files"]):
            self._create_batch_file(tmpdir, name, num_images_per_file)

        categories = self._create_meta_file(tmpdir)

        return dict(
            num_examples=num_images_per_file
            * len(self._VERSION_CONFIG["train_files"] if config["train"] else self._VERSION_CONFIG["test_files"]),
            categories=categories,
        )

    def _create_batch_file(self, root, name, num_images):
        data = datasets_utils.create_image_or_video_tensor((num_images, 32 * 32 * 3))
        labels = np.random.randint(0, self._VERSION_CONFIG["num_categories"], size=num_images).tolist()
        self._create_binary_file(root, name, {"data": data, self._VERSION_CONFIG["labels_key"]: labels})

    def _create_meta_file(self, root):
        categories = [
            f"{idx:0{len(str(self._VERSION_CONFIG['num_categories'] - 1))}d}"
            for idx in range(self._VERSION_CONFIG["num_categories"])
        ]
        self._create_binary_file(
            root, self._VERSION_CONFIG["meta_file"], {self._VERSION_CONFIG["categories_key"]: categories}
        )
        return categories

    def _create_binary_file(self, root, name, content):
        with open(pathlib.Path(root) / name, "wb") as fh:
            pickle.dump(content, fh)

    def test_class_to_idx(self):
        with self.create_dataset() as (dataset, info):
            expected = {category: label for label, category in enumerate(info["categories"])}
            actual = dataset.class_to_idx
            self.assertEqual(actual, expected)


class CIFAR100(CIFAR10TestCase):
    DATASET_CLASS = datasets.CIFAR100

    _VERSION_CONFIG = dict(
        base_folder="cifar-100-python",
        train_files=("train",),
        test_files=("test",),
        labels_key="fine_labels",
        meta_file="meta",
        num_categories=100,
        categories_key="fine_label_names",
    )


<<<<<<< HEAD
class MNISTTestCase(datasets_utils.ImageDatasetTestCase):
    DATASET_CLASS = datasets.MNIST

    CONFIGS = datasets_utils.combinations_grid(train=(True, False))

    _MAGIC_DTYPES = {
        torch.uint8: 8,
        torch.int8: 9,
        torch.int16: 11,
        torch.int32: 12,
        torch.float32: 13,
        torch.float64: 14,
    }

    _IMAGES_SIZE = (28, 28)
    _IMAGES_DTYPE = torch.uint8

    _LABELS_SIZE = ()
    _LABELS_DTYPE = torch.uint8

    def inject_fake_data(self, tmpdir, config):
        raw_dir = pathlib.Path(tmpdir) / self.DATASET_CLASS.__name__ / "raw"
        os.makedirs(raw_dir, exist_ok=True)

        num_images = self.num_images(config)
        self._create_binary_file(
            raw_dir, self.images_file(config), (num_images, *self._IMAGES_SIZE), self._IMAGES_DTYPE
        )
        self._create_binary_file(
            raw_dir, self.labels_file(config), (num_images, *self._LABELS_SIZE), self._LABELS_DTYPE
        )
        return num_images

    def num_images(self, config):
        return 2 if config["train"] else 1

    def images_file(self, config):
        return f"{self._prefix(config)}-images-idx3-ubyte"

    def labels_file(self, config):
        return f"{self._prefix(config)}-labels-idx1-ubyte"

    def _prefix(self, config):
        return "train" if config["train"] else "t10k"

    def _create_binary_file(self, root, filename, size, dtype):
        if dtype.is_floating_point:

            def data_fn(size, dtype):
                return torch.rand(size, dtype=dtype)

        else:

            def data_fn(size, dtype):
                return torch.randint(0, torch.iinfo(dtype).max + 1, size, dtype=dtype)

        with open(pathlib.Path(root) / filename, "wb") as fh:
            for meta in (self._magic(dtype, len(size)), *size):
                fh.write(self._encode(meta))
            fh.write(data_fn(size, dtype).numpy().tobytes())

    def _magic(self, dtype, dims):
        return self._MAGIC_DTYPES[dtype] * 256 + dims

    def _encode(self, v):
        return torch.tensor(v, dtype=torch.int32).numpy().tobytes()[::-1]


class FashionMNISTTestCase(MNISTTestCase):
    DATASET_CLASS = datasets.FashionMNIST


class KMNISTTestCase(MNISTTestCase):
    DATASET_CLASS = datasets.KMNIST


class EMNISTTestCase(MNISTTestCase):
    DATASET_CLASS = datasets.EMNIST

    CONFIGS = datasets_utils.combinations_grid(
        split=("byclass", "bymerge", "balanced", "letters", "digits", "mnist"), train=(True, False)
    )

    def _prefix(self, config):
        return f"emnist-{config['split']}-{'train' if config['train'] else 'test'}"


class QMNIST(MNISTTestCase):
    DATASET_CLASS = datasets.QMNIST

    CONFIGS = datasets_utils.combinations_grid(what=("train", "test", "test10k", "nist"))

    _LABELS_SIZE = (8,)
    _LABELS_DTYPE = torch.int32

    def num_images(self, config):
        if config["what"] == "nist":
            return 3
        elif config["what"] == "train":
            return 2
        elif config["what"] == "test50k":
            # The split 'test50k' is defined as the last 50k images beginning at index 10000. Thus, we need to create
            # more than 10000 images for the dataset to not be empty. Since this takes significantly longer than the
            # creation of all other splits, this is excluded from the 'CONFIGS' and is tested only once in
            # 'test_num_examples_test50k'
            return 10001
        else:
            return 1

    def labels_file(self, config):
        return f"{self._prefix(config)}-labels-idx2-int"

    def _prefix(self, config):
        return "xnist" if config["what"] == "nist" else f"qmnist-{'train' if config['what'] == 'train' else 'test'}"

    def test_num_examples_test50k(self):
        with self.create_dataset(what="test50k") as (dataset, info):
            # Since the split 'test50k' selects all images beginning from the index 10000, we subtract the number of
            # created examples by this.
            self.assertEqual(len(dataset), info["num_examples"] - 10000)
=======
class CelebATestCase(datasets_utils.ImageDatasetTestCase):
    DATASET_CLASS = datasets.CelebA
    FEATURE_TYPES = (PIL.Image.Image, (torch.Tensor, int, tuple, type(None)))

    CONFIGS = datasets_utils.combinations_grid(
        split=("train", "valid", "test", "all"),
        target_type=("attr", "identity", "bbox", "landmarks", ["attr", "identity"]),
    )
    REQUIRED_PACKAGES = ("pandas",)

    _SPLIT_TO_IDX = dict(train=0, valid=1, test=2)

    def inject_fake_data(self, tmpdir, config):
        base_folder = pathlib.Path(tmpdir) / "celeba"
        os.makedirs(base_folder)

        num_images, num_images_per_split = self._create_split_txt(base_folder)

        datasets_utils.create_image_folder(
            base_folder, "img_align_celeba", lambda idx: f"{idx + 1:06d}.jpg", num_images
        )
        attr_names = self._create_attr_txt(base_folder, num_images)
        self._create_identity_txt(base_folder, num_images)
        self._create_bbox_txt(base_folder, num_images)
        self._create_landmarks_txt(base_folder, num_images)

        return dict(num_examples=num_images_per_split[config["split"]], attr_names=attr_names)

    def _create_split_txt(self, root):
        num_images_per_split = dict(train=3, valid=2, test=1)

        data = [
            [self._SPLIT_TO_IDX[split]] for split, num_images in num_images_per_split.items() for _ in range(num_images)
        ]
        self._create_txt(root, "list_eval_partition.txt", data)

        num_images_per_split["all"] = num_images = sum(num_images_per_split.values())
        return num_images, num_images_per_split

    def _create_attr_txt(self, root, num_images):
        header = ("5_o_Clock_Shadow", "Young")
        data = torch.rand((num_images, len(header))).ge(0.5).int().mul(2).sub(1).tolist()
        self._create_txt(root, "list_attr_celeba.txt", data, header=header, add_num_examples=True)
        return header

    def _create_identity_txt(self, root, num_images):
        data = torch.randint(1, 4, size=(num_images, 1)).tolist()
        self._create_txt(root, "identity_CelebA.txt", data)

    def _create_bbox_txt(self, root, num_images):
        header = ("x_1", "y_1", "width", "height")
        data = torch.randint(10, size=(num_images, len(header))).tolist()
        self._create_txt(
            root, "list_bbox_celeba.txt", data, header=header, add_num_examples=True, add_image_id_to_header=True
        )

    def _create_landmarks_txt(self, root, num_images):
        header = ("lefteye_x", "rightmouth_y")
        data = torch.randint(10, size=(num_images, len(header))).tolist()
        self._create_txt(root, "list_landmarks_align_celeba.txt", data, header=header, add_num_examples=True)

    def _create_txt(self, root, name, data, header=None, add_num_examples=False, add_image_id_to_header=False):
        with open(pathlib.Path(root) / name, "w") as fh:
            if add_num_examples:
                fh.write(f"{len(data)}\n")

            if header:
                if add_image_id_to_header:
                    header = ("image_id", *header)
                fh.write(f"{' '.join(header)}\n")

            for idx, line in enumerate(data, 1):
                fh.write(f"{' '.join((f'{idx:06d}.jpg', *[str(value) for value in line]))}\n")

    def test_combined_targets(self):
        target_types = ["attr", "identity", "bbox", "landmarks"]

        individual_targets = []
        for target_type in target_types:
            with self.create_dataset(target_type=target_type) as (dataset, _):
                _, target = dataset[0]
                individual_targets.append(target)

        with self.create_dataset(target_type=target_types) as (dataset, _):
            _, combined_targets = dataset[0]

        actual = len(individual_targets)
        expected = len(combined_targets)
        self.assertEqual(
            actual,
            expected,
            f"The number of the returned combined targets does not match the the number targets if requested "
            f"individually: {actual} != {expected}",
        )

        for target_type, combined_target, individual_target in zip(target_types, combined_targets, individual_targets):
            with self.subTest(target_type=target_type):
                actual = type(combined_target)
                expected = type(individual_target)
                self.assertIs(
                    actual,
                    expected,
                    f"Type of the combined target does not match the type of the corresponding individual target: "
                    f"{actual} is not {expected}",
                )

    def test_no_target(self):
        with self.create_dataset(target_type=[]) as (dataset, _):
            _, target = dataset[0]

        self.assertIsNone(target)

    def test_attr_names(self):
        with self.create_dataset() as (dataset, info):
            self.assertEqual(tuple(dataset.attr_names), info["attr_names"])


class VOCSegmentationTestCase(datasets_utils.ImageDatasetTestCase):
    DATASET_CLASS = datasets.VOCSegmentation
    FEATURE_TYPES = (PIL.Image.Image, PIL.Image.Image)

    CONFIGS = (
        *datasets_utils.combinations_grid(
            year=[f"20{year:02d}" for year in range(7, 13)], image_set=("train", "val", "trainval")
        ),
        dict(year="2007", image_set="test"),
        dict(year="2007-test", image_set="test"),
    )

    def inject_fake_data(self, tmpdir, config):
        year, is_test_set = (
            ("2007", True)
            if config["year"] == "2007-test" or config["image_set"] == "test"
            else (config["year"], False)
        )
        image_set = config["image_set"]

        base_dir = pathlib.Path(tmpdir)
        if year == "2011":
            base_dir /= "TrainVal"
        base_dir = base_dir / "VOCdevkit" / f"VOC{year}"
        os.makedirs(base_dir)

        num_images, num_images_per_image_set = self._create_image_set_files(base_dir, "ImageSets", is_test_set)
        datasets_utils.create_image_folder(base_dir, "JPEGImages", lambda idx: f"{idx:06d}.jpg", num_images)

        datasets_utils.create_image_folder(base_dir, "SegmentationClass", lambda idx: f"{idx:06d}.png", num_images)
        annotation = self._create_annotation_files(base_dir, "Annotations", num_images)

        return dict(num_examples=num_images_per_image_set[image_set], annotation=annotation)

    def _create_image_set_files(self, root, name, is_test_set):
        root = pathlib.Path(root) / name
        src = pathlib.Path(root) / "Main"
        os.makedirs(src, exist_ok=True)

        idcs = dict(train=(0, 1, 2), val=(3, 4), test=(5,))
        idcs["trainval"] = (*idcs["train"], *idcs["val"])

        for image_set in ("test",) if is_test_set else ("train", "val", "trainval"):
            self._create_image_set_file(src, image_set, idcs[image_set])

        shutil.copytree(src, root / "Segmentation")

        num_images = max(itertools.chain(*idcs.values())) + 1
        num_images_per_image_set = dict([(image_set, len(idcs_)) for image_set, idcs_ in idcs.items()])
        return num_images, num_images_per_image_set

    def _create_image_set_file(self, root, image_set, idcs):
        with open(pathlib.Path(root) / f"{image_set}.txt", "w") as fh:
            fh.writelines([f"{idx:06d}\n" for idx in idcs])

    def _create_annotation_files(self, root, name, num_images):
        root = pathlib.Path(root) / name
        os.makedirs(root)

        for idx in range(num_images):
            annotation = self._create_annotation_file(root, f"{idx:06d}.xml")

        return annotation

    def _create_annotation_file(self, root, name):
        def add_child(parent, name, text=None):
            child = ET.SubElement(parent, name)
            child.text = text
            return child

        def add_name(obj, name="dog"):
            add_child(obj, "name", name)
            return name

        def add_bndbox(obj, bndbox=None):
            if bndbox is None:
                bndbox = {"xmin": "1", "xmax": "2", "ymin": "3", "ymax": "4"}

            obj = add_child(obj, "bndbox")
            for name, text in bndbox.items():
                add_child(obj, name, text)

            return bndbox

        annotation = ET.Element("annotation")
        obj = add_child(annotation, "object")
        data = dict(name=add_name(obj), bndbox=add_bndbox(obj))

        with open(pathlib.Path(root) / name, "wb") as fh:
            fh.write(ET.tostring(annotation))

        return data


class VOCDetectionTestCase(VOCSegmentationTestCase):
    DATASET_CLASS = datasets.VOCDetection
    FEATURE_TYPES = (PIL.Image.Image, dict)

    def test_annotations(self):
        with self.create_dataset() as (dataset, info):
            _, target = dataset[0]

            self.assertIn("annotation", target)
            annotation = target["annotation"]

            self.assertIn("object", annotation)
            objects = annotation["object"]

            self.assertEqual(len(objects), 1)
            object = objects[0]

            self.assertEqual(object, info["annotation"])


class CocoDetectionTestCase(datasets_utils.ImageDatasetTestCase):
    DATASET_CLASS = datasets.CocoDetection
    FEATURE_TYPES = (PIL.Image.Image, list)

    REQUIRED_PACKAGES = ("pycocotools",)

    _IMAGE_FOLDER = "images"
    _ANNOTATIONS_FOLDER = "annotations"
    _ANNOTATIONS_FILE = "annotations.json"

    def dataset_args(self, tmpdir, config):
        tmpdir = pathlib.Path(tmpdir)
        root = tmpdir / self._IMAGE_FOLDER
        annotation_file = tmpdir / self._ANNOTATIONS_FOLDER / self._ANNOTATIONS_FILE
        return root, annotation_file

    def inject_fake_data(self, tmpdir, config):
        tmpdir = pathlib.Path(tmpdir)

        num_images = 3
        num_annotations_per_image = 2

        files = datasets_utils.create_image_folder(
            tmpdir, name=self._IMAGE_FOLDER, file_name_fn=lambda idx: f"{idx:012d}.jpg", num_examples=num_images
        )
        file_names = [file.relative_to(tmpdir / self._IMAGE_FOLDER) for file in files]

        annotation_folder = tmpdir / self._ANNOTATIONS_FOLDER
        os.makedirs(annotation_folder)
        info = self._create_annotation_file(
            annotation_folder, self._ANNOTATIONS_FILE, file_names, num_annotations_per_image
        )

        info["num_examples"] = num_images
        return info

    def _create_annotation_file(self, root, name, file_names, num_annotations_per_image):
        image_ids = [int(file_name.stem) for file_name in file_names]
        images = [dict(file_name=str(file_name), id=id) for file_name, id in zip(file_names, image_ids)]

        annotations, info = self._create_annotations(image_ids, num_annotations_per_image)
        self._create_json(root, name, dict(images=images, annotations=annotations))

        return info

    def _create_annotations(self, image_ids, num_annotations_per_image):
        annotations = datasets_utils.combinations_grid(
            image_id=image_ids, bbox=([1.0, 2.0, 3.0, 4.0],) * num_annotations_per_image
        )
        for id, annotation in enumerate(annotations):
            annotation["id"] = id
        return annotations, dict()

    def _create_json(self, root, name, content):
        file = pathlib.Path(root) / name
        with open(file, "w") as fh:
            json.dump(content, fh)
        return file


class CocoCaptionsTestCase(CocoDetectionTestCase):
    DATASET_CLASS = datasets.CocoCaptions

    def _create_annotations(self, image_ids, num_annotations_per_image):
        captions = [str(idx) for idx in range(num_annotations_per_image)]
        annotations = datasets_utils.combinations_grid(image_id=image_ids, caption=captions)
        for id, annotation in enumerate(annotations):
            annotation["id"] = id
        return annotations, dict(captions=captions)

    def test_captions(self):
        with self.create_dataset() as (dataset, info):
            _, captions = dataset[0]
            self.assertEqual(tuple(captions), tuple(info["captions"]))


class UCF101TestCase(datasets_utils.VideoDatasetTestCase):
    DATASET_CLASS = datasets.UCF101

    CONFIGS = datasets_utils.combinations_grid(fold=(1, 2, 3), train=(True, False))

    _VIDEO_FOLDER = "videos"
    _ANNOTATIONS_FOLDER = "annotations"

    def dataset_args(self, tmpdir, config):
        tmpdir = pathlib.Path(tmpdir)
        root = tmpdir / self._VIDEO_FOLDER
        annotation_path = tmpdir / self._ANNOTATIONS_FOLDER
        return root, annotation_path

    def inject_fake_data(self, tmpdir, config):
        tmpdir = pathlib.Path(tmpdir)

        video_folder = tmpdir / self._VIDEO_FOLDER
        os.makedirs(video_folder)
        video_files = self._create_videos(video_folder)

        annotations_folder = tmpdir / self._ANNOTATIONS_FOLDER
        os.makedirs(annotations_folder)
        num_examples = self._create_annotation_files(annotations_folder, video_files, config["fold"], config["train"])

        return num_examples

    def _create_videos(self, root, num_examples_per_class=3):
        def file_name_fn(cls, idx, clips_per_group=2):
            return f"v_{cls}_g{(idx // clips_per_group) + 1:02d}_c{(idx % clips_per_group) + 1:02d}.avi"

        video_files = [
            datasets_utils.create_video_folder(root, cls, lambda idx: file_name_fn(cls, idx), num_examples_per_class)
            for cls in ("ApplyEyeMakeup", "YoYo")
        ]
        return [path.relative_to(root) for path in itertools.chain(*video_files)]

    def _create_annotation_files(self, root, video_files, fold, train):
        current_videos = random.sample(video_files, random.randrange(1, len(video_files) - 1))
        current_annotation = self._annotation_file_name(fold, train)
        self._create_annotation_file(root, current_annotation, current_videos)

        other_videos = set(video_files) - set(current_videos)
        other_annotations = [
            self._annotation_file_name(fold, train) for fold, train in itertools.product((1, 2, 3), (True, False))
        ]
        other_annotations.remove(current_annotation)
        for name in other_annotations:
            self._create_annotation_file(root, name, other_videos)

        return len(current_videos)

    def _annotation_file_name(self, fold, train):
        return f"{'train' if train else 'test'}list{fold:02d}.txt"

    def _create_annotation_file(self, root, name, video_files):
        with open(pathlib.Path(root) / name, "w") as fh:
            fh.writelines(f"{file}\n" for file in sorted(video_files))


class LSUNTestCase(datasets_utils.ImageDatasetTestCase):
    DATASET_CLASS = datasets.LSUN

    REQUIRED_PACKAGES = ("lmdb",)
    CONFIGS = datasets_utils.combinations_grid(
        classes=("train", "test", "val", ["bedroom_train", "church_outdoor_train"])
    )

    _CATEGORIES = (
        "bedroom",
        "bridge",
        "church_outdoor",
        "classroom",
        "conference_room",
        "dining_room",
        "kitchen",
        "living_room",
        "restaurant",
        "tower",
    )

    def inject_fake_data(self, tmpdir, config):
        root = pathlib.Path(tmpdir)

        num_images = 0
        for cls in self._parse_classes(config["classes"]):
            num_images += self._create_lmdb(root, cls)

        return num_images

    @contextlib.contextmanager
    def create_dataset(
        self,
        *args, **kwargs
    ):
        with super().create_dataset(*args, **kwargs) as output:
            yield output
            # Currently datasets.LSUN caches the keys in the current directory rather than in the root directory. Thus,
            # this creates a number of unique _cache_* files in the current directory that will not be removed together
            # with the temporary directory
            for file in os.listdir(os.getcwd()):
                if file.startswith("_cache_"):
                    os.remove(file)

    def _parse_classes(self, classes):
        if not isinstance(classes, str):
            return classes

        split = classes
        if split == "test":
            return [split]

        return [f"{category}_{split}" for category in self._CATEGORIES]

    def _create_lmdb(self, root, cls):
        lmdb = datasets_utils.lazy_importer.lmdb
        hexdigits_lowercase = string.digits + string.ascii_lowercase[:6]

        folder = f"{cls}_lmdb"

        num_images = torch.randint(1, 4, size=()).item()
        format = "png"
        files = datasets_utils.create_image_folder(root, folder, lambda idx: f"{idx}.{format}", num_images)

        with lmdb.open(str(root / folder)) as env, env.begin(write=True) as txn:
            for file in files:
                key = "".join(random.choice(hexdigits_lowercase) for _ in range(40)).encode()

                buffer = io.BytesIO()
                Image.open(file).save(buffer, format)
                buffer.seek(0)
                value = buffer.read()

                txn.put(key, value)

                os.remove(file)

        return num_images

    def test_not_found_or_corrupted(self):
        # LSUN does not raise built-in exception, but a custom one. It is expressive enough to not 'cast' it to
        # RuntimeError or FileNotFoundError that are normally checked by this test.
        with self.assertRaises(datasets_utils.lazy_importer.lmdb.Error):
            super().test_not_found_or_corrupted()


class Kinetics400TestCase(datasets_utils.VideoDatasetTestCase):
    DATASET_CLASS = datasets.Kinetics400

    def inject_fake_data(self, tmpdir, config):
        classes = ("Abseiling", "Zumba")
        num_videos_per_class = 2

        digits = string.ascii_letters + string.digits + "-_"
        for cls in classes:
            datasets_utils.create_video_folder(
                tmpdir,
                cls,
                lambda _: f"{datasets_utils.create_random_string(11, digits)}.avi",
                num_videos_per_class,
            )

        return num_videos_per_class * len(classes)

    def test_not_found_or_corrupted(self):
        self.skipTest("Dataset currently does not handle the case of no found videos.")


class HMDB51TestCase(datasets_utils.VideoDatasetTestCase):
    DATASET_CLASS = datasets.HMDB51

    CONFIGS = datasets_utils.combinations_grid(fold=(1, 2, 3), train=(True, False))

    _VIDEO_FOLDER = "videos"
    _SPLITS_FOLDER = "splits"
    _CLASSES = ("brush_hair", "wave")

    def dataset_args(self, tmpdir, config):
        tmpdir = pathlib.Path(tmpdir)
        root = tmpdir / self._VIDEO_FOLDER
        annotation_path = tmpdir / self._SPLITS_FOLDER
        return root, annotation_path

    def inject_fake_data(self, tmpdir, config):
        tmpdir = pathlib.Path(tmpdir)

        video_folder = tmpdir / self._VIDEO_FOLDER
        os.makedirs(video_folder)
        video_files = self._create_videos(video_folder)

        splits_folder = tmpdir / self._SPLITS_FOLDER
        os.makedirs(splits_folder)
        num_examples = self._create_split_files(splits_folder, video_files, config["fold"], config["train"])

        return num_examples

    def _create_videos(self, root, num_examples_per_class=3):
        def file_name_fn(cls, idx, clips_per_group=2):
            return f"{cls}_{(idx // clips_per_group) + 1:d}_{(idx % clips_per_group) + 1:d}.avi"

        return [
            (
                cls,
                datasets_utils.create_video_folder(
                    root,
                    cls,
                    lambda idx: file_name_fn(cls, idx),
                    num_examples_per_class,
                ),
            )
            for cls in self._CLASSES
        ]

    def _create_split_files(self, root, video_files, fold, train):
        num_videos = num_train_videos = 0

        for cls, videos in video_files:
            num_videos += len(videos)

            train_videos = set(random.sample(videos, random.randrange(1, len(videos) - 1)))
            num_train_videos += len(train_videos)

            with open(pathlib.Path(root) / f"{cls}_test_split{fold}.txt", "w") as fh:
                fh.writelines(f"{file.name} {1 if file in train_videos else 2}\n" for file in videos)

        return num_train_videos if train else (num_videos - num_train_videos)


class OmniglotTestCase(datasets_utils.ImageDatasetTestCase):
    DATASET_CLASS = datasets.Omniglot

    CONFIGS = datasets_utils.combinations_grid(background=(True, False))

    def inject_fake_data(self, tmpdir, config):
        target_folder = (
            pathlib.Path(tmpdir) / "omniglot-py" / f"images_{'background' if config['background'] else 'evaluation'}"
        )
        os.makedirs(target_folder)

        num_images = 0
        for name in ("Alphabet_of_the_Magi", "Tifinagh"):
            num_images += self._create_alphabet_folder(target_folder, name)

        return num_images

    def _create_alphabet_folder(self, root, name):
        num_images_total = 0
        for idx in range(torch.randint(1, 4, size=()).item()):
            num_images = torch.randint(1, 4, size=()).item()
            num_images_total += num_images

            datasets_utils.create_image_folder(
                root / name, f"character{idx:02d}", lambda image_idx: f"{image_idx:02d}.png", num_images
            )

        return num_images_total


class SBUTestCase(datasets_utils.ImageDatasetTestCase):
    DATASET_CLASS = datasets.SBU
    FEATURE_TYPES = (PIL.Image.Image, str)

    def inject_fake_data(self, tmpdir, config):
        num_images = 3

        dataset_folder = pathlib.Path(tmpdir) / "dataset"
        images = datasets_utils.create_image_folder(tmpdir, "dataset", self._create_file_name, num_images)

        self._create_urls_txt(dataset_folder, images)
        self._create_captions_txt(dataset_folder, num_images)

        return num_images

    def _create_file_name(self, idx):
        part1 = datasets_utils.create_random_string(10, string.digits)
        part2 = datasets_utils.create_random_string(10, string.ascii_lowercase, string.digits[:6])
        return f"{part1}_{part2}.jpg"

    def _create_urls_txt(self, root, images):
        with open(root / "SBU_captioned_photo_dataset_urls.txt", "w") as fh:
            for image in images:
                fh.write(
                    f"http://static.flickr.com/{datasets_utils.create_random_string(4, string.digits)}/{image.name}\n"
                )

    def _create_captions_txt(self, root, num_images):
        with open(root / "SBU_captioned_photo_dataset_captions.txt", "w") as fh:
            for _ in range(num_images):
                fh.write(f"{datasets_utils.create_random_string(10)}\n")


class SEMEIONTestCase(datasets_utils.ImageDatasetTestCase):
    DATASET_CLASS = datasets.SEMEION

    def inject_fake_data(self, tmpdir, config):
        num_images = 3

        images = torch.rand(num_images, 256)
        labels = F.one_hot(torch.randint(10, size=(num_images,)))
        with open(pathlib.Path(tmpdir) / "semeion.data", "w") as fh:
            for image, one_hot_labels in zip(images, labels):
                image_columns = " ".join([f"{pixel.item():.4f}" for pixel in image])
                labels_columns = " ".join([str(label.item()) for label in one_hot_labels])
                fh.write(f"{image_columns} {labels_columns}\n")

        return num_images


class USPSTestCase(datasets_utils.ImageDatasetTestCase):
    DATASET_CLASS = datasets.USPS

    CONFIGS = datasets_utils.combinations_grid(train=(True, False))

    def inject_fake_data(self, tmpdir, config):
        num_images = 2 if config["train"] else 1

        images = torch.rand(num_images, 256) * 2 - 1
        labels = torch.randint(1, 11, size=(num_images,))

        with bz2.open(pathlib.Path(tmpdir) / f"usps{'.t' if not config['train'] else ''}.bz2", "w") as fh:
            for image, label in zip(images, labels):
                line = " ".join((str(label.item()), *[f"{idx}:{pixel:.6f}" for idx, pixel in enumerate(image, 1)]))
                fh.write(f"{line}\n".encode())

        return num_images


class SBDatasetTestCase(datasets_utils.ImageDatasetTestCase):
    DATASET_CLASS = datasets.SBDataset
    FEATURE_TYPES = (PIL.Image.Image, (np.ndarray, PIL.Image.Image))

    REQUIRED_PACKAGES = ("scipy.io", "scipy.sparse")

    CONFIGS = datasets_utils.combinations_grid(
        image_set=("train", "val", "train_noval"), mode=("boundaries", "segmentation")
    )

    _NUM_CLASSES = 20

    def inject_fake_data(self, tmpdir, config):
        num_images, num_images_per_image_set = self._create_split_files(tmpdir)

        sizes = self._create_target_folder(tmpdir, "cls", num_images)

        datasets_utils.create_image_folder(
            tmpdir, "img", lambda idx: f"{self._file_stem(idx)}.jpg", num_images, size=lambda idx: sizes[idx]
        )

        return num_images_per_image_set[config["image_set"]]

    def _create_split_files(self, root):
        root = pathlib.Path(root)

        splits = dict(train=(0, 1, 2), train_noval=(0, 2), val=(3,))

        for split, idcs in splits.items():
            self._create_split_file(root, split, idcs)

        num_images = max(itertools.chain(*splits.values())) + 1
        num_images_per_split = dict([(split, len(idcs)) for split, idcs in splits.items()])
        return num_images, num_images_per_split

    def _create_split_file(self, root, name, idcs):
        with open(root / f"{name}.txt", "w") as fh:
            fh.writelines(f"{self._file_stem(idx)}\n" for idx in idcs)

    def _create_target_folder(self, root, name, num_images):
        io = datasets_utils.lazy_importer.scipy.io

        target_folder = pathlib.Path(root) / name
        os.makedirs(target_folder)

        sizes = [torch.randint(1, 4, size=(2,)).tolist() for _ in range(num_images)]
        for idx, size in enumerate(sizes):
            content = dict(
                GTcls=dict(Boundaries=self._create_boundaries(size), Segmentation=self._create_segmentation(size))
            )
            io.savemat(target_folder / f"{self._file_stem(idx)}.mat", content)

        return sizes

    def _create_boundaries(self, size):
        sparse = datasets_utils.lazy_importer.scipy.sparse
        return [
            [sparse.csc_matrix(torch.randint(0, 2, size=size, dtype=torch.uint8).numpy())]
            for _ in range(self._NUM_CLASSES)
        ]

    def _create_segmentation(self, size):
        return torch.randint(0, self._NUM_CLASSES + 1, size=size, dtype=torch.uint8).numpy()

    def _file_stem(self, idx):
        return f"2008_{idx:06d}"


class FakeDataTestCase(datasets_utils.ImageDatasetTestCase):
    DATASET_CLASS = datasets.FakeData
    FEATURE_TYPES = (PIL.Image.Image, torch.Tensor)

    def dataset_args(self, tmpdir, config):
        return ()

    def inject_fake_data(self, tmpdir, config):
        return config["size"]

    def test_not_found_or_corrupted(self):
        self.skipTest("The data is generated at creation and thus cannot be non-existent or corrupted.")


class PhotoTourTestCase(datasets_utils.ImageDatasetTestCase):
    DATASET_CLASS = datasets.PhotoTour

    # The PhotoTour dataset returns examples with different features with respect to the 'train' parameter. Thus,
    # we overwrite 'FEATURE_TYPES' with a dummy value to satisfy the initial checks of the base class. Furthermore, we
    # overwrite the 'test_feature_types()' method to select the correct feature types before the test is run.
    FEATURE_TYPES = ()
    _TRAIN_FEATURE_TYPES = (torch.Tensor,)
    _TEST_FEATURE_TYPES = (torch.Tensor, torch.Tensor, torch.Tensor)

    CONFIGS = datasets_utils.combinations_grid(train=(True, False))

    _NAME = "liberty"

    def dataset_args(self, tmpdir, config):
        return tmpdir, self._NAME

    def inject_fake_data(self, tmpdir, config):
        tmpdir = pathlib.Path(tmpdir)

        # In contrast to the original data, the fake images injected here comprise only a single patch. Thus,
        # num_images == num_patches.
        num_patches = 5

        image_files = self._create_images(tmpdir, self._NAME, num_patches)
        point_ids, info_file = self._create_info_file(tmpdir / self._NAME, num_patches)
        num_matches, matches_file = self._create_matches_file(tmpdir / self._NAME, num_patches, point_ids)

        self._create_archive(tmpdir, self._NAME, *image_files, info_file, matches_file)

        return num_patches if config["train"] else num_matches

    def _create_images(self, root, name, num_images):
        # The images in the PhotoTour dataset comprises of multiple grayscale patches of 64 x 64 pixels. Thus, the
        # smallest fake image is 64 x 64 pixels and comprises a single patch.
        return datasets_utils.create_image_folder(
            root, name, lambda idx: f"patches{idx:04d}.bmp", num_images, size=(1, 64, 64)
        )

    def _create_info_file(self, root, num_images):
        point_ids = torch.randint(num_images, size=(num_images,)).tolist()

        file = root / "info.txt"
        with open(file, "w") as fh:
            fh.writelines([f"{point_id} 0\n" for point_id in point_ids])

        return point_ids, file

    def _create_matches_file(self, root, num_patches, point_ids):
        lines = [
            f"{patch_id1} {point_ids[patch_id1]} 0 {patch_id2} {point_ids[patch_id2]} 0\n"
            for patch_id1, patch_id2 in itertools.combinations(range(num_patches), 2)
        ]

        file = root / "m50_100000_100000_0.txt"
        with open(file, "w") as fh:
            fh.writelines(lines)

        return len(lines), file

    def _create_archive(self, root, name, *files):
        archive = root / f"{name}.zip"
        with zipfile.ZipFile(archive, "w") as zip:
            for file in files:
                zip.write(file, arcname=file.relative_to(root))

        return archive

    @datasets_utils.test_all_configs
    def test_feature_types(self, config):
        feature_types = self.FEATURE_TYPES
        self.FEATURE_TYPES = self._TRAIN_FEATURE_TYPES if config["train"] else self._TEST_FEATURE_TYPES
        try:
            super().test_feature_types.__wrapped__(self, config)
        finally:
            self.FEATURE_TYPES = feature_types


class Flickr8kTestCase(datasets_utils.ImageDatasetTestCase):
    DATASET_CLASS = datasets.Flickr8k

    FEATURE_TYPES = (PIL.Image.Image, list)

    _IMAGES_FOLDER = "images"
    _ANNOTATIONS_FILE = "captions.html"

    def dataset_args(self, tmpdir, config):
        tmpdir = pathlib.Path(tmpdir)
        root = tmpdir / self._IMAGES_FOLDER
        ann_file = tmpdir / self._ANNOTATIONS_FILE
        return str(root), str(ann_file)

    def inject_fake_data(self, tmpdir, config):
        num_images = 3
        num_captions_per_image = 3

        tmpdir = pathlib.Path(tmpdir)

        images = self._create_images(tmpdir, self._IMAGES_FOLDER, num_images)
        self._create_annotations_file(tmpdir, self._ANNOTATIONS_FILE, images, num_captions_per_image)

        return dict(num_examples=num_images, captions=self._create_captions(num_captions_per_image))

    def _create_images(self, root, name, num_images):
        return datasets_utils.create_image_folder(root, name, self._image_file_name, num_images)

    def _image_file_name(self, idx):
        id = datasets_utils.create_random_string(10, string.digits)
        checksum = datasets_utils.create_random_string(10, string.digits, string.ascii_lowercase[:6])
        size = datasets_utils.create_random_string(1, "qwcko")
        return f"{id}_{checksum}_{size}.jpg"

    def _create_annotations_file(self, root, name, images, num_captions_per_image):
        with open(root / name, "w") as fh:
            fh.write("<table>")
            for image in (None, *images):
                self._add_image(fh, image, num_captions_per_image)
            fh.write("</table>")

    def _add_image(self, fh, image, num_captions_per_image):
        fh.write("<tr>")
        self._add_image_header(fh, image)
        fh.write("</tr><tr><td><ul>")
        self._add_image_captions(fh, num_captions_per_image)
        fh.write("</ul></td></tr>")

    def _add_image_header(self, fh, image=None):
        if image:
            url = f"http://www.flickr.com/photos/user/{image.name.split('_')[0]}/"
            data = f'<a href="{url}">{url}</a>'
        else:
            data = "Image Not Found"
        fh.write(f"<td>{data}</td>")

    def _add_image_captions(self, fh, num_captions_per_image):
        for caption in self._create_captions(num_captions_per_image):
            fh.write(f"<li>{caption}")

    def _create_captions(self, num_captions_per_image):
        return [str(idx) for idx in range(num_captions_per_image)]

    def test_captions(self):
        with self.create_dataset() as (dataset, info):
            _, captions = dataset[0]
            self.assertSequenceEqual(captions, info["captions"])


class Flickr30kTestCase(Flickr8kTestCase):
    DATASET_CLASS = datasets.Flickr30k

    FEATURE_TYPES = (PIL.Image.Image, list)

    _ANNOTATIONS_FILE = "captions.token"

    def _image_file_name(self, idx):
        return f"{idx}.jpg"

    def _create_annotations_file(self, root, name, images, num_captions_per_image):
        with open(root / name, "w") as fh:
            for image, (idx, caption) in itertools.product(
                images, enumerate(self._create_captions(num_captions_per_image))
            ):
                fh.write(f"{image.name}#{idx}\t{caption}\n")
>>>>>>> bb2805a6


if __name__ == "__main__":
    unittest.main()<|MERGE_RESOLUTION|>--- conflicted
+++ resolved
@@ -10,13 +10,7 @@
 import torchvision
 from torchvision.datasets import utils
 from common_utils import get_tmp_dir
-<<<<<<< HEAD
-from fakedata_generation import cifar_root, imagenet_root, \
-    cityscapes_root, svhn_root, voc_root, ucf101_root, places365_root, widerface_root, stl10_root
-=======
-from fakedata_generation import mnist_root, \
-    cityscapes_root, svhn_root, places365_root, widerface_root, stl10_root
->>>>>>> bb2805a6
+from fakedata_generation import cityscapes_root, svhn_root, places365_root, widerface_root, stl10_root
 import xml.etree.ElementTree as ET
 from urllib.request import Request, urlopen
 import itertools
@@ -124,103 +118,6 @@
                     root, loader=lambda x: x, is_valid_file=lambda x: False
                 )
 
-<<<<<<< HEAD
-    @mock.patch('torchvision.datasets.imagenet._verify_archive')
-    @unittest.skipIf(not HAS_SCIPY, "scipy unavailable")
-    def test_imagenet(self, mock_verify):
-        with imagenet_root() as root:
-            dataset = torchvision.datasets.ImageNet(root, split='train')
-            self.generic_classification_dataset_test(dataset)
-
-            dataset = torchvision.datasets.ImageNet(root, split='val')
-            self.generic_classification_dataset_test(dataset)
-
-    @mock.patch('torchvision.datasets.WIDERFace._check_integrity')
-    @unittest.skipIf('win' in sys.platform, 'temporarily disabled on Windows')
-    def test_widerface(self, mock_check_integrity):
-        mock_check_integrity.return_value = True
-        with widerface_root() as root:
-            dataset = torchvision.datasets.WIDERFace(root, split='train')
-            self.assertEqual(len(dataset), 1)
-            img, target = dataset[0]
-            self.assertTrue(isinstance(img, PIL.Image.Image))
-
-            dataset = torchvision.datasets.WIDERFace(root, split='val')
-            self.assertEqual(len(dataset), 1)
-            img, target = dataset[0]
-            self.assertTrue(isinstance(img, PIL.Image.Image))
-
-            dataset = torchvision.datasets.WIDERFace(root, split='test')
-            self.assertEqual(len(dataset), 1)
-            img, target = dataset[0]
-            self.assertTrue(isinstance(img, PIL.Image.Image))
-
-    @mock.patch('torchvision.datasets.cifar.check_integrity')
-    @mock.patch('torchvision.datasets.cifar.CIFAR10._check_integrity')
-    def test_cifar10(self, mock_ext_check, mock_int_check):
-        mock_ext_check.return_value = True
-        mock_int_check.return_value = True
-        with cifar_root('CIFAR10') as root:
-            dataset = torchvision.datasets.CIFAR10(root, train=True, download=True)
-            self.generic_classification_dataset_test(dataset, num_images=5)
-            img, target = dataset[0]
-            self.assertEqual(dataset.class_to_idx[dataset.classes[0]], target)
-
-            dataset = torchvision.datasets.CIFAR10(root, train=False, download=True)
-            self.generic_classification_dataset_test(dataset)
-            img, target = dataset[0]
-            self.assertEqual(dataset.class_to_idx[dataset.classes[0]], target)
-
-    @mock.patch('torchvision.datasets.cifar.check_integrity')
-    @mock.patch('torchvision.datasets.cifar.CIFAR10._check_integrity')
-    def test_cifar100(self, mock_ext_check, mock_int_check):
-        mock_ext_check.return_value = True
-        mock_int_check.return_value = True
-        with cifar_root('CIFAR100') as root:
-            dataset = torchvision.datasets.CIFAR100(root, train=True, download=True)
-            self.generic_classification_dataset_test(dataset)
-            img, target = dataset[0]
-            self.assertEqual(dataset.class_to_idx[dataset.classes[0]], target)
-
-            dataset = torchvision.datasets.CIFAR100(root, train=False, download=True)
-            self.generic_classification_dataset_test(dataset)
-            img, target = dataset[0]
-            self.assertEqual(dataset.class_to_idx[dataset.classes[0]], target)
-
-    @unittest.skipIf('win' in sys.platform, 'temporarily disabled on Windows')
-=======
-    @mock.patch('torchvision.datasets.mnist.download_and_extract_archive')
-    @mock.patch('torchvision.datasets.mnist.check_integrity', return_value=True)
-    def test_mnist(self, mock_download_extract, mock_check_integrity):
-        num_examples = 30
-        with mnist_root(num_examples, "MNIST") as root:
-            dataset = torchvision.datasets.MNIST(root, download=True)
-            self.generic_classification_dataset_test(dataset, num_images=num_examples)
-            img, target = dataset[0]
-            self.assertEqual(dataset.class_to_idx[dataset.classes[0]], target)
-
-    @mock.patch('torchvision.datasets.mnist.download_and_extract_archive')
-    @mock.patch('torchvision.datasets.mnist.check_integrity', return_value=True)
-    def test_kmnist(self, mock_download_extract, mock_check_integrity):
-        num_examples = 30
-        with mnist_root(num_examples, "KMNIST") as root:
-            dataset = torchvision.datasets.KMNIST(root, download=True)
-            self.generic_classification_dataset_test(dataset, num_images=num_examples)
-            img, target = dataset[0]
-            self.assertEqual(dataset.class_to_idx[dataset.classes[0]], target)
-
-    @mock.patch('torchvision.datasets.mnist.download_and_extract_archive')
-    @mock.patch('torchvision.datasets.mnist.check_integrity', return_value=True)
-    def test_fashionmnist(self, mock_download_extract, mock_check_integrity):
-        num_examples = 30
-        with mnist_root(num_examples, "FashionMNIST") as root:
-            dataset = torchvision.datasets.FashionMNIST(root, download=True)
-            self.generic_classification_dataset_test(dataset, num_images=num_examples)
-            img, target = dataset[0]
-            self.assertEqual(dataset.class_to_idx[dataset.classes[0]], target)
-
-    @unittest.skipIf(sys.platform in ('win32', 'cygwin'), 'temporarily disabled on Windows')
->>>>>>> bb2805a6
     def test_cityscapes(self):
         with cityscapes_root() as root:
 
@@ -691,7 +588,887 @@
     )
 
 
-<<<<<<< HEAD
+class CelebATestCase(datasets_utils.ImageDatasetTestCase):
+    DATASET_CLASS = datasets.CelebA
+    FEATURE_TYPES = (PIL.Image.Image, (torch.Tensor, int, tuple, type(None)))
+
+    CONFIGS = datasets_utils.combinations_grid(
+        split=("train", "valid", "test", "all"),
+        target_type=("attr", "identity", "bbox", "landmarks", ["attr", "identity"]),
+    )
+    REQUIRED_PACKAGES = ("pandas",)
+
+    _SPLIT_TO_IDX = dict(train=0, valid=1, test=2)
+
+    def inject_fake_data(self, tmpdir, config):
+        base_folder = pathlib.Path(tmpdir) / "celeba"
+        os.makedirs(base_folder)
+
+        num_images, num_images_per_split = self._create_split_txt(base_folder)
+
+        datasets_utils.create_image_folder(
+            base_folder, "img_align_celeba", lambda idx: f"{idx + 1:06d}.jpg", num_images
+        )
+        attr_names = self._create_attr_txt(base_folder, num_images)
+        self._create_identity_txt(base_folder, num_images)
+        self._create_bbox_txt(base_folder, num_images)
+        self._create_landmarks_txt(base_folder, num_images)
+
+        return dict(num_examples=num_images_per_split[config["split"]], attr_names=attr_names)
+
+    def _create_split_txt(self, root):
+        num_images_per_split = dict(train=3, valid=2, test=1)
+
+        data = [
+            [self._SPLIT_TO_IDX[split]] for split, num_images in num_images_per_split.items() for _ in range(num_images)
+        ]
+        self._create_txt(root, "list_eval_partition.txt", data)
+
+        num_images_per_split["all"] = num_images = sum(num_images_per_split.values())
+        return num_images, num_images_per_split
+
+    def _create_attr_txt(self, root, num_images):
+        header = ("5_o_Clock_Shadow", "Young")
+        data = torch.rand((num_images, len(header))).ge(0.5).int().mul(2).sub(1).tolist()
+        self._create_txt(root, "list_attr_celeba.txt", data, header=header, add_num_examples=True)
+        return header
+
+    def _create_identity_txt(self, root, num_images):
+        data = torch.randint(1, 4, size=(num_images, 1)).tolist()
+        self._create_txt(root, "identity_CelebA.txt", data)
+
+    def _create_bbox_txt(self, root, num_images):
+        header = ("x_1", "y_1", "width", "height")
+        data = torch.randint(10, size=(num_images, len(header))).tolist()
+        self._create_txt(
+            root, "list_bbox_celeba.txt", data, header=header, add_num_examples=True, add_image_id_to_header=True
+        )
+
+    def _create_landmarks_txt(self, root, num_images):
+        header = ("lefteye_x", "rightmouth_y")
+        data = torch.randint(10, size=(num_images, len(header))).tolist()
+        self._create_txt(root, "list_landmarks_align_celeba.txt", data, header=header, add_num_examples=True)
+
+    def _create_txt(self, root, name, data, header=None, add_num_examples=False, add_image_id_to_header=False):
+        with open(pathlib.Path(root) / name, "w") as fh:
+            if add_num_examples:
+                fh.write(f"{len(data)}\n")
+
+            if header:
+                if add_image_id_to_header:
+                    header = ("image_id", *header)
+                fh.write(f"{' '.join(header)}\n")
+
+            for idx, line in enumerate(data, 1):
+                fh.write(f"{' '.join((f'{idx:06d}.jpg', *[str(value) for value in line]))}\n")
+
+    def test_combined_targets(self):
+        target_types = ["attr", "identity", "bbox", "landmarks"]
+
+        individual_targets = []
+        for target_type in target_types:
+            with self.create_dataset(target_type=target_type) as (dataset, _):
+                _, target = dataset[0]
+                individual_targets.append(target)
+
+        with self.create_dataset(target_type=target_types) as (dataset, _):
+            _, combined_targets = dataset[0]
+
+        actual = len(individual_targets)
+        expected = len(combined_targets)
+        self.assertEqual(
+            actual,
+            expected,
+            f"The number of the returned combined targets does not match the the number targets if requested "
+            f"individually: {actual} != {expected}",
+        )
+
+        for target_type, combined_target, individual_target in zip(target_types, combined_targets, individual_targets):
+            with self.subTest(target_type=target_type):
+                actual = type(combined_target)
+                expected = type(individual_target)
+                self.assertIs(
+                    actual,
+                    expected,
+                    f"Type of the combined target does not match the type of the corresponding individual target: "
+                    f"{actual} is not {expected}",
+                )
+
+    def test_no_target(self):
+        with self.create_dataset(target_type=[]) as (dataset, _):
+            _, target = dataset[0]
+
+        self.assertIsNone(target)
+
+    def test_attr_names(self):
+        with self.create_dataset() as (dataset, info):
+            self.assertEqual(tuple(dataset.attr_names), info["attr_names"])
+
+
+class VOCSegmentationTestCase(datasets_utils.ImageDatasetTestCase):
+    DATASET_CLASS = datasets.VOCSegmentation
+    FEATURE_TYPES = (PIL.Image.Image, PIL.Image.Image)
+
+    CONFIGS = (
+        *datasets_utils.combinations_grid(
+            year=[f"20{year:02d}" for year in range(7, 13)], image_set=("train", "val", "trainval")
+        ),
+        dict(year="2007", image_set="test"),
+        dict(year="2007-test", image_set="test"),
+    )
+
+    def inject_fake_data(self, tmpdir, config):
+        year, is_test_set = (
+            ("2007", True)
+            if config["year"] == "2007-test" or config["image_set"] == "test"
+            else (config["year"], False)
+        )
+        image_set = config["image_set"]
+
+        base_dir = pathlib.Path(tmpdir)
+        if year == "2011":
+            base_dir /= "TrainVal"
+        base_dir = base_dir / "VOCdevkit" / f"VOC{year}"
+        os.makedirs(base_dir)
+
+        num_images, num_images_per_image_set = self._create_image_set_files(base_dir, "ImageSets", is_test_set)
+        datasets_utils.create_image_folder(base_dir, "JPEGImages", lambda idx: f"{idx:06d}.jpg", num_images)
+
+        datasets_utils.create_image_folder(base_dir, "SegmentationClass", lambda idx: f"{idx:06d}.png", num_images)
+        annotation = self._create_annotation_files(base_dir, "Annotations", num_images)
+
+        return dict(num_examples=num_images_per_image_set[image_set], annotation=annotation)
+
+    def _create_image_set_files(self, root, name, is_test_set):
+        root = pathlib.Path(root) / name
+        src = pathlib.Path(root) / "Main"
+        os.makedirs(src, exist_ok=True)
+
+        idcs = dict(train=(0, 1, 2), val=(3, 4), test=(5,))
+        idcs["trainval"] = (*idcs["train"], *idcs["val"])
+
+        for image_set in ("test",) if is_test_set else ("train", "val", "trainval"):
+            self._create_image_set_file(src, image_set, idcs[image_set])
+
+        shutil.copytree(src, root / "Segmentation")
+
+        num_images = max(itertools.chain(*idcs.values())) + 1
+        num_images_per_image_set = dict([(image_set, len(idcs_)) for image_set, idcs_ in idcs.items()])
+        return num_images, num_images_per_image_set
+
+    def _create_image_set_file(self, root, image_set, idcs):
+        with open(pathlib.Path(root) / f"{image_set}.txt", "w") as fh:
+            fh.writelines([f"{idx:06d}\n" for idx in idcs])
+
+    def _create_annotation_files(self, root, name, num_images):
+        root = pathlib.Path(root) / name
+        os.makedirs(root)
+
+        for idx in range(num_images):
+            annotation = self._create_annotation_file(root, f"{idx:06d}.xml")
+
+        return annotation
+
+    def _create_annotation_file(self, root, name):
+        def add_child(parent, name, text=None):
+            child = ET.SubElement(parent, name)
+            child.text = text
+            return child
+
+        def add_name(obj, name="dog"):
+            add_child(obj, "name", name)
+            return name
+
+        def add_bndbox(obj, bndbox=None):
+            if bndbox is None:
+                bndbox = {"xmin": "1", "xmax": "2", "ymin": "3", "ymax": "4"}
+
+            obj = add_child(obj, "bndbox")
+            for name, text in bndbox.items():
+                add_child(obj, name, text)
+
+            return bndbox
+
+        annotation = ET.Element("annotation")
+        obj = add_child(annotation, "object")
+        data = dict(name=add_name(obj), bndbox=add_bndbox(obj))
+
+        with open(pathlib.Path(root) / name, "wb") as fh:
+            fh.write(ET.tostring(annotation))
+
+        return data
+
+
+class VOCDetectionTestCase(VOCSegmentationTestCase):
+    DATASET_CLASS = datasets.VOCDetection
+    FEATURE_TYPES = (PIL.Image.Image, dict)
+
+    def test_annotations(self):
+        with self.create_dataset() as (dataset, info):
+            _, target = dataset[0]
+
+            self.assertIn("annotation", target)
+            annotation = target["annotation"]
+
+            self.assertIn("object", annotation)
+            objects = annotation["object"]
+
+            self.assertEqual(len(objects), 1)
+            object = objects[0]
+
+            self.assertEqual(object, info["annotation"])
+
+
+class CocoDetectionTestCase(datasets_utils.ImageDatasetTestCase):
+    DATASET_CLASS = datasets.CocoDetection
+    FEATURE_TYPES = (PIL.Image.Image, list)
+
+    REQUIRED_PACKAGES = ("pycocotools",)
+
+    _IMAGE_FOLDER = "images"
+    _ANNOTATIONS_FOLDER = "annotations"
+    _ANNOTATIONS_FILE = "annotations.json"
+
+    def dataset_args(self, tmpdir, config):
+        tmpdir = pathlib.Path(tmpdir)
+        root = tmpdir / self._IMAGE_FOLDER
+        annotation_file = tmpdir / self._ANNOTATIONS_FOLDER / self._ANNOTATIONS_FILE
+        return root, annotation_file
+
+    def inject_fake_data(self, tmpdir, config):
+        tmpdir = pathlib.Path(tmpdir)
+
+        num_images = 3
+        num_annotations_per_image = 2
+
+        files = datasets_utils.create_image_folder(
+            tmpdir, name=self._IMAGE_FOLDER, file_name_fn=lambda idx: f"{idx:012d}.jpg", num_examples=num_images
+        )
+        file_names = [file.relative_to(tmpdir / self._IMAGE_FOLDER) for file in files]
+
+        annotation_folder = tmpdir / self._ANNOTATIONS_FOLDER
+        os.makedirs(annotation_folder)
+        info = self._create_annotation_file(
+            annotation_folder, self._ANNOTATIONS_FILE, file_names, num_annotations_per_image
+        )
+
+        info["num_examples"] = num_images
+        return info
+
+    def _create_annotation_file(self, root, name, file_names, num_annotations_per_image):
+        image_ids = [int(file_name.stem) for file_name in file_names]
+        images = [dict(file_name=str(file_name), id=id) for file_name, id in zip(file_names, image_ids)]
+
+        annotations, info = self._create_annotations(image_ids, num_annotations_per_image)
+        self._create_json(root, name, dict(images=images, annotations=annotations))
+
+        return info
+
+    def _create_annotations(self, image_ids, num_annotations_per_image):
+        annotations = datasets_utils.combinations_grid(
+            image_id=image_ids, bbox=([1.0, 2.0, 3.0, 4.0],) * num_annotations_per_image
+        )
+        for id, annotation in enumerate(annotations):
+            annotation["id"] = id
+        return annotations, dict()
+
+    def _create_json(self, root, name, content):
+        file = pathlib.Path(root) / name
+        with open(file, "w") as fh:
+            json.dump(content, fh)
+        return file
+
+
+class CocoCaptionsTestCase(CocoDetectionTestCase):
+    DATASET_CLASS = datasets.CocoCaptions
+
+    def _create_annotations(self, image_ids, num_annotations_per_image):
+        captions = [str(idx) for idx in range(num_annotations_per_image)]
+        annotations = datasets_utils.combinations_grid(image_id=image_ids, caption=captions)
+        for id, annotation in enumerate(annotations):
+            annotation["id"] = id
+        return annotations, dict(captions=captions)
+
+    def test_captions(self):
+        with self.create_dataset() as (dataset, info):
+            _, captions = dataset[0]
+            self.assertEqual(tuple(captions), tuple(info["captions"]))
+
+
+class UCF101TestCase(datasets_utils.VideoDatasetTestCase):
+    DATASET_CLASS = datasets.UCF101
+
+    CONFIGS = datasets_utils.combinations_grid(fold=(1, 2, 3), train=(True, False))
+
+    _VIDEO_FOLDER = "videos"
+    _ANNOTATIONS_FOLDER = "annotations"
+
+    def dataset_args(self, tmpdir, config):
+        tmpdir = pathlib.Path(tmpdir)
+        root = tmpdir / self._VIDEO_FOLDER
+        annotation_path = tmpdir / self._ANNOTATIONS_FOLDER
+        return root, annotation_path
+
+    def inject_fake_data(self, tmpdir, config):
+        tmpdir = pathlib.Path(tmpdir)
+
+        video_folder = tmpdir / self._VIDEO_FOLDER
+        os.makedirs(video_folder)
+        video_files = self._create_videos(video_folder)
+
+        annotations_folder = tmpdir / self._ANNOTATIONS_FOLDER
+        os.makedirs(annotations_folder)
+        num_examples = self._create_annotation_files(annotations_folder, video_files, config["fold"], config["train"])
+
+        return num_examples
+
+    def _create_videos(self, root, num_examples_per_class=3):
+        def file_name_fn(cls, idx, clips_per_group=2):
+            return f"v_{cls}_g{(idx // clips_per_group) + 1:02d}_c{(idx % clips_per_group) + 1:02d}.avi"
+
+        video_files = [
+            datasets_utils.create_video_folder(root, cls, lambda idx: file_name_fn(cls, idx), num_examples_per_class)
+            for cls in ("ApplyEyeMakeup", "YoYo")
+        ]
+        return [path.relative_to(root) for path in itertools.chain(*video_files)]
+
+    def _create_annotation_files(self, root, video_files, fold, train):
+        current_videos = random.sample(video_files, random.randrange(1, len(video_files) - 1))
+        current_annotation = self._annotation_file_name(fold, train)
+        self._create_annotation_file(root, current_annotation, current_videos)
+
+        other_videos = set(video_files) - set(current_videos)
+        other_annotations = [
+            self._annotation_file_name(fold, train) for fold, train in itertools.product((1, 2, 3), (True, False))
+        ]
+        other_annotations.remove(current_annotation)
+        for name in other_annotations:
+            self._create_annotation_file(root, name, other_videos)
+
+        return len(current_videos)
+
+    def _annotation_file_name(self, fold, train):
+        return f"{'train' if train else 'test'}list{fold:02d}.txt"
+
+    def _create_annotation_file(self, root, name, video_files):
+        with open(pathlib.Path(root) / name, "w") as fh:
+            fh.writelines(f"{file}\n" for file in sorted(video_files))
+
+
+class LSUNTestCase(datasets_utils.ImageDatasetTestCase):
+    DATASET_CLASS = datasets.LSUN
+
+    REQUIRED_PACKAGES = ("lmdb",)
+    CONFIGS = datasets_utils.combinations_grid(
+        classes=("train", "test", "val", ["bedroom_train", "church_outdoor_train"])
+    )
+
+    _CATEGORIES = (
+        "bedroom",
+        "bridge",
+        "church_outdoor",
+        "classroom",
+        "conference_room",
+        "dining_room",
+        "kitchen",
+        "living_room",
+        "restaurant",
+        "tower",
+    )
+
+    def inject_fake_data(self, tmpdir, config):
+        root = pathlib.Path(tmpdir)
+
+        num_images = 0
+        for cls in self._parse_classes(config["classes"]):
+            num_images += self._create_lmdb(root, cls)
+
+        return num_images
+
+    @contextlib.contextmanager
+    def create_dataset(
+        self,
+        *args, **kwargs
+    ):
+        with super().create_dataset(*args, **kwargs) as output:
+            yield output
+            # Currently datasets.LSUN caches the keys in the current directory rather than in the root directory. Thus,
+            # this creates a number of unique _cache_* files in the current directory that will not be removed together
+            # with the temporary directory
+            for file in os.listdir(os.getcwd()):
+                if file.startswith("_cache_"):
+                    os.remove(file)
+
+    def _parse_classes(self, classes):
+        if not isinstance(classes, str):
+            return classes
+
+        split = classes
+        if split == "test":
+            return [split]
+
+        return [f"{category}_{split}" for category in self._CATEGORIES]
+
+    def _create_lmdb(self, root, cls):
+        lmdb = datasets_utils.lazy_importer.lmdb
+        hexdigits_lowercase = string.digits + string.ascii_lowercase[:6]
+
+        folder = f"{cls}_lmdb"
+
+        num_images = torch.randint(1, 4, size=()).item()
+        format = "png"
+        files = datasets_utils.create_image_folder(root, folder, lambda idx: f"{idx}.{format}", num_images)
+
+        with lmdb.open(str(root / folder)) as env, env.begin(write=True) as txn:
+            for file in files:
+                key = "".join(random.choice(hexdigits_lowercase) for _ in range(40)).encode()
+
+                buffer = io.BytesIO()
+                Image.open(file).save(buffer, format)
+                buffer.seek(0)
+                value = buffer.read()
+
+                txn.put(key, value)
+
+                os.remove(file)
+
+        return num_images
+
+    def test_not_found_or_corrupted(self):
+        # LSUN does not raise built-in exception, but a custom one. It is expressive enough to not 'cast' it to
+        # RuntimeError or FileNotFoundError that are normally checked by this test.
+        with self.assertRaises(datasets_utils.lazy_importer.lmdb.Error):
+            super().test_not_found_or_corrupted()
+
+
+class Kinetics400TestCase(datasets_utils.VideoDatasetTestCase):
+    DATASET_CLASS = datasets.Kinetics400
+
+    def inject_fake_data(self, tmpdir, config):
+        classes = ("Abseiling", "Zumba")
+        num_videos_per_class = 2
+
+        digits = string.ascii_letters + string.digits + "-_"
+        for cls in classes:
+            datasets_utils.create_video_folder(
+                tmpdir,
+                cls,
+                lambda _: f"{datasets_utils.create_random_string(11, digits)}.avi",
+                num_videos_per_class,
+            )
+
+        return num_videos_per_class * len(classes)
+
+    def test_not_found_or_corrupted(self):
+        self.skipTest("Dataset currently does not handle the case of no found videos.")
+
+
+class HMDB51TestCase(datasets_utils.VideoDatasetTestCase):
+    DATASET_CLASS = datasets.HMDB51
+
+    CONFIGS = datasets_utils.combinations_grid(fold=(1, 2, 3), train=(True, False))
+
+    _VIDEO_FOLDER = "videos"
+    _SPLITS_FOLDER = "splits"
+    _CLASSES = ("brush_hair", "wave")
+
+    def dataset_args(self, tmpdir, config):
+        tmpdir = pathlib.Path(tmpdir)
+        root = tmpdir / self._VIDEO_FOLDER
+        annotation_path = tmpdir / self._SPLITS_FOLDER
+        return root, annotation_path
+
+    def inject_fake_data(self, tmpdir, config):
+        tmpdir = pathlib.Path(tmpdir)
+
+        video_folder = tmpdir / self._VIDEO_FOLDER
+        os.makedirs(video_folder)
+        video_files = self._create_videos(video_folder)
+
+        splits_folder = tmpdir / self._SPLITS_FOLDER
+        os.makedirs(splits_folder)
+        num_examples = self._create_split_files(splits_folder, video_files, config["fold"], config["train"])
+
+        return num_examples
+
+    def _create_videos(self, root, num_examples_per_class=3):
+        def file_name_fn(cls, idx, clips_per_group=2):
+            return f"{cls}_{(idx // clips_per_group) + 1:d}_{(idx % clips_per_group) + 1:d}.avi"
+
+        return [
+            (
+                cls,
+                datasets_utils.create_video_folder(
+                    root,
+                    cls,
+                    lambda idx: file_name_fn(cls, idx),
+                    num_examples_per_class,
+                ),
+            )
+            for cls in self._CLASSES
+        ]
+
+    def _create_split_files(self, root, video_files, fold, train):
+        num_videos = num_train_videos = 0
+
+        for cls, videos in video_files:
+            num_videos += len(videos)
+
+            train_videos = set(random.sample(videos, random.randrange(1, len(videos) - 1)))
+            num_train_videos += len(train_videos)
+
+            with open(pathlib.Path(root) / f"{cls}_test_split{fold}.txt", "w") as fh:
+                fh.writelines(f"{file.name} {1 if file in train_videos else 2}\n" for file in videos)
+
+        return num_train_videos if train else (num_videos - num_train_videos)
+
+
+class OmniglotTestCase(datasets_utils.ImageDatasetTestCase):
+    DATASET_CLASS = datasets.Omniglot
+
+    CONFIGS = datasets_utils.combinations_grid(background=(True, False))
+
+    def inject_fake_data(self, tmpdir, config):
+        target_folder = (
+            pathlib.Path(tmpdir) / "omniglot-py" / f"images_{'background' if config['background'] else 'evaluation'}"
+        )
+        os.makedirs(target_folder)
+
+        num_images = 0
+        for name in ("Alphabet_of_the_Magi", "Tifinagh"):
+            num_images += self._create_alphabet_folder(target_folder, name)
+
+        return num_images
+
+    def _create_alphabet_folder(self, root, name):
+        num_images_total = 0
+        for idx in range(torch.randint(1, 4, size=()).item()):
+            num_images = torch.randint(1, 4, size=()).item()
+            num_images_total += num_images
+
+            datasets_utils.create_image_folder(
+                root / name, f"character{idx:02d}", lambda image_idx: f"{image_idx:02d}.png", num_images
+            )
+
+        return num_images_total
+
+
+class SBUTestCase(datasets_utils.ImageDatasetTestCase):
+    DATASET_CLASS = datasets.SBU
+    FEATURE_TYPES = (PIL.Image.Image, str)
+
+    def inject_fake_data(self, tmpdir, config):
+        num_images = 3
+
+        dataset_folder = pathlib.Path(tmpdir) / "dataset"
+        images = datasets_utils.create_image_folder(tmpdir, "dataset", self._create_file_name, num_images)
+
+        self._create_urls_txt(dataset_folder, images)
+        self._create_captions_txt(dataset_folder, num_images)
+
+        return num_images
+
+    def _create_file_name(self, idx):
+        part1 = datasets_utils.create_random_string(10, string.digits)
+        part2 = datasets_utils.create_random_string(10, string.ascii_lowercase, string.digits[:6])
+        return f"{part1}_{part2}.jpg"
+
+    def _create_urls_txt(self, root, images):
+        with open(root / "SBU_captioned_photo_dataset_urls.txt", "w") as fh:
+            for image in images:
+                fh.write(
+                    f"http://static.flickr.com/{datasets_utils.create_random_string(4, string.digits)}/{image.name}\n"
+                )
+
+    def _create_captions_txt(self, root, num_images):
+        with open(root / "SBU_captioned_photo_dataset_captions.txt", "w") as fh:
+            for _ in range(num_images):
+                fh.write(f"{datasets_utils.create_random_string(10)}\n")
+
+
+class SEMEIONTestCase(datasets_utils.ImageDatasetTestCase):
+    DATASET_CLASS = datasets.SEMEION
+
+    def inject_fake_data(self, tmpdir, config):
+        num_images = 3
+
+        images = torch.rand(num_images, 256)
+        labels = F.one_hot(torch.randint(10, size=(num_images,)))
+        with open(pathlib.Path(tmpdir) / "semeion.data", "w") as fh:
+            for image, one_hot_labels in zip(images, labels):
+                image_columns = " ".join([f"{pixel.item():.4f}" for pixel in image])
+                labels_columns = " ".join([str(label.item()) for label in one_hot_labels])
+                fh.write(f"{image_columns} {labels_columns}\n")
+
+        return num_images
+
+
+class USPSTestCase(datasets_utils.ImageDatasetTestCase):
+    DATASET_CLASS = datasets.USPS
+
+    CONFIGS = datasets_utils.combinations_grid(train=(True, False))
+
+    def inject_fake_data(self, tmpdir, config):
+        num_images = 2 if config["train"] else 1
+
+        images = torch.rand(num_images, 256) * 2 - 1
+        labels = torch.randint(1, 11, size=(num_images,))
+
+        with bz2.open(pathlib.Path(tmpdir) / f"usps{'.t' if not config['train'] else ''}.bz2", "w") as fh:
+            for image, label in zip(images, labels):
+                line = " ".join((str(label.item()), *[f"{idx}:{pixel:.6f}" for idx, pixel in enumerate(image, 1)]))
+                fh.write(f"{line}\n".encode())
+
+        return num_images
+
+
+class SBDatasetTestCase(datasets_utils.ImageDatasetTestCase):
+    DATASET_CLASS = datasets.SBDataset
+    FEATURE_TYPES = (PIL.Image.Image, (np.ndarray, PIL.Image.Image))
+
+    REQUIRED_PACKAGES = ("scipy.io", "scipy.sparse")
+
+    CONFIGS = datasets_utils.combinations_grid(
+        image_set=("train", "val", "train_noval"), mode=("boundaries", "segmentation")
+    )
+
+    _NUM_CLASSES = 20
+
+    def inject_fake_data(self, tmpdir, config):
+        num_images, num_images_per_image_set = self._create_split_files(tmpdir)
+
+        sizes = self._create_target_folder(tmpdir, "cls", num_images)
+
+        datasets_utils.create_image_folder(
+            tmpdir, "img", lambda idx: f"{self._file_stem(idx)}.jpg", num_images, size=lambda idx: sizes[idx]
+        )
+
+        return num_images_per_image_set[config["image_set"]]
+
+    def _create_split_files(self, root):
+        root = pathlib.Path(root)
+
+        splits = dict(train=(0, 1, 2), train_noval=(0, 2), val=(3,))
+
+        for split, idcs in splits.items():
+            self._create_split_file(root, split, idcs)
+
+        num_images = max(itertools.chain(*splits.values())) + 1
+        num_images_per_split = dict([(split, len(idcs)) for split, idcs in splits.items()])
+        return num_images, num_images_per_split
+
+    def _create_split_file(self, root, name, idcs):
+        with open(root / f"{name}.txt", "w") as fh:
+            fh.writelines(f"{self._file_stem(idx)}\n" for idx in idcs)
+
+    def _create_target_folder(self, root, name, num_images):
+        io = datasets_utils.lazy_importer.scipy.io
+
+        target_folder = pathlib.Path(root) / name
+        os.makedirs(target_folder)
+
+        sizes = [torch.randint(1, 4, size=(2,)).tolist() for _ in range(num_images)]
+        for idx, size in enumerate(sizes):
+            content = dict(
+                GTcls=dict(Boundaries=self._create_boundaries(size), Segmentation=self._create_segmentation(size))
+            )
+            io.savemat(target_folder / f"{self._file_stem(idx)}.mat", content)
+
+        return sizes
+
+    def _create_boundaries(self, size):
+        sparse = datasets_utils.lazy_importer.scipy.sparse
+        return [
+            [sparse.csc_matrix(torch.randint(0, 2, size=size, dtype=torch.uint8).numpy())]
+            for _ in range(self._NUM_CLASSES)
+        ]
+
+    def _create_segmentation(self, size):
+        return torch.randint(0, self._NUM_CLASSES + 1, size=size, dtype=torch.uint8).numpy()
+
+    def _file_stem(self, idx):
+        return f"2008_{idx:06d}"
+
+
+class FakeDataTestCase(datasets_utils.ImageDatasetTestCase):
+    DATASET_CLASS = datasets.FakeData
+    FEATURE_TYPES = (PIL.Image.Image, torch.Tensor)
+
+    def dataset_args(self, tmpdir, config):
+        return ()
+
+    def inject_fake_data(self, tmpdir, config):
+        return config["size"]
+
+    def test_not_found_or_corrupted(self):
+        self.skipTest("The data is generated at creation and thus cannot be non-existent or corrupted.")
+
+
+class PhotoTourTestCase(datasets_utils.ImageDatasetTestCase):
+    DATASET_CLASS = datasets.PhotoTour
+
+    # The PhotoTour dataset returns examples with different features with respect to the 'train' parameter. Thus,
+    # we overwrite 'FEATURE_TYPES' with a dummy value to satisfy the initial checks of the base class. Furthermore, we
+    # overwrite the 'test_feature_types()' method to select the correct feature types before the test is run.
+    FEATURE_TYPES = ()
+    _TRAIN_FEATURE_TYPES = (torch.Tensor,)
+    _TEST_FEATURE_TYPES = (torch.Tensor, torch.Tensor, torch.Tensor)
+
+    CONFIGS = datasets_utils.combinations_grid(train=(True, False))
+
+    _NAME = "liberty"
+
+    def dataset_args(self, tmpdir, config):
+        return tmpdir, self._NAME
+
+    def inject_fake_data(self, tmpdir, config):
+        tmpdir = pathlib.Path(tmpdir)
+
+        # In contrast to the original data, the fake images injected here comprise only a single patch. Thus,
+        # num_images == num_patches.
+        num_patches = 5
+
+        image_files = self._create_images(tmpdir, self._NAME, num_patches)
+        point_ids, info_file = self._create_info_file(tmpdir / self._NAME, num_patches)
+        num_matches, matches_file = self._create_matches_file(tmpdir / self._NAME, num_patches, point_ids)
+
+        self._create_archive(tmpdir, self._NAME, *image_files, info_file, matches_file)
+
+        return num_patches if config["train"] else num_matches
+
+    def _create_images(self, root, name, num_images):
+        # The images in the PhotoTour dataset comprises of multiple grayscale patches of 64 x 64 pixels. Thus, the
+        # smallest fake image is 64 x 64 pixels and comprises a single patch.
+        return datasets_utils.create_image_folder(
+            root, name, lambda idx: f"patches{idx:04d}.bmp", num_images, size=(1, 64, 64)
+        )
+
+    def _create_info_file(self, root, num_images):
+        point_ids = torch.randint(num_images, size=(num_images,)).tolist()
+
+        file = root / "info.txt"
+        with open(file, "w") as fh:
+            fh.writelines([f"{point_id} 0\n" for point_id in point_ids])
+
+        return point_ids, file
+
+    def _create_matches_file(self, root, num_patches, point_ids):
+        lines = [
+            f"{patch_id1} {point_ids[patch_id1]} 0 {patch_id2} {point_ids[patch_id2]} 0\n"
+            for patch_id1, patch_id2 in itertools.combinations(range(num_patches), 2)
+        ]
+
+        file = root / "m50_100000_100000_0.txt"
+        with open(file, "w") as fh:
+            fh.writelines(lines)
+
+        return len(lines), file
+
+    def _create_archive(self, root, name, *files):
+        archive = root / f"{name}.zip"
+        with zipfile.ZipFile(archive, "w") as zip:
+            for file in files:
+                zip.write(file, arcname=file.relative_to(root))
+
+        return archive
+
+    @datasets_utils.test_all_configs
+    def test_feature_types(self, config):
+        feature_types = self.FEATURE_TYPES
+        self.FEATURE_TYPES = self._TRAIN_FEATURE_TYPES if config["train"] else self._TEST_FEATURE_TYPES
+        try:
+            super().test_feature_types.__wrapped__(self, config)
+        finally:
+            self.FEATURE_TYPES = feature_types
+
+
+class Flickr8kTestCase(datasets_utils.ImageDatasetTestCase):
+    DATASET_CLASS = datasets.Flickr8k
+
+    FEATURE_TYPES = (PIL.Image.Image, list)
+
+    _IMAGES_FOLDER = "images"
+    _ANNOTATIONS_FILE = "captions.html"
+
+    def dataset_args(self, tmpdir, config):
+        tmpdir = pathlib.Path(tmpdir)
+        root = tmpdir / self._IMAGES_FOLDER
+        ann_file = tmpdir / self._ANNOTATIONS_FILE
+        return str(root), str(ann_file)
+
+    def inject_fake_data(self, tmpdir, config):
+        num_images = 3
+        num_captions_per_image = 3
+
+        tmpdir = pathlib.Path(tmpdir)
+
+        images = self._create_images(tmpdir, self._IMAGES_FOLDER, num_images)
+        self._create_annotations_file(tmpdir, self._ANNOTATIONS_FILE, images, num_captions_per_image)
+
+        return dict(num_examples=num_images, captions=self._create_captions(num_captions_per_image))
+
+    def _create_images(self, root, name, num_images):
+        return datasets_utils.create_image_folder(root, name, self._image_file_name, num_images)
+
+    def _image_file_name(self, idx):
+        id = datasets_utils.create_random_string(10, string.digits)
+        checksum = datasets_utils.create_random_string(10, string.digits, string.ascii_lowercase[:6])
+        size = datasets_utils.create_random_string(1, "qwcko")
+        return f"{id}_{checksum}_{size}.jpg"
+
+    def _create_annotations_file(self, root, name, images, num_captions_per_image):
+        with open(root / name, "w") as fh:
+            fh.write("<table>")
+            for image in (None, *images):
+                self._add_image(fh, image, num_captions_per_image)
+            fh.write("</table>")
+
+    def _add_image(self, fh, image, num_captions_per_image):
+        fh.write("<tr>")
+        self._add_image_header(fh, image)
+        fh.write("</tr><tr><td><ul>")
+        self._add_image_captions(fh, num_captions_per_image)
+        fh.write("</ul></td></tr>")
+
+    def _add_image_header(self, fh, image=None):
+        if image:
+            url = f"http://www.flickr.com/photos/user/{image.name.split('_')[0]}/"
+            data = f'<a href="{url}">{url}</a>'
+        else:
+            data = "Image Not Found"
+        fh.write(f"<td>{data}</td>")
+
+    def _add_image_captions(self, fh, num_captions_per_image):
+        for caption in self._create_captions(num_captions_per_image):
+            fh.write(f"<li>{caption}")
+
+    def _create_captions(self, num_captions_per_image):
+        return [str(idx) for idx in range(num_captions_per_image)]
+
+    def test_captions(self):
+        with self.create_dataset() as (dataset, info):
+            _, captions = dataset[0]
+            self.assertSequenceEqual(captions, info["captions"])
+
+
+class Flickr30kTestCase(Flickr8kTestCase):
+    DATASET_CLASS = datasets.Flickr30k
+
+    FEATURE_TYPES = (PIL.Image.Image, list)
+
+    _ANNOTATIONS_FILE = "captions.token"
+
+    def _image_file_name(self, idx):
+        return f"{idx}.jpg"
+
+    def _create_annotations_file(self, root, name, images, num_captions_per_image):
+        with open(root / name, "w") as fh:
+            for image, (idx, caption) in itertools.product(
+                images, enumerate(self._create_captions(num_captions_per_image))
+            ):
+                fh.write(f"{image.name}#{idx}\t{caption}\n")
+
+
 class MNISTTestCase(datasets_utils.ImageDatasetTestCase):
     DATASET_CLASS = datasets.MNIST
 
@@ -812,887 +1589,6 @@
             # Since the split 'test50k' selects all images beginning from the index 10000, we subtract the number of
             # created examples by this.
             self.assertEqual(len(dataset), info["num_examples"] - 10000)
-=======
-class CelebATestCase(datasets_utils.ImageDatasetTestCase):
-    DATASET_CLASS = datasets.CelebA
-    FEATURE_TYPES = (PIL.Image.Image, (torch.Tensor, int, tuple, type(None)))
-
-    CONFIGS = datasets_utils.combinations_grid(
-        split=("train", "valid", "test", "all"),
-        target_type=("attr", "identity", "bbox", "landmarks", ["attr", "identity"]),
-    )
-    REQUIRED_PACKAGES = ("pandas",)
-
-    _SPLIT_TO_IDX = dict(train=0, valid=1, test=2)
-
-    def inject_fake_data(self, tmpdir, config):
-        base_folder = pathlib.Path(tmpdir) / "celeba"
-        os.makedirs(base_folder)
-
-        num_images, num_images_per_split = self._create_split_txt(base_folder)
-
-        datasets_utils.create_image_folder(
-            base_folder, "img_align_celeba", lambda idx: f"{idx + 1:06d}.jpg", num_images
-        )
-        attr_names = self._create_attr_txt(base_folder, num_images)
-        self._create_identity_txt(base_folder, num_images)
-        self._create_bbox_txt(base_folder, num_images)
-        self._create_landmarks_txt(base_folder, num_images)
-
-        return dict(num_examples=num_images_per_split[config["split"]], attr_names=attr_names)
-
-    def _create_split_txt(self, root):
-        num_images_per_split = dict(train=3, valid=2, test=1)
-
-        data = [
-            [self._SPLIT_TO_IDX[split]] for split, num_images in num_images_per_split.items() for _ in range(num_images)
-        ]
-        self._create_txt(root, "list_eval_partition.txt", data)
-
-        num_images_per_split["all"] = num_images = sum(num_images_per_split.values())
-        return num_images, num_images_per_split
-
-    def _create_attr_txt(self, root, num_images):
-        header = ("5_o_Clock_Shadow", "Young")
-        data = torch.rand((num_images, len(header))).ge(0.5).int().mul(2).sub(1).tolist()
-        self._create_txt(root, "list_attr_celeba.txt", data, header=header, add_num_examples=True)
-        return header
-
-    def _create_identity_txt(self, root, num_images):
-        data = torch.randint(1, 4, size=(num_images, 1)).tolist()
-        self._create_txt(root, "identity_CelebA.txt", data)
-
-    def _create_bbox_txt(self, root, num_images):
-        header = ("x_1", "y_1", "width", "height")
-        data = torch.randint(10, size=(num_images, len(header))).tolist()
-        self._create_txt(
-            root, "list_bbox_celeba.txt", data, header=header, add_num_examples=True, add_image_id_to_header=True
-        )
-
-    def _create_landmarks_txt(self, root, num_images):
-        header = ("lefteye_x", "rightmouth_y")
-        data = torch.randint(10, size=(num_images, len(header))).tolist()
-        self._create_txt(root, "list_landmarks_align_celeba.txt", data, header=header, add_num_examples=True)
-
-    def _create_txt(self, root, name, data, header=None, add_num_examples=False, add_image_id_to_header=False):
-        with open(pathlib.Path(root) / name, "w") as fh:
-            if add_num_examples:
-                fh.write(f"{len(data)}\n")
-
-            if header:
-                if add_image_id_to_header:
-                    header = ("image_id", *header)
-                fh.write(f"{' '.join(header)}\n")
-
-            for idx, line in enumerate(data, 1):
-                fh.write(f"{' '.join((f'{idx:06d}.jpg', *[str(value) for value in line]))}\n")
-
-    def test_combined_targets(self):
-        target_types = ["attr", "identity", "bbox", "landmarks"]
-
-        individual_targets = []
-        for target_type in target_types:
-            with self.create_dataset(target_type=target_type) as (dataset, _):
-                _, target = dataset[0]
-                individual_targets.append(target)
-
-        with self.create_dataset(target_type=target_types) as (dataset, _):
-            _, combined_targets = dataset[0]
-
-        actual = len(individual_targets)
-        expected = len(combined_targets)
-        self.assertEqual(
-            actual,
-            expected,
-            f"The number of the returned combined targets does not match the the number targets if requested "
-            f"individually: {actual} != {expected}",
-        )
-
-        for target_type, combined_target, individual_target in zip(target_types, combined_targets, individual_targets):
-            with self.subTest(target_type=target_type):
-                actual = type(combined_target)
-                expected = type(individual_target)
-                self.assertIs(
-                    actual,
-                    expected,
-                    f"Type of the combined target does not match the type of the corresponding individual target: "
-                    f"{actual} is not {expected}",
-                )
-
-    def test_no_target(self):
-        with self.create_dataset(target_type=[]) as (dataset, _):
-            _, target = dataset[0]
-
-        self.assertIsNone(target)
-
-    def test_attr_names(self):
-        with self.create_dataset() as (dataset, info):
-            self.assertEqual(tuple(dataset.attr_names), info["attr_names"])
-
-
-class VOCSegmentationTestCase(datasets_utils.ImageDatasetTestCase):
-    DATASET_CLASS = datasets.VOCSegmentation
-    FEATURE_TYPES = (PIL.Image.Image, PIL.Image.Image)
-
-    CONFIGS = (
-        *datasets_utils.combinations_grid(
-            year=[f"20{year:02d}" for year in range(7, 13)], image_set=("train", "val", "trainval")
-        ),
-        dict(year="2007", image_set="test"),
-        dict(year="2007-test", image_set="test"),
-    )
-
-    def inject_fake_data(self, tmpdir, config):
-        year, is_test_set = (
-            ("2007", True)
-            if config["year"] == "2007-test" or config["image_set"] == "test"
-            else (config["year"], False)
-        )
-        image_set = config["image_set"]
-
-        base_dir = pathlib.Path(tmpdir)
-        if year == "2011":
-            base_dir /= "TrainVal"
-        base_dir = base_dir / "VOCdevkit" / f"VOC{year}"
-        os.makedirs(base_dir)
-
-        num_images, num_images_per_image_set = self._create_image_set_files(base_dir, "ImageSets", is_test_set)
-        datasets_utils.create_image_folder(base_dir, "JPEGImages", lambda idx: f"{idx:06d}.jpg", num_images)
-
-        datasets_utils.create_image_folder(base_dir, "SegmentationClass", lambda idx: f"{idx:06d}.png", num_images)
-        annotation = self._create_annotation_files(base_dir, "Annotations", num_images)
-
-        return dict(num_examples=num_images_per_image_set[image_set], annotation=annotation)
-
-    def _create_image_set_files(self, root, name, is_test_set):
-        root = pathlib.Path(root) / name
-        src = pathlib.Path(root) / "Main"
-        os.makedirs(src, exist_ok=True)
-
-        idcs = dict(train=(0, 1, 2), val=(3, 4), test=(5,))
-        idcs["trainval"] = (*idcs["train"], *idcs["val"])
-
-        for image_set in ("test",) if is_test_set else ("train", "val", "trainval"):
-            self._create_image_set_file(src, image_set, idcs[image_set])
-
-        shutil.copytree(src, root / "Segmentation")
-
-        num_images = max(itertools.chain(*idcs.values())) + 1
-        num_images_per_image_set = dict([(image_set, len(idcs_)) for image_set, idcs_ in idcs.items()])
-        return num_images, num_images_per_image_set
-
-    def _create_image_set_file(self, root, image_set, idcs):
-        with open(pathlib.Path(root) / f"{image_set}.txt", "w") as fh:
-            fh.writelines([f"{idx:06d}\n" for idx in idcs])
-
-    def _create_annotation_files(self, root, name, num_images):
-        root = pathlib.Path(root) / name
-        os.makedirs(root)
-
-        for idx in range(num_images):
-            annotation = self._create_annotation_file(root, f"{idx:06d}.xml")
-
-        return annotation
-
-    def _create_annotation_file(self, root, name):
-        def add_child(parent, name, text=None):
-            child = ET.SubElement(parent, name)
-            child.text = text
-            return child
-
-        def add_name(obj, name="dog"):
-            add_child(obj, "name", name)
-            return name
-
-        def add_bndbox(obj, bndbox=None):
-            if bndbox is None:
-                bndbox = {"xmin": "1", "xmax": "2", "ymin": "3", "ymax": "4"}
-
-            obj = add_child(obj, "bndbox")
-            for name, text in bndbox.items():
-                add_child(obj, name, text)
-
-            return bndbox
-
-        annotation = ET.Element("annotation")
-        obj = add_child(annotation, "object")
-        data = dict(name=add_name(obj), bndbox=add_bndbox(obj))
-
-        with open(pathlib.Path(root) / name, "wb") as fh:
-            fh.write(ET.tostring(annotation))
-
-        return data
-
-
-class VOCDetectionTestCase(VOCSegmentationTestCase):
-    DATASET_CLASS = datasets.VOCDetection
-    FEATURE_TYPES = (PIL.Image.Image, dict)
-
-    def test_annotations(self):
-        with self.create_dataset() as (dataset, info):
-            _, target = dataset[0]
-
-            self.assertIn("annotation", target)
-            annotation = target["annotation"]
-
-            self.assertIn("object", annotation)
-            objects = annotation["object"]
-
-            self.assertEqual(len(objects), 1)
-            object = objects[0]
-
-            self.assertEqual(object, info["annotation"])
-
-
-class CocoDetectionTestCase(datasets_utils.ImageDatasetTestCase):
-    DATASET_CLASS = datasets.CocoDetection
-    FEATURE_TYPES = (PIL.Image.Image, list)
-
-    REQUIRED_PACKAGES = ("pycocotools",)
-
-    _IMAGE_FOLDER = "images"
-    _ANNOTATIONS_FOLDER = "annotations"
-    _ANNOTATIONS_FILE = "annotations.json"
-
-    def dataset_args(self, tmpdir, config):
-        tmpdir = pathlib.Path(tmpdir)
-        root = tmpdir / self._IMAGE_FOLDER
-        annotation_file = tmpdir / self._ANNOTATIONS_FOLDER / self._ANNOTATIONS_FILE
-        return root, annotation_file
-
-    def inject_fake_data(self, tmpdir, config):
-        tmpdir = pathlib.Path(tmpdir)
-
-        num_images = 3
-        num_annotations_per_image = 2
-
-        files = datasets_utils.create_image_folder(
-            tmpdir, name=self._IMAGE_FOLDER, file_name_fn=lambda idx: f"{idx:012d}.jpg", num_examples=num_images
-        )
-        file_names = [file.relative_to(tmpdir / self._IMAGE_FOLDER) for file in files]
-
-        annotation_folder = tmpdir / self._ANNOTATIONS_FOLDER
-        os.makedirs(annotation_folder)
-        info = self._create_annotation_file(
-            annotation_folder, self._ANNOTATIONS_FILE, file_names, num_annotations_per_image
-        )
-
-        info["num_examples"] = num_images
-        return info
-
-    def _create_annotation_file(self, root, name, file_names, num_annotations_per_image):
-        image_ids = [int(file_name.stem) for file_name in file_names]
-        images = [dict(file_name=str(file_name), id=id) for file_name, id in zip(file_names, image_ids)]
-
-        annotations, info = self._create_annotations(image_ids, num_annotations_per_image)
-        self._create_json(root, name, dict(images=images, annotations=annotations))
-
-        return info
-
-    def _create_annotations(self, image_ids, num_annotations_per_image):
-        annotations = datasets_utils.combinations_grid(
-            image_id=image_ids, bbox=([1.0, 2.0, 3.0, 4.0],) * num_annotations_per_image
-        )
-        for id, annotation in enumerate(annotations):
-            annotation["id"] = id
-        return annotations, dict()
-
-    def _create_json(self, root, name, content):
-        file = pathlib.Path(root) / name
-        with open(file, "w") as fh:
-            json.dump(content, fh)
-        return file
-
-
-class CocoCaptionsTestCase(CocoDetectionTestCase):
-    DATASET_CLASS = datasets.CocoCaptions
-
-    def _create_annotations(self, image_ids, num_annotations_per_image):
-        captions = [str(idx) for idx in range(num_annotations_per_image)]
-        annotations = datasets_utils.combinations_grid(image_id=image_ids, caption=captions)
-        for id, annotation in enumerate(annotations):
-            annotation["id"] = id
-        return annotations, dict(captions=captions)
-
-    def test_captions(self):
-        with self.create_dataset() as (dataset, info):
-            _, captions = dataset[0]
-            self.assertEqual(tuple(captions), tuple(info["captions"]))
-
-
-class UCF101TestCase(datasets_utils.VideoDatasetTestCase):
-    DATASET_CLASS = datasets.UCF101
-
-    CONFIGS = datasets_utils.combinations_grid(fold=(1, 2, 3), train=(True, False))
-
-    _VIDEO_FOLDER = "videos"
-    _ANNOTATIONS_FOLDER = "annotations"
-
-    def dataset_args(self, tmpdir, config):
-        tmpdir = pathlib.Path(tmpdir)
-        root = tmpdir / self._VIDEO_FOLDER
-        annotation_path = tmpdir / self._ANNOTATIONS_FOLDER
-        return root, annotation_path
-
-    def inject_fake_data(self, tmpdir, config):
-        tmpdir = pathlib.Path(tmpdir)
-
-        video_folder = tmpdir / self._VIDEO_FOLDER
-        os.makedirs(video_folder)
-        video_files = self._create_videos(video_folder)
-
-        annotations_folder = tmpdir / self._ANNOTATIONS_FOLDER
-        os.makedirs(annotations_folder)
-        num_examples = self._create_annotation_files(annotations_folder, video_files, config["fold"], config["train"])
-
-        return num_examples
-
-    def _create_videos(self, root, num_examples_per_class=3):
-        def file_name_fn(cls, idx, clips_per_group=2):
-            return f"v_{cls}_g{(idx // clips_per_group) + 1:02d}_c{(idx % clips_per_group) + 1:02d}.avi"
-
-        video_files = [
-            datasets_utils.create_video_folder(root, cls, lambda idx: file_name_fn(cls, idx), num_examples_per_class)
-            for cls in ("ApplyEyeMakeup", "YoYo")
-        ]
-        return [path.relative_to(root) for path in itertools.chain(*video_files)]
-
-    def _create_annotation_files(self, root, video_files, fold, train):
-        current_videos = random.sample(video_files, random.randrange(1, len(video_files) - 1))
-        current_annotation = self._annotation_file_name(fold, train)
-        self._create_annotation_file(root, current_annotation, current_videos)
-
-        other_videos = set(video_files) - set(current_videos)
-        other_annotations = [
-            self._annotation_file_name(fold, train) for fold, train in itertools.product((1, 2, 3), (True, False))
-        ]
-        other_annotations.remove(current_annotation)
-        for name in other_annotations:
-            self._create_annotation_file(root, name, other_videos)
-
-        return len(current_videos)
-
-    def _annotation_file_name(self, fold, train):
-        return f"{'train' if train else 'test'}list{fold:02d}.txt"
-
-    def _create_annotation_file(self, root, name, video_files):
-        with open(pathlib.Path(root) / name, "w") as fh:
-            fh.writelines(f"{file}\n" for file in sorted(video_files))
-
-
-class LSUNTestCase(datasets_utils.ImageDatasetTestCase):
-    DATASET_CLASS = datasets.LSUN
-
-    REQUIRED_PACKAGES = ("lmdb",)
-    CONFIGS = datasets_utils.combinations_grid(
-        classes=("train", "test", "val", ["bedroom_train", "church_outdoor_train"])
-    )
-
-    _CATEGORIES = (
-        "bedroom",
-        "bridge",
-        "church_outdoor",
-        "classroom",
-        "conference_room",
-        "dining_room",
-        "kitchen",
-        "living_room",
-        "restaurant",
-        "tower",
-    )
-
-    def inject_fake_data(self, tmpdir, config):
-        root = pathlib.Path(tmpdir)
-
-        num_images = 0
-        for cls in self._parse_classes(config["classes"]):
-            num_images += self._create_lmdb(root, cls)
-
-        return num_images
-
-    @contextlib.contextmanager
-    def create_dataset(
-        self,
-        *args, **kwargs
-    ):
-        with super().create_dataset(*args, **kwargs) as output:
-            yield output
-            # Currently datasets.LSUN caches the keys in the current directory rather than in the root directory. Thus,
-            # this creates a number of unique _cache_* files in the current directory that will not be removed together
-            # with the temporary directory
-            for file in os.listdir(os.getcwd()):
-                if file.startswith("_cache_"):
-                    os.remove(file)
-
-    def _parse_classes(self, classes):
-        if not isinstance(classes, str):
-            return classes
-
-        split = classes
-        if split == "test":
-            return [split]
-
-        return [f"{category}_{split}" for category in self._CATEGORIES]
-
-    def _create_lmdb(self, root, cls):
-        lmdb = datasets_utils.lazy_importer.lmdb
-        hexdigits_lowercase = string.digits + string.ascii_lowercase[:6]
-
-        folder = f"{cls}_lmdb"
-
-        num_images = torch.randint(1, 4, size=()).item()
-        format = "png"
-        files = datasets_utils.create_image_folder(root, folder, lambda idx: f"{idx}.{format}", num_images)
-
-        with lmdb.open(str(root / folder)) as env, env.begin(write=True) as txn:
-            for file in files:
-                key = "".join(random.choice(hexdigits_lowercase) for _ in range(40)).encode()
-
-                buffer = io.BytesIO()
-                Image.open(file).save(buffer, format)
-                buffer.seek(0)
-                value = buffer.read()
-
-                txn.put(key, value)
-
-                os.remove(file)
-
-        return num_images
-
-    def test_not_found_or_corrupted(self):
-        # LSUN does not raise built-in exception, but a custom one. It is expressive enough to not 'cast' it to
-        # RuntimeError or FileNotFoundError that are normally checked by this test.
-        with self.assertRaises(datasets_utils.lazy_importer.lmdb.Error):
-            super().test_not_found_or_corrupted()
-
-
-class Kinetics400TestCase(datasets_utils.VideoDatasetTestCase):
-    DATASET_CLASS = datasets.Kinetics400
-
-    def inject_fake_data(self, tmpdir, config):
-        classes = ("Abseiling", "Zumba")
-        num_videos_per_class = 2
-
-        digits = string.ascii_letters + string.digits + "-_"
-        for cls in classes:
-            datasets_utils.create_video_folder(
-                tmpdir,
-                cls,
-                lambda _: f"{datasets_utils.create_random_string(11, digits)}.avi",
-                num_videos_per_class,
-            )
-
-        return num_videos_per_class * len(classes)
-
-    def test_not_found_or_corrupted(self):
-        self.skipTest("Dataset currently does not handle the case of no found videos.")
-
-
-class HMDB51TestCase(datasets_utils.VideoDatasetTestCase):
-    DATASET_CLASS = datasets.HMDB51
-
-    CONFIGS = datasets_utils.combinations_grid(fold=(1, 2, 3), train=(True, False))
-
-    _VIDEO_FOLDER = "videos"
-    _SPLITS_FOLDER = "splits"
-    _CLASSES = ("brush_hair", "wave")
-
-    def dataset_args(self, tmpdir, config):
-        tmpdir = pathlib.Path(tmpdir)
-        root = tmpdir / self._VIDEO_FOLDER
-        annotation_path = tmpdir / self._SPLITS_FOLDER
-        return root, annotation_path
-
-    def inject_fake_data(self, tmpdir, config):
-        tmpdir = pathlib.Path(tmpdir)
-
-        video_folder = tmpdir / self._VIDEO_FOLDER
-        os.makedirs(video_folder)
-        video_files = self._create_videos(video_folder)
-
-        splits_folder = tmpdir / self._SPLITS_FOLDER
-        os.makedirs(splits_folder)
-        num_examples = self._create_split_files(splits_folder, video_files, config["fold"], config["train"])
-
-        return num_examples
-
-    def _create_videos(self, root, num_examples_per_class=3):
-        def file_name_fn(cls, idx, clips_per_group=2):
-            return f"{cls}_{(idx // clips_per_group) + 1:d}_{(idx % clips_per_group) + 1:d}.avi"
-
-        return [
-            (
-                cls,
-                datasets_utils.create_video_folder(
-                    root,
-                    cls,
-                    lambda idx: file_name_fn(cls, idx),
-                    num_examples_per_class,
-                ),
-            )
-            for cls in self._CLASSES
-        ]
-
-    def _create_split_files(self, root, video_files, fold, train):
-        num_videos = num_train_videos = 0
-
-        for cls, videos in video_files:
-            num_videos += len(videos)
-
-            train_videos = set(random.sample(videos, random.randrange(1, len(videos) - 1)))
-            num_train_videos += len(train_videos)
-
-            with open(pathlib.Path(root) / f"{cls}_test_split{fold}.txt", "w") as fh:
-                fh.writelines(f"{file.name} {1 if file in train_videos else 2}\n" for file in videos)
-
-        return num_train_videos if train else (num_videos - num_train_videos)
-
-
-class OmniglotTestCase(datasets_utils.ImageDatasetTestCase):
-    DATASET_CLASS = datasets.Omniglot
-
-    CONFIGS = datasets_utils.combinations_grid(background=(True, False))
-
-    def inject_fake_data(self, tmpdir, config):
-        target_folder = (
-            pathlib.Path(tmpdir) / "omniglot-py" / f"images_{'background' if config['background'] else 'evaluation'}"
-        )
-        os.makedirs(target_folder)
-
-        num_images = 0
-        for name in ("Alphabet_of_the_Magi", "Tifinagh"):
-            num_images += self._create_alphabet_folder(target_folder, name)
-
-        return num_images
-
-    def _create_alphabet_folder(self, root, name):
-        num_images_total = 0
-        for idx in range(torch.randint(1, 4, size=()).item()):
-            num_images = torch.randint(1, 4, size=()).item()
-            num_images_total += num_images
-
-            datasets_utils.create_image_folder(
-                root / name, f"character{idx:02d}", lambda image_idx: f"{image_idx:02d}.png", num_images
-            )
-
-        return num_images_total
-
-
-class SBUTestCase(datasets_utils.ImageDatasetTestCase):
-    DATASET_CLASS = datasets.SBU
-    FEATURE_TYPES = (PIL.Image.Image, str)
-
-    def inject_fake_data(self, tmpdir, config):
-        num_images = 3
-
-        dataset_folder = pathlib.Path(tmpdir) / "dataset"
-        images = datasets_utils.create_image_folder(tmpdir, "dataset", self._create_file_name, num_images)
-
-        self._create_urls_txt(dataset_folder, images)
-        self._create_captions_txt(dataset_folder, num_images)
-
-        return num_images
-
-    def _create_file_name(self, idx):
-        part1 = datasets_utils.create_random_string(10, string.digits)
-        part2 = datasets_utils.create_random_string(10, string.ascii_lowercase, string.digits[:6])
-        return f"{part1}_{part2}.jpg"
-
-    def _create_urls_txt(self, root, images):
-        with open(root / "SBU_captioned_photo_dataset_urls.txt", "w") as fh:
-            for image in images:
-                fh.write(
-                    f"http://static.flickr.com/{datasets_utils.create_random_string(4, string.digits)}/{image.name}\n"
-                )
-
-    def _create_captions_txt(self, root, num_images):
-        with open(root / "SBU_captioned_photo_dataset_captions.txt", "w") as fh:
-            for _ in range(num_images):
-                fh.write(f"{datasets_utils.create_random_string(10)}\n")
-
-
-class SEMEIONTestCase(datasets_utils.ImageDatasetTestCase):
-    DATASET_CLASS = datasets.SEMEION
-
-    def inject_fake_data(self, tmpdir, config):
-        num_images = 3
-
-        images = torch.rand(num_images, 256)
-        labels = F.one_hot(torch.randint(10, size=(num_images,)))
-        with open(pathlib.Path(tmpdir) / "semeion.data", "w") as fh:
-            for image, one_hot_labels in zip(images, labels):
-                image_columns = " ".join([f"{pixel.item():.4f}" for pixel in image])
-                labels_columns = " ".join([str(label.item()) for label in one_hot_labels])
-                fh.write(f"{image_columns} {labels_columns}\n")
-
-        return num_images
-
-
-class USPSTestCase(datasets_utils.ImageDatasetTestCase):
-    DATASET_CLASS = datasets.USPS
-
-    CONFIGS = datasets_utils.combinations_grid(train=(True, False))
-
-    def inject_fake_data(self, tmpdir, config):
-        num_images = 2 if config["train"] else 1
-
-        images = torch.rand(num_images, 256) * 2 - 1
-        labels = torch.randint(1, 11, size=(num_images,))
-
-        with bz2.open(pathlib.Path(tmpdir) / f"usps{'.t' if not config['train'] else ''}.bz2", "w") as fh:
-            for image, label in zip(images, labels):
-                line = " ".join((str(label.item()), *[f"{idx}:{pixel:.6f}" for idx, pixel in enumerate(image, 1)]))
-                fh.write(f"{line}\n".encode())
-
-        return num_images
-
-
-class SBDatasetTestCase(datasets_utils.ImageDatasetTestCase):
-    DATASET_CLASS = datasets.SBDataset
-    FEATURE_TYPES = (PIL.Image.Image, (np.ndarray, PIL.Image.Image))
-
-    REQUIRED_PACKAGES = ("scipy.io", "scipy.sparse")
-
-    CONFIGS = datasets_utils.combinations_grid(
-        image_set=("train", "val", "train_noval"), mode=("boundaries", "segmentation")
-    )
-
-    _NUM_CLASSES = 20
-
-    def inject_fake_data(self, tmpdir, config):
-        num_images, num_images_per_image_set = self._create_split_files(tmpdir)
-
-        sizes = self._create_target_folder(tmpdir, "cls", num_images)
-
-        datasets_utils.create_image_folder(
-            tmpdir, "img", lambda idx: f"{self._file_stem(idx)}.jpg", num_images, size=lambda idx: sizes[idx]
-        )
-
-        return num_images_per_image_set[config["image_set"]]
-
-    def _create_split_files(self, root):
-        root = pathlib.Path(root)
-
-        splits = dict(train=(0, 1, 2), train_noval=(0, 2), val=(3,))
-
-        for split, idcs in splits.items():
-            self._create_split_file(root, split, idcs)
-
-        num_images = max(itertools.chain(*splits.values())) + 1
-        num_images_per_split = dict([(split, len(idcs)) for split, idcs in splits.items()])
-        return num_images, num_images_per_split
-
-    def _create_split_file(self, root, name, idcs):
-        with open(root / f"{name}.txt", "w") as fh:
-            fh.writelines(f"{self._file_stem(idx)}\n" for idx in idcs)
-
-    def _create_target_folder(self, root, name, num_images):
-        io = datasets_utils.lazy_importer.scipy.io
-
-        target_folder = pathlib.Path(root) / name
-        os.makedirs(target_folder)
-
-        sizes = [torch.randint(1, 4, size=(2,)).tolist() for _ in range(num_images)]
-        for idx, size in enumerate(sizes):
-            content = dict(
-                GTcls=dict(Boundaries=self._create_boundaries(size), Segmentation=self._create_segmentation(size))
-            )
-            io.savemat(target_folder / f"{self._file_stem(idx)}.mat", content)
-
-        return sizes
-
-    def _create_boundaries(self, size):
-        sparse = datasets_utils.lazy_importer.scipy.sparse
-        return [
-            [sparse.csc_matrix(torch.randint(0, 2, size=size, dtype=torch.uint8).numpy())]
-            for _ in range(self._NUM_CLASSES)
-        ]
-
-    def _create_segmentation(self, size):
-        return torch.randint(0, self._NUM_CLASSES + 1, size=size, dtype=torch.uint8).numpy()
-
-    def _file_stem(self, idx):
-        return f"2008_{idx:06d}"
-
-
-class FakeDataTestCase(datasets_utils.ImageDatasetTestCase):
-    DATASET_CLASS = datasets.FakeData
-    FEATURE_TYPES = (PIL.Image.Image, torch.Tensor)
-
-    def dataset_args(self, tmpdir, config):
-        return ()
-
-    def inject_fake_data(self, tmpdir, config):
-        return config["size"]
-
-    def test_not_found_or_corrupted(self):
-        self.skipTest("The data is generated at creation and thus cannot be non-existent or corrupted.")
-
-
-class PhotoTourTestCase(datasets_utils.ImageDatasetTestCase):
-    DATASET_CLASS = datasets.PhotoTour
-
-    # The PhotoTour dataset returns examples with different features with respect to the 'train' parameter. Thus,
-    # we overwrite 'FEATURE_TYPES' with a dummy value to satisfy the initial checks of the base class. Furthermore, we
-    # overwrite the 'test_feature_types()' method to select the correct feature types before the test is run.
-    FEATURE_TYPES = ()
-    _TRAIN_FEATURE_TYPES = (torch.Tensor,)
-    _TEST_FEATURE_TYPES = (torch.Tensor, torch.Tensor, torch.Tensor)
-
-    CONFIGS = datasets_utils.combinations_grid(train=(True, False))
-
-    _NAME = "liberty"
-
-    def dataset_args(self, tmpdir, config):
-        return tmpdir, self._NAME
-
-    def inject_fake_data(self, tmpdir, config):
-        tmpdir = pathlib.Path(tmpdir)
-
-        # In contrast to the original data, the fake images injected here comprise only a single patch. Thus,
-        # num_images == num_patches.
-        num_patches = 5
-
-        image_files = self._create_images(tmpdir, self._NAME, num_patches)
-        point_ids, info_file = self._create_info_file(tmpdir / self._NAME, num_patches)
-        num_matches, matches_file = self._create_matches_file(tmpdir / self._NAME, num_patches, point_ids)
-
-        self._create_archive(tmpdir, self._NAME, *image_files, info_file, matches_file)
-
-        return num_patches if config["train"] else num_matches
-
-    def _create_images(self, root, name, num_images):
-        # The images in the PhotoTour dataset comprises of multiple grayscale patches of 64 x 64 pixels. Thus, the
-        # smallest fake image is 64 x 64 pixels and comprises a single patch.
-        return datasets_utils.create_image_folder(
-            root, name, lambda idx: f"patches{idx:04d}.bmp", num_images, size=(1, 64, 64)
-        )
-
-    def _create_info_file(self, root, num_images):
-        point_ids = torch.randint(num_images, size=(num_images,)).tolist()
-
-        file = root / "info.txt"
-        with open(file, "w") as fh:
-            fh.writelines([f"{point_id} 0\n" for point_id in point_ids])
-
-        return point_ids, file
-
-    def _create_matches_file(self, root, num_patches, point_ids):
-        lines = [
-            f"{patch_id1} {point_ids[patch_id1]} 0 {patch_id2} {point_ids[patch_id2]} 0\n"
-            for patch_id1, patch_id2 in itertools.combinations(range(num_patches), 2)
-        ]
-
-        file = root / "m50_100000_100000_0.txt"
-        with open(file, "w") as fh:
-            fh.writelines(lines)
-
-        return len(lines), file
-
-    def _create_archive(self, root, name, *files):
-        archive = root / f"{name}.zip"
-        with zipfile.ZipFile(archive, "w") as zip:
-            for file in files:
-                zip.write(file, arcname=file.relative_to(root))
-
-        return archive
-
-    @datasets_utils.test_all_configs
-    def test_feature_types(self, config):
-        feature_types = self.FEATURE_TYPES
-        self.FEATURE_TYPES = self._TRAIN_FEATURE_TYPES if config["train"] else self._TEST_FEATURE_TYPES
-        try:
-            super().test_feature_types.__wrapped__(self, config)
-        finally:
-            self.FEATURE_TYPES = feature_types
-
-
-class Flickr8kTestCase(datasets_utils.ImageDatasetTestCase):
-    DATASET_CLASS = datasets.Flickr8k
-
-    FEATURE_TYPES = (PIL.Image.Image, list)
-
-    _IMAGES_FOLDER = "images"
-    _ANNOTATIONS_FILE = "captions.html"
-
-    def dataset_args(self, tmpdir, config):
-        tmpdir = pathlib.Path(tmpdir)
-        root = tmpdir / self._IMAGES_FOLDER
-        ann_file = tmpdir / self._ANNOTATIONS_FILE
-        return str(root), str(ann_file)
-
-    def inject_fake_data(self, tmpdir, config):
-        num_images = 3
-        num_captions_per_image = 3
-
-        tmpdir = pathlib.Path(tmpdir)
-
-        images = self._create_images(tmpdir, self._IMAGES_FOLDER, num_images)
-        self._create_annotations_file(tmpdir, self._ANNOTATIONS_FILE, images, num_captions_per_image)
-
-        return dict(num_examples=num_images, captions=self._create_captions(num_captions_per_image))
-
-    def _create_images(self, root, name, num_images):
-        return datasets_utils.create_image_folder(root, name, self._image_file_name, num_images)
-
-    def _image_file_name(self, idx):
-        id = datasets_utils.create_random_string(10, string.digits)
-        checksum = datasets_utils.create_random_string(10, string.digits, string.ascii_lowercase[:6])
-        size = datasets_utils.create_random_string(1, "qwcko")
-        return f"{id}_{checksum}_{size}.jpg"
-
-    def _create_annotations_file(self, root, name, images, num_captions_per_image):
-        with open(root / name, "w") as fh:
-            fh.write("<table>")
-            for image in (None, *images):
-                self._add_image(fh, image, num_captions_per_image)
-            fh.write("</table>")
-
-    def _add_image(self, fh, image, num_captions_per_image):
-        fh.write("<tr>")
-        self._add_image_header(fh, image)
-        fh.write("</tr><tr><td><ul>")
-        self._add_image_captions(fh, num_captions_per_image)
-        fh.write("</ul></td></tr>")
-
-    def _add_image_header(self, fh, image=None):
-        if image:
-            url = f"http://www.flickr.com/photos/user/{image.name.split('_')[0]}/"
-            data = f'<a href="{url}">{url}</a>'
-        else:
-            data = "Image Not Found"
-        fh.write(f"<td>{data}</td>")
-
-    def _add_image_captions(self, fh, num_captions_per_image):
-        for caption in self._create_captions(num_captions_per_image):
-            fh.write(f"<li>{caption}")
-
-    def _create_captions(self, num_captions_per_image):
-        return [str(idx) for idx in range(num_captions_per_image)]
-
-    def test_captions(self):
-        with self.create_dataset() as (dataset, info):
-            _, captions = dataset[0]
-            self.assertSequenceEqual(captions, info["captions"])
-
-
-class Flickr30kTestCase(Flickr8kTestCase):
-    DATASET_CLASS = datasets.Flickr30k
-
-    FEATURE_TYPES = (PIL.Image.Image, list)
-
-    _ANNOTATIONS_FILE = "captions.token"
-
-    def _image_file_name(self, idx):
-        return f"{idx}.jpg"
-
-    def _create_annotations_file(self, root, name, images, num_captions_per_image):
-        with open(root / name, "w") as fh:
-            for image, (idx, caption) in itertools.product(
-                images, enumerate(self._create_captions(num_captions_per_image))
-            ):
-                fh.write(f"{image.name}#{idx}\t{caption}\n")
->>>>>>> bb2805a6
 
 
 if __name__ == "__main__":
