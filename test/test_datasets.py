import contextlib
import sys
import os
import unittest
from unittest import mock
import numpy as np
import PIL
from PIL import Image
from torch._utils_internal import get_file_path_2
import torchvision
from torchvision.datasets import utils
from common_utils import get_tmp_dir
from fakedata_generation import mnist_root, imagenet_root, \
    cityscapes_root, svhn_root, places365_root, widerface_root, stl10_root
import xml.etree.ElementTree as ET
from urllib.request import Request, urlopen
import itertools
import datasets_utils
import pathlib
import pickle
from torchvision import datasets
import torch
import shutil
import json
import random
import bz2
import torch.nn.functional as F
import string
import io


try:
    import scipy
    HAS_SCIPY = True
except ImportError:
    HAS_SCIPY = False

try:
    import av
    HAS_PYAV = True
except ImportError:
    HAS_PYAV = False


class DatasetTestcase(unittest.TestCase):
    def generic_classification_dataset_test(self, dataset, num_images=1):
        self.assertEqual(len(dataset), num_images)
        img, target = dataset[0]
        self.assertTrue(isinstance(img, PIL.Image.Image))
        self.assertTrue(isinstance(target, int))

    def generic_segmentation_dataset_test(self, dataset, num_images=1):
        self.assertEqual(len(dataset), num_images)
        img, target = dataset[0]
        self.assertTrue(isinstance(img, PIL.Image.Image))
        self.assertTrue(isinstance(target, PIL.Image.Image))


class Tester(DatasetTestcase):
    def test_imagefolder(self):
        # TODO: create the fake data on-the-fly
        FAKEDATA_DIR = get_file_path_2(
            os.path.dirname(os.path.abspath(__file__)), 'assets', 'fakedata')

        with get_tmp_dir(src=os.path.join(FAKEDATA_DIR, 'imagefolder')) as root:
            classes = sorted(['a', 'b'])
            class_a_image_files = [
                os.path.join(root, 'a', file) for file in ('a1.png', 'a2.png', 'a3.png')
            ]
            class_b_image_files = [
                os.path.join(root, 'b', file) for file in ('b1.png', 'b2.png', 'b3.png', 'b4.png')
            ]
            dataset = torchvision.datasets.ImageFolder(root, loader=lambda x: x)

            # test if all classes are present
            self.assertEqual(classes, sorted(dataset.classes))

            # test if combination of classes and class_to_index functions correctly
            for cls in classes:
                self.assertEqual(cls, dataset.classes[dataset.class_to_idx[cls]])

            # test if all images were detected correctly
            class_a_idx = dataset.class_to_idx['a']
            class_b_idx = dataset.class_to_idx['b']
            imgs_a = [(img_file, class_a_idx) for img_file in class_a_image_files]
            imgs_b = [(img_file, class_b_idx) for img_file in class_b_image_files]
            imgs = sorted(imgs_a + imgs_b)
            self.assertEqual(imgs, dataset.imgs)

            # test if the datasets outputs all images correctly
            outputs = sorted([dataset[i] for i in range(len(dataset))])
            self.assertEqual(imgs, outputs)

            # redo all tests with specified valid image files
            dataset = torchvision.datasets.ImageFolder(
                root, loader=lambda x: x, is_valid_file=lambda x: '3' in x)
            self.assertEqual(classes, sorted(dataset.classes))

            class_a_idx = dataset.class_to_idx['a']
            class_b_idx = dataset.class_to_idx['b']
            imgs_a = [(img_file, class_a_idx) for img_file in class_a_image_files
                      if '3' in img_file]
            imgs_b = [(img_file, class_b_idx) for img_file in class_b_image_files
                      if '3' in img_file]
            imgs = sorted(imgs_a + imgs_b)
            self.assertEqual(imgs, dataset.imgs)

            outputs = sorted([dataset[i] for i in range(len(dataset))])
            self.assertEqual(imgs, outputs)

    def test_imagefolder_empty(self):
        with get_tmp_dir() as root:
            with self.assertRaises(RuntimeError):
                torchvision.datasets.ImageFolder(root, loader=lambda x: x)

            with self.assertRaises(RuntimeError):
                torchvision.datasets.ImageFolder(
                    root, loader=lambda x: x, is_valid_file=lambda x: False
                )

    @mock.patch('torchvision.datasets.mnist.download_and_extract_archive')
    def test_mnist(self, mock_download_extract):
        num_examples = 30
        with mnist_root(num_examples, "MNIST") as root:
            dataset = torchvision.datasets.MNIST(root, download=True)
            self.generic_classification_dataset_test(dataset, num_images=num_examples)
            img, target = dataset[0]
            self.assertEqual(dataset.class_to_idx[dataset.classes[0]], target)

    @mock.patch('torchvision.datasets.mnist.download_and_extract_archive')
    def test_kmnist(self, mock_download_extract):
        num_examples = 30
        with mnist_root(num_examples, "KMNIST") as root:
            dataset = torchvision.datasets.KMNIST(root, download=True)
            self.generic_classification_dataset_test(dataset, num_images=num_examples)
            img, target = dataset[0]
            self.assertEqual(dataset.class_to_idx[dataset.classes[0]], target)

    @mock.patch('torchvision.datasets.mnist.download_and_extract_archive')
    def test_fashionmnist(self, mock_download_extract):
        num_examples = 30
        with mnist_root(num_examples, "FashionMNIST") as root:
            dataset = torchvision.datasets.FashionMNIST(root, download=True)
            self.generic_classification_dataset_test(dataset, num_images=num_examples)
            img, target = dataset[0]
            self.assertEqual(dataset.class_to_idx[dataset.classes[0]], target)

    @mock.patch('torchvision.datasets.imagenet._verify_archive')
    @unittest.skipIf(not HAS_SCIPY, "scipy unavailable")
    def test_imagenet(self, mock_verify):
        with imagenet_root() as root:
            dataset = torchvision.datasets.ImageNet(root, split='train')
            self.generic_classification_dataset_test(dataset)

            dataset = torchvision.datasets.ImageNet(root, split='val')
            self.generic_classification_dataset_test(dataset)

    @mock.patch('torchvision.datasets.WIDERFace._check_integrity')
    @unittest.skipIf('win' in sys.platform, 'temporarily disabled on Windows')
    def test_widerface(self, mock_check_integrity):
        mock_check_integrity.return_value = True
        with widerface_root() as root:
            dataset = torchvision.datasets.WIDERFace(root, split='train')
            self.assertEqual(len(dataset), 1)
            img, target = dataset[0]
            self.assertTrue(isinstance(img, PIL.Image.Image))

            dataset = torchvision.datasets.WIDERFace(root, split='val')
            self.assertEqual(len(dataset), 1)
            img, target = dataset[0]
            self.assertTrue(isinstance(img, PIL.Image.Image))

            dataset = torchvision.datasets.WIDERFace(root, split='test')
            self.assertEqual(len(dataset), 1)
            img, target = dataset[0]
            self.assertTrue(isinstance(img, PIL.Image.Image))

    @unittest.skipIf('win' in sys.platform, 'temporarily disabled on Windows')
    def test_cityscapes(self):
        with cityscapes_root() as root:

            for mode in ['coarse', 'fine']:

                if mode == 'coarse':
                    splits = ['train', 'train_extra', 'val']
                else:
                    splits = ['train', 'val', 'test']

                for split in splits:
                    for target_type in ['semantic', 'instance']:
                        dataset = torchvision.datasets.Cityscapes(
                            root, split=split, target_type=target_type, mode=mode)
                        self.generic_segmentation_dataset_test(dataset, num_images=2)

                    color_dataset = torchvision.datasets.Cityscapes(
                        root, split=split, target_type='color', mode=mode)
                    color_img, color_target = color_dataset[0]
                    self.assertTrue(isinstance(color_img, PIL.Image.Image))
                    self.assertTrue(np.array(color_target).shape[2] == 4)

                    polygon_dataset = torchvision.datasets.Cityscapes(
                        root, split=split, target_type='polygon', mode=mode)
                    polygon_img, polygon_target = polygon_dataset[0]
                    self.assertTrue(isinstance(polygon_img, PIL.Image.Image))
                    self.assertTrue(isinstance(polygon_target, dict))
                    self.assertTrue(isinstance(polygon_target['imgHeight'], int))
                    self.assertTrue(isinstance(polygon_target['objects'], list))

                    # Test multiple target types
                    targets_combo = ['semantic', 'polygon', 'color']
                    multiple_types_dataset = torchvision.datasets.Cityscapes(
                        root, split=split, target_type=targets_combo, mode=mode)
                    output = multiple_types_dataset[0]
                    self.assertTrue(isinstance(output, tuple))
                    self.assertTrue(len(output) == 2)
                    self.assertTrue(isinstance(output[0], PIL.Image.Image))
                    self.assertTrue(isinstance(output[1], tuple))
                    self.assertTrue(len(output[1]) == 3)
                    self.assertTrue(isinstance(output[1][0], PIL.Image.Image))  # semantic
                    self.assertTrue(isinstance(output[1][1], dict))  # polygon
                    self.assertTrue(isinstance(output[1][2], PIL.Image.Image))  # color

    @mock.patch('torchvision.datasets.SVHN._check_integrity')
    @unittest.skipIf(not HAS_SCIPY, "scipy unavailable")
    def test_svhn(self, mock_check):
        mock_check.return_value = True
        with svhn_root() as root:
            dataset = torchvision.datasets.SVHN(root, split="train")
            self.generic_classification_dataset_test(dataset, num_images=2)

            dataset = torchvision.datasets.SVHN(root, split="test")
            self.generic_classification_dataset_test(dataset, num_images=2)

            dataset = torchvision.datasets.SVHN(root, split="extra")
            self.generic_classification_dataset_test(dataset, num_images=2)

    def test_places365(self):
        for split, small in itertools.product(("train-standard", "train-challenge", "val"), (False, True)):
            with places365_root(split=split, small=small) as places365:
                root, data = places365

                dataset = torchvision.datasets.Places365(root, split=split, small=small, download=True)
                self.generic_classification_dataset_test(dataset, num_images=len(data["imgs"]))

    def test_places365_transforms(self):
        expected_image = "image"
        expected_target = "target"

        def transform(image):
            return expected_image

        def target_transform(target):
            return expected_target

        with places365_root() as places365:
            root, data = places365

            dataset = torchvision.datasets.Places365(
                root, transform=transform, target_transform=target_transform, download=True
            )
            actual_image, actual_target = dataset[0]

            self.assertEqual(actual_image, expected_image)
            self.assertEqual(actual_target, expected_target)

    def test_places365_devkit_download(self):
        for split in ("train-standard", "train-challenge", "val"):
            with self.subTest(split=split):
                with places365_root(split=split) as places365:
                    root, data = places365

                    dataset = torchvision.datasets.Places365(root, split=split, download=True)

                    with self.subTest("classes"):
                        self.assertSequenceEqual(dataset.classes, data["classes"])

                    with self.subTest("class_to_idx"):
                        self.assertDictEqual(dataset.class_to_idx, data["class_to_idx"])

                    with self.subTest("imgs"):
                        self.assertSequenceEqual(dataset.imgs, data["imgs"])

    def test_places365_devkit_no_download(self):
        for split in ("train-standard", "train-challenge", "val"):
            with self.subTest(split=split):
                with places365_root(split=split) as places365:
                    root, data = places365

                    with self.assertRaises(RuntimeError):
                        torchvision.datasets.Places365(root, split=split, download=False)

    def test_places365_images_download(self):
        for split, small in itertools.product(("train-standard", "train-challenge", "val"), (False, True)):
            with self.subTest(split=split, small=small):
                with places365_root(split=split, small=small) as places365:
                    root, data = places365

                    dataset = torchvision.datasets.Places365(root, split=split, small=small, download=True)

                    assert all(os.path.exists(item[0]) for item in dataset.imgs)

    def test_places365_images_download_preexisting(self):
        split = "train-standard"
        small = False
        images_dir = "data_large_standard"

        with places365_root(split=split, small=small) as places365:
            root, data = places365
            os.mkdir(os.path.join(root, images_dir))

            with self.assertRaises(RuntimeError):
                torchvision.datasets.Places365(root, split=split, small=small, download=True)

    def test_places365_repr_smoke(self):
        with places365_root() as places365:
            root, data = places365

            dataset = torchvision.datasets.Places365(root, download=True)
            self.assertIsInstance(repr(dataset), str)


class STL10Tester(DatasetTestcase):
    @contextlib.contextmanager
    def mocked_root(self):
        with stl10_root() as (root, data):
            yield root, data

    @contextlib.contextmanager
    def mocked_dataset(self, pre_extract=False, download=True, **kwargs):
        with self.mocked_root() as (root, data):
            if pre_extract:
                utils.extract_archive(os.path.join(root, data["archive"]))
            dataset = torchvision.datasets.STL10(root, download=download, **kwargs)
            yield dataset, data

    def test_not_found(self):
        with self.assertRaises(RuntimeError):
            with self.mocked_dataset(download=False):
                pass

    def test_splits(self):
        for split in ('train', 'train+unlabeled', 'unlabeled', 'test'):
            with self.mocked_dataset(split=split) as (dataset, data):
                num_images = sum([data["num_images_in_split"][part] for part in split.split("+")])
                self.generic_classification_dataset_test(dataset, num_images=num_images)

    def test_folds(self):
        for fold in range(10):
            with self.mocked_dataset(split="train", folds=fold) as (dataset, data):
                num_images = data["num_images_in_folds"][fold]
                self.assertEqual(len(dataset), num_images)

    def test_invalid_folds1(self):
        with self.assertRaises(ValueError):
            with self.mocked_dataset(folds=10):
                pass

    def test_invalid_folds2(self):
        with self.assertRaises(ValueError):
            with self.mocked_dataset(folds="0"):
                pass

    def test_transforms(self):
        expected_image = "image"
        expected_target = "target"

        def transform(image):
            return expected_image

        def target_transform(target):
            return expected_target

        with self.mocked_dataset(transform=transform, target_transform=target_transform) as (dataset, _):
            actual_image, actual_target = dataset[0]

            self.assertEqual(actual_image, expected_image)
            self.assertEqual(actual_target, expected_target)

    def test_unlabeled(self):
        with self.mocked_dataset(split="unlabeled") as (dataset, _):
            labels = [dataset[idx][1] for idx in range(len(dataset))]
            self.assertTrue(all([label == -1 for label in labels]))

    @unittest.mock.patch("torchvision.datasets.stl10.download_and_extract_archive")
    def test_download_preexisting(self, mock):
        with self.mocked_dataset(pre_extract=True) as (dataset, data):
            mock.assert_not_called()

    def test_repr_smoke(self):
        with self.mocked_dataset() as (dataset, _):
            self.assertIsInstance(repr(dataset), str)


class Caltech101TestCase(datasets_utils.ImageDatasetTestCase):
    DATASET_CLASS = datasets.Caltech101
    FEATURE_TYPES = (PIL.Image.Image, (int, np.ndarray, tuple))

    CONFIGS = datasets_utils.combinations_grid(target_type=("category", "annotation", ["category", "annotation"]))
    REQUIRED_PACKAGES = ("scipy",)

    def inject_fake_data(self, tmpdir, config):
        root = pathlib.Path(tmpdir) / "caltech101"
        images = root / "101_ObjectCategories"
        annotations = root / "Annotations"

        categories = (("Faces", "Faces_2"), ("helicopter", "helicopter"), ("ying_yang", "ying_yang"))
        num_images_per_category = 2

        for image_category, annotation_category in categories:
            datasets_utils.create_image_folder(
                root=images,
                name=image_category,
                file_name_fn=lambda idx: f"image_{idx + 1:04d}.jpg",
                num_examples=num_images_per_category,
            )
            self._create_annotation_folder(
                root=annotations,
                name=annotation_category,
                file_name_fn=lambda idx: f"annotation_{idx + 1:04d}.mat",
                num_examples=num_images_per_category,
            )

        # This is included in the original archive, but is removed by the dataset. Thus, an empty directory suffices.
        os.makedirs(images / "BACKGROUND_Google")

        return num_images_per_category * len(categories)

    def _create_annotation_folder(self, root, name, file_name_fn, num_examples):
        root = pathlib.Path(root) / name
        os.makedirs(root)

        for idx in range(num_examples):
            self._create_annotation_file(root, file_name_fn(idx))

    def _create_annotation_file(self, root, name):
        mdict = dict(obj_contour=torch.rand((2, torch.randint(3, 6, size=())), dtype=torch.float64).numpy())
        datasets_utils.lazy_importer.scipy.io.savemat(str(pathlib.Path(root) / name), mdict)

    def test_combined_targets(self):
        target_types = ["category", "annotation"]

        individual_targets = []
        for target_type in target_types:
            with self.create_dataset(target_type=target_type) as (dataset, _):
                _, target = dataset[0]
                individual_targets.append(target)

        with self.create_dataset(target_type=target_types) as (dataset, _):
            _, combined_targets = dataset[0]

        actual = len(individual_targets)
        expected = len(combined_targets)
        self.assertEqual(
            actual,
            expected,
            f"The number of the returned combined targets does not match the the number targets if requested "
            f"individually: {actual} != {expected}",
        )

        for target_type, combined_target, individual_target in zip(target_types, combined_targets, individual_targets):
            with self.subTest(target_type=target_type):
                actual = type(combined_target)
                expected = type(individual_target)
                self.assertIs(
                    actual,
                    expected,
                    f"Type of the combined target does not match the type of the corresponding individual target: "
                    f"{actual} is not {expected}",
                )


class Caltech256TestCase(datasets_utils.ImageDatasetTestCase):
    DATASET_CLASS = datasets.Caltech256

    def inject_fake_data(self, tmpdir, config):
        tmpdir = pathlib.Path(tmpdir) / "caltech256" / "256_ObjectCategories"

        categories = ((1, "ak47"), (127, "laptop-101"), (257, "clutter"))
        num_images_per_category = 2

        for idx, category in categories:
            datasets_utils.create_image_folder(
                tmpdir,
                name=f"{idx:03d}.{category}",
                file_name_fn=lambda image_idx: f"{idx:03d}_{image_idx + 1:04d}.jpg",
                num_examples=num_images_per_category,
            )

        return num_images_per_category * len(categories)


class CIFAR10TestCase(datasets_utils.ImageDatasetTestCase):
    DATASET_CLASS = datasets.CIFAR10
    CONFIGS = datasets_utils.combinations_grid(train=(True, False))

    _VERSION_CONFIG = dict(
        base_folder="cifar-10-batches-py",
        train_files=tuple(f"data_batch_{idx}" for idx in range(1, 6)),
        test_files=("test_batch",),
        labels_key="labels",
        meta_file="batches.meta",
        num_categories=10,
        categories_key="label_names",
    )

    def inject_fake_data(self, tmpdir, config):
        tmpdir = pathlib.Path(tmpdir) / self._VERSION_CONFIG["base_folder"]
        os.makedirs(tmpdir)

        num_images_per_file = 1
        for name in itertools.chain(self._VERSION_CONFIG["train_files"], self._VERSION_CONFIG["test_files"]):
            self._create_batch_file(tmpdir, name, num_images_per_file)

        categories = self._create_meta_file(tmpdir)

        return dict(
            num_examples=num_images_per_file
            * len(self._VERSION_CONFIG["train_files"] if config["train"] else self._VERSION_CONFIG["test_files"]),
            categories=categories,
        )

    def _create_batch_file(self, root, name, num_images):
        data = datasets_utils.create_image_or_video_tensor((num_images, 32 * 32 * 3))
        labels = np.random.randint(0, self._VERSION_CONFIG["num_categories"], size=num_images).tolist()
        self._create_binary_file(root, name, {"data": data, self._VERSION_CONFIG["labels_key"]: labels})

    def _create_meta_file(self, root):
        categories = [
            f"{idx:0{len(str(self._VERSION_CONFIG['num_categories'] - 1))}d}"
            for idx in range(self._VERSION_CONFIG["num_categories"])
        ]
        self._create_binary_file(
            root, self._VERSION_CONFIG["meta_file"], {self._VERSION_CONFIG["categories_key"]: categories}
        )
        return categories

    def _create_binary_file(self, root, name, content):
        with open(pathlib.Path(root) / name, "wb") as fh:
            pickle.dump(content, fh)

    def test_class_to_idx(self):
        with self.create_dataset() as (dataset, info):
            expected = {category: label for label, category in enumerate(info["categories"])}
            actual = dataset.class_to_idx
            self.assertEqual(actual, expected)


class CIFAR100(CIFAR10TestCase):
    DATASET_CLASS = datasets.CIFAR100

    _VERSION_CONFIG = dict(
        base_folder="cifar-100-python",
        train_files=("train",),
        test_files=("test",),
        labels_key="fine_labels",
        meta_file="meta",
        num_categories=100,
        categories_key="fine_label_names",
    )


class CelebATestCase(datasets_utils.ImageDatasetTestCase):
    DATASET_CLASS = datasets.CelebA
    FEATURE_TYPES = (PIL.Image.Image, (torch.Tensor, int, tuple, type(None)))

    CONFIGS = datasets_utils.combinations_grid(
        split=("train", "valid", "test", "all"),
        target_type=("attr", "identity", "bbox", "landmarks", ["attr", "identity"]),
    )
    REQUIRED_PACKAGES = ("pandas",)

    _SPLIT_TO_IDX = dict(train=0, valid=1, test=2)

    def inject_fake_data(self, tmpdir, config):
        base_folder = pathlib.Path(tmpdir) / "celeba"
        os.makedirs(base_folder)

        num_images, num_images_per_split = self._create_split_txt(base_folder)

        datasets_utils.create_image_folder(
            base_folder, "img_align_celeba", lambda idx: f"{idx + 1:06d}.jpg", num_images
        )
        attr_names = self._create_attr_txt(base_folder, num_images)
        self._create_identity_txt(base_folder, num_images)
        self._create_bbox_txt(base_folder, num_images)
        self._create_landmarks_txt(base_folder, num_images)

        return dict(num_examples=num_images_per_split[config["split"]], attr_names=attr_names)

    def _create_split_txt(self, root):
        num_images_per_split = dict(train=3, valid=2, test=1)

        data = [
            [self._SPLIT_TO_IDX[split]] for split, num_images in num_images_per_split.items() for _ in range(num_images)
        ]
        self._create_txt(root, "list_eval_partition.txt", data)

        num_images_per_split["all"] = num_images = sum(num_images_per_split.values())
        return num_images, num_images_per_split

    def _create_attr_txt(self, root, num_images):
        header = ("5_o_Clock_Shadow", "Young")
        data = torch.rand((num_images, len(header))).ge(0.5).int().mul(2).sub(1).tolist()
        self._create_txt(root, "list_attr_celeba.txt", data, header=header, add_num_examples=True)
        return header

    def _create_identity_txt(self, root, num_images):
        data = torch.randint(1, 4, size=(num_images, 1)).tolist()
        self._create_txt(root, "identity_CelebA.txt", data)

    def _create_bbox_txt(self, root, num_images):
        header = ("x_1", "y_1", "width", "height")
        data = torch.randint(10, size=(num_images, len(header))).tolist()
        self._create_txt(
            root, "list_bbox_celeba.txt", data, header=header, add_num_examples=True, add_image_id_to_header=True
        )

    def _create_landmarks_txt(self, root, num_images):
        header = ("lefteye_x", "rightmouth_y")
        data = torch.randint(10, size=(num_images, len(header))).tolist()
        self._create_txt(root, "list_landmarks_align_celeba.txt", data, header=header, add_num_examples=True)

    def _create_txt(self, root, name, data, header=None, add_num_examples=False, add_image_id_to_header=False):
        with open(pathlib.Path(root) / name, "w") as fh:
            if add_num_examples:
                fh.write(f"{len(data)}\n")

            if header:
                if add_image_id_to_header:
                    header = ("image_id", *header)
                fh.write(f"{' '.join(header)}\n")

            for idx, line in enumerate(data, 1):
                fh.write(f"{' '.join((f'{idx:06d}.jpg', *[str(value) for value in line]))}\n")

    def test_combined_targets(self):
        target_types = ["attr", "identity", "bbox", "landmarks"]

        individual_targets = []
        for target_type in target_types:
            with self.create_dataset(target_type=target_type) as (dataset, _):
                _, target = dataset[0]
                individual_targets.append(target)

        with self.create_dataset(target_type=target_types) as (dataset, _):
            _, combined_targets = dataset[0]

        actual = len(individual_targets)
        expected = len(combined_targets)
        self.assertEqual(
            actual,
            expected,
            f"The number of the returned combined targets does not match the the number targets if requested "
            f"individually: {actual} != {expected}",
        )

        for target_type, combined_target, individual_target in zip(target_types, combined_targets, individual_targets):
            with self.subTest(target_type=target_type):
                actual = type(combined_target)
                expected = type(individual_target)
                self.assertIs(
                    actual,
                    expected,
                    f"Type of the combined target does not match the type of the corresponding individual target: "
                    f"{actual} is not {expected}",
                )

    def test_no_target(self):
        with self.create_dataset(target_type=[]) as (dataset, _):
            _, target = dataset[0]

        self.assertIsNone(target)

    def test_attr_names(self):
        with self.create_dataset() as (dataset, info):
            self.assertEqual(tuple(dataset.attr_names), info["attr_names"])


class VOCSegmentationTestCase(datasets_utils.ImageDatasetTestCase):
    DATASET_CLASS = datasets.VOCSegmentation
    FEATURE_TYPES = (PIL.Image.Image, PIL.Image.Image)

    CONFIGS = (
        *datasets_utils.combinations_grid(
            year=[f"20{year:02d}" for year in range(7, 13)], image_set=("train", "val", "trainval")
        ),
        dict(year="2007", image_set="test"),
        dict(year="2007-test", image_set="test"),
    )

    def inject_fake_data(self, tmpdir, config):
        year, is_test_set = (
            ("2007", True)
            if config["year"] == "2007-test" or config["image_set"] == "test"
            else (config["year"], False)
        )
        image_set = config["image_set"]

        base_dir = pathlib.Path(tmpdir)
        if year == "2011":
            base_dir /= "TrainVal"
        base_dir = base_dir / "VOCdevkit" / f"VOC{year}"
        os.makedirs(base_dir)

        num_images, num_images_per_image_set = self._create_image_set_files(base_dir, "ImageSets", is_test_set)
        datasets_utils.create_image_folder(base_dir, "JPEGImages", lambda idx: f"{idx:06d}.jpg", num_images)

        datasets_utils.create_image_folder(base_dir, "SegmentationClass", lambda idx: f"{idx:06d}.png", num_images)
        annotation = self._create_annotation_files(base_dir, "Annotations", num_images)

        return dict(num_examples=num_images_per_image_set[image_set], annotation=annotation)

    def _create_image_set_files(self, root, name, is_test_set):
        root = pathlib.Path(root) / name
        src = pathlib.Path(root) / "Main"
        os.makedirs(src, exist_ok=True)

        idcs = dict(train=(0, 1, 2), val=(3, 4), test=(5,))
        idcs["trainval"] = (*idcs["train"], *idcs["val"])

        for image_set in ("test",) if is_test_set else ("train", "val", "trainval"):
            self._create_image_set_file(src, image_set, idcs[image_set])

        shutil.copytree(src, root / "Segmentation")

        num_images = max(itertools.chain(*idcs.values())) + 1
        num_images_per_image_set = dict([(image_set, len(idcs_)) for image_set, idcs_ in idcs.items()])
        return num_images, num_images_per_image_set

    def _create_image_set_file(self, root, image_set, idcs):
        with open(pathlib.Path(root) / f"{image_set}.txt", "w") as fh:
            fh.writelines([f"{idx:06d}\n" for idx in idcs])

    def _create_annotation_files(self, root, name, num_images):
        root = pathlib.Path(root) / name
        os.makedirs(root)

        for idx in range(num_images):
            annotation = self._create_annotation_file(root, f"{idx:06d}.xml")

        return annotation

    def _create_annotation_file(self, root, name):
        def add_child(parent, name, text=None):
            child = ET.SubElement(parent, name)
            child.text = text
            return child

        def add_name(obj, name="dog"):
            add_child(obj, "name", name)
            return name

        def add_bndbox(obj, bndbox=None):
            if bndbox is None:
                bndbox = {"xmin": "1", "xmax": "2", "ymin": "3", "ymax": "4"}

            obj = add_child(obj, "bndbox")
            for name, text in bndbox.items():
                add_child(obj, name, text)

            return bndbox

        annotation = ET.Element("annotation")
        obj = add_child(annotation, "object")
        data = dict(name=add_name(obj), bndbox=add_bndbox(obj))

        with open(pathlib.Path(root) / name, "wb") as fh:
            fh.write(ET.tostring(annotation))

        return data


class VOCDetectionTestCase(VOCSegmentationTestCase):
    DATASET_CLASS = datasets.VOCDetection
    FEATURE_TYPES = (PIL.Image.Image, dict)

    def test_annotations(self):
        with self.create_dataset() as (dataset, info):
            _, target = dataset[0]

            self.assertIn("annotation", target)
            annotation = target["annotation"]

            self.assertIn("object", annotation)
            objects = annotation["object"]

            self.assertEqual(len(objects), 1)
            object = objects[0]

            self.assertEqual(object, info["annotation"])


class CocoDetectionTestCase(datasets_utils.ImageDatasetTestCase):
    DATASET_CLASS = datasets.CocoDetection
    FEATURE_TYPES = (PIL.Image.Image, list)

    REQUIRED_PACKAGES = ("pycocotools",)

    _IMAGE_FOLDER = "images"
    _ANNOTATIONS_FOLDER = "annotations"
    _ANNOTATIONS_FILE = "annotations.json"

    def dataset_args(self, tmpdir, config):
        tmpdir = pathlib.Path(tmpdir)
        root = tmpdir / self._IMAGE_FOLDER
        annotation_file = tmpdir / self._ANNOTATIONS_FOLDER / self._ANNOTATIONS_FILE
        return root, annotation_file

    def inject_fake_data(self, tmpdir, config):
        tmpdir = pathlib.Path(tmpdir)

        num_images = 3
        num_annotations_per_image = 2

        files = datasets_utils.create_image_folder(
            tmpdir, name=self._IMAGE_FOLDER, file_name_fn=lambda idx: f"{idx:012d}.jpg", num_examples=num_images
        )
        file_names = [file.relative_to(tmpdir / self._IMAGE_FOLDER) for file in files]

        annotation_folder = tmpdir / self._ANNOTATIONS_FOLDER
        os.makedirs(annotation_folder)
        info = self._create_annotation_file(
            annotation_folder, self._ANNOTATIONS_FILE, file_names, num_annotations_per_image
        )

        info["num_examples"] = num_images
        return info

    def _create_annotation_file(self, root, name, file_names, num_annotations_per_image):
        image_ids = [int(file_name.stem) for file_name in file_names]
        images = [dict(file_name=str(file_name), id=id) for file_name, id in zip(file_names, image_ids)]

        annotations, info = self._create_annotations(image_ids, num_annotations_per_image)
        self._create_json(root, name, dict(images=images, annotations=annotations))

        return info

    def _create_annotations(self, image_ids, num_annotations_per_image):
        annotations = datasets_utils.combinations_grid(
            image_id=image_ids, bbox=([1.0, 2.0, 3.0, 4.0],) * num_annotations_per_image
        )
        for id, annotation in enumerate(annotations):
            annotation["id"] = id
        return annotations, dict()

    def _create_json(self, root, name, content):
        file = pathlib.Path(root) / name
        with open(file, "w") as fh:
            json.dump(content, fh)
        return file


class CocoCaptionsTestCase(CocoDetectionTestCase):
    DATASET_CLASS = datasets.CocoCaptions

    def _create_annotations(self, image_ids, num_annotations_per_image):
        captions = [str(idx) for idx in range(num_annotations_per_image)]
        annotations = datasets_utils.combinations_grid(image_id=image_ids, caption=captions)
        for id, annotation in enumerate(annotations):
            annotation["id"] = id
        return annotations, dict(captions=captions)

    def test_captions(self):
        with self.create_dataset() as (dataset, info):
            _, captions = dataset[0]
            self.assertEqual(tuple(captions), tuple(info["captions"]))


class UCF101TestCase(datasets_utils.VideoDatasetTestCase):
    DATASET_CLASS = datasets.UCF101

    CONFIGS = datasets_utils.combinations_grid(fold=(1, 2, 3), train=(True, False))

    _VIDEO_FOLDER = "videos"
    _ANNOTATIONS_FOLDER = "annotations"

    def dataset_args(self, tmpdir, config):
        tmpdir = pathlib.Path(tmpdir)
        root = tmpdir / self._VIDEO_FOLDER
        annotation_path = tmpdir / self._ANNOTATIONS_FOLDER
        return root, annotation_path

    def inject_fake_data(self, tmpdir, config):
        tmpdir = pathlib.Path(tmpdir)

        video_folder = tmpdir / self._VIDEO_FOLDER
        os.makedirs(video_folder)
        video_files = self._create_videos(video_folder)

        annotations_folder = tmpdir / self._ANNOTATIONS_FOLDER
        os.makedirs(annotations_folder)
        num_examples = self._create_annotation_files(annotations_folder, video_files, config["fold"], config["train"])

        return num_examples

    def _create_videos(self, root, num_examples_per_class=3):
        def file_name_fn(cls, idx, clips_per_group=2):
            return f"v_{cls}_g{(idx // clips_per_group) + 1:02d}_c{(idx % clips_per_group) + 1:02d}.avi"

        video_files = [
            datasets_utils.create_video_folder(root, cls, lambda idx: file_name_fn(cls, idx), num_examples_per_class)
            for cls in ("ApplyEyeMakeup", "YoYo")
        ]
        return [path.relative_to(root) for path in itertools.chain(*video_files)]

    def _create_annotation_files(self, root, video_files, fold, train):
        current_videos = random.sample(video_files, random.randrange(1, len(video_files) - 1))
        current_annotation = self._annotation_file_name(fold, train)
        self._create_annotation_file(root, current_annotation, current_videos)

        other_videos = set(video_files) - set(current_videos)
        other_annotations = [
            self._annotation_file_name(fold, train) for fold, train in itertools.product((1, 2, 3), (True, False))
        ]
        other_annotations.remove(current_annotation)
        for name in other_annotations:
            self._create_annotation_file(root, name, other_videos)

        return len(current_videos)

    def _annotation_file_name(self, fold, train):
        return f"{'train' if train else 'test'}list{fold:02d}.txt"

    def _create_annotation_file(self, root, name, video_files):
        with open(pathlib.Path(root) / name, "w") as fh:
            fh.writelines(f"{file}\n" for file in sorted(video_files))


<<<<<<< HEAD
class SBDatasetTestCase(datasets_utils.ImageDatasetTestCase):
    DATASET_CLASS = datasets.SBDataset
    FEATURE_TYPES = (PIL.Image.Image, (np.ndarray, PIL.Image.Image))

    REQUIRED_PACKAGES = ("scipy.io", "scipy.sparse")

    CONFIGS = datasets_utils.combinations_grid(
        image_set=("train", "val", "train_noval"), mode=("boundaries", "segmentation")
    )

    _NUM_CLASSES = 20

    def inject_fake_data(self, tmpdir, config):
        num_images, num_images_per_image_set = self._create_split_files(tmpdir)

        sizes = self._create_target_folder(tmpdir, "cls", num_images)

        datasets_utils.create_image_folder(
            tmpdir, "img", lambda idx: f"{self._file_stem(idx)}.jpg", num_images, size=lambda idx: sizes[idx]
        )

        return num_images_per_image_set[config["image_set"]]

    def _create_split_files(self, root):
        root = pathlib.Path(root)

        splits = dict(train=(0, 1, 2), train_noval=(0, 2), val=(3,))

        for split, idcs in splits.items():
            self._create_split_file(root, split, idcs)

        num_images = max(itertools.chain(*splits.values())) + 1
        num_images_per_split = dict([(split, len(idcs)) for split, idcs in splits.items()])
        return num_images, num_images_per_split

    def _create_split_file(self, root, name, idcs):
        with open(root / f"{name}.txt", "w") as fh:
            fh.writelines(f"{self._file_stem(idx)}\n" for idx in idcs)

    def _create_target_folder(self, root, name, num_images):
        io = datasets_utils.lazy_importer.scipy.io

        target_folder = pathlib.Path(root) / name
        os.makedirs(target_folder)

        sizes = [torch.randint(1, 4, size=(2,)).tolist() for _ in range(num_images)]
        for idx, size in enumerate(sizes):
            content = dict(
                GTcls=dict(Boundaries=self._create_boundaries(size), Segmentation=self._create_segmentation(size))
            )
            io.savemat(target_folder / f"{self._file_stem(idx)}.mat", content)

        return sizes

    def _create_boundaries(self, size):
        sparse = datasets_utils.lazy_importer.scipy.sparse
        return [
            [sparse.csc_matrix(torch.randint(0, 2, size=size, dtype=torch.uint8).numpy())]
            for _ in range(self._NUM_CLASSES)
        ]

    def _create_segmentation(self, size):
        return torch.randint(0, self._NUM_CLASSES + 1, size=size, dtype=torch.uint8).numpy()

    def _file_stem(self, idx):
        return f"2008_{idx:06d}"
=======
class LSUNTestCase(datasets_utils.ImageDatasetTestCase):
    DATASET_CLASS = datasets.LSUN

    REQUIRED_PACKAGES = ("lmdb",)
    CONFIGS = datasets_utils.combinations_grid(
        classes=("train", "test", "val", ["bedroom_train", "church_outdoor_train"])
    )

    _CATEGORIES = (
        "bedroom",
        "bridge",
        "church_outdoor",
        "classroom",
        "conference_room",
        "dining_room",
        "kitchen",
        "living_room",
        "restaurant",
        "tower",
    )

    def inject_fake_data(self, tmpdir, config):
        root = pathlib.Path(tmpdir)

        num_images = 0
        for cls in self._parse_classes(config["classes"]):
            num_images += self._create_lmdb(root, cls)

        return num_images

    @contextlib.contextmanager
    def create_dataset(
        self,
        *args, **kwargs
    ):
        with super().create_dataset(*args, **kwargs) as output:
            yield output
            # Currently datasets.LSUN caches the keys in the current directory rather than in the root directory. Thus,
            # this creates a number of unique _cache_* files in the current directory that will not be removed together
            # with the temporary directory
            for file in os.listdir(os.getcwd()):
                if file.startswith("_cache_"):
                    os.remove(file)

    def _parse_classes(self, classes):
        if not isinstance(classes, str):
            return classes

        split = classes
        if split == "test":
            return [split]

        return [f"{category}_{split}" for category in self._CATEGORIES]

    def _create_lmdb(self, root, cls):
        lmdb = datasets_utils.lazy_importer.lmdb
        hexdigits_lowercase = string.digits + string.ascii_lowercase[:6]

        folder = f"{cls}_lmdb"

        num_images = torch.randint(1, 4, size=()).item()
        format = "webp"
        files = datasets_utils.create_image_folder(root, folder, lambda idx: f"{idx}.{format}", num_images)

        with lmdb.open(str(root / folder)) as env, env.begin(write=True) as txn:
            for file in files:
                key = "".join(random.choice(hexdigits_lowercase) for _ in range(40)).encode()

                buffer = io.BytesIO()
                Image.open(file).save(buffer, format)
                buffer.seek(0)
                value = buffer.read()

                txn.put(key, value)

                os.remove(file)

        return num_images

    def test_not_found_or_corrupted(self):
        # LSUN does not raise built-in exception, but a custom one. It is expressive enough to not 'cast' it to
        # RuntimeError or FileNotFoundError that are normally checked by this test.
        with self.assertRaises(datasets_utils.lazy_importer.lmdb.Error):
            super().test_not_found_or_corrupted()


class Kinetics400TestCase(datasets_utils.VideoDatasetTestCase):
    DATASET_CLASS = datasets.Kinetics400

    def inject_fake_data(self, tmpdir, config):
        classes = ("Abseiling", "Zumba")
        num_videos_per_class = 2

        digits = string.ascii_letters + string.digits + "-_"
        for cls in classes:
            datasets_utils.create_video_folder(
                tmpdir,
                cls,
                lambda _: f"{datasets_utils.create_random_string(11, digits)}.avi",
                num_videos_per_class,
            )

        return num_videos_per_class * len(classes)

    def test_not_found_or_corrupted(self):
        self.skipTest("Dataset currently does not handle the case of no found videos.")


class HMDB51TestCase(datasets_utils.VideoDatasetTestCase):
    DATASET_CLASS = datasets.HMDB51

    CONFIGS = datasets_utils.combinations_grid(fold=(1, 2, 3), train=(True, False))

    _VIDEO_FOLDER = "videos"
    _SPLITS_FOLDER = "splits"
    _CLASSES = ("brush_hair", "wave")

    def dataset_args(self, tmpdir, config):
        tmpdir = pathlib.Path(tmpdir)
        root = tmpdir / self._VIDEO_FOLDER
        annotation_path = tmpdir / self._SPLITS_FOLDER
        return root, annotation_path

    def inject_fake_data(self, tmpdir, config):
        tmpdir = pathlib.Path(tmpdir)

        video_folder = tmpdir / self._VIDEO_FOLDER
        os.makedirs(video_folder)
        video_files = self._create_videos(video_folder)

        splits_folder = tmpdir / self._SPLITS_FOLDER
        os.makedirs(splits_folder)
        num_examples = self._create_split_files(splits_folder, video_files, config["fold"], config["train"])

        return num_examples

    def _create_videos(self, root, num_examples_per_class=3):
        def file_name_fn(cls, idx, clips_per_group=2):
            return f"{cls}_{(idx // clips_per_group) + 1:d}_{(idx % clips_per_group) + 1:d}.avi"

        return [
            (
                cls,
                datasets_utils.create_video_folder(
                    root,
                    cls,
                    lambda idx: file_name_fn(cls, idx),
                    num_examples_per_class,
                ),
            )
            for cls in self._CLASSES
        ]

    def _create_split_files(self, root, video_files, fold, train):
        num_videos = num_train_videos = 0

        for cls, videos in video_files:
            num_videos += len(videos)

            train_videos = set(random.sample(videos, random.randrange(1, len(videos) - 1)))
            num_train_videos += len(train_videos)

            with open(pathlib.Path(root) / f"{cls}_test_split{fold}.txt", "w") as fh:
                fh.writelines(f"{file.name} {1 if file in train_videos else 2}\n" for file in videos)

        return num_train_videos if train else (num_videos - num_train_videos)


class OmniglotTestCase(datasets_utils.ImageDatasetTestCase):
    DATASET_CLASS = datasets.Omniglot

    CONFIGS = datasets_utils.combinations_grid(background=(True, False))

    def inject_fake_data(self, tmpdir, config):
        target_folder = (
            pathlib.Path(tmpdir) / "omniglot-py" / f"images_{'background' if config['background'] else 'evaluation'}"
        )
        os.makedirs(target_folder)

        num_images = 0
        for name in ("Alphabet_of_the_Magi", "Tifinagh"):
            num_images += self._create_alphabet_folder(target_folder, name)

        return num_images

    def _create_alphabet_folder(self, root, name):
        num_images_total = 0
        for idx in range(torch.randint(1, 4, size=()).item()):
            num_images = torch.randint(1, 4, size=()).item()
            num_images_total += num_images

            datasets_utils.create_image_folder(
                root / name, f"character{idx:02d}", lambda image_idx: f"{image_idx:02d}.png", num_images
            )

        return num_images_total


class SBUTestCase(datasets_utils.ImageDatasetTestCase):
    DATASET_CLASS = datasets.SBU
    FEATURE_TYPES = (PIL.Image.Image, str)

    def inject_fake_data(self, tmpdir, config):
        num_images = 3

        dataset_folder = pathlib.Path(tmpdir) / "dataset"
        images = datasets_utils.create_image_folder(tmpdir, "dataset", self._create_file_name, num_images)

        self._create_urls_txt(dataset_folder, images)
        self._create_captions_txt(dataset_folder, num_images)

        return num_images

    def _create_file_name(self, idx):
        part1 = datasets_utils.create_random_string(10, string.digits)
        part2 = datasets_utils.create_random_string(10, string.ascii_lowercase, string.digits[:6])
        return f"{part1}_{part2}.jpg"

    def _create_urls_txt(self, root, images):
        with open(root / "SBU_captioned_photo_dataset_urls.txt", "w") as fh:
            for image in images:
                fh.write(
                    f"http://static.flickr.com/{datasets_utils.create_random_string(4, string.digits)}/{image.name}\n"
                )

    def _create_captions_txt(self, root, num_images):
        with open(root / "SBU_captioned_photo_dataset_captions.txt", "w") as fh:
            for _ in range(num_images):
                fh.write(f"{datasets_utils.create_random_string(10)}\n")


class SEMEIONTestCase(datasets_utils.ImageDatasetTestCase):
    DATASET_CLASS = datasets.SEMEION

    def inject_fake_data(self, tmpdir, config):
        num_images = 3

        images = torch.rand(num_images, 256)
        labels = F.one_hot(torch.randint(10, size=(num_images,)))
        with open(pathlib.Path(tmpdir) / "semeion.data", "w") as fh:
            for image, one_hot_labels in zip(images, labels):
                image_columns = " ".join([f"{pixel.item():.4f}" for pixel in image])
                labels_columns = " ".join([str(label.item()) for label in one_hot_labels])
                fh.write(f"{image_columns} {labels_columns}\n")

        return num_images


class USPSTestCase(datasets_utils.ImageDatasetTestCase):
    DATASET_CLASS = datasets.USPS

    CONFIGS = datasets_utils.combinations_grid(train=(True, False))

    def inject_fake_data(self, tmpdir, config):
        num_images = 2 if config["train"] else 1

        images = torch.rand(num_images, 256) * 2 - 1
        labels = torch.randint(1, 11, size=(num_images,))

        with bz2.open(pathlib.Path(tmpdir) / f"usps{'.t' if not config['train'] else ''}.bz2", "w") as fh:
            for image, label in zip(images, labels):
                line = " ".join((str(label.item()), *[f"{idx}:{pixel:.6f}" for idx, pixel in enumerate(image, 1)]))
                fh.write(f"{line}\n".encode())

        return num_images
>>>>>>> cf59d839


if __name__ == "__main__":
    unittest.main()<|MERGE_RESOLUTION|>--- conflicted
+++ resolved
@@ -926,74 +926,6 @@
             fh.writelines(f"{file}\n" for file in sorted(video_files))
 
 
-<<<<<<< HEAD
-class SBDatasetTestCase(datasets_utils.ImageDatasetTestCase):
-    DATASET_CLASS = datasets.SBDataset
-    FEATURE_TYPES = (PIL.Image.Image, (np.ndarray, PIL.Image.Image))
-
-    REQUIRED_PACKAGES = ("scipy.io", "scipy.sparse")
-
-    CONFIGS = datasets_utils.combinations_grid(
-        image_set=("train", "val", "train_noval"), mode=("boundaries", "segmentation")
-    )
-
-    _NUM_CLASSES = 20
-
-    def inject_fake_data(self, tmpdir, config):
-        num_images, num_images_per_image_set = self._create_split_files(tmpdir)
-
-        sizes = self._create_target_folder(tmpdir, "cls", num_images)
-
-        datasets_utils.create_image_folder(
-            tmpdir, "img", lambda idx: f"{self._file_stem(idx)}.jpg", num_images, size=lambda idx: sizes[idx]
-        )
-
-        return num_images_per_image_set[config["image_set"]]
-
-    def _create_split_files(self, root):
-        root = pathlib.Path(root)
-
-        splits = dict(train=(0, 1, 2), train_noval=(0, 2), val=(3,))
-
-        for split, idcs in splits.items():
-            self._create_split_file(root, split, idcs)
-
-        num_images = max(itertools.chain(*splits.values())) + 1
-        num_images_per_split = dict([(split, len(idcs)) for split, idcs in splits.items()])
-        return num_images, num_images_per_split
-
-    def _create_split_file(self, root, name, idcs):
-        with open(root / f"{name}.txt", "w") as fh:
-            fh.writelines(f"{self._file_stem(idx)}\n" for idx in idcs)
-
-    def _create_target_folder(self, root, name, num_images):
-        io = datasets_utils.lazy_importer.scipy.io
-
-        target_folder = pathlib.Path(root) / name
-        os.makedirs(target_folder)
-
-        sizes = [torch.randint(1, 4, size=(2,)).tolist() for _ in range(num_images)]
-        for idx, size in enumerate(sizes):
-            content = dict(
-                GTcls=dict(Boundaries=self._create_boundaries(size), Segmentation=self._create_segmentation(size))
-            )
-            io.savemat(target_folder / f"{self._file_stem(idx)}.mat", content)
-
-        return sizes
-
-    def _create_boundaries(self, size):
-        sparse = datasets_utils.lazy_importer.scipy.sparse
-        return [
-            [sparse.csc_matrix(torch.randint(0, 2, size=size, dtype=torch.uint8).numpy())]
-            for _ in range(self._NUM_CLASSES)
-        ]
-
-    def _create_segmentation(self, size):
-        return torch.randint(0, self._NUM_CLASSES + 1, size=size, dtype=torch.uint8).numpy()
-
-    def _file_stem(self, idx):
-        return f"2008_{idx:06d}"
-=======
 class LSUNTestCase(datasets_utils.ImageDatasetTestCase):
     DATASET_CLASS = datasets.LSUN
 
@@ -1259,7 +1191,74 @@
                 fh.write(f"{line}\n".encode())
 
         return num_images
->>>>>>> cf59d839
+
+
+class SBDatasetTestCase(datasets_utils.ImageDatasetTestCase):
+    DATASET_CLASS = datasets.SBDataset
+    FEATURE_TYPES = (PIL.Image.Image, (np.ndarray, PIL.Image.Image))
+
+    REQUIRED_PACKAGES = ("scipy.io", "scipy.sparse")
+
+    CONFIGS = datasets_utils.combinations_grid(
+        image_set=("train", "val", "train_noval"), mode=("boundaries", "segmentation")
+    )
+
+    _NUM_CLASSES = 20
+
+    def inject_fake_data(self, tmpdir, config):
+        num_images, num_images_per_image_set = self._create_split_files(tmpdir)
+
+        sizes = self._create_target_folder(tmpdir, "cls", num_images)
+
+        datasets_utils.create_image_folder(
+            tmpdir, "img", lambda idx: f"{self._file_stem(idx)}.jpg", num_images, size=lambda idx: sizes[idx]
+        )
+
+        return num_images_per_image_set[config["image_set"]]
+
+    def _create_split_files(self, root):
+        root = pathlib.Path(root)
+
+        splits = dict(train=(0, 1, 2), train_noval=(0, 2), val=(3,))
+
+        for split, idcs in splits.items():
+            self._create_split_file(root, split, idcs)
+
+        num_images = max(itertools.chain(*splits.values())) + 1
+        num_images_per_split = dict([(split, len(idcs)) for split, idcs in splits.items()])
+        return num_images, num_images_per_split
+
+    def _create_split_file(self, root, name, idcs):
+        with open(root / f"{name}.txt", "w") as fh:
+            fh.writelines(f"{self._file_stem(idx)}\n" for idx in idcs)
+
+    def _create_target_folder(self, root, name, num_images):
+        io = datasets_utils.lazy_importer.scipy.io
+
+        target_folder = pathlib.Path(root) / name
+        os.makedirs(target_folder)
+
+        sizes = [torch.randint(1, 4, size=(2,)).tolist() for _ in range(num_images)]
+        for idx, size in enumerate(sizes):
+            content = dict(
+                GTcls=dict(Boundaries=self._create_boundaries(size), Segmentation=self._create_segmentation(size))
+            )
+            io.savemat(target_folder / f"{self._file_stem(idx)}.mat", content)
+
+        return sizes
+
+    def _create_boundaries(self, size):
+        sparse = datasets_utils.lazy_importer.scipy.sparse
+        return [
+            [sparse.csc_matrix(torch.randint(0, 2, size=size, dtype=torch.uint8).numpy())]
+            for _ in range(self._NUM_CLASSES)
+        ]
+
+    def _create_segmentation(self, size):
+        return torch.randint(0, self._NUM_CLASSES + 1, size=size, dtype=torch.uint8).numpy()
+
+    def _file_stem(self, idx):
+        return f"2008_{idx:06d}"
 
 
 if __name__ == "__main__":
