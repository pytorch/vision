import contextlib
import sys
import os
import unittest
from unittest import mock
import numpy as np
import PIL
from PIL import Image
from torch._utils_internal import get_file_path_2
import torchvision
from torchvision.datasets import utils
from common_utils import get_tmp_dir
from fakedata_generation import mnist_root, imagenet_root, \
    cityscapes_root, svhn_root, places365_root, widerface_root, stl10_root
import xml.etree.ElementTree as ET
from urllib.request import Request, urlopen
import itertools
import datasets_utils
import pathlib
import pickle
from torchvision import datasets
import torch
import shutil
import json
import random
<<<<<<< HEAD
import torch.nn.functional as F
=======
import string
import io
>>>>>>> b5f29cc3


try:
    import scipy
    HAS_SCIPY = True
except ImportError:
    HAS_SCIPY = False

try:
    import av
    HAS_PYAV = True
except ImportError:
    HAS_PYAV = False


class DatasetTestcase(unittest.TestCase):
    def generic_classification_dataset_test(self, dataset, num_images=1):
        self.assertEqual(len(dataset), num_images)
        img, target = dataset[0]
        self.assertTrue(isinstance(img, PIL.Image.Image))
        self.assertTrue(isinstance(target, int))

    def generic_segmentation_dataset_test(self, dataset, num_images=1):
        self.assertEqual(len(dataset), num_images)
        img, target = dataset[0]
        self.assertTrue(isinstance(img, PIL.Image.Image))
        self.assertTrue(isinstance(target, PIL.Image.Image))


class Tester(DatasetTestcase):
    def test_imagefolder(self):
        # TODO: create the fake data on-the-fly
        FAKEDATA_DIR = get_file_path_2(
            os.path.dirname(os.path.abspath(__file__)), 'assets', 'fakedata')

        with get_tmp_dir(src=os.path.join(FAKEDATA_DIR, 'imagefolder')) as root:
            classes = sorted(['a', 'b'])
            class_a_image_files = [
                os.path.join(root, 'a', file) for file in ('a1.png', 'a2.png', 'a3.png')
            ]
            class_b_image_files = [
                os.path.join(root, 'b', file) for file in ('b1.png', 'b2.png', 'b3.png', 'b4.png')
            ]
            dataset = torchvision.datasets.ImageFolder(root, loader=lambda x: x)

            # test if all classes are present
            self.assertEqual(classes, sorted(dataset.classes))

            # test if combination of classes and class_to_index functions correctly
            for cls in classes:
                self.assertEqual(cls, dataset.classes[dataset.class_to_idx[cls]])

            # test if all images were detected correctly
            class_a_idx = dataset.class_to_idx['a']
            class_b_idx = dataset.class_to_idx['b']
            imgs_a = [(img_file, class_a_idx) for img_file in class_a_image_files]
            imgs_b = [(img_file, class_b_idx) for img_file in class_b_image_files]
            imgs = sorted(imgs_a + imgs_b)
            self.assertEqual(imgs, dataset.imgs)

            # test if the datasets outputs all images correctly
            outputs = sorted([dataset[i] for i in range(len(dataset))])
            self.assertEqual(imgs, outputs)

            # redo all tests with specified valid image files
            dataset = torchvision.datasets.ImageFolder(
                root, loader=lambda x: x, is_valid_file=lambda x: '3' in x)
            self.assertEqual(classes, sorted(dataset.classes))

            class_a_idx = dataset.class_to_idx['a']
            class_b_idx = dataset.class_to_idx['b']
            imgs_a = [(img_file, class_a_idx) for img_file in class_a_image_files
                      if '3' in img_file]
            imgs_b = [(img_file, class_b_idx) for img_file in class_b_image_files
                      if '3' in img_file]
            imgs = sorted(imgs_a + imgs_b)
            self.assertEqual(imgs, dataset.imgs)

            outputs = sorted([dataset[i] for i in range(len(dataset))])
            self.assertEqual(imgs, outputs)

    def test_imagefolder_empty(self):
        with get_tmp_dir() as root:
            with self.assertRaises(RuntimeError):
                torchvision.datasets.ImageFolder(root, loader=lambda x: x)

            with self.assertRaises(RuntimeError):
                torchvision.datasets.ImageFolder(
                    root, loader=lambda x: x, is_valid_file=lambda x: False
                )

    @mock.patch('torchvision.datasets.mnist.download_and_extract_archive')
    def test_mnist(self, mock_download_extract):
        num_examples = 30
        with mnist_root(num_examples, "MNIST") as root:
            dataset = torchvision.datasets.MNIST(root, download=True)
            self.generic_classification_dataset_test(dataset, num_images=num_examples)
            img, target = dataset[0]
            self.assertEqual(dataset.class_to_idx[dataset.classes[0]], target)

    @mock.patch('torchvision.datasets.mnist.download_and_extract_archive')
    def test_kmnist(self, mock_download_extract):
        num_examples = 30
        with mnist_root(num_examples, "KMNIST") as root:
            dataset = torchvision.datasets.KMNIST(root, download=True)
            self.generic_classification_dataset_test(dataset, num_images=num_examples)
            img, target = dataset[0]
            self.assertEqual(dataset.class_to_idx[dataset.classes[0]], target)

    @mock.patch('torchvision.datasets.mnist.download_and_extract_archive')
    def test_fashionmnist(self, mock_download_extract):
        num_examples = 30
        with mnist_root(num_examples, "FashionMNIST") as root:
            dataset = torchvision.datasets.FashionMNIST(root, download=True)
            self.generic_classification_dataset_test(dataset, num_images=num_examples)
            img, target = dataset[0]
            self.assertEqual(dataset.class_to_idx[dataset.classes[0]], target)

    @mock.patch('torchvision.datasets.imagenet._verify_archive')
    @unittest.skipIf(not HAS_SCIPY, "scipy unavailable")
    def test_imagenet(self, mock_verify):
        with imagenet_root() as root:
            dataset = torchvision.datasets.ImageNet(root, split='train')
            self.generic_classification_dataset_test(dataset)

            dataset = torchvision.datasets.ImageNet(root, split='val')
            self.generic_classification_dataset_test(dataset)

    @mock.patch('torchvision.datasets.WIDERFace._check_integrity')
    @unittest.skipIf('win' in sys.platform, 'temporarily disabled on Windows')
    def test_widerface(self, mock_check_integrity):
        mock_check_integrity.return_value = True
        with widerface_root() as root:
            dataset = torchvision.datasets.WIDERFace(root, split='train')
            self.assertEqual(len(dataset), 1)
            img, target = dataset[0]
            self.assertTrue(isinstance(img, PIL.Image.Image))

            dataset = torchvision.datasets.WIDERFace(root, split='val')
            self.assertEqual(len(dataset), 1)
            img, target = dataset[0]
            self.assertTrue(isinstance(img, PIL.Image.Image))

            dataset = torchvision.datasets.WIDERFace(root, split='test')
            self.assertEqual(len(dataset), 1)
            img, target = dataset[0]
            self.assertTrue(isinstance(img, PIL.Image.Image))

    @unittest.skipIf('win' in sys.platform, 'temporarily disabled on Windows')
    def test_cityscapes(self):
        with cityscapes_root() as root:

            for mode in ['coarse', 'fine']:

                if mode == 'coarse':
                    splits = ['train', 'train_extra', 'val']
                else:
                    splits = ['train', 'val', 'test']

                for split in splits:
                    for target_type in ['semantic', 'instance']:
                        dataset = torchvision.datasets.Cityscapes(
                            root, split=split, target_type=target_type, mode=mode)
                        self.generic_segmentation_dataset_test(dataset, num_images=2)

                    color_dataset = torchvision.datasets.Cityscapes(
                        root, split=split, target_type='color', mode=mode)
                    color_img, color_target = color_dataset[0]
                    self.assertTrue(isinstance(color_img, PIL.Image.Image))
                    self.assertTrue(np.array(color_target).shape[2] == 4)

                    polygon_dataset = torchvision.datasets.Cityscapes(
                        root, split=split, target_type='polygon', mode=mode)
                    polygon_img, polygon_target = polygon_dataset[0]
                    self.assertTrue(isinstance(polygon_img, PIL.Image.Image))
                    self.assertTrue(isinstance(polygon_target, dict))
                    self.assertTrue(isinstance(polygon_target['imgHeight'], int))
                    self.assertTrue(isinstance(polygon_target['objects'], list))

                    # Test multiple target types
                    targets_combo = ['semantic', 'polygon', 'color']
                    multiple_types_dataset = torchvision.datasets.Cityscapes(
                        root, split=split, target_type=targets_combo, mode=mode)
                    output = multiple_types_dataset[0]
                    self.assertTrue(isinstance(output, tuple))
                    self.assertTrue(len(output) == 2)
                    self.assertTrue(isinstance(output[0], PIL.Image.Image))
                    self.assertTrue(isinstance(output[1], tuple))
                    self.assertTrue(len(output[1]) == 3)
                    self.assertTrue(isinstance(output[1][0], PIL.Image.Image))  # semantic
                    self.assertTrue(isinstance(output[1][1], dict))  # polygon
                    self.assertTrue(isinstance(output[1][2], PIL.Image.Image))  # color

    @mock.patch('torchvision.datasets.SVHN._check_integrity')
    @unittest.skipIf(not HAS_SCIPY, "scipy unavailable")
    def test_svhn(self, mock_check):
        mock_check.return_value = True
        with svhn_root() as root:
            dataset = torchvision.datasets.SVHN(root, split="train")
            self.generic_classification_dataset_test(dataset, num_images=2)

            dataset = torchvision.datasets.SVHN(root, split="test")
            self.generic_classification_dataset_test(dataset, num_images=2)

            dataset = torchvision.datasets.SVHN(root, split="extra")
            self.generic_classification_dataset_test(dataset, num_images=2)

    def test_places365(self):
        for split, small in itertools.product(("train-standard", "train-challenge", "val"), (False, True)):
            with places365_root(split=split, small=small) as places365:
                root, data = places365

                dataset = torchvision.datasets.Places365(root, split=split, small=small, download=True)
                self.generic_classification_dataset_test(dataset, num_images=len(data["imgs"]))

    def test_places365_transforms(self):
        expected_image = "image"
        expected_target = "target"

        def transform(image):
            return expected_image

        def target_transform(target):
            return expected_target

        with places365_root() as places365:
            root, data = places365

            dataset = torchvision.datasets.Places365(
                root, transform=transform, target_transform=target_transform, download=True
            )
            actual_image, actual_target = dataset[0]

            self.assertEqual(actual_image, expected_image)
            self.assertEqual(actual_target, expected_target)

    def test_places365_devkit_download(self):
        for split in ("train-standard", "train-challenge", "val"):
            with self.subTest(split=split):
                with places365_root(split=split) as places365:
                    root, data = places365

                    dataset = torchvision.datasets.Places365(root, split=split, download=True)

                    with self.subTest("classes"):
                        self.assertSequenceEqual(dataset.classes, data["classes"])

                    with self.subTest("class_to_idx"):
                        self.assertDictEqual(dataset.class_to_idx, data["class_to_idx"])

                    with self.subTest("imgs"):
                        self.assertSequenceEqual(dataset.imgs, data["imgs"])

    def test_places365_devkit_no_download(self):
        for split in ("train-standard", "train-challenge", "val"):
            with self.subTest(split=split):
                with places365_root(split=split) as places365:
                    root, data = places365

                    with self.assertRaises(RuntimeError):
                        torchvision.datasets.Places365(root, split=split, download=False)

    def test_places365_images_download(self):
        for split, small in itertools.product(("train-standard", "train-challenge", "val"), (False, True)):
            with self.subTest(split=split, small=small):
                with places365_root(split=split, small=small) as places365:
                    root, data = places365

                    dataset = torchvision.datasets.Places365(root, split=split, small=small, download=True)

                    assert all(os.path.exists(item[0]) for item in dataset.imgs)

    def test_places365_images_download_preexisting(self):
        split = "train-standard"
        small = False
        images_dir = "data_large_standard"

        with places365_root(split=split, small=small) as places365:
            root, data = places365
            os.mkdir(os.path.join(root, images_dir))

            with self.assertRaises(RuntimeError):
                torchvision.datasets.Places365(root, split=split, small=small, download=True)

    def test_places365_repr_smoke(self):
        with places365_root() as places365:
            root, data = places365

            dataset = torchvision.datasets.Places365(root, download=True)
            self.assertIsInstance(repr(dataset), str)


class STL10Tester(DatasetTestcase):
    @contextlib.contextmanager
    def mocked_root(self):
        with stl10_root() as (root, data):
            yield root, data

    @contextlib.contextmanager
    def mocked_dataset(self, pre_extract=False, download=True, **kwargs):
        with self.mocked_root() as (root, data):
            if pre_extract:
                utils.extract_archive(os.path.join(root, data["archive"]))
            dataset = torchvision.datasets.STL10(root, download=download, **kwargs)
            yield dataset, data

    def test_not_found(self):
        with self.assertRaises(RuntimeError):
            with self.mocked_dataset(download=False):
                pass

    def test_splits(self):
        for split in ('train', 'train+unlabeled', 'unlabeled', 'test'):
            with self.mocked_dataset(split=split) as (dataset, data):
                num_images = sum([data["num_images_in_split"][part] for part in split.split("+")])
                self.generic_classification_dataset_test(dataset, num_images=num_images)

    def test_folds(self):
        for fold in range(10):
            with self.mocked_dataset(split="train", folds=fold) as (dataset, data):
                num_images = data["num_images_in_folds"][fold]
                self.assertEqual(len(dataset), num_images)

    def test_invalid_folds1(self):
        with self.assertRaises(ValueError):
            with self.mocked_dataset(folds=10):
                pass

    def test_invalid_folds2(self):
        with self.assertRaises(ValueError):
            with self.mocked_dataset(folds="0"):
                pass

    def test_transforms(self):
        expected_image = "image"
        expected_target = "target"

        def transform(image):
            return expected_image

        def target_transform(target):
            return expected_target

        with self.mocked_dataset(transform=transform, target_transform=target_transform) as (dataset, _):
            actual_image, actual_target = dataset[0]

            self.assertEqual(actual_image, expected_image)
            self.assertEqual(actual_target, expected_target)

    def test_unlabeled(self):
        with self.mocked_dataset(split="unlabeled") as (dataset, _):
            labels = [dataset[idx][1] for idx in range(len(dataset))]
            self.assertTrue(all([label == -1 for label in labels]))

    @unittest.mock.patch("torchvision.datasets.stl10.download_and_extract_archive")
    def test_download_preexisting(self, mock):
        with self.mocked_dataset(pre_extract=True) as (dataset, data):
            mock.assert_not_called()

    def test_repr_smoke(self):
        with self.mocked_dataset() as (dataset, _):
            self.assertIsInstance(repr(dataset), str)


class Caltech101TestCase(datasets_utils.ImageDatasetTestCase):
    DATASET_CLASS = datasets.Caltech101
    FEATURE_TYPES = (PIL.Image.Image, (int, np.ndarray, tuple))

    CONFIGS = datasets_utils.combinations_grid(target_type=("category", "annotation", ["category", "annotation"]))
    REQUIRED_PACKAGES = ("scipy",)

    def inject_fake_data(self, tmpdir, config):
        root = pathlib.Path(tmpdir) / "caltech101"
        images = root / "101_ObjectCategories"
        annotations = root / "Annotations"

        categories = (("Faces", "Faces_2"), ("helicopter", "helicopter"), ("ying_yang", "ying_yang"))
        num_images_per_category = 2

        for image_category, annotation_category in categories:
            datasets_utils.create_image_folder(
                root=images,
                name=image_category,
                file_name_fn=lambda idx: f"image_{idx + 1:04d}.jpg",
                num_examples=num_images_per_category,
            )
            self._create_annotation_folder(
                root=annotations,
                name=annotation_category,
                file_name_fn=lambda idx: f"annotation_{idx + 1:04d}.mat",
                num_examples=num_images_per_category,
            )

        # This is included in the original archive, but is removed by the dataset. Thus, an empty directory suffices.
        os.makedirs(images / "BACKGROUND_Google")

        return num_images_per_category * len(categories)

    def _create_annotation_folder(self, root, name, file_name_fn, num_examples):
        root = pathlib.Path(root) / name
        os.makedirs(root)

        for idx in range(num_examples):
            self._create_annotation_file(root, file_name_fn(idx))

    def _create_annotation_file(self, root, name):
        mdict = dict(obj_contour=torch.rand((2, torch.randint(3, 6, size=())), dtype=torch.float64).numpy())
        datasets_utils.lazy_importer.scipy.io.savemat(str(pathlib.Path(root) / name), mdict)

    def test_combined_targets(self):
        target_types = ["category", "annotation"]

        individual_targets = []
        for target_type in target_types:
            with self.create_dataset(target_type=target_type) as (dataset, _):
                _, target = dataset[0]
                individual_targets.append(target)

        with self.create_dataset(target_type=target_types) as (dataset, _):
            _, combined_targets = dataset[0]

        actual = len(individual_targets)
        expected = len(combined_targets)
        self.assertEqual(
            actual,
            expected,
            f"The number of the returned combined targets does not match the the number targets if requested "
            f"individually: {actual} != {expected}",
        )

        for target_type, combined_target, individual_target in zip(target_types, combined_targets, individual_targets):
            with self.subTest(target_type=target_type):
                actual = type(combined_target)
                expected = type(individual_target)
                self.assertIs(
                    actual,
                    expected,
                    f"Type of the combined target does not match the type of the corresponding individual target: "
                    f"{actual} is not {expected}",
                )


class Caltech256TestCase(datasets_utils.ImageDatasetTestCase):
    DATASET_CLASS = datasets.Caltech256

    def inject_fake_data(self, tmpdir, config):
        tmpdir = pathlib.Path(tmpdir) / "caltech256" / "256_ObjectCategories"

        categories = ((1, "ak47"), (127, "laptop-101"), (257, "clutter"))
        num_images_per_category = 2

        for idx, category in categories:
            datasets_utils.create_image_folder(
                tmpdir,
                name=f"{idx:03d}.{category}",
                file_name_fn=lambda image_idx: f"{idx:03d}_{image_idx + 1:04d}.jpg",
                num_examples=num_images_per_category,
            )

        return num_images_per_category * len(categories)


class CIFAR10TestCase(datasets_utils.ImageDatasetTestCase):
    DATASET_CLASS = datasets.CIFAR10
    CONFIGS = datasets_utils.combinations_grid(train=(True, False))

    _VERSION_CONFIG = dict(
        base_folder="cifar-10-batches-py",
        train_files=tuple(f"data_batch_{idx}" for idx in range(1, 6)),
        test_files=("test_batch",),
        labels_key="labels",
        meta_file="batches.meta",
        num_categories=10,
        categories_key="label_names",
    )

    def inject_fake_data(self, tmpdir, config):
        tmpdir = pathlib.Path(tmpdir) / self._VERSION_CONFIG["base_folder"]
        os.makedirs(tmpdir)

        num_images_per_file = 1
        for name in itertools.chain(self._VERSION_CONFIG["train_files"], self._VERSION_CONFIG["test_files"]):
            self._create_batch_file(tmpdir, name, num_images_per_file)

        categories = self._create_meta_file(tmpdir)

        return dict(
            num_examples=num_images_per_file
            * len(self._VERSION_CONFIG["train_files"] if config["train"] else self._VERSION_CONFIG["test_files"]),
            categories=categories,
        )

    def _create_batch_file(self, root, name, num_images):
        data = datasets_utils.create_image_or_video_tensor((num_images, 32 * 32 * 3))
        labels = np.random.randint(0, self._VERSION_CONFIG["num_categories"], size=num_images).tolist()
        self._create_binary_file(root, name, {"data": data, self._VERSION_CONFIG["labels_key"]: labels})

    def _create_meta_file(self, root):
        categories = [
            f"{idx:0{len(str(self._VERSION_CONFIG['num_categories'] - 1))}d}"
            for idx in range(self._VERSION_CONFIG["num_categories"])
        ]
        self._create_binary_file(
            root, self._VERSION_CONFIG["meta_file"], {self._VERSION_CONFIG["categories_key"]: categories}
        )
        return categories

    def _create_binary_file(self, root, name, content):
        with open(pathlib.Path(root) / name, "wb") as fh:
            pickle.dump(content, fh)

    def test_class_to_idx(self):
        with self.create_dataset() as (dataset, info):
            expected = {category: label for label, category in enumerate(info["categories"])}
            actual = dataset.class_to_idx
            self.assertEqual(actual, expected)


class CIFAR100(CIFAR10TestCase):
    DATASET_CLASS = datasets.CIFAR100

    _VERSION_CONFIG = dict(
        base_folder="cifar-100-python",
        train_files=("train",),
        test_files=("test",),
        labels_key="fine_labels",
        meta_file="meta",
        num_categories=100,
        categories_key="fine_label_names",
    )


class CelebATestCase(datasets_utils.ImageDatasetTestCase):
    DATASET_CLASS = datasets.CelebA
    FEATURE_TYPES = (PIL.Image.Image, (torch.Tensor, int, tuple, type(None)))

    CONFIGS = datasets_utils.combinations_grid(
        split=("train", "valid", "test", "all"),
        target_type=("attr", "identity", "bbox", "landmarks", ["attr", "identity"]),
    )
    REQUIRED_PACKAGES = ("pandas",)

    _SPLIT_TO_IDX = dict(train=0, valid=1, test=2)

    def inject_fake_data(self, tmpdir, config):
        base_folder = pathlib.Path(tmpdir) / "celeba"
        os.makedirs(base_folder)

        num_images, num_images_per_split = self._create_split_txt(base_folder)

        datasets_utils.create_image_folder(
            base_folder, "img_align_celeba", lambda idx: f"{idx + 1:06d}.jpg", num_images
        )
        attr_names = self._create_attr_txt(base_folder, num_images)
        self._create_identity_txt(base_folder, num_images)
        self._create_bbox_txt(base_folder, num_images)
        self._create_landmarks_txt(base_folder, num_images)

        return dict(num_examples=num_images_per_split[config["split"]], attr_names=attr_names)

    def _create_split_txt(self, root):
        num_images_per_split = dict(train=3, valid=2, test=1)

        data = [
            [self._SPLIT_TO_IDX[split]] for split, num_images in num_images_per_split.items() for _ in range(num_images)
        ]
        self._create_txt(root, "list_eval_partition.txt", data)

        num_images_per_split["all"] = num_images = sum(num_images_per_split.values())
        return num_images, num_images_per_split

    def _create_attr_txt(self, root, num_images):
        header = ("5_o_Clock_Shadow", "Young")
        data = torch.rand((num_images, len(header))).ge(0.5).int().mul(2).sub(1).tolist()
        self._create_txt(root, "list_attr_celeba.txt", data, header=header, add_num_examples=True)
        return header

    def _create_identity_txt(self, root, num_images):
        data = torch.randint(1, 4, size=(num_images, 1)).tolist()
        self._create_txt(root, "identity_CelebA.txt", data)

    def _create_bbox_txt(self, root, num_images):
        header = ("x_1", "y_1", "width", "height")
        data = torch.randint(10, size=(num_images, len(header))).tolist()
        self._create_txt(
            root, "list_bbox_celeba.txt", data, header=header, add_num_examples=True, add_image_id_to_header=True
        )

    def _create_landmarks_txt(self, root, num_images):
        header = ("lefteye_x", "rightmouth_y")
        data = torch.randint(10, size=(num_images, len(header))).tolist()
        self._create_txt(root, "list_landmarks_align_celeba.txt", data, header=header, add_num_examples=True)

    def _create_txt(self, root, name, data, header=None, add_num_examples=False, add_image_id_to_header=False):
        with open(pathlib.Path(root) / name, "w") as fh:
            if add_num_examples:
                fh.write(f"{len(data)}\n")

            if header:
                if add_image_id_to_header:
                    header = ("image_id", *header)
                fh.write(f"{' '.join(header)}\n")

            for idx, line in enumerate(data, 1):
                fh.write(f"{' '.join((f'{idx:06d}.jpg', *[str(value) for value in line]))}\n")

    def test_combined_targets(self):
        target_types = ["attr", "identity", "bbox", "landmarks"]

        individual_targets = []
        for target_type in target_types:
            with self.create_dataset(target_type=target_type) as (dataset, _):
                _, target = dataset[0]
                individual_targets.append(target)

        with self.create_dataset(target_type=target_types) as (dataset, _):
            _, combined_targets = dataset[0]

        actual = len(individual_targets)
        expected = len(combined_targets)
        self.assertEqual(
            actual,
            expected,
            f"The number of the returned combined targets does not match the the number targets if requested "
            f"individually: {actual} != {expected}",
        )

        for target_type, combined_target, individual_target in zip(target_types, combined_targets, individual_targets):
            with self.subTest(target_type=target_type):
                actual = type(combined_target)
                expected = type(individual_target)
                self.assertIs(
                    actual,
                    expected,
                    f"Type of the combined target does not match the type of the corresponding individual target: "
                    f"{actual} is not {expected}",
                )

    def test_no_target(self):
        with self.create_dataset(target_type=[]) as (dataset, _):
            _, target = dataset[0]

        self.assertIsNone(target)

    def test_attr_names(self):
        with self.create_dataset() as (dataset, info):
            self.assertEqual(tuple(dataset.attr_names), info["attr_names"])


class VOCSegmentationTestCase(datasets_utils.ImageDatasetTestCase):
    DATASET_CLASS = datasets.VOCSegmentation
    FEATURE_TYPES = (PIL.Image.Image, PIL.Image.Image)

    CONFIGS = (
        *datasets_utils.combinations_grid(
            year=[f"20{year:02d}" for year in range(7, 13)], image_set=("train", "val", "trainval")
        ),
        dict(year="2007", image_set="test"),
        dict(year="2007-test", image_set="test"),
    )

    def inject_fake_data(self, tmpdir, config):
        year, is_test_set = (
            ("2007", True)
            if config["year"] == "2007-test" or config["image_set"] == "test"
            else (config["year"], False)
        )
        image_set = config["image_set"]

        base_dir = pathlib.Path(tmpdir)
        if year == "2011":
            base_dir /= "TrainVal"
        base_dir = base_dir / "VOCdevkit" / f"VOC{year}"
        os.makedirs(base_dir)

        num_images, num_images_per_image_set = self._create_image_set_files(base_dir, "ImageSets", is_test_set)
        datasets_utils.create_image_folder(base_dir, "JPEGImages", lambda idx: f"{idx:06d}.jpg", num_images)

        datasets_utils.create_image_folder(base_dir, "SegmentationClass", lambda idx: f"{idx:06d}.png", num_images)
        annotation = self._create_annotation_files(base_dir, "Annotations", num_images)

        return dict(num_examples=num_images_per_image_set[image_set], annotation=annotation)

    def _create_image_set_files(self, root, name, is_test_set):
        root = pathlib.Path(root) / name
        src = pathlib.Path(root) / "Main"
        os.makedirs(src, exist_ok=True)

        idcs = dict(train=(0, 1, 2), val=(3, 4), test=(5,))
        idcs["trainval"] = (*idcs["train"], *idcs["val"])

        for image_set in ("test",) if is_test_set else ("train", "val", "trainval"):
            self._create_image_set_file(src, image_set, idcs[image_set])

        shutil.copytree(src, root / "Segmentation")

        num_images = max(itertools.chain(*idcs.values())) + 1
        num_images_per_image_set = dict([(image_set, len(idcs_)) for image_set, idcs_ in idcs.items()])
        return num_images, num_images_per_image_set

    def _create_image_set_file(self, root, image_set, idcs):
        with open(pathlib.Path(root) / f"{image_set}.txt", "w") as fh:
            fh.writelines([f"{idx:06d}\n" for idx in idcs])

    def _create_annotation_files(self, root, name, num_images):
        root = pathlib.Path(root) / name
        os.makedirs(root)

        for idx in range(num_images):
            annotation = self._create_annotation_file(root, f"{idx:06d}.xml")

        return annotation

    def _create_annotation_file(self, root, name):
        def add_child(parent, name, text=None):
            child = ET.SubElement(parent, name)
            child.text = text
            return child

        def add_name(obj, name="dog"):
            add_child(obj, "name", name)
            return name

        def add_bndbox(obj, bndbox=None):
            if bndbox is None:
                bndbox = {"xmin": "1", "xmax": "2", "ymin": "3", "ymax": "4"}

            obj = add_child(obj, "bndbox")
            for name, text in bndbox.items():
                add_child(obj, name, text)

            return bndbox

        annotation = ET.Element("annotation")
        obj = add_child(annotation, "object")
        data = dict(name=add_name(obj), bndbox=add_bndbox(obj))

        with open(pathlib.Path(root) / name, "wb") as fh:
            fh.write(ET.tostring(annotation))

        return data


class VOCDetectionTestCase(VOCSegmentationTestCase):
    DATASET_CLASS = datasets.VOCDetection
    FEATURE_TYPES = (PIL.Image.Image, dict)

    def test_annotations(self):
        with self.create_dataset() as (dataset, info):
            _, target = dataset[0]

            self.assertIn("annotation", target)
            annotation = target["annotation"]

            self.assertIn("object", annotation)
            objects = annotation["object"]

            self.assertEqual(len(objects), 1)
            object = objects[0]

            self.assertEqual(object, info["annotation"])


class CocoDetectionTestCase(datasets_utils.ImageDatasetTestCase):
    DATASET_CLASS = datasets.CocoDetection
    FEATURE_TYPES = (PIL.Image.Image, list)

    REQUIRED_PACKAGES = ("pycocotools",)

    _IMAGE_FOLDER = "images"
    _ANNOTATIONS_FOLDER = "annotations"
    _ANNOTATIONS_FILE = "annotations.json"

    def dataset_args(self, tmpdir, config):
        tmpdir = pathlib.Path(tmpdir)
        root = tmpdir / self._IMAGE_FOLDER
        annotation_file = tmpdir / self._ANNOTATIONS_FOLDER / self._ANNOTATIONS_FILE
        return root, annotation_file

    def inject_fake_data(self, tmpdir, config):
        tmpdir = pathlib.Path(tmpdir)

        num_images = 3
        num_annotations_per_image = 2

        files = datasets_utils.create_image_folder(
            tmpdir, name=self._IMAGE_FOLDER, file_name_fn=lambda idx: f"{idx:012d}.jpg", num_examples=num_images
        )
        file_names = [file.relative_to(tmpdir / self._IMAGE_FOLDER) for file in files]

        annotation_folder = tmpdir / self._ANNOTATIONS_FOLDER
        os.makedirs(annotation_folder)
        info = self._create_annotation_file(
            annotation_folder, self._ANNOTATIONS_FILE, file_names, num_annotations_per_image
        )

        info["num_examples"] = num_images
        return info

    def _create_annotation_file(self, root, name, file_names, num_annotations_per_image):
        image_ids = [int(file_name.stem) for file_name in file_names]
        images = [dict(file_name=str(file_name), id=id) for file_name, id in zip(file_names, image_ids)]

        annotations, info = self._create_annotations(image_ids, num_annotations_per_image)
        self._create_json(root, name, dict(images=images, annotations=annotations))

        return info

    def _create_annotations(self, image_ids, num_annotations_per_image):
        annotations = datasets_utils.combinations_grid(
            image_id=image_ids, bbox=([1.0, 2.0, 3.0, 4.0],) * num_annotations_per_image
        )
        for id, annotation in enumerate(annotations):
            annotation["id"] = id
        return annotations, dict()

    def _create_json(self, root, name, content):
        file = pathlib.Path(root) / name
        with open(file, "w") as fh:
            json.dump(content, fh)
        return file


class CocoCaptionsTestCase(CocoDetectionTestCase):
    DATASET_CLASS = datasets.CocoCaptions

    def _create_annotations(self, image_ids, num_annotations_per_image):
        captions = [str(idx) for idx in range(num_annotations_per_image)]
        annotations = datasets_utils.combinations_grid(image_id=image_ids, caption=captions)
        for id, annotation in enumerate(annotations):
            annotation["id"] = id
        return annotations, dict(captions=captions)

    def test_captions(self):
        with self.create_dataset() as (dataset, info):
            _, captions = dataset[0]
            self.assertEqual(tuple(captions), tuple(info["captions"]))


class UCF101TestCase(datasets_utils.VideoDatasetTestCase):
    DATASET_CLASS = datasets.UCF101

    CONFIGS = datasets_utils.combinations_grid(fold=(1, 2, 3), train=(True, False))

    _VIDEO_FOLDER = "videos"
    _ANNOTATIONS_FOLDER = "annotations"

    def dataset_args(self, tmpdir, config):
        tmpdir = pathlib.Path(tmpdir)
        root = tmpdir / self._VIDEO_FOLDER
        annotation_path = tmpdir / self._ANNOTATIONS_FOLDER
        return root, annotation_path

    def inject_fake_data(self, tmpdir, config):
        tmpdir = pathlib.Path(tmpdir)

        video_folder = tmpdir / self._VIDEO_FOLDER
        os.makedirs(video_folder)
        video_files = self._create_videos(video_folder)

        annotations_folder = tmpdir / self._ANNOTATIONS_FOLDER
        os.makedirs(annotations_folder)
        num_examples = self._create_annotation_files(annotations_folder, video_files, config["fold"], config["train"])

        return num_examples

    def _create_videos(self, root, num_examples_per_class=3):
        def file_name_fn(cls, idx, clips_per_group=2):
            return f"v_{cls}_g{(idx // clips_per_group) + 1:02d}_c{(idx % clips_per_group) + 1:02d}.avi"

        video_files = [
            datasets_utils.create_video_folder(root, cls, lambda idx: file_name_fn(cls, idx), num_examples_per_class)
            for cls in ("ApplyEyeMakeup", "YoYo")
        ]
        return [path.relative_to(root) for path in itertools.chain(*video_files)]

    def _create_annotation_files(self, root, video_files, fold, train):
        current_videos = random.sample(video_files, random.randrange(1, len(video_files) - 1))
        current_annotation = self._annotation_file_name(fold, train)
        self._create_annotation_file(root, current_annotation, current_videos)

        other_videos = set(video_files) - set(current_videos)
        other_annotations = [
            self._annotation_file_name(fold, train) for fold, train in itertools.product((1, 2, 3), (True, False))
        ]
        other_annotations.remove(current_annotation)
        for name in other_annotations:
            self._create_annotation_file(root, name, other_videos)

        return len(current_videos)

    def _annotation_file_name(self, fold, train):
        return f"{'train' if train else 'test'}list{fold:02d}.txt"

    def _create_annotation_file(self, root, name, video_files):
        with open(pathlib.Path(root) / name, "w") as fh:
            fh.writelines(f"{file}\n" for file in sorted(video_files))


<<<<<<< HEAD
class SEMEIONTestCase(datasets_utils.ImageDatasetTestCase):
    DATASET_CLASS = datasets.SEMEION
=======
class LSUNTestCase(datasets_utils.ImageDatasetTestCase):
    DATASET_CLASS = datasets.LSUN

    REQUIRED_PACKAGES = ("lmdb",)
    CONFIGS = datasets_utils.combinations_grid(
        classes=("train", "test", "val", ["bedroom_train", "church_outdoor_train"])
    )

    _CATEGORIES = (
        "bedroom",
        "bridge",
        "church_outdoor",
        "classroom",
        "conference_room",
        "dining_room",
        "kitchen",
        "living_room",
        "restaurant",
        "tower",
    )

    def inject_fake_data(self, tmpdir, config):
        root = pathlib.Path(tmpdir)

        num_images = 0
        for cls in self._parse_classes(config["classes"]):
            num_images += self._create_lmdb(root, cls)

        return num_images

    @contextlib.contextmanager
    def create_dataset(
        self,
        *args, **kwargs
    ):
        with super().create_dataset(*args, **kwargs) as output:
            yield output
            # Currently datasets.LSUN caches the keys in the current directory rather than in the root directory. Thus,
            # this creates a number of unique _cache_* files in the current directory that will not be removed together
            # with the temporary directory
            for file in os.listdir(os.getcwd()):
                if file.startswith("_cache_"):
                    os.remove(file)

    def _parse_classes(self, classes):
        if not isinstance(classes, str):
            return classes

        split = classes
        if split == "test":
            return [split]

        return [f"{category}_{split}" for category in self._CATEGORIES]

    def _create_lmdb(self, root, cls):
        lmdb = datasets_utils.lazy_importer.lmdb
        hexdigits_lowercase = string.digits + string.ascii_lowercase[:6]

        folder = f"{cls}_lmdb"

        num_images = torch.randint(1, 4, size=()).item()
        format = "webp"
        files = datasets_utils.create_image_folder(root, folder, lambda idx: f"{idx}.{format}", num_images)

        with lmdb.open(str(root / folder)) as env, env.begin(write=True) as txn:
            for file in files:
                key = "".join(random.choice(hexdigits_lowercase) for _ in range(40)).encode()

                buffer = io.BytesIO()
                Image.open(file).save(buffer, format)
                buffer.seek(0)
                value = buffer.read()

                txn.put(key, value)

                os.remove(file)

        return num_images

    def test_not_found_or_corrupted(self):
        # LSUN does not raise built-in exception, but a custom one. It is expressive enough to not 'cast' it to
        # RuntimeError or FileNotFoundError that are normally checked by this test.
        with self.assertRaises(datasets_utils.lazy_importer.lmdb.Error):
            super().test_not_found_or_corrupted()


class Kinetics400TestCase(datasets_utils.VideoDatasetTestCase):
    DATASET_CLASS = datasets.Kinetics400

    def inject_fake_data(self, tmpdir, config):
        classes = ("Abseiling", "Zumba")
        num_videos_per_class = 2

        digits = string.ascii_letters + string.digits + "-_"
        for cls in classes:
            datasets_utils.create_video_folder(
                tmpdir,
                cls,
                lambda _: f"{datasets_utils.create_random_string(11, digits)}.avi",
                num_videos_per_class,
            )

        return num_videos_per_class * len(classes)

    def test_not_found_or_corrupted(self):
        self.skipTest("Dataset currently does not handle the case of no found videos.")


class HMDB51TestCase(datasets_utils.VideoDatasetTestCase):
    DATASET_CLASS = datasets.HMDB51

    CONFIGS = datasets_utils.combinations_grid(fold=(1, 2, 3), train=(True, False))

    _VIDEO_FOLDER = "videos"
    _SPLITS_FOLDER = "splits"
    _CLASSES = ("brush_hair", "wave")

    def dataset_args(self, tmpdir, config):
        tmpdir = pathlib.Path(tmpdir)
        root = tmpdir / self._VIDEO_FOLDER
        annotation_path = tmpdir / self._SPLITS_FOLDER
        return root, annotation_path

    def inject_fake_data(self, tmpdir, config):
        tmpdir = pathlib.Path(tmpdir)

        video_folder = tmpdir / self._VIDEO_FOLDER
        os.makedirs(video_folder)
        video_files = self._create_videos(video_folder)

        splits_folder = tmpdir / self._SPLITS_FOLDER
        os.makedirs(splits_folder)
        num_examples = self._create_split_files(splits_folder, video_files, config["fold"], config["train"])

        return num_examples

    def _create_videos(self, root, num_examples_per_class=3):
        def file_name_fn(cls, idx, clips_per_group=2):
            return f"{cls}_{(idx // clips_per_group) + 1:d}_{(idx % clips_per_group) + 1:d}.avi"

        return [
            (
                cls,
                datasets_utils.create_video_folder(
                    root,
                    cls,
                    lambda idx: file_name_fn(cls, idx),
                    num_examples_per_class,
                ),
            )
            for cls in self._CLASSES
        ]

    def _create_split_files(self, root, video_files, fold, train):
        num_videos = num_train_videos = 0

        for cls, videos in video_files:
            num_videos += len(videos)

            train_videos = set(random.sample(videos, random.randrange(1, len(videos) - 1)))
            num_train_videos += len(train_videos)

            with open(pathlib.Path(root) / f"{cls}_test_split{fold}.txt", "w") as fh:
                fh.writelines(f"{file.name} {1 if file in train_videos else 2}\n" for file in videos)

        return num_train_videos if train else (num_videos - num_train_videos)


class OmniglotTestCase(datasets_utils.ImageDatasetTestCase):
    DATASET_CLASS = datasets.Omniglot

    CONFIGS = datasets_utils.combinations_grid(background=(True, False))

    def inject_fake_data(self, tmpdir, config):
        target_folder = (
            pathlib.Path(tmpdir) / "omniglot-py" / f"images_{'background' if config['background'] else 'evaluation'}"
        )
        os.makedirs(target_folder)

        num_images = 0
        for name in ("Alphabet_of_the_Magi", "Tifinagh"):
            num_images += self._create_alphabet_folder(target_folder, name)

        return num_images

    def _create_alphabet_folder(self, root, name):
        num_images_total = 0
        for idx in range(torch.randint(1, 4, size=()).item()):
            num_images = torch.randint(1, 4, size=()).item()
            num_images_total += num_images

            datasets_utils.create_image_folder(
                root / name, f"character{idx:02d}", lambda image_idx: f"{image_idx:02d}.png", num_images
            )

        return num_images_total


class SBUTestCase(datasets_utils.ImageDatasetTestCase):
    DATASET_CLASS = datasets.SBU
    FEATURE_TYPES = (PIL.Image.Image, str)
>>>>>>> b5f29cc3

    def inject_fake_data(self, tmpdir, config):
        num_images = 3

<<<<<<< HEAD
        images = torch.rand(num_images, 256)
        labels = F.one_hot(torch.randint(10, size=(num_images,)))
        with open(pathlib.Path(tmpdir) / "semeion.data", "w") as fh:
            for image, one_hot_labels in zip(images, labels):
                image_columns = " ".join([f"{pixel.item():.4f}" for pixel in image])
                labels_columns = " ".join([str(label.item()) for label in one_hot_labels])
                fh.write(f"{image_columns} {labels_columns}\n")

        return num_images

=======
        dataset_folder = pathlib.Path(tmpdir) / "dataset"
        images = datasets_utils.create_image_folder(tmpdir, "dataset", self._create_file_name, num_images)

        self._create_urls_txt(dataset_folder, images)
        self._create_captions_txt(dataset_folder, num_images)

        return num_images

    def _create_file_name(self, idx):
        part1 = datasets_utils.create_random_string(10, string.digits)
        part2 = datasets_utils.create_random_string(10, string.ascii_lowercase, string.digits[:6])
        return f"{part1}_{part2}.jpg"

    def _create_urls_txt(self, root, images):
        with open(root / "SBU_captioned_photo_dataset_urls.txt", "w") as fh:
            for image in images:
                fh.write(
                    f"http://static.flickr.com/{datasets_utils.create_random_string(4, string.digits)}/{image.name}\n"
                )

    def _create_captions_txt(self, root, num_images):
        with open(root / "SBU_captioned_photo_dataset_captions.txt", "w") as fh:
            for _ in range(num_images):
                fh.write(f"{datasets_utils.create_random_string(10)}\n")

>>>>>>> b5f29cc3

if __name__ == "__main__":
    unittest.main()<|MERGE_RESOLUTION|>--- conflicted
+++ resolved
@@ -23,12 +23,9 @@
 import shutil
 import json
 import random
-<<<<<<< HEAD
 import torch.nn.functional as F
-=======
 import string
 import io
->>>>>>> b5f29cc3
 
 
 try:
@@ -928,10 +925,6 @@
             fh.writelines(f"{file}\n" for file in sorted(video_files))
 
 
-<<<<<<< HEAD
-class SEMEIONTestCase(datasets_utils.ImageDatasetTestCase):
-    DATASET_CLASS = datasets.SEMEION
-=======
 class LSUNTestCase(datasets_utils.ImageDatasetTestCase):
     DATASET_CLASS = datasets.LSUN
 
@@ -1133,12 +1126,42 @@
 class SBUTestCase(datasets_utils.ImageDatasetTestCase):
     DATASET_CLASS = datasets.SBU
     FEATURE_TYPES = (PIL.Image.Image, str)
->>>>>>> b5f29cc3
 
     def inject_fake_data(self, tmpdir, config):
         num_images = 3
 
-<<<<<<< HEAD
+        dataset_folder = pathlib.Path(tmpdir) / "dataset"
+        images = datasets_utils.create_image_folder(tmpdir, "dataset", self._create_file_name, num_images)
+
+        self._create_urls_txt(dataset_folder, images)
+        self._create_captions_txt(dataset_folder, num_images)
+
+        return num_images
+
+    def _create_file_name(self, idx):
+        part1 = datasets_utils.create_random_string(10, string.digits)
+        part2 = datasets_utils.create_random_string(10, string.ascii_lowercase, string.digits[:6])
+        return f"{part1}_{part2}.jpg"
+
+    def _create_urls_txt(self, root, images):
+        with open(root / "SBU_captioned_photo_dataset_urls.txt", "w") as fh:
+            for image in images:
+                fh.write(
+                    f"http://static.flickr.com/{datasets_utils.create_random_string(4, string.digits)}/{image.name}\n"
+                )
+
+    def _create_captions_txt(self, root, num_images):
+        with open(root / "SBU_captioned_photo_dataset_captions.txt", "w") as fh:
+            for _ in range(num_images):
+                fh.write(f"{datasets_utils.create_random_string(10)}\n")
+
+
+class SEMEIONTestCase(datasets_utils.ImageDatasetTestCase):
+    DATASET_CLASS = datasets.SEMEION
+
+    def inject_fake_data(self, tmpdir, config):
+        num_images = 3
+
         images = torch.rand(num_images, 256)
         labels = F.one_hot(torch.randint(10, size=(num_images,)))
         with open(pathlib.Path(tmpdir) / "semeion.data", "w") as fh:
@@ -1149,33 +1172,6 @@
 
         return num_images
 
-=======
-        dataset_folder = pathlib.Path(tmpdir) / "dataset"
-        images = datasets_utils.create_image_folder(tmpdir, "dataset", self._create_file_name, num_images)
-
-        self._create_urls_txt(dataset_folder, images)
-        self._create_captions_txt(dataset_folder, num_images)
-
-        return num_images
-
-    def _create_file_name(self, idx):
-        part1 = datasets_utils.create_random_string(10, string.digits)
-        part2 = datasets_utils.create_random_string(10, string.ascii_lowercase, string.digits[:6])
-        return f"{part1}_{part2}.jpg"
-
-    def _create_urls_txt(self, root, images):
-        with open(root / "SBU_captioned_photo_dataset_urls.txt", "w") as fh:
-            for image in images:
-                fh.write(
-                    f"http://static.flickr.com/{datasets_utils.create_random_string(4, string.digits)}/{image.name}\n"
-                )
-
-    def _create_captions_txt(self, root, num_images):
-        with open(root / "SBU_captioned_photo_dataset_captions.txt", "w") as fh:
-            for _ in range(num_images):
-                fh.write(f"{datasets_utils.create_random_string(10)}\n")
-
->>>>>>> b5f29cc3
 
 if __name__ == "__main__":
     unittest.main()