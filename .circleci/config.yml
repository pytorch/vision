--- conflicted
+++ resolved
@@ -346,16 +346,12 @@
             sudo apt update -qy && sudo apt install -qy parallel wget
             mkdir -p ~/.cache/torch/hub/checkpoints
             python scripts/collect_model_urls.py torchvision/prototype/models \
-<<<<<<< HEAD
-                | parallel -j0 wget --no-verbose -P ~/.cache/torch/hub/checkpoints {}
+                | parallel -j0 'wget --no-verbose -O ~/.cache/torch/hub/checkpoints/`basename {}` {}\?source=ci'
       - install_torchvision
       - install_prototype_dependencies
       - pip_install:
           args: scipy
           descr: Install optional dependencies
-=======
-                | parallel -j0 'wget --no-verbose -O ~/.cache/torch/hub/checkpoints/`basename {}` {}\?source=ci'
->>>>>>> 48b82c11
       - run:
           name: Enable prototype tests
           command: echo 'export PYTORCH_TEST_WITH_PROTOTYPE=1' >> $BASH_ENV
