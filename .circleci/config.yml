--- conflicted
+++ resolved
@@ -190,10 +190,10 @@
       - image: circleci/python:3.7
     steps:
       - checkout
-      - run:
-          command: |
-            pip install --user --progress-bar off flake8 typing
-            flake8 --config=setup.cfg .
+      - run: pip install --user --progress-bar=off isort==5 black==21.6b0 flake8
+      - run: isort --settings-path=pyproject.toml --check-only .
+      - run: black --config=pyproject.toml --check .
+      - run: flake8 --config=setup.cfg .
 
   python_type_check:
     docker:
@@ -241,11 +241,7 @@
           command: |
             pip install --user --progress-bar off --pre torch -f https://download.pytorch.org/whl/nightly/cpu/torch_nightly.html
             # need to install torchvision dependencies due to transitive imports
-<<<<<<< HEAD
-            pip install --user --progress-bar off --no-build-isolation --editable .
-=======
             pip install --user --progress-bar off .
->>>>>>> 1e0f7942
             pip install pytest
             python test/test_hub.py
 
@@ -258,11 +254,7 @@
           command: |
             pip install --user --progress-bar off --pre torch -f https://download.pytorch.org/whl/nightly/cpu/torch_nightly.html
             # need to install torchvision dependencies due to transitive imports
-<<<<<<< HEAD
-            pip install --user --progress-bar off --no-build-isolation --editable .
-=======
             pip install --user --progress-bar off .
->>>>>>> 1e0f7942
             pip install --user onnx
             pip install --user onnxruntime
             pip install --user pytest
