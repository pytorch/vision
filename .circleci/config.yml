version: 2.1

# How to test the Linux jobs:
#   - Install CircleCI local CLI: https://circleci.com/docs/2.0/local-cli/
#   - circleci config process .circleci/config.yml > gen.yml && circleci local execute -c gen.yml --job binary_linux_wheel_py3.7
#     - Replace binary_linux_wheel_py3.7 with the name of the job you want to test.
#       Job names are 'name:' key.

executors:
  windows-cpu:
    machine:
      resource_class: windows.xlarge
      image: windows-server-2019-vs2019:stable
      shell: bash.exe

  windows-gpu:
    machine:
      resource_class: windows.gpu.nvidia.medium
      image: windows-server-2019-nvidia:stable
      shell: bash.exe

commands:
  checkout_merge:
    description: "checkout merge branch"
    steps:
      - checkout
#     - run:
#         name: Checkout merge branch
#         command: |
#           set -ex
#           BRANCH=$(git rev-parse --abbrev-ref HEAD)
#           if [[ "$BRANCH" != "main" ]]; then
#             git fetch --force origin ${CIRCLE_BRANCH}/merge:merged/${CIRCLE_BRANCH}
#             git checkout "merged/$CIRCLE_BRANCH"
#           fi
  designate_upload_channel:
    description: "inserts the correct upload channel into ${BASH_ENV}"
    steps:
      - run:
          name: adding UPLOAD_CHANNEL to BASH_ENV
          command: |
            our_upload_channel=nightly
            # On tags upload to test instead
            if [[ -n "${CIRCLE_TAG}" ]]; then
              our_upload_channel=test
            fi
            echo "export UPLOAD_CHANNEL=${our_upload_channel}" >> ${BASH_ENV}

  brew_update:
    description: "Update Homebrew and install base formulae"
    steps:
      - run:
          name: Update Homebrew
          no_output_timeout: "10m"
          command: |
            set -ex

            # Update repositories manually.
            # Running `brew update` produces a comparison between the
            # current checkout and the updated checkout, which takes a
            # very long time because the existing checkout is 2y old.
            for path in $(find /usr/local/Homebrew -type d -name .git)
            do
            cd $path/..
            git fetch --depth=1 origin
            git reset --hard origin/master
            done

            export HOMEBREW_NO_AUTO_UPDATE=1

            # Install expect and moreutils so that we can call `unbuffer` and `ts`.
            # moreutils installs a `parallel` executable by default, which conflicts
            # with the executable from the GNU `parallel`, so we must unlink GNU
            # `parallel` first, and relink it afterwards.
            brew install coreutils
            brew unlink parallel
            brew install moreutils
            brew link parallel --overwrite
            brew install expect

  brew_install:
    description: "Install Homebrew formulae"
    parameters:
      formulae:
        type: string
        default: ""
    steps:
      - run:
          name: Install << parameters.formulae >>
          no_output_timeout: "10m"
          command: |
            set -ex
            export HOMEBREW_NO_AUTO_UPDATE=1
            brew install << parameters.formulae >>

  run_brew_for_ios_build:
    steps:
      - brew_update
      - brew_install:
          formulae: libtool

binary_common: &binary_common
  parameters:
    # Edit these defaults to do a release
    build_version:
      description: "version number of release binary; by default, build a nightly"
      type: string
      default: ""
    pytorch_version:
      description: "PyTorch version to build against; by default, use a nightly"
      type: string
      default: ""
    # Don't edit these
    python_version:
      description: "Python version to build against (e.g., 3.7)"
      type: string
    cu_version:
      description: "CUDA version to build against, in CU format (e.g., cpu or cu100)"
      type: string
      default: "cpu"
    unicode_abi:
      description: "Python 2.7 wheel only: whether or not we are cp27mu (default: no)"
      type: string
      default: ""
    wheel_docker_image:
      description: "Wheel only: what docker image to use"
      type: string
      default: "pytorch/manylinux-cuda102"
    conda_docker_image:
      description: "Conda only: what docker image to use"
      type: string
      default: "pytorch/conda-builder:cpu"
  environment:
    PYTHON_VERSION: << parameters.python_version >>
    PYTORCH_VERSION: << parameters.pytorch_version >>
    UNICODE_ABI: << parameters.unicode_abi >>
    CU_VERSION: << parameters.cu_version >>

torchvision_ios_params: &torchvision_ios_params
  parameters:
    build_environment:
      type: string
      default: ""
    ios_arch:
      type: string
      default: ""
    ios_platform:
      type: string
      default: ""
  environment:
    BUILD_ENVIRONMENT: << parameters.build_environment >>
    IOS_ARCH: << parameters.ios_arch >>
    IOS_PLATFORM: << parameters.ios_platform >>

torchvision_android_params: &torchvision_android_params
  parameters:
    build_environment:
      type: string
      default: ""
  environment:
    BUILD_ENVIRONMENT: << parameters.build_environment >>

smoke_test_common: &smoke_test_common
  <<: *binary_common
  docker:
    - image: torchvision/smoke_test:latest

jobs:
  circleci_consistency:
    docker:
      - image: circleci/python:3.7
    steps:
      - checkout
      - run:
          command: |
            pip install --user --progress-bar off jinja2 pyyaml
            python .circleci/regenerate.py
            git diff --exit-code || (echo ".circleci/config.yml not in sync with config.yml.in! Run .circleci/regenerate.py to update config"; exit 1)

  python_lint:
    docker:
      - image: circleci/python:3.7
    steps:
      - checkout
      - run:
          command: |
            pip install --user --progress-bar off pre-commit
            pre-commit install-hooks
      - run: pre-commit run --all-files
      - run:
          name: Required lint modifications
          when: on_fail
          command: git --no-pager diff

  python_type_check:
    docker:
      - image: circleci/python:3.7
    steps:
      - checkout
      - run:
          command: |
            sudo apt-get update -y
            sudo apt install -y libturbojpeg-dev
            pip install --user --progress-bar off mypy
            pip install --user --progress-bar off types-requests
            pip install --user --progress-bar off --pre torch -f https://download.pytorch.org/whl/nightly/cpu/torch_nightly.html
            pip install --user --progress-bar off git+https://github.com/pytorch/data.git
            pip install --user --progress-bar off --no-build-isolation --editable .
            mypy --config-file mypy.ini

  docstring_parameters_sync:
    docker:
      - image: circleci/python:3.7
    steps:
      - checkout
      - run:
          command: |
            pip install --user pydocstyle
            pydocstyle

  clang_format:
    docker:
      - image: circleci/python:3.7
    steps:
      - checkout
      - run:
          command: |
            curl https://oss-clang-format.s3.us-east-2.amazonaws.com/linux64/clang-format-linux64 -o clang-format
            chmod +x clang-format
            sudo mv clang-format /opt/clang-format
            ./.circleci/unittest/linux/scripts/run-clang-format.py -r torchvision/csrc --clang-format-executable /opt/clang-format

  torchhub_test:
    docker:
      - image: circleci/python:3.7
    steps:
      - checkout
      - run:
          command: |
            pip install --user --progress-bar off --pre torch -f https://download.pytorch.org/whl/nightly/cpu/torch_nightly.html
            # need to install torchvision dependencies due to transitive imports
            pip install --user --progress-bar off --no-build-isolation .
            pip install pytest
            python test/test_hub.py

  torch_onnx_test:
    docker:
      - image: circleci/python:3.7
    steps:
      - checkout
      - run:
          command: |
            pip install --user --progress-bar off --pre torch -f https://download.pytorch.org/whl/nightly/cpu/torch_nightly.html
            # need to install torchvision dependencies due to transitive imports
            pip install --user --progress-bar off --no-build-isolation .
            pip install --user onnx
            pip install --user onnxruntime
            pip install --user pytest
            python test/test_onnx.py

  prototype_test:
    docker:
      - image: circleci/python:3.7
    steps:
      - run:
          name: Install torch
          command: pip install --user --progress-bar=off --pre torch -f https://download.pytorch.org/whl/nightly/cpu/torch_nightly.html
      - run:
          name: Install prototype dependencies
          command: pip install --user --progress-bar=off git+https://github.com/pytorch/data.git
      - checkout
      - run:
          name: Install torchvision
          command: pip install --user --progress-bar off --no-build-isolation .
      - run:
<<<<<<< HEAD
          name: Install test requirements
          command: pip install --user --progress-bar=off pytest scipy
=======
          name: Install test utilities
          command: pip install --user --progress-bar=off pytest pytest-mock
>>>>>>> f63f4658
      - run:
          name: Run tests
          command: pytest test/test_prototype_*.py

  binary_linux_wheel:
    <<: *binary_common
    docker:
      - image: << parameters.wheel_docker_image >>
    resource_class: 2xlarge+
    steps:
      - checkout_merge
      - designate_upload_channel
      - run: packaging/build_wheel.sh
      - store_artifacts:
          path: dist
      - persist_to_workspace:
          root: dist
          paths:
            - "*"

  binary_linux_conda:
    <<: *binary_common
    docker:
      - image: "<< parameters.conda_docker_image >>"
    resource_class: 2xlarge+
    steps:
      - checkout_merge
      - designate_upload_channel
      - run: packaging/build_conda.sh
      - store_artifacts:
          path: /opt/conda/conda-bld/linux-64
      - persist_to_workspace:
          root: /opt/conda/conda-bld/linux-64
          paths:
            - "*"
      - store_test_results:
          path: build_results/

  binary_win_conda:
    <<: *binary_common
    executor: windows-cpu
    steps:
      - checkout_merge
      - designate_upload_channel
      - run:
          name: Build conda packages
          no_output_timeout: 20m
          command: |
            set -ex
            source packaging/windows/internal/vc_install_helper.sh
            packaging/windows/internal/cuda_install.bat
            eval "$('/C/tools/miniconda3/Scripts/conda.exe' 'shell.bash' 'hook')"
            conda activate base
            conda install -yq conda-build "conda-package-handling!=1.5.0"
            # cudatoolkit >= 11 isn't available for windows in the nvidia channel
            if [[ "${CU_VERSION}" =~ cu11.* ]]; then
              export CONDA_CHANNEL_FLAGS="-c conda-forge"
            fi
            packaging/build_conda.sh
            rm /C/tools/miniconda3/conda-bld/win-64/vs${VC_YEAR}*.tar.bz2
      - store_artifacts:
          path: C:/tools/miniconda3/conda-bld/win-64
      - persist_to_workspace:
          root: C:/tools/miniconda3/conda-bld/win-64
          paths:
            - "*"
      - store_test_results:
          path: build_results/

  binary_win_wheel:
    <<: *binary_common
    executor: windows-cpu
    steps:
      - checkout_merge
      - designate_upload_channel
      - run:
          name: Build wheel packages
          command: |
            set -ex
            source packaging/windows/internal/vc_install_helper.sh
            packaging/windows/internal/cuda_install.bat
            packaging/build_wheel.sh
      - store_artifacts:
          path: dist
      - persist_to_workspace:
          root: dist
          paths:
            - "*"
      - store_test_results:
          path: build_results/

  binary_macos_wheel:
    <<: *binary_common
    macos:
      xcode: "12.0"
    steps:
      - checkout_merge
      - designate_upload_channel
      - run:
          # Cannot easily deduplicate this as source'ing activate
          # will set environment variables which we need to propagate
          # to build_wheel.sh
          command: |
            curl -o conda.sh https://repo.anaconda.com/miniconda/Miniconda3-latest-MacOSX-x86_64.sh
            sh conda.sh -b
            source $HOME/miniconda3/bin/activate
            packaging/build_wheel.sh
      - store_artifacts:
          path: dist
      - persist_to_workspace:
          root: dist
          paths:
            - "*"

  binary_ios_build:
    <<: *torchvision_ios_params
    macos:
      xcode: "12.0"
    steps:
    - attach_workspace:
        at: ~/workspace
    - checkout
    - run_brew_for_ios_build
    - run:
        name: Build
        no_output_timeout: "1h"
        command: |
          script="/Users/distiller/project/.circleci/unittest/ios/scripts/binary_ios_build.sh"
          cat "$script"
          source "$script"
    - persist_to_workspace:
        root: /Users/distiller/workspace/
        paths: ios

  binary_ios_upload:
    <<: *torchvision_ios_params
    macos:
      xcode: "12.0"
    steps:
    - attach_workspace:
        at: ~/workspace
    - checkout
    - run_brew_for_ios_build
    - run:
        name: Upload
        no_output_timeout: "1h"
        command: |
          script="/Users/distiller/project/.circleci/unittest/ios/scripts/binary_ios_upload.sh"
          cat "$script"
          source "$script"

  binary_android_build:
    <<: *torchvision_android_params
    docker:
      - image: circleci/android:api-29-ndk
    resource_class: xlarge
    steps:
    - attach_workspace:
        at: ~/workspace
    - checkout
    - run:
        name: Build
        no_output_timeout: "1h"
        command: |
          script="/home/circleci/project/.circleci/unittest/android/scripts/binary_android_build.sh"
          cat "$script"
          source "$script"
    - store_artifacts:
        path: ~/workspace/artifacts

  binary_android_upload:
    <<: *torchvision_android_params
    docker:
      - image: circleci/android:api-29-ndk
    resource_class: xlarge
    steps:
    - attach_workspace:
        at: ~/workspace
    - checkout
    - run:
        name: Upload
        no_output_timeout: "1h"
        command: |
          script="/home/circleci/project/.circleci/unittest/android/scripts/binary_android_upload.sh"
          cat "$script"
          source "$script"

  binary_macos_conda:
    <<: *binary_common
    macos:
      xcode: "12.0"
    steps:
      - checkout_merge
      - designate_upload_channel
      - run:
          command: |
            curl -o conda.sh https://repo.anaconda.com/miniconda/Miniconda3-latest-MacOSX-x86_64.sh
            sh conda.sh -b
            source $HOME/miniconda3/bin/activate
            conda install -yq conda-build
            packaging/build_conda.sh
      - store_artifacts:
          path: /Users/distiller/miniconda3/conda-bld/osx-64
      - persist_to_workspace:
          root: /Users/distiller/miniconda3/conda-bld/osx-64
          paths:
            - "*"
      - store_test_results:
          path: build_results/

  # Requires org-member context
  binary_conda_upload:
    docker:
      - image: continuumio/miniconda
    steps:
      - attach_workspace:
          at: ~/workspace
      - designate_upload_channel
      - run:
          command: |
            # Prevent credential from leaking
            conda install -yq anaconda-client
            set -x
            anaconda  -t "${CONDA_PYTORCHBOT_TOKEN}" upload ~/workspace/*.tar.bz2 -u "pytorch-${UPLOAD_CHANNEL}" --label main --no-progress --force

  # Requires org-member context
  binary_wheel_upload:
    parameters:
      subfolder:
        description: "What whl subfolder to upload to, e.g., blank or cu100/ (trailing slash is important)"
        type: string
    docker:
      - image: circleci/python:3.7
    steps:
      - attach_workspace:
          at: ~/workspace
      - designate_upload_channel
      - checkout
      - run:
          command: |
            pip install --user awscli
            export PATH="$HOME/.local/bin:$PATH"
            # Prevent credential from leaking
            set +x
            export AWS_ACCESS_KEY_ID="${PYTORCH_BINARY_AWS_ACCESS_KEY_ID}"
            export AWS_SECRET_ACCESS_KEY="${PYTORCH_BINARY_AWS_SECRET_ACCESS_KEY}"
            set -x
            for pkg in ~/workspace/*.whl; do
              aws s3 cp "$pkg" "s3://pytorch/whl/${UPLOAD_CHANNEL}/<< parameters.subfolder >>" --acl public-read
            done

  smoke_test_linux_conda:
    <<: *smoke_test_common
    steps:
      - attach_workspace:
          at: ~/workspace
      - designate_upload_channel
      - run:
          name: install binaries
          command: |
            set -x
            source /usr/local/etc/profile.d/conda.sh && conda activate python${PYTHON_VERSION}
            conda install -v -y -c pytorch-nightly pytorch
            conda install -v -y $(ls ~/workspace/torchvision*.tar.bz2)
      - run:
          name: smoke test
          command: |
            source /usr/local/etc/profile.d/conda.sh && conda activate python${PYTHON_VERSION}
            python -c "import torchvision"

  smoke_test_linux_pip:
    <<: *smoke_test_common
    steps:
      - attach_workspace:
          at: ~/workspace
      - designate_upload_channel
      - run:
          name: install binaries
          command: |
            set -x
            source /usr/local/etc/profile.d/conda.sh && conda activate python${PYTHON_VERSION}
            pip install $(ls ~/workspace/torchvision*.whl) --pre -f https://download.pytorch.org/whl/nightly/torch_nightly.html
      - run:
          name: smoke test
          command: |
            source /usr/local/etc/profile.d/conda.sh && conda activate python${PYTHON_VERSION}
            python -c "import torchvision"

  smoke_test_docker_image_build:
    machine:
      image: ubuntu-1604:201903-01
    resource_class: large
    environment:
      image_name: torchvision/smoke_test
    steps:
      - checkout
      - designate_upload_channel
      - run:
          name: Build and push Docker image
          no_output_timeout: "1h"
          command: |
            set +x
            echo "${DOCKER_HUB_TOKEN}" | docker login --username "${DOCKER_HUB_USERNAME}" --password-stdin
            set -x
            cd .circleci/smoke_test/docker && docker build . -t ${image_name}:${CIRCLE_WORKFLOW_ID}
            docker tag ${image_name}:${CIRCLE_WORKFLOW_ID} ${image_name}:latest
            docker push ${image_name}:${CIRCLE_WORKFLOW_ID}
            docker push ${image_name}:latest

  smoke_test_win_conda:
    <<: *binary_common
    executor:
      name: windows-cpu
    steps:
      - attach_workspace:
          at: ~/workspace
      - designate_upload_channel
      - run:
          name: install binaries
          command: |
            set -x
            eval "$('/C/tools/miniconda3/Scripts/conda.exe' 'shell.bash' 'hook')"
            conda env remove -n python${PYTHON_VERSION} || true
            conda create -yn python${PYTHON_VERSION} python=${PYTHON_VERSION}
            conda activate python${PYTHON_VERSION}
            conda install Pillow>=5.3.0
            conda install -v -y -c pytorch-nightly pytorch
            conda install -v -y $(ls ~/workspace/torchvision*.tar.bz2)
      - run:
          name: smoke test
          command: |
            eval "$('/C/tools/miniconda3/Scripts/conda.exe' 'shell.bash' 'hook')"
            conda activate python${PYTHON_VERSION}
            python -c "import torchvision"

  smoke_test_win_pip:
    <<: *binary_common
    executor:
      name: windows-cpu
    steps:
      - attach_workspace:
          at: ~/workspace
      - designate_upload_channel
      - run:
          name: install binaries
          command: |
            set -x
            eval "$('/C/tools/miniconda3/Scripts/conda.exe' 'shell.bash' 'hook')"
            conda create -yn python${PYTHON_VERSION} python=${PYTHON_VERSION}
            conda activate python${PYTHON_VERSION}
            pip install $(ls ~/workspace/torchvision*.whl) --pre -f https://download.pytorch.org/whl/nightly/torch_nightly.html
      - run:
          name: smoke test
          command: |
            eval "$('/C/tools/miniconda3/Scripts/conda.exe' 'shell.bash' 'hook')"
            conda activate python${PYTHON_VERSION}
            python -c "import torchvision"

  unittest_linux_cpu:
    <<: *binary_common
    docker:
      - image: "pytorch/manylinux-cuda102"
    resource_class: 2xlarge+
    steps:
      - checkout
      - designate_upload_channel
      - run:
          name: Generate cache key
          # This will refresh cache on Sundays, nightly build should generate new cache.
          command: echo "$(date +"%Y-%U")" > .circleci-weekly
      - restore_cache:

          keys:
            - env-v2-linux-{{ arch }}-py<< parameters.python_version >>-{{ checksum ".circleci/unittest/linux/scripts/environment.yml" }}-{{ checksum ".circleci-weekly" }}

      - run:
          name: Setup
          command: .circleci/unittest/linux/scripts/setup_env.sh
      - save_cache:

          key: env-v2-linux-{{ arch }}-py<< parameters.python_version >>-{{ checksum ".circleci/unittest/linux/scripts/environment.yml" }}-{{ checksum ".circleci-weekly" }}

          paths:
            - conda
            - env
      - run:
          name: Install torchvision
          command: .circleci/unittest/linux/scripts/install.sh
      - run:
          name: Run tests
          command: .circleci/unittest/linux/scripts/run_test.sh
      - run:
          name: Post process
          command: .circleci/unittest/linux/scripts/post_process.sh
      - store_test_results:
          path: test-results

  unittest_linux_gpu:
    <<: *binary_common
    machine:
      image: ubuntu-1604-cuda-10.2:202012-01
    resource_class: gpu.nvidia.medium
    environment:
      image_name: "pytorch/manylinux-cuda102"
      PYTHON_VERSION: << parameters.python_version >>
    steps:
      - checkout
      - designate_upload_channel
      - run:
          name: Generate cache key
          # This will refresh cache on Sundays, nightly build should generate new cache.
          command: echo "$(date +"%Y-%U")" > .circleci-weekly
      - restore_cache:

          keys:
            - env-v3-linux-{{ arch }}-py<< parameters.python_version >>-{{ checksum ".circleci/unittest/linux/scripts/environment.yml" }}-{{ checksum ".circleci-weekly" }}

      - run:
          name: Setup
          command: docker run -e PYTHON_VERSION -t --gpus all -v $PWD:$PWD -w $PWD "${image_name}" .circleci/unittest/linux/scripts/setup_env.sh
      - save_cache:

          key: env-v3-linux-{{ arch }}-py<< parameters.python_version >>-{{ checksum ".circleci/unittest/linux/scripts/environment.yml" }}-{{ checksum ".circleci-weekly" }}

          paths:
            - conda
            - env
      - run:
          # Here we create an envlist file that contains some env variables that we want the docker container to be aware of.
          # Normally, the CIRCLECI variable is set and available on all CI workflows: https://circleci.com/docs/2.0/env-vars/#built-in-environment-variables.
          # They're avaiable in all the other workflows (OSX and Windows).
          # But here, we're running the unittest_linux_gpu workflows in a docker container, where those variables aren't accessible.
          # So instead we dump the variables we need in env.list and we pass that file when invoking "docker run".
          name: export CIRCLECI env var
          command: echo "CIRCLECI=true" >> ./env.list
      - run:
          name: Install torchvision
          command: docker run -t --gpus all -v $PWD:$PWD -w $PWD -e UPLOAD_CHANNEL -e CU_VERSION "${image_name}" .circleci/unittest/linux/scripts/install.sh
      - run:
          name: Run tests
          command: docker run --env-file ./env.list -t --gpus all -v $PWD:$PWD -w $PWD "${image_name}" .circleci/unittest/linux/scripts/run_test.sh
      - run:
          name: Post Process
          command: docker run -t --gpus all -v $PWD:$PWD -w $PWD "${image_name}" .circleci/unittest/linux/scripts/post_process.sh
      - store_test_results:
          path: test-results

  unittest_windows_cpu:
    <<: *binary_common
    executor:
      name: windows-cpu
    steps:
      - checkout
      - designate_upload_channel
      - run:
          name: Generate cache key
          # This will refresh cache on Sundays, nightly build should generate new cache.
          command: echo "$(date +"%Y-%U")" > .circleci-weekly
      - restore_cache:

          keys:
            - env-v2-windows-{{ arch }}-py<< parameters.python_version >>-{{ checksum ".circleci/unittest/windows/scripts/environment.yml" }}-{{ checksum ".circleci-weekly" }}

      - run:
          name: Setup
          command: .circleci/unittest/windows/scripts/setup_env.sh
      - save_cache:

          key: env-v2-windows-{{ arch }}-py<< parameters.python_version >>-{{ checksum ".circleci/unittest/windows/scripts/environment.yml" }}-{{ checksum ".circleci-weekly" }}

          paths:
            - conda
            - env
      - run:
          name: Install torchvision
          command: .circleci/unittest/windows/scripts/install.sh
      - run:
          name: Run tests
          command: .circleci/unittest/windows/scripts/run_test.sh
      - run:
          name: Post process
          command: .circleci/unittest/windows/scripts/post_process.sh
      - store_test_results:
          path: test-results

  unittest_windows_gpu:
    <<: *binary_common
    executor:
      name: windows-gpu
    environment:
      CUDA_VERSION: "11.1"
      PYTHON_VERSION: << parameters.python_version >>
    steps:
      - checkout
      - designate_upload_channel
      - run:
          name: Generate cache key
          # This will refresh cache on Sundays, nightly build should generate new cache.
          command: echo "$(date +"%Y-%U")" > .circleci-weekly
      - restore_cache:

          keys:
            - env-v1-windows-{{ arch }}-py<< parameters.python_version >>-{{ checksum ".circleci/unittest/windows/scripts/environment.yml" }}-{{ checksum ".circleci-weekly" }}

      - run:
          name: Setup
          command: .circleci/unittest/windows/scripts/setup_env.sh
      - save_cache:

          key: env-v1-windows-{{ arch }}-py<< parameters.python_version >>-{{ checksum ".circleci/unittest/windows/scripts/environment.yml" }}-{{ checksum ".circleci-weekly" }}

          paths:
            - conda
            - env
      - run:
          name: Install CUDA
          command: packaging/windows/internal/cuda_install.bat
      - run:
          name: Update CUDA driver
          command: packaging/windows/internal/driver_update.bat
      - run:
          name: Install torchvision
          command: .circleci/unittest/windows/scripts/install.sh
      - run:
          name: Run tests
          command: .circleci/unittest/windows/scripts/run_test.sh
      - run:
          name: Post process
          command: .circleci/unittest/windows/scripts/post_process.sh
      - store_test_results:
          path: test-results

  unittest_macos_cpu:
    <<: *binary_common
    macos:
      xcode: "12.0"
    resource_class: large
    steps:
      - checkout
      - designate_upload_channel
      - run:
          name: Install wget
          command: HOMEBREW_NO_AUTO_UPDATE=1 brew install wget
          # Disable brew auto update which is very slow
      - run:
          name: Generate cache key
          # This will refresh cache on Sundays, nightly build should generate new cache.
          command: echo "$(date +"%Y-%U")" > .circleci-weekly
      - restore_cache:

          keys:
            - env-v3-macos-{{ arch }}-py<< parameters.python_version >>-{{ checksum ".circleci/unittest/linux/scripts/environment.yml" }}-{{ checksum ".circleci-weekly" }}

      - run:
          name: Setup
          command: .circleci/unittest/linux/scripts/setup_env.sh
      - save_cache:

          key: env-v3-macos-{{ arch }}-py<< parameters.python_version >>-{{ checksum ".circleci/unittest/linux/scripts/environment.yml" }}-{{ checksum ".circleci-weekly" }}

          paths:
            - conda
            - env
      - run:
          name: Install torchvision
          command: .circleci/unittest/linux/scripts/install.sh
      - run:
          name: Run tests
          command: .circleci/unittest/linux/scripts/run_test.sh
      - run:
          name: Post process
          command: .circleci/unittest/linux/scripts/post_process.sh
      - store_test_results:
          path: test-results

  cmake_linux_cpu:
    <<: *binary_common
    docker:
      - image: "pytorch/manylinux-cuda102"
    resource_class: 2xlarge+
    steps:
      - checkout_merge
      - designate_upload_channel
      - run:
          name: Setup conda
          command: .circleci/unittest/linux/scripts/setup_env.sh
      - run: packaging/build_cmake.sh

  cmake_linux_gpu:
    <<: *binary_common
    machine:
      image: ubuntu-1604-cuda-10.2:202012-01
    resource_class: gpu.nvidia.small
    environment:
      PYTHON_VERSION: << parameters.python_version >>
      PYTORCH_VERSION: << parameters.pytorch_version >>
      UNICODE_ABI: << parameters.unicode_abi >>
      CU_VERSION: << parameters.cu_version >>
    steps:
      - checkout_merge
      - designate_upload_channel
      - run:
          name: Setup conda
          command: docker run -e CU_VERSION -e PYTHON_VERSION -e UNICODE_ABI -e PYTORCH_VERSION -t --gpus all -v $PWD:$PWD -w $PWD << parameters.wheel_docker_image >> .circleci/unittest/linux/scripts/setup_env.sh
      - run:
          name: Build torchvision C++ distribution and test
          command: docker run -e CU_VERSION -e PYTHON_VERSION -e UNICODE_ABI -e PYTORCH_VERSION -e UPLOAD_CHANNEL -t --gpus all -v $PWD:$PWD -w $PWD << parameters.wheel_docker_image >> packaging/build_cmake.sh

  cmake_macos_cpu:
    <<: *binary_common
    macos:
      xcode: "12.0"
    steps:
      - checkout_merge
      - designate_upload_channel
      - run:
          command: |
            curl -o conda.sh https://repo.anaconda.com/miniconda/Miniconda3-latest-MacOSX-x86_64.sh
            sh conda.sh -b
            source $HOME/miniconda3/bin/activate
            conda install -yq conda-build cmake
            packaging/build_cmake.sh

  cmake_windows_cpu:
    <<: *binary_common
    executor:
      name: windows-cpu
    steps:
      - checkout_merge
      - designate_upload_channel
      - run:
          command: |
            set -ex
            source packaging/windows/internal/vc_install_helper.sh
            packaging/build_cmake.sh

  cmake_windows_gpu:
    <<: *binary_common
    executor:
      name: windows-gpu
    steps:
      - checkout_merge
      - designate_upload_channel
      - run:
          command: |
            set -ex
            source packaging/windows/internal/vc_install_helper.sh
            packaging/windows/internal/cuda_install.bat
            packaging/build_cmake.sh

  build_docs:
    <<: *binary_common
    docker:
      - image: "pytorch/manylinux-cuda100"
    resource_class: 2xlarge+
    steps:
      - attach_workspace:
          at: ~/workspace
      - checkout
      - run:
          name: Setup
          command: .circleci/unittest/linux/scripts/setup_env.sh
      - designate_upload_channel
      - run:
          name: Install torchvision
          command: .circleci/unittest/linux/scripts/install.sh
      - run:
          name: Build docs
          command: |
            set -ex
            # turn v1.12.0rc3 into 1.12.0
            tag=$(echo $CIRCLE_TAG | sed -e 's/v*\([0-9.]*\).*/\1/')
            VERSION=${tag:-main}
            eval "$(./conda/bin/conda shell.bash hook)"
            conda activate ./env
            pushd docs
            pip install -r requirements.txt
            make html
            popd
      - persist_to_workspace:
          root: ./
          paths:
            - "*"
      - store_artifacts:
          path: ./docs/build/html
          destination: docs

  upload_docs:
    <<: *binary_common
    docker:
      - image: "pytorch/manylinux-cuda100"
    resource_class: 2xlarge+
    steps:
      - attach_workspace:
          at: ~/workspace
      - run:
          name: Generate netrc
          command: |
            # set credentials for https pushing
            # requires the org-member context
            cat > ~/.netrc \<<DONE
              machine github.com
              login pytorchbot
              password ${GITHUB_PYTORCHBOT_TOKEN}
            DONE
      - run:
          name: Upload docs
          command: |
            # Don't use "checkout" step since it uses ssh, which cannot git push
            # https://circleci.com/docs/2.0/configuration-reference/#checkout
            set -ex
            tag=${CIRCLE_TAG:1:5}
            target=${tag:-main}
            ~/workspace/.circleci/build_docs/commit_docs.sh ~/workspace $target


workflows:
  build:
    jobs:
      - circleci_consistency
      - binary_linux_wheel:
          conda_docker_image: pytorch/conda-builder:cpu
          cu_version: cpu
          name: binary_linux_wheel_py3.6_cpu
          python_version: '3.6'
          wheel_docker_image: pytorch/manylinux-cuda102
      - binary_linux_wheel:
          conda_docker_image: pytorch/conda-builder:cuda102
          cu_version: cu102
          name: binary_linux_wheel_py3.6_cu102
          python_version: '3.6'
          wheel_docker_image: pytorch/manylinux-cuda102
      - binary_linux_wheel:
          conda_docker_image: pytorch/conda-builder:cuda111
          cu_version: cu111
          name: binary_linux_wheel_py3.6_cu111
          python_version: '3.6'
          wheel_docker_image: pytorch/manylinux-cuda111
      - binary_linux_wheel:
          conda_docker_image: pytorch/conda-builder:cuda113
          cu_version: cu113
          name: binary_linux_wheel_py3.6_cu113
          python_version: '3.6'
          wheel_docker_image: pytorch/manylinux-cuda113
      - binary_linux_wheel:
          cu_version: rocm4.2
          name: binary_linux_wheel_py3.6_rocm4.2
          python_version: '3.6'
          wheel_docker_image: pytorch/manylinux-rocm:4.2
      - binary_linux_wheel:
          cu_version: rocm4.3.1
          name: binary_linux_wheel_py3.6_rocm4.3.1
          python_version: '3.6'
          wheel_docker_image: pytorch/manylinux-rocm:4.3.1
      - binary_linux_wheel:
          conda_docker_image: pytorch/conda-builder:cpu
          cu_version: cpu
          filters:
            branches:
              only: /.*/
            tags:
              only: /v[0-9]+(\.[0-9]+)*-rc[0-9]+/
          name: binary_linux_wheel_py3.7_cpu
          python_version: '3.7'
          wheel_docker_image: pytorch/manylinux-cuda102
      - binary_linux_wheel:
          conda_docker_image: pytorch/conda-builder:cuda102
          cu_version: cu102
          name: binary_linux_wheel_py3.7_cu102
          python_version: '3.7'
          wheel_docker_image: pytorch/manylinux-cuda102
      - binary_linux_wheel:
          conda_docker_image: pytorch/conda-builder:cuda111
          cu_version: cu111
          name: binary_linux_wheel_py3.7_cu111
          python_version: '3.7'
          wheel_docker_image: pytorch/manylinux-cuda111
      - binary_linux_wheel:
          conda_docker_image: pytorch/conda-builder:cuda113
          cu_version: cu113
          name: binary_linux_wheel_py3.7_cu113
          python_version: '3.7'
          wheel_docker_image: pytorch/manylinux-cuda113
      - binary_linux_wheel:
          cu_version: rocm4.2
          name: binary_linux_wheel_py3.7_rocm4.2
          python_version: '3.7'
          wheel_docker_image: pytorch/manylinux-rocm:4.2
      - binary_linux_wheel:
          cu_version: rocm4.3.1
          name: binary_linux_wheel_py3.7_rocm4.3.1
          python_version: '3.7'
          wheel_docker_image: pytorch/manylinux-rocm:4.3.1
      - binary_linux_wheel:
          conda_docker_image: pytorch/conda-builder:cpu
          cu_version: cpu
          name: binary_linux_wheel_py3.8_cpu
          python_version: '3.8'
          wheel_docker_image: pytorch/manylinux-cuda102
      - binary_linux_wheel:
          conda_docker_image: pytorch/conda-builder:cuda102
          cu_version: cu102
          name: binary_linux_wheel_py3.8_cu102
          python_version: '3.8'
          wheel_docker_image: pytorch/manylinux-cuda102
      - binary_linux_wheel:
          conda_docker_image: pytorch/conda-builder:cuda111
          cu_version: cu111
          name: binary_linux_wheel_py3.8_cu111
          python_version: '3.8'
          wheel_docker_image: pytorch/manylinux-cuda111
      - binary_linux_wheel:
          conda_docker_image: pytorch/conda-builder:cuda113
          cu_version: cu113
          name: binary_linux_wheel_py3.8_cu113
          python_version: '3.8'
          wheel_docker_image: pytorch/manylinux-cuda113
      - binary_linux_wheel:
          cu_version: rocm4.2
          name: binary_linux_wheel_py3.8_rocm4.2
          python_version: '3.8'
          wheel_docker_image: pytorch/manylinux-rocm:4.2
      - binary_linux_wheel:
          cu_version: rocm4.3.1
          name: binary_linux_wheel_py3.8_rocm4.3.1
          python_version: '3.8'
          wheel_docker_image: pytorch/manylinux-rocm:4.3.1
      - binary_linux_wheel:
          conda_docker_image: pytorch/conda-builder:cpu
          cu_version: cpu
          name: binary_linux_wheel_py3.9_cpu
          python_version: '3.9'
          wheel_docker_image: pytorch/manylinux-cuda102
      - binary_linux_wheel:
          conda_docker_image: pytorch/conda-builder:cuda102
          cu_version: cu102
          name: binary_linux_wheel_py3.9_cu102
          python_version: '3.9'
          wheel_docker_image: pytorch/manylinux-cuda102
      - binary_linux_wheel:
          conda_docker_image: pytorch/conda-builder:cuda111
          cu_version: cu111
          name: binary_linux_wheel_py3.9_cu111
          python_version: '3.9'
          wheel_docker_image: pytorch/manylinux-cuda111
      - binary_linux_wheel:
          conda_docker_image: pytorch/conda-builder:cuda113
          cu_version: cu113
          name: binary_linux_wheel_py3.9_cu113
          python_version: '3.9'
          wheel_docker_image: pytorch/manylinux-cuda113
      - binary_linux_wheel:
          cu_version: rocm4.2
          name: binary_linux_wheel_py3.9_rocm4.2
          python_version: '3.9'
          wheel_docker_image: pytorch/manylinux-rocm:4.2
      - binary_linux_wheel:
          cu_version: rocm4.3.1
          name: binary_linux_wheel_py3.9_rocm4.3.1
          python_version: '3.9'
          wheel_docker_image: pytorch/manylinux-rocm:4.3.1
      - binary_macos_wheel:
          conda_docker_image: pytorch/conda-builder:cpu
          cu_version: cpu
          name: binary_macos_wheel_py3.6_cpu
          python_version: '3.6'
          wheel_docker_image: pytorch/manylinux-cuda102
      - binary_macos_wheel:
          conda_docker_image: pytorch/conda-builder:cpu
          cu_version: cpu
          name: binary_macos_wheel_py3.7_cpu
          python_version: '3.7'
          wheel_docker_image: pytorch/manylinux-cuda102
      - binary_macos_wheel:
          conda_docker_image: pytorch/conda-builder:cpu
          cu_version: cpu
          name: binary_macos_wheel_py3.8_cpu
          python_version: '3.8'
          wheel_docker_image: pytorch/manylinux-cuda102
      - binary_macos_wheel:
          conda_docker_image: pytorch/conda-builder:cpu
          cu_version: cpu
          name: binary_macos_wheel_py3.9_cpu
          python_version: '3.9'
          wheel_docker_image: pytorch/manylinux-cuda102
      - binary_win_wheel:
          cu_version: cpu
          filters:
            branches:
              only: main
            tags:
              only: /v[0-9]+(\.[0-9]+)*-rc[0-9]+/
          name: binary_win_wheel_py3.6_cpu
          python_version: '3.6'
      - binary_win_wheel:
          cu_version: cu111
          filters:
            branches:
              only: main
            tags:
              only: /v[0-9]+(\.[0-9]+)*-rc[0-9]+/
          name: binary_win_wheel_py3.6_cu111
          python_version: '3.6'
      - binary_win_wheel:
          cu_version: cu113
          filters:
            branches:
              only: main
            tags:
              only: /v[0-9]+(\.[0-9]+)*-rc[0-9]+/
          name: binary_win_wheel_py3.6_cu113
          python_version: '3.6'
      - binary_win_wheel:
          cu_version: cpu
          filters:
            branches:
              only: main
            tags:
              only: /v[0-9]+(\.[0-9]+)*-rc[0-9]+/
          name: binary_win_wheel_py3.7_cpu
          python_version: '3.7'
      - binary_win_wheel:
          cu_version: cu111
          filters:
            branches:
              only: main
            tags:
              only: /v[0-9]+(\.[0-9]+)*-rc[0-9]+/
          name: binary_win_wheel_py3.7_cu111
          python_version: '3.7'
      - binary_win_wheel:
          cu_version: cu113
          filters:
            branches:
              only: main
            tags:
              only: /v[0-9]+(\.[0-9]+)*-rc[0-9]+/
          name: binary_win_wheel_py3.7_cu113
          python_version: '3.7'
      - binary_win_wheel:
          cu_version: cpu
          filters:
            branches:
              only: main
            tags:
              only: /v[0-9]+(\.[0-9]+)*-rc[0-9]+/
          name: binary_win_wheel_py3.8_cpu
          python_version: '3.8'
      - binary_win_wheel:
          cu_version: cu111
          filters:
            branches:
              only: main
            tags:
              only: /v[0-9]+(\.[0-9]+)*-rc[0-9]+/
          name: binary_win_wheel_py3.8_cu111
          python_version: '3.8'
      - binary_win_wheel:
          cu_version: cu113
          filters:
            branches:
              only: main
            tags:
              only: /v[0-9]+(\.[0-9]+)*-rc[0-9]+/
          name: binary_win_wheel_py3.8_cu113
          python_version: '3.8'
      - binary_win_wheel:
          cu_version: cpu
          name: binary_win_wheel_py3.9_cpu
          python_version: '3.9'
      - binary_win_wheel:
          cu_version: cu111
          filters:
            branches:
              only: main
            tags:
              only: /v[0-9]+(\.[0-9]+)*-rc[0-9]+/
          name: binary_win_wheel_py3.9_cu111
          python_version: '3.9'
      - binary_win_wheel:
          cu_version: cu113
          name: binary_win_wheel_py3.9_cu113
          python_version: '3.9'
      - binary_linux_conda:
          conda_docker_image: pytorch/conda-builder:cpu
          cu_version: cpu
          name: binary_linux_conda_py3.6_cpu
          python_version: '3.6'
          wheel_docker_image: pytorch/manylinux-cuda102
      - binary_linux_conda:
          conda_docker_image: pytorch/conda-builder:cuda102
          cu_version: cu102
          name: binary_linux_conda_py3.6_cu102
          python_version: '3.6'
          wheel_docker_image: pytorch/manylinux-cuda102
      - binary_linux_conda:
          conda_docker_image: pytorch/conda-builder:cuda111
          cu_version: cu111
          name: binary_linux_conda_py3.6_cu111
          python_version: '3.6'
          wheel_docker_image: pytorch/manylinux-cuda111
      - binary_linux_conda:
          conda_docker_image: pytorch/conda-builder:cuda113
          cu_version: cu113
          name: binary_linux_conda_py3.6_cu113
          python_version: '3.6'
          wheel_docker_image: pytorch/manylinux-cuda113
      - binary_linux_conda:
          conda_docker_image: pytorch/conda-builder:cpu
          cu_version: cpu
          name: binary_linux_conda_py3.7_cpu
          python_version: '3.7'
          wheel_docker_image: pytorch/manylinux-cuda102
      - binary_linux_conda:
          conda_docker_image: pytorch/conda-builder:cuda102
          cu_version: cu102
          name: binary_linux_conda_py3.7_cu102
          python_version: '3.7'
          wheel_docker_image: pytorch/manylinux-cuda102
      - binary_linux_conda:
          conda_docker_image: pytorch/conda-builder:cuda111
          cu_version: cu111
          name: binary_linux_conda_py3.7_cu111
          python_version: '3.7'
          wheel_docker_image: pytorch/manylinux-cuda111
      - binary_linux_conda:
          conda_docker_image: pytorch/conda-builder:cuda113
          cu_version: cu113
          name: binary_linux_conda_py3.7_cu113
          python_version: '3.7'
          wheel_docker_image: pytorch/manylinux-cuda113
      - binary_linux_conda:
          conda_docker_image: pytorch/conda-builder:cpu
          cu_version: cpu
          name: binary_linux_conda_py3.8_cpu
          python_version: '3.8'
          wheel_docker_image: pytorch/manylinux-cuda102
      - binary_linux_conda:
          conda_docker_image: pytorch/conda-builder:cuda102
          cu_version: cu102
          name: binary_linux_conda_py3.8_cu102
          python_version: '3.8'
          wheel_docker_image: pytorch/manylinux-cuda102
      - binary_linux_conda:
          conda_docker_image: pytorch/conda-builder:cuda111
          cu_version: cu111
          name: binary_linux_conda_py3.8_cu111
          python_version: '3.8'
          wheel_docker_image: pytorch/manylinux-cuda111
      - binary_linux_conda:
          conda_docker_image: pytorch/conda-builder:cuda113
          cu_version: cu113
          name: binary_linux_conda_py3.8_cu113
          python_version: '3.8'
          wheel_docker_image: pytorch/manylinux-cuda113
      - binary_linux_conda:
          conda_docker_image: pytorch/conda-builder:cpu
          cu_version: cpu
          name: binary_linux_conda_py3.9_cpu
          python_version: '3.9'
          wheel_docker_image: pytorch/manylinux-cuda102
      - binary_linux_conda:
          conda_docker_image: pytorch/conda-builder:cuda102
          cu_version: cu102
          name: binary_linux_conda_py3.9_cu102
          python_version: '3.9'
          wheel_docker_image: pytorch/manylinux-cuda102
      - binary_linux_conda:
          conda_docker_image: pytorch/conda-builder:cuda111
          cu_version: cu111
          name: binary_linux_conda_py3.9_cu111
          python_version: '3.9'
          wheel_docker_image: pytorch/manylinux-cuda111
      - binary_linux_conda:
          conda_docker_image: pytorch/conda-builder:cuda113
          cu_version: cu113
          name: binary_linux_conda_py3.9_cu113
          python_version: '3.9'
          wheel_docker_image: pytorch/manylinux-cuda113
      - binary_macos_conda:
          conda_docker_image: pytorch/conda-builder:cpu
          cu_version: cpu
          name: binary_macos_conda_py3.6_cpu
          python_version: '3.6'
          wheel_docker_image: pytorch/manylinux-cuda102
      - binary_macos_conda:
          conda_docker_image: pytorch/conda-builder:cpu
          cu_version: cpu
          name: binary_macos_conda_py3.7_cpu
          python_version: '3.7'
          wheel_docker_image: pytorch/manylinux-cuda102
      - binary_macos_conda:
          conda_docker_image: pytorch/conda-builder:cpu
          cu_version: cpu
          name: binary_macos_conda_py3.8_cpu
          python_version: '3.8'
          wheel_docker_image: pytorch/manylinux-cuda102
      - binary_macos_conda:
          conda_docker_image: pytorch/conda-builder:cpu
          cu_version: cpu
          name: binary_macos_conda_py3.9_cpu
          python_version: '3.9'
          wheel_docker_image: pytorch/manylinux-cuda102
      - binary_win_conda:
          cu_version: cpu
          filters:
            branches:
              only: main
            tags:
              only: /v[0-9]+(\.[0-9]+)*-rc[0-9]+/
          name: binary_win_conda_py3.6_cpu
          python_version: '3.6'
      - binary_win_conda:
          cu_version: cu111
          filters:
            branches:
              only: main
            tags:
              only: /v[0-9]+(\.[0-9]+)*-rc[0-9]+/
          name: binary_win_conda_py3.6_cu111
          python_version: '3.6'
      - binary_win_conda:
          cu_version: cu113
          filters:
            branches:
              only: main
            tags:
              only: /v[0-9]+(\.[0-9]+)*-rc[0-9]+/
          name: binary_win_conda_py3.6_cu113
          python_version: '3.6'
      - binary_win_conda:
          cu_version: cpu
          filters:
            branches:
              only: main
            tags:
              only: /v[0-9]+(\.[0-9]+)*-rc[0-9]+/
          name: binary_win_conda_py3.7_cpu
          python_version: '3.7'
      - binary_win_conda:
          cu_version: cu111
          filters:
            branches:
              only: main
            tags:
              only: /v[0-9]+(\.[0-9]+)*-rc[0-9]+/
          name: binary_win_conda_py3.7_cu111
          python_version: '3.7'
      - binary_win_conda:
          cu_version: cu113
          filters:
            branches:
              only: main
            tags:
              only: /v[0-9]+(\.[0-9]+)*-rc[0-9]+/
          name: binary_win_conda_py3.7_cu113
          python_version: '3.7'
      - binary_win_conda:
          cu_version: cpu
          filters:
            branches:
              only: main
            tags:
              only: /v[0-9]+(\.[0-9]+)*-rc[0-9]+/
          name: binary_win_conda_py3.8_cpu
          python_version: '3.8'
      - binary_win_conda:
          cu_version: cu111
          filters:
            branches:
              only: main
            tags:
              only: /v[0-9]+(\.[0-9]+)*-rc[0-9]+/
          name: binary_win_conda_py3.8_cu111
          python_version: '3.8'
      - binary_win_conda:
          cu_version: cu113
          filters:
            branches:
              only: main
            tags:
              only: /v[0-9]+(\.[0-9]+)*-rc[0-9]+/
          name: binary_win_conda_py3.8_cu113
          python_version: '3.8'
      - binary_win_conda:
          cu_version: cpu
          name: binary_win_conda_py3.9_cpu
          python_version: '3.9'
      - binary_win_conda:
          cu_version: cu111
          filters:
            branches:
              only: main
            tags:
              only: /v[0-9]+(\.[0-9]+)*-rc[0-9]+/
          name: binary_win_conda_py3.9_cu111
          python_version: '3.9'
      - binary_win_conda:
          cu_version: cu113
          name: binary_win_conda_py3.9_cu113
          python_version: '3.9'
      - build_docs:
          filters:
            branches:
              only:
              - /.*/
            tags:
              only: /v[0-9]+(\.[0-9]+)*-rc[0-9]+/
          name: build_docs
          python_version: '3.7'
          requires:
          - binary_linux_wheel_py3.7_cpu
      - upload_docs:
          context: org-member
          filters:
            branches:
              only:
              - nightly
            tags:
              only: /v[0-9]+(\.[0-9]+)*-rc[0-9]+/
          name: upload_docs
          python_version: '3.7'
          requires:
          - build_docs
      - python_lint
      - python_type_check
      - docstring_parameters_sync
      - clang_format
      - torchhub_test
      - torch_onnx_test
      - prototype_test
      - binary_ios_build:
          build_environment: binary-libtorchvision_ops-ios-12.0.0-x86_64
          ios_arch: x86_64
          ios_platform: SIMULATOR
          name: binary_libtorchvision_ops_ios_12.0.0_x86_64
      - binary_ios_build:
          build_environment: binary-libtorchvision_ops-ios-12.0.0-arm64
          ios_arch: arm64
          ios_platform: OS
          name: binary_libtorchvision_ops_ios_12.0.0_arm64
      - binary_android_build:
          build_environment: binary-libtorchvision_ops-android
          name: binary_libtorchvision_ops_android

  unittest:
    jobs:
      - unittest_linux_cpu:
          cu_version: cpu
          name: unittest_linux_cpu_py3.6
          python_version: '3.6'
      - unittest_linux_cpu:
          cu_version: cpu
          name: unittest_linux_cpu_py3.7
          python_version: '3.7'
      - unittest_linux_cpu:
          cu_version: cpu
          name: unittest_linux_cpu_py3.8
          python_version: '3.8'
      - unittest_linux_cpu:
          cu_version: cpu
          name: unittest_linux_cpu_py3.9
          python_version: '3.9'
      - unittest_linux_gpu:
          cu_version: cu102
          filters:
            branches:
              only:
              - main
              - nightly
          name: unittest_linux_gpu_py3.6
          python_version: '3.6'
      - unittest_linux_gpu:
          cu_version: cu102
          filters:
            branches:
              only:
              - main
              - nightly
          name: unittest_linux_gpu_py3.7
          python_version: '3.7'
      - unittest_linux_gpu:
          cu_version: cu102
          name: unittest_linux_gpu_py3.8
          python_version: '3.8'
      - unittest_linux_gpu:
          cu_version: cu102
          filters:
            branches:
              only:
              - main
              - nightly
          name: unittest_linux_gpu_py3.9
          python_version: '3.9'
      - unittest_windows_cpu:
          cu_version: cpu
          name: unittest_windows_cpu_py3.6
          python_version: '3.6'
      - unittest_windows_cpu:
          cu_version: cpu
          name: unittest_windows_cpu_py3.7
          python_version: '3.7'
      - unittest_windows_cpu:
          cu_version: cpu
          name: unittest_windows_cpu_py3.8
          python_version: '3.8'
      - unittest_windows_cpu:
          cu_version: cpu
          name: unittest_windows_cpu_py3.9
          python_version: '3.9'
      - unittest_windows_gpu:
          cu_version: cu102
          filters:
            branches:
              only:
              - main
              - nightly
          name: unittest_windows_gpu_py3.6
          python_version: '3.6'
      - unittest_windows_gpu:
          cu_version: cu102
          filters:
            branches:
              only:
              - main
              - nightly
          name: unittest_windows_gpu_py3.7
          python_version: '3.7'
      - unittest_windows_gpu:
          cu_version: cu102
          name: unittest_windows_gpu_py3.8
          python_version: '3.8'
      - unittest_windows_gpu:
          cu_version: cu102
          filters:
            branches:
              only:
              - main
              - nightly
          name: unittest_windows_gpu_py3.9
          python_version: '3.9'
      - unittest_macos_cpu:
          cu_version: cpu
          name: unittest_macos_cpu_py3.6
          python_version: '3.6'
      - unittest_macos_cpu:
          cu_version: cpu
          name: unittest_macos_cpu_py3.7
          python_version: '3.7'
      - unittest_macos_cpu:
          cu_version: cpu
          name: unittest_macos_cpu_py3.8
          python_version: '3.8'
      - unittest_macos_cpu:
          cu_version: cpu
          name: unittest_macos_cpu_py3.9
          python_version: '3.9'

  cmake:
    jobs:
      - cmake_linux_cpu:
          cu_version: cpu
          name: cmake_linux_cpu
          python_version: '3.8'
      - cmake_linux_gpu:
          cu_version: cu102
          name: cmake_linux_gpu
          python_version: '3.8'
          wheel_docker_image: pytorch/manylinux-cuda102
      - cmake_windows_cpu:
          cu_version: cpu
          name: cmake_windows_cpu
          python_version: '3.8'
      - cmake_windows_gpu:
          cu_version: cu102
          name: cmake_windows_gpu
          python_version: '3.8'
      - cmake_macos_cpu:
          cu_version: cpu
          name: cmake_macos_cpu
          python_version: '3.8'

  nightly:
    jobs:
      - circleci_consistency
      - python_lint
      - python_type_check
      - docstring_parameters_sync
      - clang_format
      - torchhub_test
      - torch_onnx_test
      - prototype_test
      - binary_ios_build:
          build_environment: nightly-binary-libtorchvision_ops-ios-12.0.0-x86_64
          filters:
            branches:
              only:
              - nightly
          ios_arch: x86_64
          ios_platform: SIMULATOR
          name: nightly_binary_libtorchvision_ops_ios_12.0.0_x86_64
      - binary_ios_build:
          build_environment: nightly-binary-libtorchvision_ops-ios-12.0.0-arm64
          filters:
            branches:
              only:
              - nightly
          ios_arch: arm64
          ios_platform: OS
          name: nightly_binary_libtorchvision_ops_ios_12.0.0_arm64
      - binary_ios_upload:
          build_environment: nightly-binary-libtorchvision_ops-ios-12.0.0-upload
          context: org-member
          filters:
            branches:
              only:
              - nightly
          requires:
          - nightly_binary_libtorchvision_ops_ios_12.0.0_x86_64
          - nightly_binary_libtorchvision_ops_ios_12.0.0_arm64
      - binary_android_upload:
          build_environment: nightly-binary-libtorchvision_ops-android-upload
          context: org-member
          filters:
            branches:
              only:
              - nightly
          name: nightly_binary_libtorchvision_ops_android_upload
      - binary_linux_wheel:
          conda_docker_image: pytorch/conda-builder:cpu
          cu_version: cpu
          filters:
            branches:
              only: nightly
            tags:
              only: /v[0-9]+(\.[0-9]+)*-rc[0-9]+/
          name: nightly_binary_linux_wheel_py3.6_cpu
          python_version: '3.6'
          wheel_docker_image: pytorch/manylinux-cuda102
      - binary_wheel_upload:
          context: org-member
          filters:
            branches:
              only: nightly
            tags:
              only: /v[0-9]+(\.[0-9]+)*-rc[0-9]+/
          name: nightly_binary_linux_wheel_py3.6_cpu_upload
          requires:
          - nightly_binary_linux_wheel_py3.6_cpu
          subfolder: cpu/
      - smoke_test_linux_pip:
          filters:
            branches:
              only:
              - nightly
          name: nightly_binary_linux_wheel_py3.6_cpu_smoke_test_pip
          python_version: '3.6'
          requires:
          - nightly_binary_linux_wheel_py3.6_cpu_upload
      - binary_linux_wheel:
          conda_docker_image: pytorch/conda-builder:cuda102
          cu_version: cu102
          filters:
            branches:
              only: nightly
            tags:
              only: /v[0-9]+(\.[0-9]+)*-rc[0-9]+/
          name: nightly_binary_linux_wheel_py3.6_cu102
          python_version: '3.6'
          wheel_docker_image: pytorch/manylinux-cuda102
      - binary_wheel_upload:
          context: org-member
          filters:
            branches:
              only: nightly
            tags:
              only: /v[0-9]+(\.[0-9]+)*-rc[0-9]+/
          name: nightly_binary_linux_wheel_py3.6_cu102_upload
          requires:
          - nightly_binary_linux_wheel_py3.6_cu102
          subfolder: cu102/
      - smoke_test_linux_pip:
          filters:
            branches:
              only:
              - nightly
          name: nightly_binary_linux_wheel_py3.6_cu102_smoke_test_pip
          python_version: '3.6'
          requires:
          - nightly_binary_linux_wheel_py3.6_cu102_upload
      - binary_linux_wheel:
          conda_docker_image: pytorch/conda-builder:cuda111
          cu_version: cu111
          filters:
            branches:
              only: nightly
            tags:
              only: /v[0-9]+(\.[0-9]+)*-rc[0-9]+/
          name: nightly_binary_linux_wheel_py3.6_cu111
          python_version: '3.6'
          wheel_docker_image: pytorch/manylinux-cuda111
      - binary_wheel_upload:
          context: org-member
          filters:
            branches:
              only: nightly
            tags:
              only: /v[0-9]+(\.[0-9]+)*-rc[0-9]+/
          name: nightly_binary_linux_wheel_py3.6_cu111_upload
          requires:
          - nightly_binary_linux_wheel_py3.6_cu111
          subfolder: cu111/
      - smoke_test_linux_pip:
          filters:
            branches:
              only:
              - nightly
          name: nightly_binary_linux_wheel_py3.6_cu111_smoke_test_pip
          python_version: '3.6'
          requires:
          - nightly_binary_linux_wheel_py3.6_cu111_upload
      - binary_linux_wheel:
          conda_docker_image: pytorch/conda-builder:cuda113
          cu_version: cu113
          filters:
            branches:
              only: nightly
            tags:
              only: /v[0-9]+(\.[0-9]+)*-rc[0-9]+/
          name: nightly_binary_linux_wheel_py3.6_cu113
          python_version: '3.6'
          wheel_docker_image: pytorch/manylinux-cuda113
      - binary_wheel_upload:
          context: org-member
          filters:
            branches:
              only: nightly
            tags:
              only: /v[0-9]+(\.[0-9]+)*-rc[0-9]+/
          name: nightly_binary_linux_wheel_py3.6_cu113_upload
          requires:
          - nightly_binary_linux_wheel_py3.6_cu113
          subfolder: cu113/
      - smoke_test_linux_pip:
          filters:
            branches:
              only:
              - nightly
          name: nightly_binary_linux_wheel_py3.6_cu113_smoke_test_pip
          python_version: '3.6'
          requires:
          - nightly_binary_linux_wheel_py3.6_cu113_upload
      - binary_linux_wheel:
          cu_version: rocm4.2
          filters:
            branches:
              only: nightly
            tags:
              only: /v[0-9]+(\.[0-9]+)*-rc[0-9]+/
          name: nightly_binary_linux_wheel_py3.6_rocm4.2
          python_version: '3.6'
          wheel_docker_image: pytorch/manylinux-rocm:4.2
      - binary_wheel_upload:
          context: org-member
          filters:
            branches:
              only: nightly
            tags:
              only: /v[0-9]+(\.[0-9]+)*-rc[0-9]+/
          name: nightly_binary_linux_wheel_py3.6_rocm4.2_upload
          requires:
          - nightly_binary_linux_wheel_py3.6_rocm4.2
          subfolder: rocm4.2/
      - smoke_test_linux_pip:
          filters:
            branches:
              only:
              - nightly
          name: nightly_binary_linux_wheel_py3.6_rocm4.2_smoke_test_pip
          python_version: '3.6'
          requires:
          - nightly_binary_linux_wheel_py3.6_rocm4.2_upload
      - binary_linux_wheel:
          cu_version: rocm4.3.1
          filters:
            branches:
              only: nightly
            tags:
              only: /v[0-9]+(\.[0-9]+)*-rc[0-9]+/
          name: nightly_binary_linux_wheel_py3.6_rocm4.3.1
          python_version: '3.6'
          wheel_docker_image: pytorch/manylinux-rocm:4.3.1
      - binary_wheel_upload:
          context: org-member
          filters:
            branches:
              only: nightly
            tags:
              only: /v[0-9]+(\.[0-9]+)*-rc[0-9]+/
          name: nightly_binary_linux_wheel_py3.6_rocm4.3.1_upload
          requires:
          - nightly_binary_linux_wheel_py3.6_rocm4.3.1
          subfolder: rocm4.3.1/
      - smoke_test_linux_pip:
          filters:
            branches:
              only:
              - nightly
          name: nightly_binary_linux_wheel_py3.6_rocm4.3.1_smoke_test_pip
          python_version: '3.6'
          requires:
          - nightly_binary_linux_wheel_py3.6_rocm4.3.1_upload
      - binary_linux_wheel:
          conda_docker_image: pytorch/conda-builder:cpu
          cu_version: cpu
          filters:
            branches:
              only: nightly
            tags:
              only: /v[0-9]+(\.[0-9]+)*-rc[0-9]+/
          name: nightly_binary_linux_wheel_py3.7_cpu
          python_version: '3.7'
          wheel_docker_image: pytorch/manylinux-cuda102
      - binary_wheel_upload:
          context: org-member
          filters:
            branches:
              only: nightly
            tags:
              only: /v[0-9]+(\.[0-9]+)*-rc[0-9]+/
          name: nightly_binary_linux_wheel_py3.7_cpu_upload
          requires:
          - nightly_binary_linux_wheel_py3.7_cpu
          subfolder: cpu/
      - smoke_test_linux_pip:
          filters:
            branches:
              only:
              - nightly
          name: nightly_binary_linux_wheel_py3.7_cpu_smoke_test_pip
          python_version: '3.7'
          requires:
          - nightly_binary_linux_wheel_py3.7_cpu_upload
      - binary_linux_wheel:
          conda_docker_image: pytorch/conda-builder:cuda102
          cu_version: cu102
          filters:
            branches:
              only: nightly
            tags:
              only: /v[0-9]+(\.[0-9]+)*-rc[0-9]+/
          name: nightly_binary_linux_wheel_py3.7_cu102
          python_version: '3.7'
          wheel_docker_image: pytorch/manylinux-cuda102
      - binary_wheel_upload:
          context: org-member
          filters:
            branches:
              only: nightly
            tags:
              only: /v[0-9]+(\.[0-9]+)*-rc[0-9]+/
          name: nightly_binary_linux_wheel_py3.7_cu102_upload
          requires:
          - nightly_binary_linux_wheel_py3.7_cu102
          subfolder: cu102/
      - smoke_test_linux_pip:
          filters:
            branches:
              only:
              - nightly
          name: nightly_binary_linux_wheel_py3.7_cu102_smoke_test_pip
          python_version: '3.7'
          requires:
          - nightly_binary_linux_wheel_py3.7_cu102_upload
      - binary_linux_wheel:
          conda_docker_image: pytorch/conda-builder:cuda111
          cu_version: cu111
          filters:
            branches:
              only: nightly
            tags:
              only: /v[0-9]+(\.[0-9]+)*-rc[0-9]+/
          name: nightly_binary_linux_wheel_py3.7_cu111
          python_version: '3.7'
          wheel_docker_image: pytorch/manylinux-cuda111
      - binary_wheel_upload:
          context: org-member
          filters:
            branches:
              only: nightly
            tags:
              only: /v[0-9]+(\.[0-9]+)*-rc[0-9]+/
          name: nightly_binary_linux_wheel_py3.7_cu111_upload
          requires:
          - nightly_binary_linux_wheel_py3.7_cu111
          subfolder: cu111/
      - smoke_test_linux_pip:
          filters:
            branches:
              only:
              - nightly
          name: nightly_binary_linux_wheel_py3.7_cu111_smoke_test_pip
          python_version: '3.7'
          requires:
          - nightly_binary_linux_wheel_py3.7_cu111_upload
      - binary_linux_wheel:
          conda_docker_image: pytorch/conda-builder:cuda113
          cu_version: cu113
          filters:
            branches:
              only: nightly
            tags:
              only: /v[0-9]+(\.[0-9]+)*-rc[0-9]+/
          name: nightly_binary_linux_wheel_py3.7_cu113
          python_version: '3.7'
          wheel_docker_image: pytorch/manylinux-cuda113
      - binary_wheel_upload:
          context: org-member
          filters:
            branches:
              only: nightly
            tags:
              only: /v[0-9]+(\.[0-9]+)*-rc[0-9]+/
          name: nightly_binary_linux_wheel_py3.7_cu113_upload
          requires:
          - nightly_binary_linux_wheel_py3.7_cu113
          subfolder: cu113/
      - smoke_test_linux_pip:
          filters:
            branches:
              only:
              - nightly
          name: nightly_binary_linux_wheel_py3.7_cu113_smoke_test_pip
          python_version: '3.7'
          requires:
          - nightly_binary_linux_wheel_py3.7_cu113_upload
      - binary_linux_wheel:
          cu_version: rocm4.2
          filters:
            branches:
              only: nightly
            tags:
              only: /v[0-9]+(\.[0-9]+)*-rc[0-9]+/
          name: nightly_binary_linux_wheel_py3.7_rocm4.2
          python_version: '3.7'
          wheel_docker_image: pytorch/manylinux-rocm:4.2
      - binary_wheel_upload:
          context: org-member
          filters:
            branches:
              only: nightly
            tags:
              only: /v[0-9]+(\.[0-9]+)*-rc[0-9]+/
          name: nightly_binary_linux_wheel_py3.7_rocm4.2_upload
          requires:
          - nightly_binary_linux_wheel_py3.7_rocm4.2
          subfolder: rocm4.2/
      - smoke_test_linux_pip:
          filters:
            branches:
              only:
              - nightly
          name: nightly_binary_linux_wheel_py3.7_rocm4.2_smoke_test_pip
          python_version: '3.7'
          requires:
          - nightly_binary_linux_wheel_py3.7_rocm4.2_upload
      - binary_linux_wheel:
          cu_version: rocm4.3.1
          filters:
            branches:
              only: nightly
            tags:
              only: /v[0-9]+(\.[0-9]+)*-rc[0-9]+/
          name: nightly_binary_linux_wheel_py3.7_rocm4.3.1
          python_version: '3.7'
          wheel_docker_image: pytorch/manylinux-rocm:4.3.1
      - binary_wheel_upload:
          context: org-member
          filters:
            branches:
              only: nightly
            tags:
              only: /v[0-9]+(\.[0-9]+)*-rc[0-9]+/
          name: nightly_binary_linux_wheel_py3.7_rocm4.3.1_upload
          requires:
          - nightly_binary_linux_wheel_py3.7_rocm4.3.1
          subfolder: rocm4.3.1/
      - smoke_test_linux_pip:
          filters:
            branches:
              only:
              - nightly
          name: nightly_binary_linux_wheel_py3.7_rocm4.3.1_smoke_test_pip
          python_version: '3.7'
          requires:
          - nightly_binary_linux_wheel_py3.7_rocm4.3.1_upload
      - binary_linux_wheel:
          conda_docker_image: pytorch/conda-builder:cpu
          cu_version: cpu
          filters:
            branches:
              only: nightly
            tags:
              only: /v[0-9]+(\.[0-9]+)*-rc[0-9]+/
          name: nightly_binary_linux_wheel_py3.8_cpu
          python_version: '3.8'
          wheel_docker_image: pytorch/manylinux-cuda102
      - binary_wheel_upload:
          context: org-member
          filters:
            branches:
              only: nightly
            tags:
              only: /v[0-9]+(\.[0-9]+)*-rc[0-9]+/
          name: nightly_binary_linux_wheel_py3.8_cpu_upload
          requires:
          - nightly_binary_linux_wheel_py3.8_cpu
          subfolder: cpu/
      - smoke_test_linux_pip:
          filters:
            branches:
              only:
              - nightly
          name: nightly_binary_linux_wheel_py3.8_cpu_smoke_test_pip
          python_version: '3.8'
          requires:
          - nightly_binary_linux_wheel_py3.8_cpu_upload
      - binary_linux_wheel:
          conda_docker_image: pytorch/conda-builder:cuda102
          cu_version: cu102
          filters:
            branches:
              only: nightly
            tags:
              only: /v[0-9]+(\.[0-9]+)*-rc[0-9]+/
          name: nightly_binary_linux_wheel_py3.8_cu102
          python_version: '3.8'
          wheel_docker_image: pytorch/manylinux-cuda102
      - binary_wheel_upload:
          context: org-member
          filters:
            branches:
              only: nightly
            tags:
              only: /v[0-9]+(\.[0-9]+)*-rc[0-9]+/
          name: nightly_binary_linux_wheel_py3.8_cu102_upload
          requires:
          - nightly_binary_linux_wheel_py3.8_cu102
          subfolder: cu102/
      - smoke_test_linux_pip:
          filters:
            branches:
              only:
              - nightly
          name: nightly_binary_linux_wheel_py3.8_cu102_smoke_test_pip
          python_version: '3.8'
          requires:
          - nightly_binary_linux_wheel_py3.8_cu102_upload
      - binary_linux_wheel:
          conda_docker_image: pytorch/conda-builder:cuda111
          cu_version: cu111
          filters:
            branches:
              only: nightly
            tags:
              only: /v[0-9]+(\.[0-9]+)*-rc[0-9]+/
          name: nightly_binary_linux_wheel_py3.8_cu111
          python_version: '3.8'
          wheel_docker_image: pytorch/manylinux-cuda111
      - binary_wheel_upload:
          context: org-member
          filters:
            branches:
              only: nightly
            tags:
              only: /v[0-9]+(\.[0-9]+)*-rc[0-9]+/
          name: nightly_binary_linux_wheel_py3.8_cu111_upload
          requires:
          - nightly_binary_linux_wheel_py3.8_cu111
          subfolder: cu111/
      - smoke_test_linux_pip:
          filters:
            branches:
              only:
              - nightly
          name: nightly_binary_linux_wheel_py3.8_cu111_smoke_test_pip
          python_version: '3.8'
          requires:
          - nightly_binary_linux_wheel_py3.8_cu111_upload
      - binary_linux_wheel:
          conda_docker_image: pytorch/conda-builder:cuda113
          cu_version: cu113
          filters:
            branches:
              only: nightly
            tags:
              only: /v[0-9]+(\.[0-9]+)*-rc[0-9]+/
          name: nightly_binary_linux_wheel_py3.8_cu113
          python_version: '3.8'
          wheel_docker_image: pytorch/manylinux-cuda113
      - binary_wheel_upload:
          context: org-member
          filters:
            branches:
              only: nightly
            tags:
              only: /v[0-9]+(\.[0-9]+)*-rc[0-9]+/
          name: nightly_binary_linux_wheel_py3.8_cu113_upload
          requires:
          - nightly_binary_linux_wheel_py3.8_cu113
          subfolder: cu113/
      - smoke_test_linux_pip:
          filters:
            branches:
              only:
              - nightly
          name: nightly_binary_linux_wheel_py3.8_cu113_smoke_test_pip
          python_version: '3.8'
          requires:
          - nightly_binary_linux_wheel_py3.8_cu113_upload
      - binary_linux_wheel:
          cu_version: rocm4.2
          filters:
            branches:
              only: nightly
            tags:
              only: /v[0-9]+(\.[0-9]+)*-rc[0-9]+/
          name: nightly_binary_linux_wheel_py3.8_rocm4.2
          python_version: '3.8'
          wheel_docker_image: pytorch/manylinux-rocm:4.2
      - binary_wheel_upload:
          context: org-member
          filters:
            branches:
              only: nightly
            tags:
              only: /v[0-9]+(\.[0-9]+)*-rc[0-9]+/
          name: nightly_binary_linux_wheel_py3.8_rocm4.2_upload
          requires:
          - nightly_binary_linux_wheel_py3.8_rocm4.2
          subfolder: rocm4.2/
      - smoke_test_linux_pip:
          filters:
            branches:
              only:
              - nightly
          name: nightly_binary_linux_wheel_py3.8_rocm4.2_smoke_test_pip
          python_version: '3.8'
          requires:
          - nightly_binary_linux_wheel_py3.8_rocm4.2_upload
      - binary_linux_wheel:
          cu_version: rocm4.3.1
          filters:
            branches:
              only: nightly
            tags:
              only: /v[0-9]+(\.[0-9]+)*-rc[0-9]+/
          name: nightly_binary_linux_wheel_py3.8_rocm4.3.1
          python_version: '3.8'
          wheel_docker_image: pytorch/manylinux-rocm:4.3.1
      - binary_wheel_upload:
          context: org-member
          filters:
            branches:
              only: nightly
            tags:
              only: /v[0-9]+(\.[0-9]+)*-rc[0-9]+/
          name: nightly_binary_linux_wheel_py3.8_rocm4.3.1_upload
          requires:
          - nightly_binary_linux_wheel_py3.8_rocm4.3.1
          subfolder: rocm4.3.1/
      - smoke_test_linux_pip:
          filters:
            branches:
              only:
              - nightly
          name: nightly_binary_linux_wheel_py3.8_rocm4.3.1_smoke_test_pip
          python_version: '3.8'
          requires:
          - nightly_binary_linux_wheel_py3.8_rocm4.3.1_upload
      - binary_linux_wheel:
          conda_docker_image: pytorch/conda-builder:cpu
          cu_version: cpu
          filters:
            branches:
              only: nightly
            tags:
              only: /v[0-9]+(\.[0-9]+)*-rc[0-9]+/
          name: nightly_binary_linux_wheel_py3.9_cpu
          python_version: '3.9'
          wheel_docker_image: pytorch/manylinux-cuda102
      - binary_wheel_upload:
          context: org-member
          filters:
            branches:
              only: nightly
            tags:
              only: /v[0-9]+(\.[0-9]+)*-rc[0-9]+/
          name: nightly_binary_linux_wheel_py3.9_cpu_upload
          requires:
          - nightly_binary_linux_wheel_py3.9_cpu
          subfolder: cpu/
      - smoke_test_linux_pip:
          filters:
            branches:
              only:
              - nightly
          name: nightly_binary_linux_wheel_py3.9_cpu_smoke_test_pip
          python_version: '3.9'
          requires:
          - nightly_binary_linux_wheel_py3.9_cpu_upload
      - binary_linux_wheel:
          conda_docker_image: pytorch/conda-builder:cuda102
          cu_version: cu102
          filters:
            branches:
              only: nightly
            tags:
              only: /v[0-9]+(\.[0-9]+)*-rc[0-9]+/
          name: nightly_binary_linux_wheel_py3.9_cu102
          python_version: '3.9'
          wheel_docker_image: pytorch/manylinux-cuda102
      - binary_wheel_upload:
          context: org-member
          filters:
            branches:
              only: nightly
            tags:
              only: /v[0-9]+(\.[0-9]+)*-rc[0-9]+/
          name: nightly_binary_linux_wheel_py3.9_cu102_upload
          requires:
          - nightly_binary_linux_wheel_py3.9_cu102
          subfolder: cu102/
      - smoke_test_linux_pip:
          filters:
            branches:
              only:
              - nightly
          name: nightly_binary_linux_wheel_py3.9_cu102_smoke_test_pip
          python_version: '3.9'
          requires:
          - nightly_binary_linux_wheel_py3.9_cu102_upload
      - binary_linux_wheel:
          conda_docker_image: pytorch/conda-builder:cuda111
          cu_version: cu111
          filters:
            branches:
              only: nightly
            tags:
              only: /v[0-9]+(\.[0-9]+)*-rc[0-9]+/
          name: nightly_binary_linux_wheel_py3.9_cu111
          python_version: '3.9'
          wheel_docker_image: pytorch/manylinux-cuda111
      - binary_wheel_upload:
          context: org-member
          filters:
            branches:
              only: nightly
            tags:
              only: /v[0-9]+(\.[0-9]+)*-rc[0-9]+/
          name: nightly_binary_linux_wheel_py3.9_cu111_upload
          requires:
          - nightly_binary_linux_wheel_py3.9_cu111
          subfolder: cu111/
      - smoke_test_linux_pip:
          filters:
            branches:
              only:
              - nightly
          name: nightly_binary_linux_wheel_py3.9_cu111_smoke_test_pip
          python_version: '3.9'
          requires:
          - nightly_binary_linux_wheel_py3.9_cu111_upload
      - binary_linux_wheel:
          conda_docker_image: pytorch/conda-builder:cuda113
          cu_version: cu113
          filters:
            branches:
              only: nightly
            tags:
              only: /v[0-9]+(\.[0-9]+)*-rc[0-9]+/
          name: nightly_binary_linux_wheel_py3.9_cu113
          python_version: '3.9'
          wheel_docker_image: pytorch/manylinux-cuda113
      - binary_wheel_upload:
          context: org-member
          filters:
            branches:
              only: nightly
            tags:
              only: /v[0-9]+(\.[0-9]+)*-rc[0-9]+/
          name: nightly_binary_linux_wheel_py3.9_cu113_upload
          requires:
          - nightly_binary_linux_wheel_py3.9_cu113
          subfolder: cu113/
      - smoke_test_linux_pip:
          filters:
            branches:
              only:
              - nightly
          name: nightly_binary_linux_wheel_py3.9_cu113_smoke_test_pip
          python_version: '3.9'
          requires:
          - nightly_binary_linux_wheel_py3.9_cu113_upload
      - binary_linux_wheel:
          cu_version: rocm4.2
          filters:
            branches:
              only: nightly
            tags:
              only: /v[0-9]+(\.[0-9]+)*-rc[0-9]+/
          name: nightly_binary_linux_wheel_py3.9_rocm4.2
          python_version: '3.9'
          wheel_docker_image: pytorch/manylinux-rocm:4.2
      - binary_wheel_upload:
          context: org-member
          filters:
            branches:
              only: nightly
            tags:
              only: /v[0-9]+(\.[0-9]+)*-rc[0-9]+/
          name: nightly_binary_linux_wheel_py3.9_rocm4.2_upload
          requires:
          - nightly_binary_linux_wheel_py3.9_rocm4.2
          subfolder: rocm4.2/
      - smoke_test_linux_pip:
          filters:
            branches:
              only:
              - nightly
          name: nightly_binary_linux_wheel_py3.9_rocm4.2_smoke_test_pip
          python_version: '3.9'
          requires:
          - nightly_binary_linux_wheel_py3.9_rocm4.2_upload
      - binary_linux_wheel:
          cu_version: rocm4.3.1
          filters:
            branches:
              only: nightly
            tags:
              only: /v[0-9]+(\.[0-9]+)*-rc[0-9]+/
          name: nightly_binary_linux_wheel_py3.9_rocm4.3.1
          python_version: '3.9'
          wheel_docker_image: pytorch/manylinux-rocm:4.3.1
      - binary_wheel_upload:
          context: org-member
          filters:
            branches:
              only: nightly
            tags:
              only: /v[0-9]+(\.[0-9]+)*-rc[0-9]+/
          name: nightly_binary_linux_wheel_py3.9_rocm4.3.1_upload
          requires:
          - nightly_binary_linux_wheel_py3.9_rocm4.3.1
          subfolder: rocm4.3.1/
      - smoke_test_linux_pip:
          filters:
            branches:
              only:
              - nightly
          name: nightly_binary_linux_wheel_py3.9_rocm4.3.1_smoke_test_pip
          python_version: '3.9'
          requires:
          - nightly_binary_linux_wheel_py3.9_rocm4.3.1_upload
      - binary_macos_wheel:
          conda_docker_image: pytorch/conda-builder:cpu
          cu_version: cpu
          filters:
            branches:
              only: nightly
            tags:
              only: /v[0-9]+(\.[0-9]+)*-rc[0-9]+/
          name: nightly_binary_macos_wheel_py3.6_cpu
          python_version: '3.6'
          wheel_docker_image: pytorch/manylinux-cuda102
      - binary_wheel_upload:
          context: org-member
          filters:
            branches:
              only: nightly
            tags:
              only: /v[0-9]+(\.[0-9]+)*-rc[0-9]+/
          name: nightly_binary_macos_wheel_py3.6_cpu_upload
          requires:
          - nightly_binary_macos_wheel_py3.6_cpu
          subfolder: ''
      - binary_macos_wheel:
          conda_docker_image: pytorch/conda-builder:cpu
          cu_version: cpu
          filters:
            branches:
              only: nightly
            tags:
              only: /v[0-9]+(\.[0-9]+)*-rc[0-9]+/
          name: nightly_binary_macos_wheel_py3.7_cpu
          python_version: '3.7'
          wheel_docker_image: pytorch/manylinux-cuda102
      - binary_wheel_upload:
          context: org-member
          filters:
            branches:
              only: nightly
            tags:
              only: /v[0-9]+(\.[0-9]+)*-rc[0-9]+/
          name: nightly_binary_macos_wheel_py3.7_cpu_upload
          requires:
          - nightly_binary_macos_wheel_py3.7_cpu
          subfolder: ''
      - binary_macos_wheel:
          conda_docker_image: pytorch/conda-builder:cpu
          cu_version: cpu
          filters:
            branches:
              only: nightly
            tags:
              only: /v[0-9]+(\.[0-9]+)*-rc[0-9]+/
          name: nightly_binary_macos_wheel_py3.8_cpu
          python_version: '3.8'
          wheel_docker_image: pytorch/manylinux-cuda102
      - binary_wheel_upload:
          context: org-member
          filters:
            branches:
              only: nightly
            tags:
              only: /v[0-9]+(\.[0-9]+)*-rc[0-9]+/
          name: nightly_binary_macos_wheel_py3.8_cpu_upload
          requires:
          - nightly_binary_macos_wheel_py3.8_cpu
          subfolder: ''
      - binary_macos_wheel:
          conda_docker_image: pytorch/conda-builder:cpu
          cu_version: cpu
          filters:
            branches:
              only: nightly
            tags:
              only: /v[0-9]+(\.[0-9]+)*-rc[0-9]+/
          name: nightly_binary_macos_wheel_py3.9_cpu
          python_version: '3.9'
          wheel_docker_image: pytorch/manylinux-cuda102
      - binary_wheel_upload:
          context: org-member
          filters:
            branches:
              only: nightly
            tags:
              only: /v[0-9]+(\.[0-9]+)*-rc[0-9]+/
          name: nightly_binary_macos_wheel_py3.9_cpu_upload
          requires:
          - nightly_binary_macos_wheel_py3.9_cpu
          subfolder: ''
      - binary_win_wheel:
          cu_version: cpu
          filters:
            branches:
              only: nightly
            tags:
              only: /v[0-9]+(\.[0-9]+)*-rc[0-9]+/
          name: nightly_binary_win_wheel_py3.6_cpu
          python_version: '3.6'
      - binary_wheel_upload:
          context: org-member
          filters:
            branches:
              only: nightly
            tags:
              only: /v[0-9]+(\.[0-9]+)*-rc[0-9]+/
          name: nightly_binary_win_wheel_py3.6_cpu_upload
          requires:
          - nightly_binary_win_wheel_py3.6_cpu
          subfolder: cpu/
      - smoke_test_win_pip:
          filters:
            branches:
              only:
              - nightly
          name: nightly_binary_win_wheel_py3.6_cpu_smoke_test_pip
          python_version: '3.6'
          requires:
          - nightly_binary_win_wheel_py3.6_cpu_upload
      - binary_win_wheel:
          cu_version: cu111
          filters:
            branches:
              only: nightly
            tags:
              only: /v[0-9]+(\.[0-9]+)*-rc[0-9]+/
          name: nightly_binary_win_wheel_py3.6_cu111
          python_version: '3.6'
      - binary_wheel_upload:
          context: org-member
          filters:
            branches:
              only: nightly
            tags:
              only: /v[0-9]+(\.[0-9]+)*-rc[0-9]+/
          name: nightly_binary_win_wheel_py3.6_cu111_upload
          requires:
          - nightly_binary_win_wheel_py3.6_cu111
          subfolder: cu111/
      - smoke_test_win_pip:
          filters:
            branches:
              only:
              - nightly
          name: nightly_binary_win_wheel_py3.6_cu111_smoke_test_pip
          python_version: '3.6'
          requires:
          - nightly_binary_win_wheel_py3.6_cu111_upload
      - binary_win_wheel:
          cu_version: cu113
          filters:
            branches:
              only: nightly
            tags:
              only: /v[0-9]+(\.[0-9]+)*-rc[0-9]+/
          name: nightly_binary_win_wheel_py3.6_cu113
          python_version: '3.6'
      - binary_wheel_upload:
          context: org-member
          filters:
            branches:
              only: nightly
            tags:
              only: /v[0-9]+(\.[0-9]+)*-rc[0-9]+/
          name: nightly_binary_win_wheel_py3.6_cu113_upload
          requires:
          - nightly_binary_win_wheel_py3.6_cu113
          subfolder: cu113/
      - smoke_test_win_pip:
          filters:
            branches:
              only:
              - nightly
          name: nightly_binary_win_wheel_py3.6_cu113_smoke_test_pip
          python_version: '3.6'
          requires:
          - nightly_binary_win_wheel_py3.6_cu113_upload
      - binary_win_wheel:
          cu_version: cpu
          filters:
            branches:
              only: nightly
            tags:
              only: /v[0-9]+(\.[0-9]+)*-rc[0-9]+/
          name: nightly_binary_win_wheel_py3.7_cpu
          python_version: '3.7'
      - binary_wheel_upload:
          context: org-member
          filters:
            branches:
              only: nightly
            tags:
              only: /v[0-9]+(\.[0-9]+)*-rc[0-9]+/
          name: nightly_binary_win_wheel_py3.7_cpu_upload
          requires:
          - nightly_binary_win_wheel_py3.7_cpu
          subfolder: cpu/
      - smoke_test_win_pip:
          filters:
            branches:
              only:
              - nightly
          name: nightly_binary_win_wheel_py3.7_cpu_smoke_test_pip
          python_version: '3.7'
          requires:
          - nightly_binary_win_wheel_py3.7_cpu_upload
      - binary_win_wheel:
          cu_version: cu111
          filters:
            branches:
              only: nightly
            tags:
              only: /v[0-9]+(\.[0-9]+)*-rc[0-9]+/
          name: nightly_binary_win_wheel_py3.7_cu111
          python_version: '3.7'
      - binary_wheel_upload:
          context: org-member
          filters:
            branches:
              only: nightly
            tags:
              only: /v[0-9]+(\.[0-9]+)*-rc[0-9]+/
          name: nightly_binary_win_wheel_py3.7_cu111_upload
          requires:
          - nightly_binary_win_wheel_py3.7_cu111
          subfolder: cu111/
      - smoke_test_win_pip:
          filters:
            branches:
              only:
              - nightly
          name: nightly_binary_win_wheel_py3.7_cu111_smoke_test_pip
          python_version: '3.7'
          requires:
          - nightly_binary_win_wheel_py3.7_cu111_upload
      - binary_win_wheel:
          cu_version: cu113
          filters:
            branches:
              only: nightly
            tags:
              only: /v[0-9]+(\.[0-9]+)*-rc[0-9]+/
          name: nightly_binary_win_wheel_py3.7_cu113
          python_version: '3.7'
      - binary_wheel_upload:
          context: org-member
          filters:
            branches:
              only: nightly
            tags:
              only: /v[0-9]+(\.[0-9]+)*-rc[0-9]+/
          name: nightly_binary_win_wheel_py3.7_cu113_upload
          requires:
          - nightly_binary_win_wheel_py3.7_cu113
          subfolder: cu113/
      - smoke_test_win_pip:
          filters:
            branches:
              only:
              - nightly
          name: nightly_binary_win_wheel_py3.7_cu113_smoke_test_pip
          python_version: '3.7'
          requires:
          - nightly_binary_win_wheel_py3.7_cu113_upload
      - binary_win_wheel:
          cu_version: cpu
          filters:
            branches:
              only: nightly
            tags:
              only: /v[0-9]+(\.[0-9]+)*-rc[0-9]+/
          name: nightly_binary_win_wheel_py3.8_cpu
          python_version: '3.8'
      - binary_wheel_upload:
          context: org-member
          filters:
            branches:
              only: nightly
            tags:
              only: /v[0-9]+(\.[0-9]+)*-rc[0-9]+/
          name: nightly_binary_win_wheel_py3.8_cpu_upload
          requires:
          - nightly_binary_win_wheel_py3.8_cpu
          subfolder: cpu/
      - smoke_test_win_pip:
          filters:
            branches:
              only:
              - nightly
          name: nightly_binary_win_wheel_py3.8_cpu_smoke_test_pip
          python_version: '3.8'
          requires:
          - nightly_binary_win_wheel_py3.8_cpu_upload
      - binary_win_wheel:
          cu_version: cu111
          filters:
            branches:
              only: nightly
            tags:
              only: /v[0-9]+(\.[0-9]+)*-rc[0-9]+/
          name: nightly_binary_win_wheel_py3.8_cu111
          python_version: '3.8'
      - binary_wheel_upload:
          context: org-member
          filters:
            branches:
              only: nightly
            tags:
              only: /v[0-9]+(\.[0-9]+)*-rc[0-9]+/
          name: nightly_binary_win_wheel_py3.8_cu111_upload
          requires:
          - nightly_binary_win_wheel_py3.8_cu111
          subfolder: cu111/
      - smoke_test_win_pip:
          filters:
            branches:
              only:
              - nightly
          name: nightly_binary_win_wheel_py3.8_cu111_smoke_test_pip
          python_version: '3.8'
          requires:
          - nightly_binary_win_wheel_py3.8_cu111_upload
      - binary_win_wheel:
          cu_version: cu113
          filters:
            branches:
              only: nightly
            tags:
              only: /v[0-9]+(\.[0-9]+)*-rc[0-9]+/
          name: nightly_binary_win_wheel_py3.8_cu113
          python_version: '3.8'
      - binary_wheel_upload:
          context: org-member
          filters:
            branches:
              only: nightly
            tags:
              only: /v[0-9]+(\.[0-9]+)*-rc[0-9]+/
          name: nightly_binary_win_wheel_py3.8_cu113_upload
          requires:
          - nightly_binary_win_wheel_py3.8_cu113
          subfolder: cu113/
      - smoke_test_win_pip:
          filters:
            branches:
              only:
              - nightly
          name: nightly_binary_win_wheel_py3.8_cu113_smoke_test_pip
          python_version: '3.8'
          requires:
          - nightly_binary_win_wheel_py3.8_cu113_upload
      - binary_win_wheel:
          cu_version: cpu
          filters:
            branches:
              only: nightly
            tags:
              only: /v[0-9]+(\.[0-9]+)*-rc[0-9]+/
          name: nightly_binary_win_wheel_py3.9_cpu
          python_version: '3.9'
      - binary_wheel_upload:
          context: org-member
          filters:
            branches:
              only: nightly
            tags:
              only: /v[0-9]+(\.[0-9]+)*-rc[0-9]+/
          name: nightly_binary_win_wheel_py3.9_cpu_upload
          requires:
          - nightly_binary_win_wheel_py3.9_cpu
          subfolder: cpu/
      - smoke_test_win_pip:
          filters:
            branches:
              only:
              - nightly
          name: nightly_binary_win_wheel_py3.9_cpu_smoke_test_pip
          python_version: '3.9'
          requires:
          - nightly_binary_win_wheel_py3.9_cpu_upload
      - binary_win_wheel:
          cu_version: cu111
          filters:
            branches:
              only: nightly
            tags:
              only: /v[0-9]+(\.[0-9]+)*-rc[0-9]+/
          name: nightly_binary_win_wheel_py3.9_cu111
          python_version: '3.9'
      - binary_wheel_upload:
          context: org-member
          filters:
            branches:
              only: nightly
            tags:
              only: /v[0-9]+(\.[0-9]+)*-rc[0-9]+/
          name: nightly_binary_win_wheel_py3.9_cu111_upload
          requires:
          - nightly_binary_win_wheel_py3.9_cu111
          subfolder: cu111/
      - smoke_test_win_pip:
          filters:
            branches:
              only:
              - nightly
          name: nightly_binary_win_wheel_py3.9_cu111_smoke_test_pip
          python_version: '3.9'
          requires:
          - nightly_binary_win_wheel_py3.9_cu111_upload
      - binary_win_wheel:
          cu_version: cu113
          filters:
            branches:
              only: nightly
            tags:
              only: /v[0-9]+(\.[0-9]+)*-rc[0-9]+/
          name: nightly_binary_win_wheel_py3.9_cu113
          python_version: '3.9'
      - binary_wheel_upload:
          context: org-member
          filters:
            branches:
              only: nightly
            tags:
              only: /v[0-9]+(\.[0-9]+)*-rc[0-9]+/
          name: nightly_binary_win_wheel_py3.9_cu113_upload
          requires:
          - nightly_binary_win_wheel_py3.9_cu113
          subfolder: cu113/
      - smoke_test_win_pip:
          filters:
            branches:
              only:
              - nightly
          name: nightly_binary_win_wheel_py3.9_cu113_smoke_test_pip
          python_version: '3.9'
          requires:
          - nightly_binary_win_wheel_py3.9_cu113_upload
      - binary_linux_conda:
          conda_docker_image: pytorch/conda-builder:cpu
          cu_version: cpu
          filters:
            branches:
              only: nightly
            tags:
              only: /v[0-9]+(\.[0-9]+)*-rc[0-9]+/
          name: nightly_binary_linux_conda_py3.6_cpu
          python_version: '3.6'
          wheel_docker_image: pytorch/manylinux-cuda102
      - binary_conda_upload:
          context: org-member
          filters:
            branches:
              only: nightly
            tags:
              only: /v[0-9]+(\.[0-9]+)*-rc[0-9]+/
          name: nightly_binary_linux_conda_py3.6_cpu_upload
          requires:
          - nightly_binary_linux_conda_py3.6_cpu
      - smoke_test_linux_conda:
          filters:
            branches:
              only:
              - nightly
          name: nightly_binary_linux_conda_py3.6_cpu_smoke_test_conda
          python_version: '3.6'
          requires:
          - nightly_binary_linux_conda_py3.6_cpu_upload
      - binary_linux_conda:
          conda_docker_image: pytorch/conda-builder:cuda102
          cu_version: cu102
          filters:
            branches:
              only: nightly
            tags:
              only: /v[0-9]+(\.[0-9]+)*-rc[0-9]+/
          name: nightly_binary_linux_conda_py3.6_cu102
          python_version: '3.6'
          wheel_docker_image: pytorch/manylinux-cuda102
      - binary_conda_upload:
          context: org-member
          filters:
            branches:
              only: nightly
            tags:
              only: /v[0-9]+(\.[0-9]+)*-rc[0-9]+/
          name: nightly_binary_linux_conda_py3.6_cu102_upload
          requires:
          - nightly_binary_linux_conda_py3.6_cu102
      - smoke_test_linux_conda:
          filters:
            branches:
              only:
              - nightly
          name: nightly_binary_linux_conda_py3.6_cu102_smoke_test_conda
          python_version: '3.6'
          requires:
          - nightly_binary_linux_conda_py3.6_cu102_upload
      - binary_linux_conda:
          conda_docker_image: pytorch/conda-builder:cuda111
          cu_version: cu111
          filters:
            branches:
              only: nightly
            tags:
              only: /v[0-9]+(\.[0-9]+)*-rc[0-9]+/
          name: nightly_binary_linux_conda_py3.6_cu111
          python_version: '3.6'
          wheel_docker_image: pytorch/manylinux-cuda111
      - binary_conda_upload:
          context: org-member
          filters:
            branches:
              only: nightly
            tags:
              only: /v[0-9]+(\.[0-9]+)*-rc[0-9]+/
          name: nightly_binary_linux_conda_py3.6_cu111_upload
          requires:
          - nightly_binary_linux_conda_py3.6_cu111
      - smoke_test_linux_conda:
          filters:
            branches:
              only:
              - nightly
          name: nightly_binary_linux_conda_py3.6_cu111_smoke_test_conda
          python_version: '3.6'
          requires:
          - nightly_binary_linux_conda_py3.6_cu111_upload
      - binary_linux_conda:
          conda_docker_image: pytorch/conda-builder:cuda113
          cu_version: cu113
          filters:
            branches:
              only: nightly
            tags:
              only: /v[0-9]+(\.[0-9]+)*-rc[0-9]+/
          name: nightly_binary_linux_conda_py3.6_cu113
          python_version: '3.6'
          wheel_docker_image: pytorch/manylinux-cuda113
      - binary_conda_upload:
          context: org-member
          filters:
            branches:
              only: nightly
            tags:
              only: /v[0-9]+(\.[0-9]+)*-rc[0-9]+/
          name: nightly_binary_linux_conda_py3.6_cu113_upload
          requires:
          - nightly_binary_linux_conda_py3.6_cu113
      - smoke_test_linux_conda:
          filters:
            branches:
              only:
              - nightly
          name: nightly_binary_linux_conda_py3.6_cu113_smoke_test_conda
          python_version: '3.6'
          requires:
          - nightly_binary_linux_conda_py3.6_cu113_upload
      - binary_linux_conda:
          conda_docker_image: pytorch/conda-builder:cpu
          cu_version: cpu
          filters:
            branches:
              only: nightly
            tags:
              only: /v[0-9]+(\.[0-9]+)*-rc[0-9]+/
          name: nightly_binary_linux_conda_py3.7_cpu
          python_version: '3.7'
          wheel_docker_image: pytorch/manylinux-cuda102
      - binary_conda_upload:
          context: org-member
          filters:
            branches:
              only: nightly
            tags:
              only: /v[0-9]+(\.[0-9]+)*-rc[0-9]+/
          name: nightly_binary_linux_conda_py3.7_cpu_upload
          requires:
          - nightly_binary_linux_conda_py3.7_cpu
      - smoke_test_linux_conda:
          filters:
            branches:
              only:
              - nightly
          name: nightly_binary_linux_conda_py3.7_cpu_smoke_test_conda
          python_version: '3.7'
          requires:
          - nightly_binary_linux_conda_py3.7_cpu_upload
      - binary_linux_conda:
          conda_docker_image: pytorch/conda-builder:cuda102
          cu_version: cu102
          filters:
            branches:
              only: nightly
            tags:
              only: /v[0-9]+(\.[0-9]+)*-rc[0-9]+/
          name: nightly_binary_linux_conda_py3.7_cu102
          python_version: '3.7'
          wheel_docker_image: pytorch/manylinux-cuda102
      - binary_conda_upload:
          context: org-member
          filters:
            branches:
              only: nightly
            tags:
              only: /v[0-9]+(\.[0-9]+)*-rc[0-9]+/
          name: nightly_binary_linux_conda_py3.7_cu102_upload
          requires:
          - nightly_binary_linux_conda_py3.7_cu102
      - smoke_test_linux_conda:
          filters:
            branches:
              only:
              - nightly
          name: nightly_binary_linux_conda_py3.7_cu102_smoke_test_conda
          python_version: '3.7'
          requires:
          - nightly_binary_linux_conda_py3.7_cu102_upload
      - binary_linux_conda:
          conda_docker_image: pytorch/conda-builder:cuda111
          cu_version: cu111
          filters:
            branches:
              only: nightly
            tags:
              only: /v[0-9]+(\.[0-9]+)*-rc[0-9]+/
          name: nightly_binary_linux_conda_py3.7_cu111
          python_version: '3.7'
          wheel_docker_image: pytorch/manylinux-cuda111
      - binary_conda_upload:
          context: org-member
          filters:
            branches:
              only: nightly
            tags:
              only: /v[0-9]+(\.[0-9]+)*-rc[0-9]+/
          name: nightly_binary_linux_conda_py3.7_cu111_upload
          requires:
          - nightly_binary_linux_conda_py3.7_cu111
      - smoke_test_linux_conda:
          filters:
            branches:
              only:
              - nightly
          name: nightly_binary_linux_conda_py3.7_cu111_smoke_test_conda
          python_version: '3.7'
          requires:
          - nightly_binary_linux_conda_py3.7_cu111_upload
      - binary_linux_conda:
          conda_docker_image: pytorch/conda-builder:cuda113
          cu_version: cu113
          filters:
            branches:
              only: nightly
            tags:
              only: /v[0-9]+(\.[0-9]+)*-rc[0-9]+/
          name: nightly_binary_linux_conda_py3.7_cu113
          python_version: '3.7'
          wheel_docker_image: pytorch/manylinux-cuda113
      - binary_conda_upload:
          context: org-member
          filters:
            branches:
              only: nightly
            tags:
              only: /v[0-9]+(\.[0-9]+)*-rc[0-9]+/
          name: nightly_binary_linux_conda_py3.7_cu113_upload
          requires:
          - nightly_binary_linux_conda_py3.7_cu113
      - smoke_test_linux_conda:
          filters:
            branches:
              only:
              - nightly
          name: nightly_binary_linux_conda_py3.7_cu113_smoke_test_conda
          python_version: '3.7'
          requires:
          - nightly_binary_linux_conda_py3.7_cu113_upload
      - binary_linux_conda:
          conda_docker_image: pytorch/conda-builder:cpu
          cu_version: cpu
          filters:
            branches:
              only: nightly
            tags:
              only: /v[0-9]+(\.[0-9]+)*-rc[0-9]+/
          name: nightly_binary_linux_conda_py3.8_cpu
          python_version: '3.8'
          wheel_docker_image: pytorch/manylinux-cuda102
      - binary_conda_upload:
          context: org-member
          filters:
            branches:
              only: nightly
            tags:
              only: /v[0-9]+(\.[0-9]+)*-rc[0-9]+/
          name: nightly_binary_linux_conda_py3.8_cpu_upload
          requires:
          - nightly_binary_linux_conda_py3.8_cpu
      - smoke_test_linux_conda:
          filters:
            branches:
              only:
              - nightly
          name: nightly_binary_linux_conda_py3.8_cpu_smoke_test_conda
          python_version: '3.8'
          requires:
          - nightly_binary_linux_conda_py3.8_cpu_upload
      - binary_linux_conda:
          conda_docker_image: pytorch/conda-builder:cuda102
          cu_version: cu102
          filters:
            branches:
              only: nightly
            tags:
              only: /v[0-9]+(\.[0-9]+)*-rc[0-9]+/
          name: nightly_binary_linux_conda_py3.8_cu102
          python_version: '3.8'
          wheel_docker_image: pytorch/manylinux-cuda102
      - binary_conda_upload:
          context: org-member
          filters:
            branches:
              only: nightly
            tags:
              only: /v[0-9]+(\.[0-9]+)*-rc[0-9]+/
          name: nightly_binary_linux_conda_py3.8_cu102_upload
          requires:
          - nightly_binary_linux_conda_py3.8_cu102
      - smoke_test_linux_conda:
          filters:
            branches:
              only:
              - nightly
          name: nightly_binary_linux_conda_py3.8_cu102_smoke_test_conda
          python_version: '3.8'
          requires:
          - nightly_binary_linux_conda_py3.8_cu102_upload
      - binary_linux_conda:
          conda_docker_image: pytorch/conda-builder:cuda111
          cu_version: cu111
          filters:
            branches:
              only: nightly
            tags:
              only: /v[0-9]+(\.[0-9]+)*-rc[0-9]+/
          name: nightly_binary_linux_conda_py3.8_cu111
          python_version: '3.8'
          wheel_docker_image: pytorch/manylinux-cuda111
      - binary_conda_upload:
          context: org-member
          filters:
            branches:
              only: nightly
            tags:
              only: /v[0-9]+(\.[0-9]+)*-rc[0-9]+/
          name: nightly_binary_linux_conda_py3.8_cu111_upload
          requires:
          - nightly_binary_linux_conda_py3.8_cu111
      - smoke_test_linux_conda:
          filters:
            branches:
              only:
              - nightly
          name: nightly_binary_linux_conda_py3.8_cu111_smoke_test_conda
          python_version: '3.8'
          requires:
          - nightly_binary_linux_conda_py3.8_cu111_upload
      - binary_linux_conda:
          conda_docker_image: pytorch/conda-builder:cuda113
          cu_version: cu113
          filters:
            branches:
              only: nightly
            tags:
              only: /v[0-9]+(\.[0-9]+)*-rc[0-9]+/
          name: nightly_binary_linux_conda_py3.8_cu113
          python_version: '3.8'
          wheel_docker_image: pytorch/manylinux-cuda113
      - binary_conda_upload:
          context: org-member
          filters:
            branches:
              only: nightly
            tags:
              only: /v[0-9]+(\.[0-9]+)*-rc[0-9]+/
          name: nightly_binary_linux_conda_py3.8_cu113_upload
          requires:
          - nightly_binary_linux_conda_py3.8_cu113
      - smoke_test_linux_conda:
          filters:
            branches:
              only:
              - nightly
          name: nightly_binary_linux_conda_py3.8_cu113_smoke_test_conda
          python_version: '3.8'
          requires:
          - nightly_binary_linux_conda_py3.8_cu113_upload
      - binary_linux_conda:
          conda_docker_image: pytorch/conda-builder:cpu
          cu_version: cpu
          filters:
            branches:
              only: nightly
            tags:
              only: /v[0-9]+(\.[0-9]+)*-rc[0-9]+/
          name: nightly_binary_linux_conda_py3.9_cpu
          python_version: '3.9'
          wheel_docker_image: pytorch/manylinux-cuda102
      - binary_conda_upload:
          context: org-member
          filters:
            branches:
              only: nightly
            tags:
              only: /v[0-9]+(\.[0-9]+)*-rc[0-9]+/
          name: nightly_binary_linux_conda_py3.9_cpu_upload
          requires:
          - nightly_binary_linux_conda_py3.9_cpu
      - smoke_test_linux_conda:
          filters:
            branches:
              only:
              - nightly
          name: nightly_binary_linux_conda_py3.9_cpu_smoke_test_conda
          python_version: '3.9'
          requires:
          - nightly_binary_linux_conda_py3.9_cpu_upload
      - binary_linux_conda:
          conda_docker_image: pytorch/conda-builder:cuda102
          cu_version: cu102
          filters:
            branches:
              only: nightly
            tags:
              only: /v[0-9]+(\.[0-9]+)*-rc[0-9]+/
          name: nightly_binary_linux_conda_py3.9_cu102
          python_version: '3.9'
          wheel_docker_image: pytorch/manylinux-cuda102
      - binary_conda_upload:
          context: org-member
          filters:
            branches:
              only: nightly
            tags:
              only: /v[0-9]+(\.[0-9]+)*-rc[0-9]+/
          name: nightly_binary_linux_conda_py3.9_cu102_upload
          requires:
          - nightly_binary_linux_conda_py3.9_cu102
      - smoke_test_linux_conda:
          filters:
            branches:
              only:
              - nightly
          name: nightly_binary_linux_conda_py3.9_cu102_smoke_test_conda
          python_version: '3.9'
          requires:
          - nightly_binary_linux_conda_py3.9_cu102_upload
      - binary_linux_conda:
          conda_docker_image: pytorch/conda-builder:cuda111
          cu_version: cu111
          filters:
            branches:
              only: nightly
            tags:
              only: /v[0-9]+(\.[0-9]+)*-rc[0-9]+/
          name: nightly_binary_linux_conda_py3.9_cu111
          python_version: '3.9'
          wheel_docker_image: pytorch/manylinux-cuda111
      - binary_conda_upload:
          context: org-member
          filters:
            branches:
              only: nightly
            tags:
              only: /v[0-9]+(\.[0-9]+)*-rc[0-9]+/
          name: nightly_binary_linux_conda_py3.9_cu111_upload
          requires:
          - nightly_binary_linux_conda_py3.9_cu111
      - smoke_test_linux_conda:
          filters:
            branches:
              only:
              - nightly
          name: nightly_binary_linux_conda_py3.9_cu111_smoke_test_conda
          python_version: '3.9'
          requires:
          - nightly_binary_linux_conda_py3.9_cu111_upload
      - binary_linux_conda:
          conda_docker_image: pytorch/conda-builder:cuda113
          cu_version: cu113
          filters:
            branches:
              only: nightly
            tags:
              only: /v[0-9]+(\.[0-9]+)*-rc[0-9]+/
          name: nightly_binary_linux_conda_py3.9_cu113
          python_version: '3.9'
          wheel_docker_image: pytorch/manylinux-cuda113
      - binary_conda_upload:
          context: org-member
          filters:
            branches:
              only: nightly
            tags:
              only: /v[0-9]+(\.[0-9]+)*-rc[0-9]+/
          name: nightly_binary_linux_conda_py3.9_cu113_upload
          requires:
          - nightly_binary_linux_conda_py3.9_cu113
      - smoke_test_linux_conda:
          filters:
            branches:
              only:
              - nightly
          name: nightly_binary_linux_conda_py3.9_cu113_smoke_test_conda
          python_version: '3.9'
          requires:
          - nightly_binary_linux_conda_py3.9_cu113_upload
      - binary_macos_conda:
          conda_docker_image: pytorch/conda-builder:cpu
          cu_version: cpu
          filters:
            branches:
              only: nightly
            tags:
              only: /v[0-9]+(\.[0-9]+)*-rc[0-9]+/
          name: nightly_binary_macos_conda_py3.6_cpu
          python_version: '3.6'
          wheel_docker_image: pytorch/manylinux-cuda102
      - binary_conda_upload:
          context: org-member
          filters:
            branches:
              only: nightly
            tags:
              only: /v[0-9]+(\.[0-9]+)*-rc[0-9]+/
          name: nightly_binary_macos_conda_py3.6_cpu_upload
          requires:
          - nightly_binary_macos_conda_py3.6_cpu
      - binary_macos_conda:
          conda_docker_image: pytorch/conda-builder:cpu
          cu_version: cpu
          filters:
            branches:
              only: nightly
            tags:
              only: /v[0-9]+(\.[0-9]+)*-rc[0-9]+/
          name: nightly_binary_macos_conda_py3.7_cpu
          python_version: '3.7'
          wheel_docker_image: pytorch/manylinux-cuda102
      - binary_conda_upload:
          context: org-member
          filters:
            branches:
              only: nightly
            tags:
              only: /v[0-9]+(\.[0-9]+)*-rc[0-9]+/
          name: nightly_binary_macos_conda_py3.7_cpu_upload
          requires:
          - nightly_binary_macos_conda_py3.7_cpu
      - binary_macos_conda:
          conda_docker_image: pytorch/conda-builder:cpu
          cu_version: cpu
          filters:
            branches:
              only: nightly
            tags:
              only: /v[0-9]+(\.[0-9]+)*-rc[0-9]+/
          name: nightly_binary_macos_conda_py3.8_cpu
          python_version: '3.8'
          wheel_docker_image: pytorch/manylinux-cuda102
      - binary_conda_upload:
          context: org-member
          filters:
            branches:
              only: nightly
            tags:
              only: /v[0-9]+(\.[0-9]+)*-rc[0-9]+/
          name: nightly_binary_macos_conda_py3.8_cpu_upload
          requires:
          - nightly_binary_macos_conda_py3.8_cpu
      - binary_macos_conda:
          conda_docker_image: pytorch/conda-builder:cpu
          cu_version: cpu
          filters:
            branches:
              only: nightly
            tags:
              only: /v[0-9]+(\.[0-9]+)*-rc[0-9]+/
          name: nightly_binary_macos_conda_py3.9_cpu
          python_version: '3.9'
          wheel_docker_image: pytorch/manylinux-cuda102
      - binary_conda_upload:
          context: org-member
          filters:
            branches:
              only: nightly
            tags:
              only: /v[0-9]+(\.[0-9]+)*-rc[0-9]+/
          name: nightly_binary_macos_conda_py3.9_cpu_upload
          requires:
          - nightly_binary_macos_conda_py3.9_cpu
      - binary_win_conda:
          cu_version: cpu
          filters:
            branches:
              only: nightly
            tags:
              only: /v[0-9]+(\.[0-9]+)*-rc[0-9]+/
          name: nightly_binary_win_conda_py3.6_cpu
          python_version: '3.6'
      - binary_conda_upload:
          context: org-member
          filters:
            branches:
              only: nightly
            tags:
              only: /v[0-9]+(\.[0-9]+)*-rc[0-9]+/
          name: nightly_binary_win_conda_py3.6_cpu_upload
          requires:
          - nightly_binary_win_conda_py3.6_cpu
      - smoke_test_win_conda:
          filters:
            branches:
              only:
              - nightly
          name: nightly_binary_win_conda_py3.6_cpu_smoke_test_conda
          python_version: '3.6'
          requires:
          - nightly_binary_win_conda_py3.6_cpu_upload
      - binary_win_conda:
          cu_version: cu111
          filters:
            branches:
              only: nightly
            tags:
              only: /v[0-9]+(\.[0-9]+)*-rc[0-9]+/
          name: nightly_binary_win_conda_py3.6_cu111
          python_version: '3.6'
      - binary_conda_upload:
          context: org-member
          filters:
            branches:
              only: nightly
            tags:
              only: /v[0-9]+(\.[0-9]+)*-rc[0-9]+/
          name: nightly_binary_win_conda_py3.6_cu111_upload
          requires:
          - nightly_binary_win_conda_py3.6_cu111
      - smoke_test_win_conda:
          filters:
            branches:
              only:
              - nightly
          name: nightly_binary_win_conda_py3.6_cu111_smoke_test_conda
          python_version: '3.6'
          requires:
          - nightly_binary_win_conda_py3.6_cu111_upload
      - binary_win_conda:
          cu_version: cu113
          filters:
            branches:
              only: nightly
            tags:
              only: /v[0-9]+(\.[0-9]+)*-rc[0-9]+/
          name: nightly_binary_win_conda_py3.6_cu113
          python_version: '3.6'
      - binary_conda_upload:
          context: org-member
          filters:
            branches:
              only: nightly
            tags:
              only: /v[0-9]+(\.[0-9]+)*-rc[0-9]+/
          name: nightly_binary_win_conda_py3.6_cu113_upload
          requires:
          - nightly_binary_win_conda_py3.6_cu113
      - smoke_test_win_conda:
          filters:
            branches:
              only:
              - nightly
          name: nightly_binary_win_conda_py3.6_cu113_smoke_test_conda
          python_version: '3.6'
          requires:
          - nightly_binary_win_conda_py3.6_cu113_upload
      - binary_win_conda:
          cu_version: cpu
          filters:
            branches:
              only: nightly
            tags:
              only: /v[0-9]+(\.[0-9]+)*-rc[0-9]+/
          name: nightly_binary_win_conda_py3.7_cpu
          python_version: '3.7'
      - binary_conda_upload:
          context: org-member
          filters:
            branches:
              only: nightly
            tags:
              only: /v[0-9]+(\.[0-9]+)*-rc[0-9]+/
          name: nightly_binary_win_conda_py3.7_cpu_upload
          requires:
          - nightly_binary_win_conda_py3.7_cpu
      - smoke_test_win_conda:
          filters:
            branches:
              only:
              - nightly
          name: nightly_binary_win_conda_py3.7_cpu_smoke_test_conda
          python_version: '3.7'
          requires:
          - nightly_binary_win_conda_py3.7_cpu_upload
      - binary_win_conda:
          cu_version: cu111
          filters:
            branches:
              only: nightly
            tags:
              only: /v[0-9]+(\.[0-9]+)*-rc[0-9]+/
          name: nightly_binary_win_conda_py3.7_cu111
          python_version: '3.7'
      - binary_conda_upload:
          context: org-member
          filters:
            branches:
              only: nightly
            tags:
              only: /v[0-9]+(\.[0-9]+)*-rc[0-9]+/
          name: nightly_binary_win_conda_py3.7_cu111_upload
          requires:
          - nightly_binary_win_conda_py3.7_cu111
      - smoke_test_win_conda:
          filters:
            branches:
              only:
              - nightly
          name: nightly_binary_win_conda_py3.7_cu111_smoke_test_conda
          python_version: '3.7'
          requires:
          - nightly_binary_win_conda_py3.7_cu111_upload
      - binary_win_conda:
          cu_version: cu113
          filters:
            branches:
              only: nightly
            tags:
              only: /v[0-9]+(\.[0-9]+)*-rc[0-9]+/
          name: nightly_binary_win_conda_py3.7_cu113
          python_version: '3.7'
      - binary_conda_upload:
          context: org-member
          filters:
            branches:
              only: nightly
            tags:
              only: /v[0-9]+(\.[0-9]+)*-rc[0-9]+/
          name: nightly_binary_win_conda_py3.7_cu113_upload
          requires:
          - nightly_binary_win_conda_py3.7_cu113
      - smoke_test_win_conda:
          filters:
            branches:
              only:
              - nightly
          name: nightly_binary_win_conda_py3.7_cu113_smoke_test_conda
          python_version: '3.7'
          requires:
          - nightly_binary_win_conda_py3.7_cu113_upload
      - binary_win_conda:
          cu_version: cpu
          filters:
            branches:
              only: nightly
            tags:
              only: /v[0-9]+(\.[0-9]+)*-rc[0-9]+/
          name: nightly_binary_win_conda_py3.8_cpu
          python_version: '3.8'
      - binary_conda_upload:
          context: org-member
          filters:
            branches:
              only: nightly
            tags:
              only: /v[0-9]+(\.[0-9]+)*-rc[0-9]+/
          name: nightly_binary_win_conda_py3.8_cpu_upload
          requires:
          - nightly_binary_win_conda_py3.8_cpu
      - smoke_test_win_conda:
          filters:
            branches:
              only:
              - nightly
          name: nightly_binary_win_conda_py3.8_cpu_smoke_test_conda
          python_version: '3.8'
          requires:
          - nightly_binary_win_conda_py3.8_cpu_upload
      - binary_win_conda:
          cu_version: cu111
          filters:
            branches:
              only: nightly
            tags:
              only: /v[0-9]+(\.[0-9]+)*-rc[0-9]+/
          name: nightly_binary_win_conda_py3.8_cu111
          python_version: '3.8'
      - binary_conda_upload:
          context: org-member
          filters:
            branches:
              only: nightly
            tags:
              only: /v[0-9]+(\.[0-9]+)*-rc[0-9]+/
          name: nightly_binary_win_conda_py3.8_cu111_upload
          requires:
          - nightly_binary_win_conda_py3.8_cu111
      - smoke_test_win_conda:
          filters:
            branches:
              only:
              - nightly
          name: nightly_binary_win_conda_py3.8_cu111_smoke_test_conda
          python_version: '3.8'
          requires:
          - nightly_binary_win_conda_py3.8_cu111_upload
      - binary_win_conda:
          cu_version: cu113
          filters:
            branches:
              only: nightly
            tags:
              only: /v[0-9]+(\.[0-9]+)*-rc[0-9]+/
          name: nightly_binary_win_conda_py3.8_cu113
          python_version: '3.8'
      - binary_conda_upload:
          context: org-member
          filters:
            branches:
              only: nightly
            tags:
              only: /v[0-9]+(\.[0-9]+)*-rc[0-9]+/
          name: nightly_binary_win_conda_py3.8_cu113_upload
          requires:
          - nightly_binary_win_conda_py3.8_cu113
      - smoke_test_win_conda:
          filters:
            branches:
              only:
              - nightly
          name: nightly_binary_win_conda_py3.8_cu113_smoke_test_conda
          python_version: '3.8'
          requires:
          - nightly_binary_win_conda_py3.8_cu113_upload
      - binary_win_conda:
          cu_version: cpu
          filters:
            branches:
              only: nightly
            tags:
              only: /v[0-9]+(\.[0-9]+)*-rc[0-9]+/
          name: nightly_binary_win_conda_py3.9_cpu
          python_version: '3.9'
      - binary_conda_upload:
          context: org-member
          filters:
            branches:
              only: nightly
            tags:
              only: /v[0-9]+(\.[0-9]+)*-rc[0-9]+/
          name: nightly_binary_win_conda_py3.9_cpu_upload
          requires:
          - nightly_binary_win_conda_py3.9_cpu
      - smoke_test_win_conda:
          filters:
            branches:
              only:
              - nightly
          name: nightly_binary_win_conda_py3.9_cpu_smoke_test_conda
          python_version: '3.9'
          requires:
          - nightly_binary_win_conda_py3.9_cpu_upload
      - binary_win_conda:
          cu_version: cu111
          filters:
            branches:
              only: nightly
            tags:
              only: /v[0-9]+(\.[0-9]+)*-rc[0-9]+/
          name: nightly_binary_win_conda_py3.9_cu111
          python_version: '3.9'
      - binary_conda_upload:
          context: org-member
          filters:
            branches:
              only: nightly
            tags:
              only: /v[0-9]+(\.[0-9]+)*-rc[0-9]+/
          name: nightly_binary_win_conda_py3.9_cu111_upload
          requires:
          - nightly_binary_win_conda_py3.9_cu111
      - smoke_test_win_conda:
          filters:
            branches:
              only:
              - nightly
          name: nightly_binary_win_conda_py3.9_cu111_smoke_test_conda
          python_version: '3.9'
          requires:
          - nightly_binary_win_conda_py3.9_cu111_upload
      - binary_win_conda:
          cu_version: cu113
          filters:
            branches:
              only: nightly
            tags:
              only: /v[0-9]+(\.[0-9]+)*-rc[0-9]+/
          name: nightly_binary_win_conda_py3.9_cu113
          python_version: '3.9'
      - binary_conda_upload:
          context: org-member
          filters:
            branches:
              only: nightly
            tags:
              only: /v[0-9]+(\.[0-9]+)*-rc[0-9]+/
          name: nightly_binary_win_conda_py3.9_cu113_upload
          requires:
          - nightly_binary_win_conda_py3.9_cu113
      - smoke_test_win_conda:
          filters:
            branches:
              only:
              - nightly
          name: nightly_binary_win_conda_py3.9_cu113_smoke_test_conda
          python_version: '3.9'
          requires:
          - nightly_binary_win_conda_py3.9_cu113_upload
  docker_build:
    triggers:
      - schedule:
          cron: "0 10 * * 0"
          filters:
            branches:
              only:
                - main
    jobs:
      - smoke_test_docker_image_build:
          context: org-member<|MERGE_RESOLUTION|>--- conflicted
+++ resolved
@@ -273,13 +273,8 @@
           name: Install torchvision
           command: pip install --user --progress-bar off --no-build-isolation .
       - run:
-<<<<<<< HEAD
           name: Install test requirements
-          command: pip install --user --progress-bar=off pytest scipy
-=======
-          name: Install test utilities
-          command: pip install --user --progress-bar=off pytest pytest-mock
->>>>>>> f63f4658
+          command: pip install --user --progress-bar=off pytest pytest-mock scipy
       - run:
           name: Run tests
           command: pytest test/test_prototype_*.py
