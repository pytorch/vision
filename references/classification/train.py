--- conflicted
+++ resolved
@@ -18,23 +18,14 @@
     amp = None
 
 
-<<<<<<< HEAD
 def train_one_epoch(model, criterion, optimizer, data_loader, device, epoch, args, model_ema=None):
-=======
-def train_one_epoch(model, criterion, optimizer, data_loader, device, epoch, print_freq, apex=False, model_ema=None):
->>>>>>> 0c0a6a44
     model.train()
     metric_logger = utils.MetricLogger(delimiter="  ")
     metric_logger.add_meter("lr", utils.SmoothedValue(window_size=1, fmt="{value}"))
     metric_logger.add_meter("img/s", utils.SmoothedValue(window_size=10, fmt="{value}"))
 
-<<<<<<< HEAD
     header = 'Epoch: [{}]'.format(epoch)
     for i, (image, target) in enumerate(metric_logger.log_every(data_loader, args.print_freq, header)):
-=======
-    header = "Epoch: [{}]".format(epoch)
-    for image, target in metric_logger.log_every(data_loader, print_freq, header):
->>>>>>> 0c0a6a44
         start_time = time.time()
         image, target = image.to(device), target.to(device)
         output = model(image)
@@ -228,7 +219,6 @@
 
     opt_name = args.opt.lower()
     if opt_name.startswith("sgd"):
-<<<<<<< HEAD
         optimizer = torch.optim.SGD(parameters, lr=args.lr, momentum=args.momentum, weight_decay=args.weight_decay,
                                     nesterov="nesterov" in opt_name)
     elif opt_name == 'rmsprop':
@@ -236,24 +226,6 @@
                                         eps=0.0316, alpha=0.9)
     elif opt_name == 'adamw':
         optimizer = torch.optim.AdamW(parameters, lr=args.lr, weight_decay=args.weight_decay)
-=======
-        optimizer = torch.optim.SGD(
-            model.parameters(),
-            lr=args.lr,
-            momentum=args.momentum,
-            weight_decay=args.weight_decay,
-            nesterov="nesterov" in opt_name,
-        )
-    elif opt_name == "rmsprop":
-        optimizer = torch.optim.RMSprop(
-            model.parameters(),
-            lr=args.lr,
-            momentum=args.momentum,
-            weight_decay=args.weight_decay,
-            eps=0.0316,
-            alpha=0.9,
-        )
->>>>>>> 0c0a6a44
     else:
         raise RuntimeError(f"Invalid optimizer {args.opt}. Only SGD, RMSprop and AdamW are supported.")
 
@@ -313,20 +285,12 @@
         model_ema = utils.ExponentialMovingAverage(model_without_ddp, device=device, decay=1.0 - alpha)
 
     if args.resume:
-<<<<<<< HEAD
         checkpoint = torch.load(args.resume, map_location='cpu')
         model_without_ddp.load_state_dict(checkpoint['model'])
         if not args.test_only:
             optimizer.load_state_dict(checkpoint['optimizer'])
             lr_scheduler.load_state_dict(checkpoint['lr_scheduler'])
         args.start_epoch = checkpoint['epoch'] + 1
-=======
-        checkpoint = torch.load(args.resume, map_location="cpu")
-        model_without_ddp.load_state_dict(checkpoint["model"])
-        optimizer.load_state_dict(checkpoint["optimizer"])
-        lr_scheduler.load_state_dict(checkpoint["lr_scheduler"])
-        args.start_epoch = checkpoint["epoch"] + 1
->>>>>>> 0c0a6a44
         if model_ema:
             model_ema.load_state_dict(checkpoint["model_ema"])
 
@@ -367,7 +331,6 @@
 
 def get_args_parser(add_help=True):
     import argparse
-<<<<<<< HEAD
     parser = argparse.ArgumentParser(description='PyTorch Classification Training', add_help=add_help)
 
     parser.add_argument('--data-path', default='/datasets01/imagenet_full_size/061417/', help='dataset')
@@ -404,48 +367,6 @@
     parser.add_argument('--resume', default='', help='resume from checkpoint')
     parser.add_argument('--start-epoch', default=0, type=int, metavar='N',
                         help='start epoch')
-=======
-
-    parser = argparse.ArgumentParser(description="PyTorch Classification Training", add_help=add_help)
-
-    parser.add_argument("--data-path", default="/datasets01/imagenet_full_size/061417/", help="dataset")
-    parser.add_argument("--model", default="resnet18", help="model")
-    parser.add_argument("--device", default="cuda", help="device")
-    parser.add_argument("-b", "--batch-size", default=32, type=int)
-    parser.add_argument("--epochs", default=90, type=int, metavar="N", help="number of total epochs to run")
-    parser.add_argument(
-        "-j", "--workers", default=16, type=int, metavar="N", help="number of data loading workers (default: 16)"
-    )
-    parser.add_argument("--opt", default="sgd", type=str, help="optimizer")
-    parser.add_argument("--lr", default=0.1, type=float, help="initial learning rate")
-    parser.add_argument("--momentum", default=0.9, type=float, metavar="M", help="momentum")
-    parser.add_argument(
-        "--wd",
-        "--weight-decay",
-        default=1e-4,
-        type=float,
-        metavar="W",
-        help="weight decay (default: 1e-4)",
-        dest="weight_decay",
-    )
-    parser.add_argument(
-        "--label-smoothing", default=0.0, type=float, help="label smoothing (default: 0.0)", dest="label_smoothing"
-    )
-    parser.add_argument("--mixup-alpha", default=0.0, type=float, help="mixup alpha (default: 0.0)")
-    parser.add_argument("--cutmix-alpha", default=0.0, type=float, help="cutmix alpha (default: 0.0)")
-    parser.add_argument("--lr-scheduler", default="steplr", help="the lr scheduler (default: steplr)")
-    parser.add_argument("--lr-warmup-epochs", default=0, type=int, help="the number of epochs to warmup (default: 0)")
-    parser.add_argument(
-        "--lr-warmup-method", default="constant", type=str, help="the warmup method (default: constant)"
-    )
-    parser.add_argument("--lr-warmup-decay", default=0.01, type=float, help="the decay for lr")
-    parser.add_argument("--lr-step-size", default=30, type=int, help="decrease lr every step-size epochs")
-    parser.add_argument("--lr-gamma", default=0.1, type=float, help="decrease lr by a factor of lr-gamma")
-    parser.add_argument("--print-freq", default=10, type=int, help="print frequency")
-    parser.add_argument("--output-dir", default=".", help="path where to save")
-    parser.add_argument("--resume", default="", help="resume from checkpoint")
-    parser.add_argument("--start-epoch", default=0, type=int, metavar="N", help="start epoch")
->>>>>>> 0c0a6a44
     parser.add_argument(
         "--cache-dataset",
         dest="cache_dataset",
@@ -491,19 +412,11 @@
         "--model-ema", action="store_true", help="enable tracking Exponential Moving Average of model parameters"
     )
     parser.add_argument(
-<<<<<<< HEAD
         '--model-ema-steps', type=int, default=32,
         help='the number of iterations that controls how often to update the EMA model (default: 32)')
     parser.add_argument(
         '--model-ema-decay', type=float, default=0.99998,
         help='decay factor for Exponential Moving Average of model parameters (default: 0.99998)')
-=======
-        "--model-ema-decay",
-        type=float,
-        default=0.9,
-        help="decay factor for Exponential Moving Average of model parameters(default: 0.9)",
-    )
->>>>>>> 0c0a6a44
 
     return parser
 
