--- conflicted
+++ resolved
@@ -15,11 +15,6 @@
 __all__ = ["wrap_dataset_for_transforms_v2"]
 
 
-<<<<<<< HEAD
-# TODO: naming!
-def wrap_dataset_for_transforms_v2(dataset):
-    return type(f"Wrapped{type(dataset).__name__}", (VisionDatasetDatapointWrapper, type(dataset)), {})(dataset)
-=======
 def wrap_dataset_for_transforms_v2(dataset, target_keys=None):
     """[BETA] Wrap a ``torchvision.dataset`` for usage with :mod:`torchvision.transforms.v2`.
 
@@ -102,8 +97,9 @@
             f"but got {target_keys}"
         )
 
-    return VisionDatasetDatapointWrapper(dataset, target_keys)
->>>>>>> 08c9938f
+    return type(f"Wrapped{type(dataset).__name__}", (VisionDatasetDatapointWrapper, type(dataset)), {})(
+        dataset, target_keys
+    )
 
 
 class WrapperFactories(dict):
@@ -122,13 +118,8 @@
 WRAPPER_FACTORIES = WrapperFactories()
 
 
-<<<<<<< HEAD
 class VisionDatasetDatapointWrapper:
-    def __init__(self, dataset):
-=======
-class VisionDatasetDatapointWrapper(Dataset):
     def __init__(self, dataset, target_keys):
->>>>>>> 08c9938f
         dataset_cls = type(dataset)
 
         if not isinstance(dataset, datasets.VisionDataset):
