from enum import Enum
from warnings import warn

import torch

<<<<<<< HEAD
from .._internally_replaced_utils import _get_extension_path
from ..utils import _log_api_usage_once
=======
from ..extension import _load_library
>>>>>>> 66d57fea


try:
    _load_library("image")
except (ImportError, OSError) as e:
    warn(f"Failed to load image Python extension: {e}")


class ImageReadMode(Enum):
    """
    Support for various modes while reading images.

    Use ``ImageReadMode.UNCHANGED`` for loading the image as-is,
    ``ImageReadMode.GRAY`` for converting to grayscale,
    ``ImageReadMode.GRAY_ALPHA`` for grayscale with transparency,
    ``ImageReadMode.RGB`` for RGB and ``ImageReadMode.RGB_ALPHA`` for
    RGB with transparency.
    """

    UNCHANGED = 0
    GRAY = 1
    GRAY_ALPHA = 2
    RGB = 3
    RGB_ALPHA = 4


def read_file(path: str) -> torch.Tensor:
    """
    Reads and outputs the bytes contents of a file as a uint8 Tensor
    with one dimension.

    Args:
        path (str): the path to the file to be read

    Returns:
        data (Tensor)
    """
    _log_api_usage_once("io", "read_file")
    data = torch.ops.image.read_file(path)
    return data


def write_file(filename: str, data: torch.Tensor) -> None:
    """
    Writes the contents of a uint8 tensor with one dimension to a
    file.

    Args:
        filename (str): the path to the file to be written
        data (Tensor): the contents to be written to the output file
    """
    _log_api_usage_once("io", "write_file")
    torch.ops.image.write_file(filename, data)


def decode_png(input: torch.Tensor, mode: ImageReadMode = ImageReadMode.UNCHANGED) -> torch.Tensor:
    """
    Decodes a PNG image into a 3 dimensional RGB or grayscale Tensor.
    Optionally converts the image to the desired format.
    The values of the output tensor are uint8 in [0, 255].

    Args:
        input (Tensor[1]): a one dimensional uint8 tensor containing
            the raw bytes of the PNG image.
        mode (ImageReadMode): the read mode used for optionally
            converting the image. Default: ``ImageReadMode.UNCHANGED``.
            See `ImageReadMode` class for more information on various
            available modes.

    Returns:
        output (Tensor[image_channels, image_height, image_width])
    """
    _log_api_usage_once("io", "decode_png")
    output = torch.ops.image.decode_png(input, mode.value, False)
    return output


def encode_png(input: torch.Tensor, compression_level: int = 6) -> torch.Tensor:
    """
    Takes an input tensor in CHW layout and returns a buffer with the contents
    of its corresponding PNG file.

    Args:
        input (Tensor[channels, image_height, image_width]): int8 image tensor of
            ``c`` channels, where ``c`` must 3 or 1.
        compression_level (int): Compression factor for the resulting file, it must be a number
            between 0 and 9. Default: 6

    Returns:
        Tensor[1]: A one dimensional int8 tensor that contains the raw bytes of the
            PNG file.
    """
    _log_api_usage_once("io", "encode_png")
    output = torch.ops.image.encode_png(input, compression_level)
    return output


def write_png(input: torch.Tensor, filename: str, compression_level: int = 6):
    """
    Takes an input tensor in CHW layout (or HW in the case of grayscale images)
    and saves it in a PNG file.

    Args:
        input (Tensor[channels, image_height, image_width]): int8 image tensor of
            ``c`` channels, where ``c`` must be 1 or 3.
        filename (str): Path to save the image.
        compression_level (int): Compression factor for the resulting file, it must be a number
            between 0 and 9. Default: 6
    """
    _log_api_usage_once("io", "write_png")
    output = encode_png(input, compression_level)
    write_file(filename, output)


def decode_jpeg(
    input: torch.Tensor, mode: ImageReadMode = ImageReadMode.UNCHANGED, device: str = "cpu"
) -> torch.Tensor:
    """
    Decodes a JPEG image into a 3 dimensional RGB or grayscale Tensor.
    Optionally converts the image to the desired format.
    The values of the output tensor are uint8 between 0 and 255.

    Args:
        input (Tensor[1]): a one dimensional uint8 tensor containing
            the raw bytes of the JPEG image. This tensor must be on CPU,
            regardless of the ``device`` parameter.
        mode (ImageReadMode): the read mode used for optionally
            converting the image. Default: ``ImageReadMode.UNCHANGED``.
            See ``ImageReadMode`` class for more information on various
            available modes.
        device (str or torch.device): The device on which the decoded image will
            be stored. If a cuda device is specified, the image will be decoded
            with `nvjpeg <https://developer.nvidia.com/nvjpeg>`_. This is only
            supported for CUDA version >= 10.1

    Returns:
        output (Tensor[image_channels, image_height, image_width])
    """
    _log_api_usage_once("io", "decode_jpeg")
    device = torch.device(device)
    if device.type == "cuda":
        output = torch.ops.image.decode_jpeg_cuda(input, mode.value, device)
    else:
        output = torch.ops.image.decode_jpeg(input, mode.value)
    return output


def encode_jpeg(input: torch.Tensor, quality: int = 75) -> torch.Tensor:
    """
    Takes an input tensor in CHW layout and returns a buffer with the contents
    of its corresponding JPEG file.

    Args:
        input (Tensor[channels, image_height, image_width])): int8 image tensor of
            ``c`` channels, where ``c`` must be 1 or 3.
        quality (int): Quality of the resulting JPEG file, it must be a number between
            1 and 100. Default: 75

    Returns:
        output (Tensor[1]): A one dimensional int8 tensor that contains the raw bytes of the
            JPEG file.
    """
    _log_api_usage_once("io", "encode_jpeg")
    if quality < 1 or quality > 100:
        raise ValueError("Image quality should be a positive number between 1 and 100")

    output = torch.ops.image.encode_jpeg(input, quality)
    return output


def write_jpeg(input: torch.Tensor, filename: str, quality: int = 75):
    """
    Takes an input tensor in CHW layout and saves it in a JPEG file.

    Args:
        input (Tensor[channels, image_height, image_width]): int8 image tensor of ``c``
            channels, where ``c`` must be 1 or 3.
        filename (str): Path to save the image.
        quality (int): Quality of the resulting JPEG file, it must be a number
            between 1 and 100. Default: 75
    """
    _log_api_usage_once("io", "write_jpeg")
    output = encode_jpeg(input, quality)
    write_file(filename, output)


def decode_image(input: torch.Tensor, mode: ImageReadMode = ImageReadMode.UNCHANGED) -> torch.Tensor:
    """
    Detects whether an image is a JPEG or PNG and performs the appropriate
    operation to decode the image into a 3 dimensional RGB or grayscale Tensor.

    Optionally converts the image to the desired format.
    The values of the output tensor are uint8 in [0, 255].

    Args:
        input (Tensor): a one dimensional uint8 tensor containing the raw bytes of the
            PNG or JPEG image.
        mode (ImageReadMode): the read mode used for optionally converting the image.
            Default: ``ImageReadMode.UNCHANGED``.
            See ``ImageReadMode`` class for more information on various
            available modes.

    Returns:
        output (Tensor[image_channels, image_height, image_width])
    """
    _log_api_usage_once("io", "decode_image")
    output = torch.ops.image.decode_image(input, mode.value)
    return output


def read_image(path: str, mode: ImageReadMode = ImageReadMode.UNCHANGED) -> torch.Tensor:
    """
    Reads a JPEG or PNG image into a 3 dimensional RGB or grayscale Tensor.
    Optionally converts the image to the desired format.
    The values of the output tensor are uint8 in [0, 255].

    Args:
        path (str): path of the JPEG or PNG image.
        mode (ImageReadMode): the read mode used for optionally converting the image.
            Default: ``ImageReadMode.UNCHANGED``.
            See ``ImageReadMode`` class for more information on various
            available modes.

    Returns:
        output (Tensor[image_channels, image_height, image_width])
    """
    _log_api_usage_once("io", "read_image")
    data = read_file(path)
    return decode_image(data, mode)


def _read_png_16(path: str, mode: ImageReadMode = ImageReadMode.UNCHANGED) -> torch.Tensor:
    data = read_file(path)
    return torch.ops.image.decode_png(data, mode.value, True)<|MERGE_RESOLUTION|>--- conflicted
+++ resolved
@@ -3,12 +3,8 @@
 
 import torch
 
-<<<<<<< HEAD
-from .._internally_replaced_utils import _get_extension_path
+from ..extension import _load_library
 from ..utils import _log_api_usage_once
-=======
-from ..extension import _load_library
->>>>>>> 66d57fea
 
 
 try:
