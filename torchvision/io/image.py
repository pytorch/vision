--- conflicted
+++ resolved
@@ -392,18 +392,6 @@
     return torch.ops.image.decode_webp(input, mode.value)
 
 
-<<<<<<< HEAD
-def decode_heic(input: torch.Tensor) -> torch.Tensor:
-    if not torch.jit.is_scripting() and not torch.jit.is_tracing():
-        _log_api_usage_once(decode_heic)
-    return torch.ops.image.decode_heic(input)
-
-
-def _decode_avif(input: torch.Tensor) -> torch.Tensor:
-    if not torch.jit.is_scripting() and not torch.jit.is_tracing():
-        _log_api_usage_once(_decode_avif)
-    return torch.ops.image.decode_avif(input)
-=======
 def _decode_avif(
     input: torch.Tensor,
     mode: ImageReadMode = ImageReadMode.UNCHANGED,
@@ -429,6 +417,11 @@
         Decoded image (Tensor[image_channels, image_height, image_width])
     """
     if not torch.jit.is_scripting() and not torch.jit.is_tracing():
-        _log_api_usage_once(decode_webp)
+        _log_api_usage_once(_decode_avif)
     return torch.ops.image.decode_avif(input, mode.value)
->>>>>>> a59c9398
+
+
+def decode_heic(input: torch.Tensor) -> torch.Tensor:
+    if not torch.jit.is_scripting() and not torch.jit.is_tracing():
+        _log_api_usage_once(decode_heic)
+    return torch.ops.image.decode_heic(input)