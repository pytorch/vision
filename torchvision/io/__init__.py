from typing import Any, Dict, Iterator

import torch

from ..utils import _log_api_usage_once
from ._video_opt import (
    Timebase,
    VideoMetaData,
    _HAS_VIDEO_DECODER,
    _HAS_VIDEO_OPT,
    _probe_video_from_file,
    _probe_video_from_memory,
    _read_video_from_file,
    _read_video_from_memory,
    _read_video_timestamps_from_file,
    _read_video_timestamps_from_memory,
)
from .image import (
    ImageReadMode,
    decode_image,
    decode_jpeg,
    decode_png,
    encode_jpeg,
    encode_png,
    read_file,
    read_image,
    write_file,
    write_jpeg,
    write_png,
)
from .video import (
    read_video,
    read_video_timestamps,
    write_video,
)


if _HAS_VIDEO_OPT:

    def _has_video_opt() -> bool:
        return True

else:

    def _has_video_opt() -> bool:
        return False


class VideoReader:
    """
    Fine-grained video-reading API.
    Supports frame-by-frame reading of various streams from a single video
    container.

    Example:
        The following examples creates a :mod:`VideoReader` object, seeks into 2s
        point, and returns a single frame::

            import torchvision
            video_path = "path_to_a_test_video"
            reader = torchvision.io.VideoReader(video_path, "video")
            reader.seek(2.0)
            frame = next(reader)

        :mod:`VideoReader` implements the iterable API, which makes it suitable to
        using it in conjunction with :mod:`itertools` for more advanced reading.
        As such, we can use a :mod:`VideoReader` instance inside for loops::

            reader.seek(2)
            for frame in reader:
                frames.append(frame['data'])
            # additionally, `seek` implements a fluent API, so we can do
            for frame in reader.seek(2):
                frames.append(frame['data'])

        With :mod:`itertools`, we can read all frames between 2 and 5 seconds with the
        following code::

            for frame in itertools.takewhile(lambda x: x['pts'] <= 5, reader.seek(2)):
                frames.append(frame['data'])

        and similarly, reading 10 frames after the 2s timestamp can be achieved
        as follows::

            for frame in itertools.islice(reader.seek(2), 10):
                frames.append(frame['data'])

    .. note::

        Each stream descriptor consists of two parts: stream type (e.g. 'video') and
        a unique stream id (which are determined by the video encoding).
        In this way, if the video contaner contains multiple
        streams of the same type, users can acces the one they want.
        If only stream type is passed, the decoder auto-detects first stream of that type.

    Args:

        path (string): Path to the video file in supported format

        stream (string, optional): descriptor of the required stream, followed by the stream id,
            in the format ``{stream_type}:{stream_id}``. Defaults to ``"video:0"``.
            Currently available options include ``['video', 'audio']``

        num_threads (int, optional): number of threads used by the codec to decode video.
            Default value (0) enables multithreading with codec-dependent heuristic. The performance
            will depend on the version of FFMPEG codecs supported.

        device (str, optional): Device to be used for decoding. Defaults to ``"cpu"``.

    """

<<<<<<< HEAD
    def __init__(self, path: str, stream: str = "video", num_threads: int = 0, device: str = "cpu") -> None:
        self.is_cuda = False
        device = torch.device(device)
        if device.type == "cuda":
            if not _HAS_VIDEO_DECODER:
                raise RuntimeError("Not compiled with GPU decoder support.")
            self.is_cuda = True
            if device.index is None:
                raise RuntimeError("Invalid cuda device!")
            self._c = torch.classes.torchvision.GPUDecoder(path, device.index)
            return
=======
    def __init__(self, path: str, stream: str = "video", num_threads: int = 0) -> None:
        _log_api_usage_once(self)
>>>>>>> 5335006b
        if not _has_video_opt():
            raise RuntimeError(
                "Not compiled with video_reader support, "
                + "to enable video_reader support, please install "
                + "ffmpeg (version 4.2 is currently supported) and "
                + "build torchvision from source."
            )

        self._c = torch.classes.torchvision.Video(path, stream, num_threads)

    def __next__(self) -> Dict[str, Any]:
        """Decodes and returns the next frame of the current stream.
        Frames are encoded as a dict with mandatory
        data and pts fields, where data is a tensor, and pts is a
        presentation timestamp of the frame expressed in seconds
        as a float.

        Returns:
            (dict): a dictionary and containing decoded frame (``data``)
            and corresponding timestamp (``pts``) in seconds

        """
        if self.is_cuda:
            frame = self._c.next()
            if frame.numel() == 0:
                raise StopIteration
            return {"data": frame}
        frame, pts = self._c.next()
        if frame.numel() == 0:
            raise StopIteration
        return {"data": frame, "pts": pts}

    def __iter__(self) -> Iterator[Dict[str, Any]]:
        return self

    def seek(self, time_s: float, keyframes_only: bool = False) -> "VideoReader":
        """Seek within current stream.

        Args:
            time_s (float): seek time in seconds
            keyframes_only (bool): allow to seek only to keyframes

        .. note::
            Current implementation is the so-called precise seek. This
            means following seek, call to :mod:`next()` will return the
            frame with the exact timestamp if it exists or
            the first frame with timestamp larger than ``time_s``.
        """
        if self.is_cuda:
            raise RuntimeError("seek() not yet supported with GPU decoding.")
        self._c.seek(time_s, keyframes_only)
        return self

    def get_metadata(self) -> Dict[str, Any]:
        """Returns video metadata

        Returns:
            (dict): dictionary containing duration and frame rate for every stream
        """
        if self.is_cuda:
            raise RuntimeError("get_metadata() not yet supported with GPU decoding.")
        return self._c.get_metadata()

    def set_current_stream(self, stream: str) -> bool:
        """Set current stream.
        Explicitly define the stream we are operating on.

        Args:
            stream (string): descriptor of the required stream. Defaults to ``"video:0"``
                Currently available stream types include ``['video', 'audio']``.
                Each descriptor consists of two parts: stream type (e.g. 'video') and
                a unique stream id (which are determined by video encoding).
                In this way, if the video contaner contains multiple
                streams of the same type, users can acces the one they want.
                If only stream type is passed, the decoder auto-detects first stream
                of that type and returns it.

        Returns:
            (bool): True on succes, False otherwise
        """
        if self.is_cuda:
            print("GPU decoding only works with video stream.")
        return self._c.set_current_stream(stream)

    def _reformat(self, tensor, output_format: str = "yuv420"):
        supported_formats = [
            "yuv420",
        ]
        if output_format not in supported_formats:
            raise RuntimeError(f"{output_format} not supported, please use one of {', '.join(supported_formats)}")
        if not isinstance(tensor, torch.Tensor):
            raise RuntimeError("Expected tensor as input parameter!")
        return self._c.reformat(tensor.cpu())


__all__ = [
    "write_video",
    "read_video",
    "read_video_timestamps",
    "_read_video_from_file",
    "_read_video_timestamps_from_file",
    "_probe_video_from_file",
    "_read_video_from_memory",
    "_read_video_timestamps_from_memory",
    "_probe_video_from_memory",
    "_HAS_VIDEO_OPT",
    "_HAS_VIDEO_DECODER",
    "_read_video_clip_from_memory",
    "_read_video_meta_data",
    "VideoMetaData",
    "Timebase",
    "ImageReadMode",
    "decode_image",
    "decode_jpeg",
    "decode_png",
    "encode_jpeg",
    "encode_png",
    "read_file",
    "read_image",
    "write_file",
    "write_jpeg",
    "write_png",
    "Video",
]<|MERGE_RESOLUTION|>--- conflicted
+++ resolved
@@ -109,8 +109,8 @@
 
     """
 
-<<<<<<< HEAD
     def __init__(self, path: str, stream: str = "video", num_threads: int = 0, device: str = "cpu") -> None:
+        _log_api_usage_once(self)
         self.is_cuda = False
         device = torch.device(device)
         if device.type == "cuda":
@@ -121,10 +121,6 @@
                 raise RuntimeError("Invalid cuda device!")
             self._c = torch.classes.torchvision.GPUDecoder(path, device.index)
             return
-=======
-    def __init__(self, path: str, stream: str = "video", num_threads: int = 0) -> None:
-        _log_api_usage_once(self)
->>>>>>> 5335006b
         if not _has_video_opt():
             raise RuntimeError(
                 "Not compiled with video_reader support, "
