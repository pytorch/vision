from typing import Any, Dict, Iterator

import torch

from ..utils import _log_api_usage_once

try:
    from ._load_gpu_decoder import _HAS_GPU_VIDEO_DECODER
except ModuleNotFoundError:
    _HAS_GPU_VIDEO_DECODER = False
from ._video_opt import (
    Timebase,
    VideoMetaData,
    _HAS_VIDEO_OPT,
    _probe_video_from_file,
    _probe_video_from_memory,
    _read_video_from_file,
    _read_video_from_memory,
    _read_video_timestamps_from_file,
    _read_video_timestamps_from_memory,
)
from .image import (
    ImageReadMode,
    decode_image,
    decode_jpeg,
    decode_png,
    encode_jpeg,
    encode_png,
    read_file,
    read_image,
    write_file,
    write_jpeg,
    write_png,
)
from .video import (
    read_video,
    read_video_timestamps,
    write_video,
)
<<<<<<< HEAD


if _HAS_VIDEO_OPT:

    def _has_video_opt() -> bool:
        return True


else:

    def _has_video_opt() -> bool:
        return False


class VideoReader:
    """
    Fine-grained video-reading API.
    Supports frame-by-frame reading of various streams from a single video
    container.

    Example:
        The following examples creates a :mod:`VideoReader` object, seeks into 2s
        point, and returns a single frame::

            import torchvision
            video_path = "path_to_a_test_video"
            reader = torchvision.io.VideoReader(video_path, "video")
            reader.seek(2.0)
            frame = next(reader)

        :mod:`VideoReader` implements the iterable API, which makes it suitable to
        using it in conjunction with :mod:`itertools` for more advanced reading.
        As such, we can use a :mod:`VideoReader` instance inside for loops::

            reader.seek(2)
            for frame in reader:
                frames.append(frame['data'])
            # additionally, `seek` implements a fluent API, so we can do
            for frame in reader.seek(2):
                frames.append(frame['data'])

        With :mod:`itertools`, we can read all frames between 2 and 5 seconds with the
        following code::

            for frame in itertools.takewhile(lambda x: x['pts'] <= 5, reader.seek(2)):
                frames.append(frame['data'])

        and similarly, reading 10 frames after the 2s timestamp can be achieved
        as follows::

            for frame in itertools.islice(reader.seek(2), 10):
                frames.append(frame['data'])

    .. note::

        Each stream descriptor consists of two parts: stream type (e.g. 'video') and
        a unique stream id (which are determined by the video encoding).
        In this way, if the video contaner contains multiple
        streams of the same type, users can acces the one they want.
        If only stream type is passed, the decoder auto-detects first stream of that type.

    Args:

        path (string): Path to the video file in supported format

        stream (string, optional): descriptor of the required stream, followed by the stream id,
            in the format ``{stream_type}:{stream_id}``. Defaults to ``"video:0"``.
            Currently available options include ``['video', 'audio']``

        num_threads (int, optional): number of threads used by the codec to decode video.
            Default value (0) enables multithreading with codec-dependent heuristic. The performance
            will depend on the version of FFMPEG codecs supported.

        device (str, optional): Device to be used for decoding. Defaults to ``"cpu"``.
            To use GPU decoding, pass ``device="cuda"``.

    """

    def __init__(self, path: str, stream: str = "video", num_threads: int = 0, device: str = "cpu") -> None:
        _log_api_usage_once(self)
        self.is_cuda = False
        device = torch.device(device)
        if device.type == "cuda":
            if not _HAS_GPU_VIDEO_DECODER:
                raise RuntimeError("Not compiled with GPU decoder support.")
            self.is_cuda = True
            self._c = torch.classes.torchvision.GPUDecoder(path, device)
            return
        if not _has_video_opt():
            raise RuntimeError(
                "Not compiled with video_reader support, "
                + "to enable video_reader support, please install "
                + "ffmpeg (version 4.2 is currently supported) and "
                + "build torchvision from source."
            )

        self._c = torch.classes.torchvision.Video(path, stream, num_threads)

    def __next__(self) -> Dict[str, Any]:
        """Decodes and returns the next frame of the current stream.
        Frames are encoded as a dict with mandatory
        data and pts fields, where data is a tensor, and pts is a
        presentation timestamp of the frame expressed in seconds
        as a float.

        Returns:
            (dict): a dictionary and containing decoded frame (``data``)
            and corresponding timestamp (``pts``) in seconds

        """
        if self.is_cuda:
            frame = self._c.next()
            if frame.numel() == 0:
                raise StopIteration
            return {"data": frame}
        frame, pts = self._c.next()
        if frame.numel() == 0:
            raise StopIteration
        return {"data": frame, "pts": pts}

    def __iter__(self) -> Iterator[Dict[str, Any]]:
        return self

    def seek(self, time_s: float, keyframes_only: bool = False) -> "VideoReader":
        """Seek within current stream.

        Args:
            time_s (float): seek time in seconds
            keyframes_only (bool): allow to seek only to keyframes

        .. note::
            Current implementation is the so-called precise seek. This
            means following seek, call to :mod:`next()` will return the
            frame with the exact timestamp if it exists or
            the first frame with timestamp larger than ``time_s``.
        """
        self._c.seek(time_s, keyframes_only)
        return self

    def get_metadata(self) -> Dict[str, Any]:
        """Returns video metadata

        Returns:
            (dict): dictionary containing duration and frame rate for every stream
        """
        return self._c.get_metadata()

    def set_current_stream(self, stream: str) -> bool:
        """Set current stream.
        Explicitly define the stream we are operating on.

        Args:
            stream (string): descriptor of the required stream. Defaults to ``"video:0"``
                Currently available stream types include ``['video', 'audio']``.
                Each descriptor consists of two parts: stream type (e.g. 'video') and
                a unique stream id (which are determined by video encoding).
                In this way, if the video contaner contains multiple
                streams of the same type, users can acces the one they want.
                If only stream type is passed, the decoder auto-detects first stream
                of that type and returns it.

        Returns:
            (bool): True on succes, False otherwise
        """
        if self.is_cuda:
            print("GPU decoding only works with video stream.")
        return self._c.set_current_stream(stream)
=======
from .video_reader import VideoReader
>>>>>>> d4146ef1


__all__ = [
    "write_video",
    "read_video",
    "read_video_timestamps",
    "_read_video_from_file",
    "_read_video_timestamps_from_file",
    "_probe_video_from_file",
    "_read_video_from_memory",
    "_read_video_timestamps_from_memory",
    "_probe_video_from_memory",
    "_HAS_VIDEO_OPT",
    "_HAS_GPU_VIDEO_DECODER",
    "_read_video_clip_from_memory",
    "_read_video_meta_data",
    "VideoMetaData",
    "Timebase",
    "ImageReadMode",
    "decode_image",
    "decode_jpeg",
    "decode_png",
    "encode_jpeg",
    "encode_png",
    "read_file",
    "read_image",
    "write_file",
    "write_jpeg",
    "write_png",
    "Video",
    "VideoReader",
]<|MERGE_RESOLUTION|>--- conflicted
+++ resolved
@@ -37,177 +37,7 @@
     read_video_timestamps,
     write_video,
 )
-<<<<<<< HEAD
-
-
-if _HAS_VIDEO_OPT:
-
-    def _has_video_opt() -> bool:
-        return True
-
-
-else:
-
-    def _has_video_opt() -> bool:
-        return False
-
-
-class VideoReader:
-    """
-    Fine-grained video-reading API.
-    Supports frame-by-frame reading of various streams from a single video
-    container.
-
-    Example:
-        The following examples creates a :mod:`VideoReader` object, seeks into 2s
-        point, and returns a single frame::
-
-            import torchvision
-            video_path = "path_to_a_test_video"
-            reader = torchvision.io.VideoReader(video_path, "video")
-            reader.seek(2.0)
-            frame = next(reader)
-
-        :mod:`VideoReader` implements the iterable API, which makes it suitable to
-        using it in conjunction with :mod:`itertools` for more advanced reading.
-        As such, we can use a :mod:`VideoReader` instance inside for loops::
-
-            reader.seek(2)
-            for frame in reader:
-                frames.append(frame['data'])
-            # additionally, `seek` implements a fluent API, so we can do
-            for frame in reader.seek(2):
-                frames.append(frame['data'])
-
-        With :mod:`itertools`, we can read all frames between 2 and 5 seconds with the
-        following code::
-
-            for frame in itertools.takewhile(lambda x: x['pts'] <= 5, reader.seek(2)):
-                frames.append(frame['data'])
-
-        and similarly, reading 10 frames after the 2s timestamp can be achieved
-        as follows::
-
-            for frame in itertools.islice(reader.seek(2), 10):
-                frames.append(frame['data'])
-
-    .. note::
-
-        Each stream descriptor consists of two parts: stream type (e.g. 'video') and
-        a unique stream id (which are determined by the video encoding).
-        In this way, if the video contaner contains multiple
-        streams of the same type, users can acces the one they want.
-        If only stream type is passed, the decoder auto-detects first stream of that type.
-
-    Args:
-
-        path (string): Path to the video file in supported format
-
-        stream (string, optional): descriptor of the required stream, followed by the stream id,
-            in the format ``{stream_type}:{stream_id}``. Defaults to ``"video:0"``.
-            Currently available options include ``['video', 'audio']``
-
-        num_threads (int, optional): number of threads used by the codec to decode video.
-            Default value (0) enables multithreading with codec-dependent heuristic. The performance
-            will depend on the version of FFMPEG codecs supported.
-
-        device (str, optional): Device to be used for decoding. Defaults to ``"cpu"``.
-            To use GPU decoding, pass ``device="cuda"``.
-
-    """
-
-    def __init__(self, path: str, stream: str = "video", num_threads: int = 0, device: str = "cpu") -> None:
-        _log_api_usage_once(self)
-        self.is_cuda = False
-        device = torch.device(device)
-        if device.type == "cuda":
-            if not _HAS_GPU_VIDEO_DECODER:
-                raise RuntimeError("Not compiled with GPU decoder support.")
-            self.is_cuda = True
-            self._c = torch.classes.torchvision.GPUDecoder(path, device)
-            return
-        if not _has_video_opt():
-            raise RuntimeError(
-                "Not compiled with video_reader support, "
-                + "to enable video_reader support, please install "
-                + "ffmpeg (version 4.2 is currently supported) and "
-                + "build torchvision from source."
-            )
-
-        self._c = torch.classes.torchvision.Video(path, stream, num_threads)
-
-    def __next__(self) -> Dict[str, Any]:
-        """Decodes and returns the next frame of the current stream.
-        Frames are encoded as a dict with mandatory
-        data and pts fields, where data is a tensor, and pts is a
-        presentation timestamp of the frame expressed in seconds
-        as a float.
-
-        Returns:
-            (dict): a dictionary and containing decoded frame (``data``)
-            and corresponding timestamp (``pts``) in seconds
-
-        """
-        if self.is_cuda:
-            frame = self._c.next()
-            if frame.numel() == 0:
-                raise StopIteration
-            return {"data": frame}
-        frame, pts = self._c.next()
-        if frame.numel() == 0:
-            raise StopIteration
-        return {"data": frame, "pts": pts}
-
-    def __iter__(self) -> Iterator[Dict[str, Any]]:
-        return self
-
-    def seek(self, time_s: float, keyframes_only: bool = False) -> "VideoReader":
-        """Seek within current stream.
-
-        Args:
-            time_s (float): seek time in seconds
-            keyframes_only (bool): allow to seek only to keyframes
-
-        .. note::
-            Current implementation is the so-called precise seek. This
-            means following seek, call to :mod:`next()` will return the
-            frame with the exact timestamp if it exists or
-            the first frame with timestamp larger than ``time_s``.
-        """
-        self._c.seek(time_s, keyframes_only)
-        return self
-
-    def get_metadata(self) -> Dict[str, Any]:
-        """Returns video metadata
-
-        Returns:
-            (dict): dictionary containing duration and frame rate for every stream
-        """
-        return self._c.get_metadata()
-
-    def set_current_stream(self, stream: str) -> bool:
-        """Set current stream.
-        Explicitly define the stream we are operating on.
-
-        Args:
-            stream (string): descriptor of the required stream. Defaults to ``"video:0"``
-                Currently available stream types include ``['video', 'audio']``.
-                Each descriptor consists of two parts: stream type (e.g. 'video') and
-                a unique stream id (which are determined by video encoding).
-                In this way, if the video contaner contains multiple
-                streams of the same type, users can acces the one they want.
-                If only stream type is passed, the decoder auto-detects first stream
-                of that type and returns it.
-
-        Returns:
-            (bool): True on succes, False otherwise
-        """
-        if self.is_cuda:
-            print("GPU decoding only works with video stream.")
-        return self._c.set_current_stream(stream)
-=======
 from .video_reader import VideoReader
->>>>>>> d4146ef1
 
 
 __all__ = [
