--- conflicted
+++ resolved
@@ -130,11 +130,7 @@
     def __iter__(self) -> Iterator['VideoReader']:
         return self
 
-<<<<<<< HEAD
     def seek(self, time_s: float, keyframes_only: bool=False):
-=======
-    def seek(self, time_s: float) -> 'VideoReader':
->>>>>>> 021df7a1
         """Seek within current stream.
 
         Args:
