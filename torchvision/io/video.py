--- conflicted
+++ resolved
@@ -65,7 +65,11 @@
     _check_av_available()
     video_array = torch.as_tensor(video_array, dtype=torch.uint8).numpy()
 
-<<<<<<< HEAD
+    # PyAV does not support floating point numbers with decimal point
+    # and will throw OverflowException in case this is not the case
+    if isinstance(fps, float):
+        fps = np.round(fps)
+
     with av.open(filename, mode="w") as container:
         stream = container.add_stream(video_codec, rate=fps)
         stream.width = video_array.shape[2]
@@ -81,25 +85,6 @@
 
         # Flush stream
         for packet in stream.encode():
-=======
-    # PyAV does not support floating point numbers with decimal point
-    # and will throw OverflowException in case this is not the case
-    if isinstance(fps, float):
-        fps = np.round(fps)
-
-    container = av.open(filename, mode="w")
-
-    stream = container.add_stream(video_codec, rate=fps)
-    stream.width = video_array.shape[2]
-    stream.height = video_array.shape[1]
-    stream.pix_fmt = "yuv420p" if video_codec != "libx264rgb" else "rgb24"
-    stream.options = options or {}
-
-    for img in video_array:
-        frame = av.VideoFrame.from_ndarray(img, format="rgb24")
-        frame.pict_type = "NONE"
-        for packet in stream.encode(frame):
->>>>>>> 32f21dad
             container.mux(packet)
 
 
