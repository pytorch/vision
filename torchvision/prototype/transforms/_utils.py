<<<<<<< HEAD
from typing import Any, Optional, Union, Iterator
=======
from typing import Any, Optional, Tuple, Union
>>>>>>> 095437aa

import PIL.Image
import torch
from torchvision.prototype import features
from torchvision.prototype.utils._internal import query_recursively

from .functional._meta import get_dimensions_image_tensor, get_dimensions_image_pil


def _extract_image(input: Any) -> Optional[Union[PIL.Image.Image, torch.Tensor, features.Image]]:
    if type(input) in {torch.Tensor, features.Image} or isinstance(input, PIL.Image.Image):
        return input

    return None


def query_images(sample: Any) -> Iterator[Union[PIL.Image.Image, torch.Tensor, features.Image]]:
    return query_recursively(_extract_image, sample)


def query_image(sample: Any) -> Union[PIL.Image.Image, torch.Tensor, features.Image]:
    try:
        return next(query_images(sample))
    except StopIteration:
        raise TypeError("No image was found in the sample")


def get_image_dimensions(image: Union[PIL.Image.Image, torch.Tensor, features.Image]) -> Tuple[int, int, int]:
    if isinstance(image, features.Image):
        channels = image.num_channels
        height, width = image.image_size
    elif isinstance(image, torch.Tensor):
        channels, height, width = get_dimensions_image_tensor(image)
    elif isinstance(image, PIL.Image.Image):
        channels, height, width = get_dimensions_image_pil(image)
    else:
        raise TypeError(f"unable to get image dimensions from object of type {type(image).__name__}")
    return channels, height, width<|MERGE_RESOLUTION|>--- conflicted
+++ resolved
@@ -1,8 +1,4 @@
-<<<<<<< HEAD
-from typing import Any, Optional, Union, Iterator
-=======
-from typing import Any, Optional, Tuple, Union
->>>>>>> 095437aa
+from typing import Any, Optional, Tuple, Union, Iterator
 
 import PIL.Image
 import torch
