import math
import numbers
import warnings
from typing import List, Optional, Sequence, Tuple, Union

import PIL.Image
import torch
from torch.nn.functional import grid_sample, interpolate, pad as torch_pad

from torchvision.prototype import datapoints
from torchvision.transforms import functional_pil as _FP
from torchvision.transforms.functional import (
    _compute_resized_output_size as __compute_resized_output_size,
    _get_perspective_coeffs,
    InterpolationMode,
    pil_modes_mapping,
    pil_to_tensor,
    to_pil_image,
)
from torchvision.transforms.functional_tensor import _pad_symmetric

from torchvision.utils import _log_api_usage_once

from ._meta import clamp_bounding_box, convert_format_bounding_box, get_spatial_size_image_pil

from ._utils import is_simple_tensor


def horizontal_flip_image_tensor(image: torch.Tensor) -> torch.Tensor:
    return image.flip(-1)


horizontal_flip_image_pil = _FP.hflip


def horizontal_flip_mask(mask: torch.Tensor) -> torch.Tensor:
    return horizontal_flip_image_tensor(mask)


def horizontal_flip_bounding_box(
    bounding_box: torch.Tensor, format: datapoints.BoundingBoxFormat, spatial_size: Tuple[int, int]
) -> torch.Tensor:
    shape = bounding_box.shape

    bounding_box = bounding_box.clone().reshape(-1, 4)

    if format == datapoints.BoundingBoxFormat.XYXY:
        bounding_box[:, [2, 0]] = bounding_box[:, [0, 2]].sub_(spatial_size[1]).neg_()
    elif format == datapoints.BoundingBoxFormat.XYWH:
        bounding_box[:, 0].add_(bounding_box[:, 2]).sub_(spatial_size[1]).neg_()
    else:  # format == datapoints.BoundingBoxFormat.CXCYWH:
        bounding_box[:, 0].sub_(spatial_size[1]).neg_()

    return bounding_box.reshape(shape)


def horizontal_flip_video(video: torch.Tensor) -> torch.Tensor:
    return horizontal_flip_image_tensor(video)


def horizontal_flip(inpt: datapoints.InputTypeJIT) -> datapoints.InputTypeJIT:
    if not torch.jit.is_scripting():
        _log_api_usage_once(horizontal_flip)

    if torch.jit.is_scripting() or is_simple_tensor(inpt):
        return horizontal_flip_image_tensor(inpt)
    elif isinstance(inpt, datapoints._datapoint.Datapoint):
        return inpt.horizontal_flip()
    elif isinstance(inpt, PIL.Image.Image):
        return horizontal_flip_image_pil(inpt)
    else:
        raise TypeError(
            f"Input can either be a plain tensor, any TorchVision datapoint, or a PIL image, "
            f"but got {type(inpt)} instead."
        )


def vertical_flip_image_tensor(image: torch.Tensor) -> torch.Tensor:
    return image.flip(-2)


vertical_flip_image_pil = _FP.vflip


def vertical_flip_mask(mask: torch.Tensor) -> torch.Tensor:
    return vertical_flip_image_tensor(mask)


def vertical_flip_bounding_box(
    bounding_box: torch.Tensor, format: datapoints.BoundingBoxFormat, spatial_size: Tuple[int, int]
) -> torch.Tensor:
    shape = bounding_box.shape

    bounding_box = bounding_box.clone().reshape(-1, 4)

    if format == datapoints.BoundingBoxFormat.XYXY:
        bounding_box[:, [1, 3]] = bounding_box[:, [3, 1]].sub_(spatial_size[0]).neg_()
    elif format == datapoints.BoundingBoxFormat.XYWH:
        bounding_box[:, 1].add_(bounding_box[:, 3]).sub_(spatial_size[0]).neg_()
    else:  # format == datapoints.BoundingBoxFormat.CXCYWH:
        bounding_box[:, 1].sub_(spatial_size[0]).neg_()

    return bounding_box.reshape(shape)


def vertical_flip_video(video: torch.Tensor) -> torch.Tensor:
    return vertical_flip_image_tensor(video)


def vertical_flip(inpt: datapoints.InputTypeJIT) -> datapoints.InputTypeJIT:
    if not torch.jit.is_scripting():
        _log_api_usage_once(vertical_flip)

    if torch.jit.is_scripting() or is_simple_tensor(inpt):
        return vertical_flip_image_tensor(inpt)
    elif isinstance(inpt, datapoints._datapoint.Datapoint):
        return inpt.vertical_flip()
    elif isinstance(inpt, PIL.Image.Image):
        return vertical_flip_image_pil(inpt)
    else:
        raise TypeError(
            f"Input can either be a plain tensor, any TorchVision datapoint, or a PIL image, "
            f"but got {type(inpt)} instead."
        )


# We changed the names to align them with the transforms, i.e. `RandomHorizontalFlip`. Still, `hflip` and `vflip` are
# prevalent and well understood. Thus, we just alias them without deprecating the old names.
hflip = horizontal_flip
vflip = vertical_flip


def _compute_resized_output_size(
    spatial_size: Tuple[int, int], size: List[int], max_size: Optional[int] = None
) -> List[int]:
    if isinstance(size, int):
        size = [size]
    return __compute_resized_output_size(spatial_size, size=size, max_size=max_size)


def resize_image_tensor(
    image: torch.Tensor,
    size: List[int],
    interpolation: InterpolationMode = InterpolationMode.BILINEAR,
    max_size: Optional[int] = None,
    antialias: Optional[bool] = None,
) -> torch.Tensor:
    antialias = False if antialias is None else antialias
    align_corners: Optional[bool] = None
    if interpolation == InterpolationMode.BILINEAR or interpolation == InterpolationMode.BICUBIC:
        align_corners = False
    elif antialias:
        raise ValueError("Antialias option is supported for bilinear and bicubic interpolation modes only")

    shape = image.shape
    num_channels, old_height, old_width = shape[-3:]
    new_height, new_width = _compute_resized_output_size((old_height, old_width), size=size, max_size=max_size)

    if image.numel() > 0:
        image = image.reshape(-1, num_channels, old_height, old_width)

        dtype = image.dtype
        need_cast = dtype not in (torch.float32, torch.float64)
        if need_cast:
            image = image.to(dtype=torch.float32)

        image = interpolate(
            image,
            size=[new_height, new_width],
            mode=interpolation.value,
            align_corners=align_corners,
            antialias=antialias,
        )

        if need_cast:
            if interpolation == InterpolationMode.BICUBIC and dtype == torch.uint8:
                image = image.clamp_(min=0, max=255)
            image = image.round_().to(dtype=dtype)

    return image.reshape(shape[:-3] + (num_channels, new_height, new_width))


@torch.jit.unused
def resize_image_pil(
    image: PIL.Image.Image,
    size: Union[Sequence[int], int],
    interpolation: InterpolationMode = InterpolationMode.BILINEAR,
    max_size: Optional[int] = None,
) -> PIL.Image.Image:
    size = _compute_resized_output_size(image.size[::-1], size=size, max_size=max_size)  # type: ignore[arg-type]
    return _FP.resize(image, size, interpolation=pil_modes_mapping[interpolation])


def resize_mask(mask: torch.Tensor, size: List[int], max_size: Optional[int] = None) -> torch.Tensor:
    if mask.ndim < 3:
        mask = mask.unsqueeze(0)
        needs_squeeze = True
    else:
        needs_squeeze = False

    output = resize_image_tensor(mask, size=size, interpolation=InterpolationMode.NEAREST, max_size=max_size)

    if needs_squeeze:
        output = output.squeeze(0)

    return output


def resize_bounding_box(
    bounding_box: torch.Tensor, spatial_size: Tuple[int, int], size: List[int], max_size: Optional[int] = None
) -> Tuple[torch.Tensor, Tuple[int, int]]:
    old_height, old_width = spatial_size
    new_height, new_width = _compute_resized_output_size(spatial_size, size=size, max_size=max_size)
    w_ratio = new_width / old_width
    h_ratio = new_height / old_height
    ratios = torch.tensor([w_ratio, h_ratio, w_ratio, h_ratio], device=bounding_box.device)
    return (
        bounding_box.mul(ratios).to(bounding_box.dtype),
        (new_height, new_width),
    )


def resize_video(
    video: torch.Tensor,
    size: List[int],
    interpolation: InterpolationMode = InterpolationMode.BILINEAR,
    max_size: Optional[int] = None,
    antialias: Optional[bool] = None,
) -> torch.Tensor:
    return resize_image_tensor(video, size=size, interpolation=interpolation, max_size=max_size, antialias=antialias)


def resize(
    inpt: datapoints.InputTypeJIT,
    size: List[int],
    interpolation: InterpolationMode = InterpolationMode.BILINEAR,
    max_size: Optional[int] = None,
    antialias: Optional[bool] = None,
) -> datapoints.InputTypeJIT:
    if not torch.jit.is_scripting():
        _log_api_usage_once(resize)
    if torch.jit.is_scripting() or is_simple_tensor(inpt):
        return resize_image_tensor(inpt, size, interpolation=interpolation, max_size=max_size, antialias=antialias)
    elif isinstance(inpt, datapoints._datapoint.Datapoint):
        return inpt.resize(size, interpolation=interpolation, max_size=max_size, antialias=antialias)
    elif isinstance(inpt, PIL.Image.Image):
        if antialias is not None and not antialias:
            warnings.warn("Anti-alias option is always applied for PIL Image input. Argument antialias is ignored.")
        return resize_image_pil(inpt, size, interpolation=interpolation, max_size=max_size)
    else:
        raise TypeError(
            f"Input can either be a plain tensor, any TorchVision datapoint, or a PIL image, "
            f"but got {type(inpt)} instead."
        )


def _affine_parse_args(
    angle: Union[int, float],
    translate: List[float],
    scale: float,
    shear: List[float],
    interpolation: InterpolationMode = InterpolationMode.NEAREST,
    center: Optional[List[float]] = None,
) -> Tuple[float, List[float], List[float], Optional[List[float]]]:
    if not isinstance(angle, (int, float)):
        raise TypeError("Argument angle should be int or float")

    if not isinstance(translate, (list, tuple)):
        raise TypeError("Argument translate should be a sequence")

    if len(translate) != 2:
        raise ValueError("Argument translate should be a sequence of length 2")

    if scale <= 0.0:
        raise ValueError("Argument scale should be positive")

    if not isinstance(shear, (numbers.Number, (list, tuple))):
        raise TypeError("Shear should be either a single value or a sequence of two values")

    if not isinstance(interpolation, InterpolationMode):
        raise TypeError("Argument interpolation should be a InterpolationMode")

    if isinstance(angle, int):
        angle = float(angle)

    if isinstance(translate, tuple):
        translate = list(translate)

    if isinstance(shear, numbers.Number):
        shear = [shear, 0.0]

    if isinstance(shear, tuple):
        shear = list(shear)

    if len(shear) == 1:
        shear = [shear[0], shear[0]]

    if len(shear) != 2:
        raise ValueError(f"Shear should be a sequence containing two values. Got {shear}")

    if center is not None:
        if not isinstance(center, (list, tuple)):
            raise TypeError("Argument center should be a sequence")
        else:
            center = [float(c) for c in center]

    return angle, translate, shear, center


def _get_inverse_affine_matrix(
    center: List[float], angle: float, translate: List[float], scale: float, shear: List[float], inverted: bool = True
) -> List[float]:
    # Helper method to compute inverse matrix for affine transformation

    # Pillow requires inverse affine transformation matrix:
    # Affine matrix is : M = T * C * RotateScaleShear * C^-1
    #
    # where T is translation matrix: [1, 0, tx | 0, 1, ty | 0, 0, 1]
    #       C is translation matrix to keep center: [1, 0, cx | 0, 1, cy | 0, 0, 1]
    #       RotateScaleShear is rotation with scale and shear matrix
    #
    #       RotateScaleShear(a, s, (sx, sy)) =
    #       = R(a) * S(s) * SHy(sy) * SHx(sx)
    #       = [ s*cos(a - sy)/cos(sy), s*(-cos(a - sy)*tan(sx)/cos(sy) - sin(a)), 0 ]
    #         [ s*sin(a - sy)/cos(sy), s*(-sin(a - sy)*tan(sx)/cos(sy) + cos(a)), 0 ]
    #         [ 0                    , 0                                      , 1 ]
    # where R is a rotation matrix, S is a scaling matrix, and SHx and SHy are the shears:
    # SHx(s) = [1, -tan(s)] and SHy(s) = [1      , 0]
    #          [0, 1      ]              [-tan(s), 1]
    #
    # Thus, the inverse is M^-1 = C * RotateScaleShear^-1 * C^-1 * T^-1

    rot = math.radians(angle)
    sx = math.radians(shear[0])
    sy = math.radians(shear[1])

    cx, cy = center
    tx, ty = translate

    # Cached results
    cos_sy = math.cos(sy)
    tan_sx = math.tan(sx)
    rot_minus_sy = rot - sy
    cx_plus_tx = cx + tx
    cy_plus_ty = cy + ty

    # Rotate Scale Shear (RSS) without scaling
    a = math.cos(rot_minus_sy) / cos_sy
    b = -(a * tan_sx + math.sin(rot))
    c = math.sin(rot_minus_sy) / cos_sy
    d = math.cos(rot) - c * tan_sx

    if inverted:
        # Inverted rotation matrix with scale and shear
        # det([[a, b], [c, d]]) == 1, since det(rotation) = 1 and det(shear) = 1
        matrix = [d / scale, -b / scale, 0.0, -c / scale, a / scale, 0.0]
        # Apply inverse of translation and of center translation: RSS^-1 * C^-1 * T^-1
        # and then apply center translation: C * RSS^-1 * C^-1 * T^-1
        matrix[2] += cx - matrix[0] * cx_plus_tx - matrix[1] * cy_plus_ty
        matrix[5] += cy - matrix[3] * cx_plus_tx - matrix[4] * cy_plus_ty
    else:
        matrix = [a * scale, b * scale, 0.0, c * scale, d * scale, 0.0]
        # Apply inverse of center translation: RSS * C^-1
        # and then apply translation and center : T * C * RSS * C^-1
        matrix[2] += cx_plus_tx - matrix[0] * cx - matrix[1] * cy
        matrix[5] += cy_plus_ty - matrix[3] * cx - matrix[4] * cy

    return matrix


def _compute_affine_output_size(matrix: List[float], w: int, h: int) -> Tuple[int, int]:
    # Inspired of PIL implementation:
    # https://github.com/python-pillow/Pillow/blob/11de3318867e4398057373ee9f12dcb33db7335c/src/PIL/Image.py#L2054

    # pts are Top-Left, Top-Right, Bottom-Left, Bottom-Right points.
    # Points are shifted due to affine matrix torch convention about
    # the center point. Center is (0, 0) for image center pivot point (w * 0.5, h * 0.5)
    half_w = 0.5 * w
    half_h = 0.5 * h
    pts = torch.tensor(
        [
            [-half_w, -half_h, 1.0],
            [-half_w, half_h, 1.0],
            [half_w, half_h, 1.0],
            [half_w, -half_h, 1.0],
        ]
    )
    theta = torch.tensor(matrix, dtype=torch.float).view(2, 3)
    new_pts = torch.matmul(pts, theta.T)
    min_vals, max_vals = new_pts.aminmax(dim=0)

    # shift points to [0, w] and [0, h] interval to match PIL results
    halfs = torch.tensor((half_w, half_h))
    min_vals.add_(halfs)
    max_vals.add_(halfs)

    # Truncate precision to 1e-4 to avoid ceil of Xe-15 to 1.0
    tol = 1e-4
    inv_tol = 1.0 / tol
    cmax = max_vals.mul_(inv_tol).trunc_().mul_(tol).ceil_()
    cmin = min_vals.mul_(inv_tol).trunc_().mul_(tol).floor_()
    size = cmax.sub_(cmin)
    return int(size[0]), int(size[1])  # w, h


def _apply_grid_transform(
    img: torch.Tensor, grid: torch.Tensor, mode: str, fill: datapoints.FillTypeJIT
) -> torch.Tensor:

    # We are using context knowledge that grid should have float dtype
    fp = img.dtype == grid.dtype
    float_img = img if fp else img.to(grid.dtype)

    shape = float_img.shape
    if shape[0] > 1:
        # Apply same grid to a batch of images
        grid = grid.expand(shape[0], -1, -1, -1)

    # Append a dummy mask for customized fill colors, should be faster than grid_sample() twice
    if fill is not None:
        mask = torch.ones((shape[0], 1, shape[2], shape[3]), dtype=float_img.dtype, device=float_img.device)
        float_img = torch.cat((float_img, mask), dim=1)

    float_img = grid_sample(float_img, grid, mode=mode, padding_mode="zeros", align_corners=False)

    # Fill with required color
    if fill is not None:
        float_img, mask = torch.tensor_split(float_img, indices=(-1,), dim=-3)
        mask = mask.expand_as(float_img)
        fill_list = fill if isinstance(fill, (tuple, list)) else [float(fill)]
        fill_img = torch.tensor(fill_list, dtype=float_img.dtype, device=float_img.device).view(1, -1, 1, 1)
        if mode == "nearest":
            bool_mask = mask < 0.5
            float_img[bool_mask] = fill_img.expand_as(float_img)[bool_mask]
        else:  # 'bilinear'
            # The following is mathematically equivalent to:
            # img * mask + (1.0 - mask) * fill = img * mask - fill * mask + fill = mask * (img - fill) + fill
            float_img = float_img.sub_(fill_img).mul_(mask).add_(fill_img)

    img = float_img.round_().to(img.dtype) if not fp else float_img

    return img


def _assert_grid_transform_inputs(
    image: torch.Tensor,
    matrix: Optional[List[float]],
    interpolation: str,
    fill: datapoints.FillTypeJIT,
    supported_interpolation_modes: List[str],
    coeffs: Optional[List[float]] = None,
) -> None:
    if matrix is not None:
        if not isinstance(matrix, list):
            raise TypeError("Argument matrix should be a list")
        elif len(matrix) != 6:
            raise ValueError("Argument matrix should have 6 float values")

    if coeffs is not None and len(coeffs) != 8:
        raise ValueError("Argument coeffs should have 8 float values")

    if fill is not None:
        if isinstance(fill, (tuple, list)):
            length = len(fill)
            num_channels = image.shape[-3]
            if length > 1 and length != num_channels:
                raise ValueError(
                    "The number of elements in 'fill' cannot broadcast to match the number of "
                    f"channels of the image ({length} != {num_channels})"
                )
        elif not isinstance(fill, (int, float)):
            raise ValueError("Argument fill should be either int, float, tuple or list")

    if interpolation not in supported_interpolation_modes:
        raise ValueError(f"Interpolation mode '{interpolation}' is unsupported with Tensor input")


def _affine_grid(
    theta: torch.Tensor,
    w: int,
    h: int,
    ow: int,
    oh: int,
) -> torch.Tensor:
    # https://github.com/pytorch/pytorch/blob/74b65c32be68b15dc7c9e8bb62459efbfbde33d8/aten/src/ATen/native/
    # AffineGridGenerator.cpp#L18
    # Difference with AffineGridGenerator is that:
    # 1) we normalize grid values after applying theta
    # 2) we can normalize by other image size, such that it covers "extend" option like in PIL.Image.rotate
    dtype = theta.dtype
    device = theta.device

    base_grid = torch.empty(1, oh, ow, 3, dtype=dtype, device=device)
    x_grid = torch.linspace((1.0 - ow) * 0.5, (ow - 1.0) * 0.5, steps=ow, device=device)
    base_grid[..., 0].copy_(x_grid)
    y_grid = torch.linspace((1.0 - oh) * 0.5, (oh - 1.0) * 0.5, steps=oh, device=device).unsqueeze_(-1)
    base_grid[..., 1].copy_(y_grid)
    base_grid[..., 2].fill_(1)

    rescaled_theta = theta.transpose(1, 2).div_(torch.tensor([0.5 * w, 0.5 * h], dtype=dtype, device=device))
    output_grid = base_grid.view(1, oh * ow, 3).bmm(rescaled_theta)
    return output_grid.view(1, oh, ow, 2)


def affine_image_tensor(
    image: torch.Tensor,
    angle: Union[int, float],
    translate: List[float],
    scale: float,
    shear: List[float],
    interpolation: InterpolationMode = InterpolationMode.NEAREST,
    fill: datapoints.FillTypeJIT = None,
    center: Optional[List[float]] = None,
) -> torch.Tensor:
    if image.numel() == 0:
        return image

    shape = image.shape
    ndim = image.ndim

    if ndim > 4:
        image = image.reshape((-1,) + shape[-3:])
        needs_unsquash = True
    elif ndim == 3:
        image = image.unsqueeze(0)
        needs_unsquash = True
    else:
        needs_unsquash = False

    height, width = shape[-2:]
    angle, translate, shear, center = _affine_parse_args(angle, translate, scale, shear, interpolation, center)

    center_f = [0.0, 0.0]
    if center is not None:
        # Center values should be in pixel coordinates but translated such that (0, 0) corresponds to image center.
        center_f = [(c - s * 0.5) for c, s in zip(center, [width, height])]

    translate_f = [float(t) for t in translate]
    matrix = _get_inverse_affine_matrix(center_f, angle, translate_f, scale, shear)

    _assert_grid_transform_inputs(image, matrix, interpolation.value, fill, ["nearest", "bilinear"])

    dtype = image.dtype if torch.is_floating_point(image) else torch.float32
    theta = torch.tensor(matrix, dtype=dtype, device=image.device).reshape(1, 2, 3)
    grid = _affine_grid(theta, w=width, h=height, ow=width, oh=height)
    output = _apply_grid_transform(image, grid, interpolation.value, fill=fill)

    if needs_unsquash:
        output = output.reshape(shape)

    return output


@torch.jit.unused
def affine_image_pil(
    image: PIL.Image.Image,
    angle: Union[int, float],
    translate: List[float],
    scale: float,
    shear: List[float],
    interpolation: InterpolationMode = InterpolationMode.NEAREST,
    fill: datapoints.FillTypeJIT = None,
    center: Optional[List[float]] = None,
) -> PIL.Image.Image:
    angle, translate, shear, center = _affine_parse_args(angle, translate, scale, shear, interpolation, center)

    # center = (img_size[0] * 0.5 + 0.5, img_size[1] * 0.5 + 0.5)
    # it is visually better to estimate the center without 0.5 offset
    # otherwise image rotated by 90 degrees is shifted vs output image of torch.rot90 or F_t.affine
    if center is None:
        height, width = get_spatial_size_image_pil(image)
        center = [width * 0.5, height * 0.5]
    matrix = _get_inverse_affine_matrix(center, angle, translate, scale, shear)

    return _FP.affine(image, matrix, interpolation=pil_modes_mapping[interpolation], fill=fill)


def _affine_bounding_box_xyxy(
    bounding_box: torch.Tensor,
    spatial_size: Tuple[int, int],
    angle: Union[int, float],
    translate: List[float],
    scale: float,
    shear: List[float],
    center: Optional[List[float]] = None,
    expand: bool = False,
) -> Tuple[torch.Tensor, Tuple[int, int]]:
    if bounding_box.numel() == 0:
        return bounding_box, spatial_size

    angle, translate, shear, center = _affine_parse_args(
        angle, translate, scale, shear, InterpolationMode.NEAREST, center
    )

    if center is None:
        height, width = spatial_size
        center = [width * 0.5, height * 0.5]

    dtype = bounding_box.dtype if torch.is_floating_point(bounding_box) else torch.float32
    device = bounding_box.device

    affine_vector = _get_inverse_affine_matrix(center, angle, translate, scale, shear, inverted=False)
    transposed_affine_matrix = (
        torch.tensor(
            affine_vector,
            dtype=dtype,
            device=device,
        )
        .reshape(2, 3)
        .T
    )
    # 1) Let's transform bboxes into a tensor of 4 points (top-left, top-right, bottom-left, bottom-right corners).
    # Tensor of points has shape (N * 4, 3), where N is the number of bboxes
    # Single point structure is similar to
    # [(xmin, ymin, 1), (xmax, ymin, 1), (xmax, ymax, 1), (xmin, ymax, 1)]
    points = bounding_box[:, [[0, 1], [2, 1], [2, 3], [0, 3]]].reshape(-1, 2)
    points = torch.cat([points, torch.ones(points.shape[0], 1, device=device, dtype=dtype)], dim=-1)
    # 2) Now let's transform the points using affine matrix
    transformed_points = torch.matmul(points, transposed_affine_matrix)
    # 3) Reshape transformed points to [N boxes, 4 points, x/y coords]
    # and compute bounding box from 4 transformed points:
    transformed_points = transformed_points.reshape(-1, 4, 2)
    out_bbox_mins, out_bbox_maxs = torch.aminmax(transformed_points, dim=1)
    out_bboxes = torch.cat([out_bbox_mins, out_bbox_maxs], dim=1)

    if expand:
        # Compute minimum point for transformed image frame:
        # Points are Top-Left, Top-Right, Bottom-Left, Bottom-Right points.
        height, width = spatial_size
        points = torch.tensor(
            [
                [0.0, 0.0, 1.0],
                [0.0, float(height), 1.0],
                [float(width), float(height), 1.0],
                [float(width), 0.0, 1.0],
            ],
            dtype=dtype,
            device=device,
        )
        new_points = torch.matmul(points, transposed_affine_matrix)
        tr = torch.amin(new_points, dim=0, keepdim=True)
        # Translate bounding boxes
        out_bboxes.sub_(tr.repeat((1, 2)))
        # Estimate meta-data for image with inverted=True and with center=[0,0]
        affine_vector = _get_inverse_affine_matrix([0.0, 0.0], angle, translate, scale, shear)
        new_width, new_height = _compute_affine_output_size(affine_vector, width, height)
        spatial_size = (new_height, new_width)

    out_bboxes = clamp_bounding_box(
        out_bboxes.to(bounding_box.dtype), format=datapoints.BoundingBoxFormat.XYXY, spatial_size=spatial_size
    )

    return out_bboxes, spatial_size


def affine_bounding_box(
    bounding_box: torch.Tensor,
    format: datapoints.BoundingBoxFormat,
    spatial_size: Tuple[int, int],
    angle: Union[int, float],
    translate: List[float],
    scale: float,
    shear: List[float],
    center: Optional[List[float]] = None,
) -> torch.Tensor:
    original_shape = bounding_box.shape

    bounding_box = (
        convert_format_bounding_box(bounding_box, old_format=format, new_format=datapoints.BoundingBoxFormat.XYXY)
    ).reshape(-1, 4)

    out_bboxes, _ = _affine_bounding_box_xyxy(bounding_box, spatial_size, angle, translate, scale, shear, center)

    # out_bboxes should be of shape [N boxes, 4]

    return convert_format_bounding_box(
        out_bboxes, old_format=datapoints.BoundingBoxFormat.XYXY, new_format=format, inplace=True
    ).reshape(original_shape)


def affine_mask(
    mask: torch.Tensor,
    angle: Union[int, float],
    translate: List[float],
    scale: float,
    shear: List[float],
    fill: datapoints.FillTypeJIT = None,
    center: Optional[List[float]] = None,
) -> torch.Tensor:
    if mask.ndim < 3:
        mask = mask.unsqueeze(0)
        needs_squeeze = True
    else:
        needs_squeeze = False

    output = affine_image_tensor(
        mask,
        angle=angle,
        translate=translate,
        scale=scale,
        shear=shear,
        interpolation=InterpolationMode.NEAREST,
        fill=fill,
        center=center,
    )

    if needs_squeeze:
        output = output.squeeze(0)

    return output


def affine_video(
    video: torch.Tensor,
    angle: Union[int, float],
    translate: List[float],
    scale: float,
    shear: List[float],
    interpolation: InterpolationMode = InterpolationMode.NEAREST,
    fill: datapoints.FillTypeJIT = None,
    center: Optional[List[float]] = None,
) -> torch.Tensor:
    return affine_image_tensor(
        video,
        angle=angle,
        translate=translate,
        scale=scale,
        shear=shear,
        interpolation=interpolation,
        fill=fill,
        center=center,
    )


def affine(
    inpt: datapoints.InputTypeJIT,
    angle: Union[int, float],
    translate: List[float],
    scale: float,
    shear: List[float],
    interpolation: InterpolationMode = InterpolationMode.NEAREST,
    fill: datapoints.FillTypeJIT = None,
    center: Optional[List[float]] = None,
) -> datapoints.InputTypeJIT:
    if not torch.jit.is_scripting():
        _log_api_usage_once(affine)

    # TODO: consider deprecating integers from angle and shear on the future
    if torch.jit.is_scripting() or is_simple_tensor(inpt):
        return affine_image_tensor(
            inpt,
            angle,
            translate=translate,
            scale=scale,
            shear=shear,
            interpolation=interpolation,
            fill=fill,
            center=center,
        )
    elif isinstance(inpt, datapoints._datapoint.Datapoint):
        return inpt.affine(
            angle, translate=translate, scale=scale, shear=shear, interpolation=interpolation, fill=fill, center=center
        )
    elif isinstance(inpt, PIL.Image.Image):
        return affine_image_pil(
            inpt,
            angle,
            translate=translate,
            scale=scale,
            shear=shear,
            interpolation=interpolation,
            fill=fill,
            center=center,
        )
    else:
        raise TypeError(
            f"Input can either be a plain tensor, any TorchVision datapoint, or a PIL image, "
            f"but got {type(inpt)} instead."
        )


def rotate_image_tensor(
    image: torch.Tensor,
    angle: float,
    interpolation: InterpolationMode = InterpolationMode.NEAREST,
    expand: bool = False,
    center: Optional[List[float]] = None,
    fill: datapoints.FillTypeJIT = None,
) -> torch.Tensor:
    shape = image.shape
    num_channels, height, width = shape[-3:]

    center_f = [0.0, 0.0]
    if center is not None:
        if expand:
            warnings.warn("The provided center argument has no effect on the result if expand is True")
        else:
            # Center values should be in pixel coordinates but translated such that (0, 0) corresponds to image center.
            center_f = [(c - s * 0.5) for c, s in zip(center, [width, height])]

    # due to current incoherence of rotation angle direction between affine and rotate implementations
    # we need to set -angle.
    matrix = _get_inverse_affine_matrix(center_f, -angle, [0.0, 0.0], 1.0, [0.0, 0.0])

    if image.numel() > 0:
        image = image.reshape(-1, num_channels, height, width)

        _assert_grid_transform_inputs(image, matrix, interpolation.value, fill, ["nearest", "bilinear"])

        ow, oh = _compute_affine_output_size(matrix, width, height) if expand else (width, height)
        dtype = image.dtype if torch.is_floating_point(image) else torch.float32
        theta = torch.tensor(matrix, dtype=dtype, device=image.device).reshape(1, 2, 3)
        grid = _affine_grid(theta, w=width, h=height, ow=ow, oh=oh)
        output = _apply_grid_transform(image, grid, interpolation.value, fill=fill)

        new_height, new_width = output.shape[-2:]
    else:
        output = image
        new_width, new_height = _compute_affine_output_size(matrix, width, height) if expand else (width, height)

    return output.reshape(shape[:-3] + (num_channels, new_height, new_width))


@torch.jit.unused
def rotate_image_pil(
    image: PIL.Image.Image,
    angle: float,
    interpolation: InterpolationMode = InterpolationMode.NEAREST,
    expand: bool = False,
    center: Optional[List[float]] = None,
    fill: datapoints.FillTypeJIT = None,
) -> PIL.Image.Image:
    if center is not None and expand:
        warnings.warn("The provided center argument has no effect on the result if expand is True")
        center = None

    return _FP.rotate(
        image, angle, interpolation=pil_modes_mapping[interpolation], expand=expand, fill=fill, center=center
    )


def rotate_bounding_box(
    bounding_box: torch.Tensor,
    format: datapoints.BoundingBoxFormat,
    spatial_size: Tuple[int, int],
    angle: float,
    expand: bool = False,
    center: Optional[List[float]] = None,
) -> Tuple[torch.Tensor, Tuple[int, int]]:
    if center is not None and expand:
        warnings.warn("The provided center argument has no effect on the result if expand is True")
        center = None

    original_shape = bounding_box.shape
    bounding_box = (
        convert_format_bounding_box(bounding_box, old_format=format, new_format=datapoints.BoundingBoxFormat.XYXY)
    ).reshape(-1, 4)

    out_bboxes, spatial_size = _affine_bounding_box_xyxy(
        bounding_box,
        spatial_size,
        angle=-angle,
        translate=[0.0, 0.0],
        scale=1.0,
        shear=[0.0, 0.0],
        center=center,
        expand=expand,
    )

    return (
        convert_format_bounding_box(
            out_bboxes, old_format=datapoints.BoundingBoxFormat.XYXY, new_format=format, inplace=True
        ).reshape(original_shape),
        spatial_size,
    )


def rotate_mask(
    mask: torch.Tensor,
    angle: float,
    expand: bool = False,
    center: Optional[List[float]] = None,
    fill: datapoints.FillTypeJIT = None,
) -> torch.Tensor:
    if mask.ndim < 3:
        mask = mask.unsqueeze(0)
        needs_squeeze = True
    else:
        needs_squeeze = False

    output = rotate_image_tensor(
        mask,
        angle=angle,
        expand=expand,
        interpolation=InterpolationMode.NEAREST,
        fill=fill,
        center=center,
    )

    if needs_squeeze:
        output = output.squeeze(0)

    return output


def rotate_video(
    video: torch.Tensor,
    angle: float,
    interpolation: InterpolationMode = InterpolationMode.NEAREST,
    expand: bool = False,
    center: Optional[List[float]] = None,
    fill: datapoints.FillTypeJIT = None,
) -> torch.Tensor:
    return rotate_image_tensor(video, angle, interpolation=interpolation, expand=expand, fill=fill, center=center)


def rotate(
    inpt: datapoints.InputTypeJIT,
    angle: float,
    interpolation: InterpolationMode = InterpolationMode.NEAREST,
    expand: bool = False,
    center: Optional[List[float]] = None,
    fill: datapoints.FillTypeJIT = None,
) -> datapoints.InputTypeJIT:
    if not torch.jit.is_scripting():
        _log_api_usage_once(rotate)

    if torch.jit.is_scripting() or is_simple_tensor(inpt):
        return rotate_image_tensor(inpt, angle, interpolation=interpolation, expand=expand, fill=fill, center=center)
    elif isinstance(inpt, datapoints._datapoint.Datapoint):
        return inpt.rotate(angle, interpolation=interpolation, expand=expand, fill=fill, center=center)
    elif isinstance(inpt, PIL.Image.Image):
        return rotate_image_pil(inpt, angle, interpolation=interpolation, expand=expand, fill=fill, center=center)
    else:
        raise TypeError(
            f"Input can either be a plain tensor, any TorchVision datapoint, or a PIL image, "
            f"but got {type(inpt)} instead."
        )


def _parse_pad_padding(padding: Union[int, List[int]]) -> List[int]:
    if isinstance(padding, int):
        pad_left = pad_right = pad_top = pad_bottom = padding
    elif isinstance(padding, (tuple, list)):
        if len(padding) == 1:
            pad_left = pad_right = pad_top = pad_bottom = padding[0]
        elif len(padding) == 2:
            pad_left = pad_right = padding[0]
            pad_top = pad_bottom = padding[1]
        elif len(padding) == 4:
            pad_left = padding[0]
            pad_top = padding[1]
            pad_right = padding[2]
            pad_bottom = padding[3]
        else:
            raise ValueError(
                f"Padding must be an int or a 1, 2, or 4 element tuple, not a {len(padding)} element tuple"
            )
    else:
        raise TypeError(f"`padding` should be an integer or tuple or list of integers, but got {padding}")

    return [pad_left, pad_right, pad_top, pad_bottom]


def pad_image_tensor(
    image: torch.Tensor,
    padding: Union[int, List[int]],
    fill: datapoints.FillTypeJIT = None,
    padding_mode: str = "constant",
) -> torch.Tensor:
    # Be aware that while `padding` has order `[left, top, right, bottom]` has order, `torch_padding` uses
    # `[left, right, top, bottom]`. This stems from the fact that we align our API with PIL, but need to use `torch_pad`
    # internally.
    torch_padding = _parse_pad_padding(padding)

    if padding_mode not in ("constant", "edge", "reflect", "symmetric"):
        raise ValueError(
            f"`padding_mode` should be either `'constant'`, `'edge'`, `'reflect'` or `'symmetric'`, "
            f"but got `'{padding_mode}'`."
        )

    if fill is None:
        fill = 0

    if isinstance(fill, (int, float)):
        return _pad_with_scalar_fill(image, torch_padding, fill=fill, padding_mode=padding_mode)
    elif len(fill) == 1:
        return _pad_with_scalar_fill(image, torch_padding, fill=fill[0], padding_mode=padding_mode)
    else:
        return _pad_with_vector_fill(image, torch_padding, fill=fill, padding_mode=padding_mode)


def _pad_with_scalar_fill(
    image: torch.Tensor,
    torch_padding: List[int],
    fill: Union[int, float],
    padding_mode: str,
) -> torch.Tensor:
    shape = image.shape
    num_channels, height, width = shape[-3:]

    batch_size = 1
    for s in shape[:-3]:
        batch_size *= s

    image = image.reshape(batch_size, num_channels, height, width)

    if padding_mode == "edge":
        # Similar to the padding order, `torch_pad`'s PIL's padding modes don't have the same names. Thus, we map
        # the PIL name for the padding mode, which we are also using for our API, to the corresponding `torch_pad`
        # name.
        padding_mode = "replicate"

    if padding_mode == "constant":
        image = torch_pad(image, torch_padding, mode=padding_mode, value=float(fill))
    elif padding_mode in ("reflect", "replicate"):
        # `torch_pad` only supports `"reflect"` or `"replicate"` padding for floating point inputs.
        # TODO: See https://github.com/pytorch/pytorch/issues/40763
        dtype = image.dtype
        if not image.is_floating_point():
            needs_cast = True
            image = image.to(torch.float32)
        else:
            needs_cast = False

        image = torch_pad(image, torch_padding, mode=padding_mode)

        if needs_cast:
            image = image.to(dtype)
    else:  # padding_mode == "symmetric"
        image = _pad_symmetric(image, torch_padding)

    new_height, new_width = image.shape[-2:]

    return image.reshape(shape[:-3] + (num_channels, new_height, new_width))


# TODO: This should be removed once torch_pad supports non-scalar padding values
def _pad_with_vector_fill(
    image: torch.Tensor,
    torch_padding: List[int],
    fill: List[float],
    padding_mode: str,
) -> torch.Tensor:
    if padding_mode != "constant":
        raise ValueError(f"Padding mode '{padding_mode}' is not supported if fill is not scalar")

    output = _pad_with_scalar_fill(image, torch_padding, fill=0, padding_mode="constant")
    left, right, top, bottom = torch_padding
    fill = torch.tensor(fill, dtype=image.dtype, device=image.device).reshape(-1, 1, 1)

    if top > 0:
        output[..., :top, :] = fill
    if left > 0:
        output[..., :, :left] = fill
    if bottom > 0:
        output[..., -bottom:, :] = fill
    if right > 0:
        output[..., :, -right:] = fill
    return output


pad_image_pil = _FP.pad


def pad_mask(
    mask: torch.Tensor,
    padding: Union[int, List[int]],
    padding_mode: str = "constant",
    fill: datapoints.FillTypeJIT = None,
) -> torch.Tensor:
    if fill is None:
        fill = 0

    if isinstance(fill, list):
        raise ValueError("Non-scalar fill value is not supported")

    if mask.ndim < 3:
        mask = mask.unsqueeze(0)
        needs_squeeze = True
    else:
        needs_squeeze = False

    output = pad_image_tensor(mask, padding=padding, fill=fill, padding_mode=padding_mode)

    if needs_squeeze:
        output = output.squeeze(0)

    return output


def pad_bounding_box(
    bounding_box: torch.Tensor,
    format: datapoints.BoundingBoxFormat,
    spatial_size: Tuple[int, int],
    padding: Union[int, List[int]],
    padding_mode: str = "constant",
) -> Tuple[torch.Tensor, Tuple[int, int]]:
    if padding_mode not in ["constant"]:
        # TODO: add support of other padding modes
        raise ValueError(f"Padding mode '{padding_mode}' is not supported with bounding boxes")

    left, right, top, bottom = _parse_pad_padding(padding)

    if format == datapoints.BoundingBoxFormat.XYXY:
        pad = [left, top, left, top]
    else:
        pad = [left, top, 0, 0]
    bounding_box = bounding_box + torch.tensor(pad, dtype=bounding_box.dtype, device=bounding_box.device)

    height, width = spatial_size
    height += top + bottom
    width += left + right
    spatial_size = (height, width)

    return clamp_bounding_box(bounding_box, format=format, spatial_size=spatial_size), spatial_size


def pad_video(
    video: torch.Tensor,
    padding: Union[int, List[int]],
    fill: datapoints.FillTypeJIT = None,
    padding_mode: str = "constant",
) -> torch.Tensor:
    return pad_image_tensor(video, padding, fill=fill, padding_mode=padding_mode)


def pad(
    inpt: datapoints.InputTypeJIT,
    padding: Union[int, List[int]],
    fill: datapoints.FillTypeJIT = None,
    padding_mode: str = "constant",
) -> datapoints.InputTypeJIT:
    if not torch.jit.is_scripting():
        _log_api_usage_once(pad)

    if torch.jit.is_scripting() or is_simple_tensor(inpt):
        return pad_image_tensor(inpt, padding, fill=fill, padding_mode=padding_mode)

    elif isinstance(inpt, datapoints._datapoint.Datapoint):
        return inpt.pad(padding, fill=fill, padding_mode=padding_mode)
    elif isinstance(inpt, PIL.Image.Image):
        return pad_image_pil(inpt, padding, fill=fill, padding_mode=padding_mode)
    else:
        raise TypeError(
            f"Input can either be a plain tensor, any TorchVision datapoint, or a PIL image, "
            f"but got {type(inpt)} instead."
        )


def crop_image_tensor(image: torch.Tensor, top: int, left: int, height: int, width: int) -> torch.Tensor:
    h, w = image.shape[-2:]

    right = left + width
    bottom = top + height

    if left < 0 or top < 0 or right > w or bottom > h:
        image = image[..., max(top, 0) : bottom, max(left, 0) : right]
        torch_padding = [
            max(min(right, 0) - left, 0),
            max(right - max(w, left), 0),
            max(min(bottom, 0) - top, 0),
            max(bottom - max(h, top), 0),
        ]
        return _pad_with_scalar_fill(image, torch_padding, fill=0, padding_mode="constant")
    return image[..., top:bottom, left:right]


crop_image_pil = _FP.crop


def crop_bounding_box(
    bounding_box: torch.Tensor,
    format: datapoints.BoundingBoxFormat,
    top: int,
    left: int,
    height: int,
    width: int,
) -> Tuple[torch.Tensor, Tuple[int, int]]:

    # Crop or implicit pad if left and/or top have negative values:
    if format == datapoints.BoundingBoxFormat.XYXY:
        sub = [left, top, left, top]
    else:
        sub = [left, top, 0, 0]

    bounding_box = bounding_box - torch.tensor(sub, dtype=bounding_box.dtype, device=bounding_box.device)
    spatial_size = (height, width)

    return clamp_bounding_box(bounding_box, format=format, spatial_size=spatial_size), spatial_size


def crop_mask(mask: torch.Tensor, top: int, left: int, height: int, width: int) -> torch.Tensor:
    if mask.ndim < 3:
        mask = mask.unsqueeze(0)
        needs_squeeze = True
    else:
        needs_squeeze = False

    output = crop_image_tensor(mask, top, left, height, width)

    if needs_squeeze:
        output = output.squeeze(0)

    return output


def crop_video(video: torch.Tensor, top: int, left: int, height: int, width: int) -> torch.Tensor:
    return crop_image_tensor(video, top, left, height, width)


def crop(inpt: datapoints.InputTypeJIT, top: int, left: int, height: int, width: int) -> datapoints.InputTypeJIT:
    if not torch.jit.is_scripting():
        _log_api_usage_once(crop)

    if torch.jit.is_scripting() or is_simple_tensor(inpt):
        return crop_image_tensor(inpt, top, left, height, width)
    elif isinstance(inpt, datapoints._datapoint.Datapoint):
        return inpt.crop(top, left, height, width)
    elif isinstance(inpt, PIL.Image.Image):
        return crop_image_pil(inpt, top, left, height, width)
    else:
        raise TypeError(
            f"Input can either be a plain tensor, any TorchVision datapoint, or a PIL image, "
            f"but got {type(inpt)} instead."
        )


def _perspective_grid(coeffs: List[float], ow: int, oh: int, dtype: torch.dtype, device: torch.device) -> torch.Tensor:
    # https://github.com/python-pillow/Pillow/blob/4634eafe3c695a014267eefdce830b4a825beed7/
    # src/libImaging/Geometry.c#L394

    #
    # x_out = (coeffs[0] * x + coeffs[1] * y + coeffs[2]) / (coeffs[6] * x + coeffs[7] * y + 1)
    # y_out = (coeffs[3] * x + coeffs[4] * y + coeffs[5]) / (coeffs[6] * x + coeffs[7] * y + 1)
    #
    theta1 = torch.tensor(
        [[[coeffs[0], coeffs[1], coeffs[2]], [coeffs[3], coeffs[4], coeffs[5]]]], dtype=dtype, device=device
    )
    theta2 = torch.tensor([[[coeffs[6], coeffs[7], 1.0], [coeffs[6], coeffs[7], 1.0]]], dtype=dtype, device=device)

    d = 0.5
    base_grid = torch.empty(1, oh, ow, 3, dtype=dtype, device=device)
    x_grid = torch.linspace(d, ow + d - 1.0, steps=ow, device=device, dtype=dtype)
    base_grid[..., 0].copy_(x_grid)
    y_grid = torch.linspace(d, oh + d - 1.0, steps=oh, device=device, dtype=dtype).unsqueeze_(-1)
    base_grid[..., 1].copy_(y_grid)
    base_grid[..., 2].fill_(1)

    rescaled_theta1 = theta1.transpose(1, 2).div_(torch.tensor([0.5 * ow, 0.5 * oh], dtype=dtype, device=device))
    shape = (1, oh * ow, 3)
    output_grid1 = base_grid.view(shape).bmm(rescaled_theta1)
    output_grid2 = base_grid.view(shape).bmm(theta2.transpose(1, 2))

    output_grid = output_grid1.div_(output_grid2).sub_(1.0)
    return output_grid.view(1, oh, ow, 2)


def _perspective_coefficients(
    startpoints: Optional[List[List[int]]],
    endpoints: Optional[List[List[int]]],
    coefficients: Optional[List[float]],
) -> List[float]:
    if coefficients is not None:
        if startpoints is not None and endpoints is not None:
            raise ValueError("The startpoints/endpoints and the coefficients shouldn't be defined concurrently.")
        elif len(coefficients) != 8:
            raise ValueError("Argument coefficients should have 8 float values")
        return coefficients
    elif startpoints is not None and endpoints is not None:
        return _get_perspective_coeffs(startpoints, endpoints)
    else:
        raise ValueError("Either the startpoints/endpoints or the coefficients must have non `None` values.")


def perspective_image_tensor(
    image: torch.Tensor,
    startpoints: Optional[List[List[int]]],
    endpoints: Optional[List[List[int]]],
    interpolation: InterpolationMode = InterpolationMode.BILINEAR,
    fill: datapoints.FillTypeJIT = None,
    coefficients: Optional[List[float]] = None,
) -> torch.Tensor:
    perspective_coeffs = _perspective_coefficients(startpoints, endpoints, coefficients)
    if image.numel() == 0:
        return image

    shape = image.shape
    ndim = image.ndim

    if ndim > 4:
        image = image.reshape((-1,) + shape[-3:])
        needs_unsquash = True
    elif ndim == 3:
        image = image.unsqueeze(0)
        needs_unsquash = True
    else:
        needs_unsquash = False

    _assert_grid_transform_inputs(
        image,
        matrix=None,
        interpolation=interpolation.value,
        fill=fill,
        supported_interpolation_modes=["nearest", "bilinear"],
        coeffs=perspective_coeffs,
    )

    oh, ow = shape[-2:]
    dtype = image.dtype if torch.is_floating_point(image) else torch.float32
    grid = _perspective_grid(perspective_coeffs, ow=ow, oh=oh, dtype=dtype, device=image.device)
    output = _apply_grid_transform(image, grid, interpolation.value, fill=fill)

    if needs_unsquash:
        output = output.reshape(shape)

    return output


@torch.jit.unused
def perspective_image_pil(
    image: PIL.Image.Image,
    startpoints: Optional[List[List[int]]],
    endpoints: Optional[List[List[int]]],
    interpolation: InterpolationMode = InterpolationMode.BICUBIC,
    fill: datapoints.FillTypeJIT = None,
    coefficients: Optional[List[float]] = None,
) -> PIL.Image.Image:
    perspective_coeffs = _perspective_coefficients(startpoints, endpoints, coefficients)
    return _FP.perspective(image, perspective_coeffs, interpolation=pil_modes_mapping[interpolation], fill=fill)


def perspective_bounding_box(
    bounding_box: torch.Tensor,
    format: datapoints.BoundingBoxFormat,
    spatial_size: Tuple[int, int],
    startpoints: Optional[List[List[int]]],
    endpoints: Optional[List[List[int]]],
    coefficients: Optional[List[float]] = None,
) -> torch.Tensor:
    if bounding_box.numel() == 0:
        return bounding_box

    perspective_coeffs = _perspective_coefficients(startpoints, endpoints, coefficients)

    original_shape = bounding_box.shape
    bounding_box = (
        convert_format_bounding_box(bounding_box, old_format=format, new_format=datapoints.BoundingBoxFormat.XYXY)
    ).reshape(-1, 4)

    dtype = bounding_box.dtype if torch.is_floating_point(bounding_box) else torch.float32
    device = bounding_box.device

    # perspective_coeffs are computed as endpoint -> start point
    # We have to invert perspective_coeffs for bboxes:
    # (x, y) - end point and (x_out, y_out) - start point
    #   x_out = (coeffs[0] * x + coeffs[1] * y + coeffs[2]) / (coeffs[6] * x + coeffs[7] * y + 1)
    #   y_out = (coeffs[3] * x + coeffs[4] * y + coeffs[5]) / (coeffs[6] * x + coeffs[7] * y + 1)
    # and we would like to get:
    # x = (inv_coeffs[0] * x_out + inv_coeffs[1] * y_out + inv_coeffs[2])
    #       / (inv_coeffs[6] * x_out + inv_coeffs[7] * y_out + 1)
    # y = (inv_coeffs[3] * x_out + inv_coeffs[4] * y_out + inv_coeffs[5])
    #       / (inv_coeffs[6] * x_out + inv_coeffs[7] * y_out + 1)
    # and compute inv_coeffs in terms of coeffs

    denom = perspective_coeffs[0] * perspective_coeffs[4] - perspective_coeffs[1] * perspective_coeffs[3]
    if denom == 0:
        raise RuntimeError(
            f"Provided perspective_coeffs {perspective_coeffs} can not be inverted to transform bounding boxes. "
            f"Denominator is zero, denom={denom}"
        )

    inv_coeffs = [
        (perspective_coeffs[4] - perspective_coeffs[5] * perspective_coeffs[7]) / denom,
        (-perspective_coeffs[1] + perspective_coeffs[2] * perspective_coeffs[7]) / denom,
        (perspective_coeffs[1] * perspective_coeffs[5] - perspective_coeffs[2] * perspective_coeffs[4]) / denom,
        (-perspective_coeffs[3] + perspective_coeffs[5] * perspective_coeffs[6]) / denom,
        (perspective_coeffs[0] - perspective_coeffs[2] * perspective_coeffs[6]) / denom,
        (-perspective_coeffs[0] * perspective_coeffs[5] + perspective_coeffs[2] * perspective_coeffs[3]) / denom,
        (-perspective_coeffs[4] * perspective_coeffs[6] + perspective_coeffs[3] * perspective_coeffs[7]) / denom,
        (-perspective_coeffs[0] * perspective_coeffs[7] + perspective_coeffs[1] * perspective_coeffs[6]) / denom,
    ]

    theta1 = torch.tensor(
        [[inv_coeffs[0], inv_coeffs[1], inv_coeffs[2]], [inv_coeffs[3], inv_coeffs[4], inv_coeffs[5]]],
        dtype=dtype,
        device=device,
    )

    theta2 = torch.tensor(
        [[inv_coeffs[6], inv_coeffs[7], 1.0], [inv_coeffs[6], inv_coeffs[7], 1.0]], dtype=dtype, device=device
    )

    # 1) Let's transform bboxes into a tensor of 4 points (top-left, top-right, bottom-left, bottom-right corners).
    # Tensor of points has shape (N * 4, 3), where N is the number of bboxes
    # Single point structure is similar to
    # [(xmin, ymin, 1), (xmax, ymin, 1), (xmax, ymax, 1), (xmin, ymax, 1)]
    points = bounding_box[:, [[0, 1], [2, 1], [2, 3], [0, 3]]].reshape(-1, 2)
    points = torch.cat([points, torch.ones(points.shape[0], 1, device=points.device)], dim=-1)
    # 2) Now let's transform the points using perspective matrices
    #   x_out = (coeffs[0] * x + coeffs[1] * y + coeffs[2]) / (coeffs[6] * x + coeffs[7] * y + 1)
    #   y_out = (coeffs[3] * x + coeffs[4] * y + coeffs[5]) / (coeffs[6] * x + coeffs[7] * y + 1)

    numer_points = torch.matmul(points, theta1.T)
    denom_points = torch.matmul(points, theta2.T)
    transformed_points = numer_points.div_(denom_points)

    # 3) Reshape transformed points to [N boxes, 4 points, x/y coords]
    # and compute bounding box from 4 transformed points:
    transformed_points = transformed_points.reshape(-1, 4, 2)
    out_bbox_mins, out_bbox_maxs = torch.aminmax(transformed_points, dim=1)

    out_bboxes = clamp_bounding_box(
        torch.cat([out_bbox_mins, out_bbox_maxs], dim=1).to(bounding_box.dtype),
        format=datapoints.BoundingBoxFormat.XYXY,
        spatial_size=spatial_size,
    )

    # out_bboxes should be of shape [N boxes, 4]

    return convert_format_bounding_box(
        out_bboxes, old_format=datapoints.BoundingBoxFormat.XYXY, new_format=format, inplace=True
    ).reshape(original_shape)


def perspective_mask(
    mask: torch.Tensor,
    startpoints: Optional[List[List[int]]],
    endpoints: Optional[List[List[int]]],
    fill: datapoints.FillTypeJIT = None,
    coefficients: Optional[List[float]] = None,
) -> torch.Tensor:
    if mask.ndim < 3:
        mask = mask.unsqueeze(0)
        needs_squeeze = True
    else:
        needs_squeeze = False

    output = perspective_image_tensor(
        mask, startpoints, endpoints, interpolation=InterpolationMode.NEAREST, fill=fill, coefficients=coefficients
    )

    if needs_squeeze:
        output = output.squeeze(0)

    return output


def perspective_video(
    video: torch.Tensor,
    startpoints: Optional[List[List[int]]],
    endpoints: Optional[List[List[int]]],
    interpolation: InterpolationMode = InterpolationMode.BILINEAR,
    fill: datapoints.FillTypeJIT = None,
    coefficients: Optional[List[float]] = None,
) -> torch.Tensor:
    return perspective_image_tensor(
        video, startpoints, endpoints, interpolation=interpolation, fill=fill, coefficients=coefficients
    )


def perspective(
    inpt: datapoints.InputTypeJIT,
    startpoints: Optional[List[List[int]]],
    endpoints: Optional[List[List[int]]],
    interpolation: InterpolationMode = InterpolationMode.BILINEAR,
    fill: datapoints.FillTypeJIT = None,
    coefficients: Optional[List[float]] = None,
) -> datapoints.InputTypeJIT:
    if not torch.jit.is_scripting():
        _log_api_usage_once(perspective)
    if torch.jit.is_scripting() or is_simple_tensor(inpt):
        return perspective_image_tensor(
            inpt, startpoints, endpoints, interpolation=interpolation, fill=fill, coefficients=coefficients
        )
    elif isinstance(inpt, datapoints._datapoint.Datapoint):
        return inpt.perspective(
            startpoints, endpoints, interpolation=interpolation, fill=fill, coefficients=coefficients
        )
    elif isinstance(inpt, PIL.Image.Image):
        return perspective_image_pil(
            inpt, startpoints, endpoints, interpolation=interpolation, fill=fill, coefficients=coefficients
        )
    else:
        raise TypeError(
            f"Input can either be a plain tensor, any TorchVision datapoint, or a PIL image, "
            f"but got {type(inpt)} instead."
        )


def elastic_image_tensor(
    image: torch.Tensor,
    displacement: torch.Tensor,
    interpolation: InterpolationMode = InterpolationMode.BILINEAR,
    fill: datapoints.FillTypeJIT = None,
) -> torch.Tensor:
    if image.numel() == 0:
        return image

    shape = image.shape
    ndim = image.ndim

    device = image.device
    dtype = image.dtype if torch.is_floating_point(image) else torch.float32
    # We are aware that if input image dtype is uint8 and displacement is float64 then
    # displacement will be casted to float32 and all computations will be done with float32
    # We can fix this later if needed

    if ndim > 4:
        image = image.reshape((-1,) + shape[-3:])
        needs_unsquash = True
    elif ndim == 3:
        image = image.unsqueeze(0)
        needs_unsquash = True
    else:
        needs_unsquash = False

    if displacement.dtype != dtype or displacement.device != device:
        displacement = displacement.to(dtype=dtype, device=device)

    image_height, image_width = shape[-2:]
    grid = _create_identity_grid((image_height, image_width), device=device, dtype=dtype).add_(displacement)
    output = _apply_grid_transform(image, grid, interpolation.value, fill=fill)

    if needs_unsquash:
        output = output.reshape(shape)

    return output


@torch.jit.unused
def elastic_image_pil(
    image: PIL.Image.Image,
    displacement: torch.Tensor,
    interpolation: InterpolationMode = InterpolationMode.BILINEAR,
    fill: datapoints.FillTypeJIT = None,
) -> PIL.Image.Image:
    t_img = pil_to_tensor(image)
    output = elastic_image_tensor(t_img, displacement, interpolation=interpolation, fill=fill)
    return to_pil_image(output, mode=image.mode)


def _create_identity_grid(size: Tuple[int, int], device: torch.device, dtype: torch.dtype) -> torch.Tensor:
    sy, sx = size
    base_grid = torch.empty(1, sy, sx, 2, device=device, dtype=dtype)
    x_grid = torch.linspace((-sx + 1) / sx, (sx - 1) / sx, sx, device=device, dtype=dtype)
    base_grid[..., 0].copy_(x_grid)

    y_grid = torch.linspace((-sy + 1) / sy, (sy - 1) / sy, sy, device=device, dtype=dtype).unsqueeze_(-1)
    base_grid[..., 1].copy_(y_grid)

    return base_grid


def elastic_bounding_box(
    bounding_box: torch.Tensor,
    format: datapoints.BoundingBoxFormat,
    spatial_size: Tuple[int, int],
    displacement: torch.Tensor,
) -> torch.Tensor:
    if bounding_box.numel() == 0:
        return bounding_box

    # TODO: add in docstring about approximation we are doing for grid inversion
    device = bounding_box.device
    dtype = bounding_box.dtype if torch.is_floating_point(bounding_box) else torch.float32

    if displacement.dtype != dtype or displacement.device != device:
        displacement = displacement.to(dtype=dtype, device=device)

    original_shape = bounding_box.shape
    bounding_box = (
        convert_format_bounding_box(bounding_box, old_format=format, new_format=datapoints.BoundingBoxFormat.XYXY)
    ).reshape(-1, 4)

<<<<<<< HEAD
    id_grid = _create_identity_grid(spatial_size, bounding_box.device)
=======
    # Question (vfdev-5): should we rely on good displacement shape and fetch image size from it
    # Or add spatial_size arg and check displacement shape
    spatial_size = displacement.shape[-3], displacement.shape[-2]

    id_grid = _create_identity_grid(spatial_size, device=device, dtype=dtype)
>>>>>>> a63046ce
    # We construct an approximation of inverse grid as inv_grid = id_grid - displacement
    # This is not an exact inverse of the grid
    inv_grid = id_grid.sub_(displacement)

    # Get points from bboxes
    points = bounding_box[:, [[0, 1], [2, 1], [2, 3], [0, 3]]].reshape(-1, 2)
    if points.is_floating_point():
        points = points.ceil_()
    index_xy = points.to(dtype=torch.long)
    index_x, index_y = index_xy[:, 0], index_xy[:, 1]

    # Transform points:
    t_size = torch.tensor(spatial_size[::-1], device=displacement.device, dtype=displacement.dtype)
    transformed_points = inv_grid[0, index_y, index_x, :].add_(1).mul_(0.5 * t_size).sub_(0.5)

    transformed_points = transformed_points.reshape(-1, 4, 2)
    out_bbox_mins, out_bbox_maxs = torch.aminmax(transformed_points, dim=1)
    out_bboxes = clamp_bounding_box(
        torch.cat([out_bbox_mins, out_bbox_maxs], dim=1).to(bounding_box.dtype),
        format=datapoints.BoundingBoxFormat.XYXY,
        spatial_size=spatial_size,
    )

    return convert_format_bounding_box(
        out_bboxes, old_format=datapoints.BoundingBoxFormat.XYXY, new_format=format, inplace=True
    ).reshape(original_shape)


def elastic_mask(
    mask: torch.Tensor,
    displacement: torch.Tensor,
    fill: datapoints.FillTypeJIT = None,
) -> torch.Tensor:
    if mask.ndim < 3:
        mask = mask.unsqueeze(0)
        needs_squeeze = True
    else:
        needs_squeeze = False

    output = elastic_image_tensor(mask, displacement=displacement, interpolation=InterpolationMode.NEAREST, fill=fill)

    if needs_squeeze:
        output = output.squeeze(0)

    return output


def elastic_video(
    video: torch.Tensor,
    displacement: torch.Tensor,
    interpolation: InterpolationMode = InterpolationMode.BILINEAR,
    fill: datapoints.FillTypeJIT = None,
) -> torch.Tensor:
    return elastic_image_tensor(video, displacement, interpolation=interpolation, fill=fill)


def elastic(
    inpt: datapoints.InputTypeJIT,
    displacement: torch.Tensor,
    interpolation: InterpolationMode = InterpolationMode.BILINEAR,
    fill: datapoints.FillTypeJIT = None,
) -> datapoints.InputTypeJIT:
    if not torch.jit.is_scripting():
        _log_api_usage_once(elastic)

    if torch.jit.is_scripting() or is_simple_tensor(inpt):
        return elastic_image_tensor(inpt, displacement, interpolation=interpolation, fill=fill)
    elif isinstance(inpt, datapoints._datapoint.Datapoint):
        return inpt.elastic(displacement, interpolation=interpolation, fill=fill)
    elif isinstance(inpt, PIL.Image.Image):
        return elastic_image_pil(inpt, displacement, interpolation=interpolation, fill=fill)
    else:
        raise TypeError(
            f"Input can either be a plain tensor, any TorchVision datapoint, or a PIL image, "
            f"but got {type(inpt)} instead."
        )


elastic_transform = elastic


def _center_crop_parse_output_size(output_size: List[int]) -> List[int]:
    if isinstance(output_size, numbers.Number):
        s = int(output_size)
        return [s, s]
    elif isinstance(output_size, (tuple, list)) and len(output_size) == 1:
        return [output_size[0], output_size[0]]
    else:
        return list(output_size)


def _center_crop_compute_padding(crop_height: int, crop_width: int, image_height: int, image_width: int) -> List[int]:
    return [
        (crop_width - image_width) // 2 if crop_width > image_width else 0,
        (crop_height - image_height) // 2 if crop_height > image_height else 0,
        (crop_width - image_width + 1) // 2 if crop_width > image_width else 0,
        (crop_height - image_height + 1) // 2 if crop_height > image_height else 0,
    ]


def _center_crop_compute_crop_anchor(
    crop_height: int, crop_width: int, image_height: int, image_width: int
) -> Tuple[int, int]:
    crop_top = int(round((image_height - crop_height) / 2.0))
    crop_left = int(round((image_width - crop_width) / 2.0))
    return crop_top, crop_left


def center_crop_image_tensor(image: torch.Tensor, output_size: List[int]) -> torch.Tensor:
    crop_height, crop_width = _center_crop_parse_output_size(output_size)
    shape = image.shape
    if image.numel() == 0:
        return image.reshape(shape[:-2] + (crop_height, crop_width))
    image_height, image_width = shape[-2:]

    if crop_height > image_height or crop_width > image_width:
        padding_ltrb = _center_crop_compute_padding(crop_height, crop_width, image_height, image_width)
        image = torch_pad(image, _parse_pad_padding(padding_ltrb), value=0.0)

        image_height, image_width = image.shape[-2:]
        if crop_width == image_width and crop_height == image_height:
            return image

    crop_top, crop_left = _center_crop_compute_crop_anchor(crop_height, crop_width, image_height, image_width)
    return image[..., crop_top : (crop_top + crop_height), crop_left : (crop_left + crop_width)]


@torch.jit.unused
def center_crop_image_pil(image: PIL.Image.Image, output_size: List[int]) -> PIL.Image.Image:
    crop_height, crop_width = _center_crop_parse_output_size(output_size)
    image_height, image_width = get_spatial_size_image_pil(image)

    if crop_height > image_height or crop_width > image_width:
        padding_ltrb = _center_crop_compute_padding(crop_height, crop_width, image_height, image_width)
        image = pad_image_pil(image, padding_ltrb, fill=0)

        image_height, image_width = get_spatial_size_image_pil(image)
        if crop_width == image_width and crop_height == image_height:
            return image

    crop_top, crop_left = _center_crop_compute_crop_anchor(crop_height, crop_width, image_height, image_width)
    return crop_image_pil(image, crop_top, crop_left, crop_height, crop_width)


def center_crop_bounding_box(
    bounding_box: torch.Tensor,
    format: datapoints.BoundingBoxFormat,
    spatial_size: Tuple[int, int],
    output_size: List[int],
) -> Tuple[torch.Tensor, Tuple[int, int]]:
    crop_height, crop_width = _center_crop_parse_output_size(output_size)
    crop_top, crop_left = _center_crop_compute_crop_anchor(crop_height, crop_width, *spatial_size)
    return crop_bounding_box(bounding_box, format, top=crop_top, left=crop_left, height=crop_height, width=crop_width)


def center_crop_mask(mask: torch.Tensor, output_size: List[int]) -> torch.Tensor:
    if mask.ndim < 3:
        mask = mask.unsqueeze(0)
        needs_squeeze = True
    else:
        needs_squeeze = False

    output = center_crop_image_tensor(image=mask, output_size=output_size)

    if needs_squeeze:
        output = output.squeeze(0)

    return output


def center_crop_video(video: torch.Tensor, output_size: List[int]) -> torch.Tensor:
    return center_crop_image_tensor(video, output_size)


def center_crop(inpt: datapoints.InputTypeJIT, output_size: List[int]) -> datapoints.InputTypeJIT:
    if not torch.jit.is_scripting():
        _log_api_usage_once(center_crop)

    if torch.jit.is_scripting() or is_simple_tensor(inpt):
        return center_crop_image_tensor(inpt, output_size)
    elif isinstance(inpt, datapoints._datapoint.Datapoint):
        return inpt.center_crop(output_size)
    elif isinstance(inpt, PIL.Image.Image):
        return center_crop_image_pil(inpt, output_size)
    else:
        raise TypeError(
            f"Input can either be a plain tensor, any TorchVision datapoint, or a PIL image, "
            f"but got {type(inpt)} instead."
        )


def resized_crop_image_tensor(
    image: torch.Tensor,
    top: int,
    left: int,
    height: int,
    width: int,
    size: List[int],
    interpolation: InterpolationMode = InterpolationMode.BILINEAR,
    antialias: Optional[bool] = None,
) -> torch.Tensor:
    image = crop_image_tensor(image, top, left, height, width)
    return resize_image_tensor(image, size, interpolation=interpolation, antialias=antialias)


@torch.jit.unused
def resized_crop_image_pil(
    image: PIL.Image.Image,
    top: int,
    left: int,
    height: int,
    width: int,
    size: List[int],
    interpolation: InterpolationMode = InterpolationMode.BILINEAR,
) -> PIL.Image.Image:
    image = crop_image_pil(image, top, left, height, width)
    return resize_image_pil(image, size, interpolation=interpolation)


def resized_crop_bounding_box(
    bounding_box: torch.Tensor,
    format: datapoints.BoundingBoxFormat,
    top: int,
    left: int,
    height: int,
    width: int,
    size: List[int],
) -> Tuple[torch.Tensor, Tuple[int, int]]:
    bounding_box, _ = crop_bounding_box(bounding_box, format, top, left, height, width)
    return resize_bounding_box(bounding_box, (height, width), size)


def resized_crop_mask(
    mask: torch.Tensor,
    top: int,
    left: int,
    height: int,
    width: int,
    size: List[int],
) -> torch.Tensor:
    mask = crop_mask(mask, top, left, height, width)
    return resize_mask(mask, size)


def resized_crop_video(
    video: torch.Tensor,
    top: int,
    left: int,
    height: int,
    width: int,
    size: List[int],
    interpolation: InterpolationMode = InterpolationMode.BILINEAR,
    antialias: Optional[bool] = None,
) -> torch.Tensor:
    return resized_crop_image_tensor(
        video, top, left, height, width, antialias=antialias, size=size, interpolation=interpolation
    )


def resized_crop(
    inpt: datapoints.InputTypeJIT,
    top: int,
    left: int,
    height: int,
    width: int,
    size: List[int],
    interpolation: InterpolationMode = InterpolationMode.BILINEAR,
    antialias: Optional[bool] = None,
) -> datapoints.InputTypeJIT:
    if not torch.jit.is_scripting():
        _log_api_usage_once(resized_crop)

    if torch.jit.is_scripting() or is_simple_tensor(inpt):
        return resized_crop_image_tensor(
            inpt, top, left, height, width, antialias=antialias, size=size, interpolation=interpolation
        )
    elif isinstance(inpt, datapoints._datapoint.Datapoint):
        return inpt.resized_crop(top, left, height, width, antialias=antialias, size=size, interpolation=interpolation)
    elif isinstance(inpt, PIL.Image.Image):
        return resized_crop_image_pil(inpt, top, left, height, width, size=size, interpolation=interpolation)
    else:
        raise TypeError(
            f"Input can either be a plain tensor, any TorchVision datapoint, or a PIL image, "
            f"but got {type(inpt)} instead."
        )


def _parse_five_crop_size(size: List[int]) -> List[int]:
    if isinstance(size, numbers.Number):
        s = int(size)
        size = [s, s]
    elif isinstance(size, (tuple, list)) and len(size) == 1:
        s = size[0]
        size = [s, s]

    if len(size) != 2:
        raise ValueError("Please provide only two dimensions (h, w) for size.")

    return size


def five_crop_image_tensor(
    image: torch.Tensor, size: List[int]
) -> Tuple[torch.Tensor, torch.Tensor, torch.Tensor, torch.Tensor, torch.Tensor]:
    crop_height, crop_width = _parse_five_crop_size(size)
    image_height, image_width = image.shape[-2:]

    if crop_width > image_width or crop_height > image_height:
        raise ValueError(f"Requested crop size {size} is bigger than input size {(image_height, image_width)}")

    tl = crop_image_tensor(image, 0, 0, crop_height, crop_width)
    tr = crop_image_tensor(image, 0, image_width - crop_width, crop_height, crop_width)
    bl = crop_image_tensor(image, image_height - crop_height, 0, crop_height, crop_width)
    br = crop_image_tensor(image, image_height - crop_height, image_width - crop_width, crop_height, crop_width)
    center = center_crop_image_tensor(image, [crop_height, crop_width])

    return tl, tr, bl, br, center


@torch.jit.unused
def five_crop_image_pil(
    image: PIL.Image.Image, size: List[int]
) -> Tuple[PIL.Image.Image, PIL.Image.Image, PIL.Image.Image, PIL.Image.Image, PIL.Image.Image]:
    crop_height, crop_width = _parse_five_crop_size(size)
    image_height, image_width = get_spatial_size_image_pil(image)

    if crop_width > image_width or crop_height > image_height:
        raise ValueError(f"Requested crop size {size} is bigger than input size {(image_height, image_width)}")

    tl = crop_image_pil(image, 0, 0, crop_height, crop_width)
    tr = crop_image_pil(image, 0, image_width - crop_width, crop_height, crop_width)
    bl = crop_image_pil(image, image_height - crop_height, 0, crop_height, crop_width)
    br = crop_image_pil(image, image_height - crop_height, image_width - crop_width, crop_height, crop_width)
    center = center_crop_image_pil(image, [crop_height, crop_width])

    return tl, tr, bl, br, center


def five_crop_video(
    video: torch.Tensor, size: List[int]
) -> Tuple[torch.Tensor, torch.Tensor, torch.Tensor, torch.Tensor, torch.Tensor]:
    return five_crop_image_tensor(video, size)


ImageOrVideoTypeJIT = Union[datapoints.ImageTypeJIT, datapoints.VideoTypeJIT]


def five_crop(
    inpt: ImageOrVideoTypeJIT, size: List[int]
) -> Tuple[ImageOrVideoTypeJIT, ImageOrVideoTypeJIT, ImageOrVideoTypeJIT, ImageOrVideoTypeJIT, ImageOrVideoTypeJIT]:
    if not torch.jit.is_scripting():
        _log_api_usage_once(five_crop)

    # TODO: consider breaking BC here to return List[datapoints.ImageTypeJIT/VideoTypeJIT] to align this op with
    #  `ten_crop`
    if torch.jit.is_scripting() or is_simple_tensor(inpt):
        return five_crop_image_tensor(inpt, size)
    elif isinstance(inpt, datapoints.Image):
        output = five_crop_image_tensor(inpt.as_subclass(torch.Tensor), size)
        return tuple(datapoints.Image.wrap_like(inpt, item) for item in output)  # type: ignore[return-value]
    elif isinstance(inpt, datapoints.Video):
        output = five_crop_video(inpt.as_subclass(torch.Tensor), size)
        return tuple(datapoints.Video.wrap_like(inpt, item) for item in output)  # type: ignore[return-value]
    elif isinstance(inpt, PIL.Image.Image):
        return five_crop_image_pil(inpt, size)
    else:
        raise TypeError(
            f"Input can either be a plain tensor, an `Image` or `Video` datapoint, or a PIL image, "
            f"but got {type(inpt)} instead."
        )


def ten_crop_image_tensor(image: torch.Tensor, size: List[int], vertical_flip: bool = False) -> List[torch.Tensor]:
    tl, tr, bl, br, center = five_crop_image_tensor(image, size)

    if vertical_flip:
        image = vertical_flip_image_tensor(image)
    else:
        image = horizontal_flip_image_tensor(image)

    tl_flip, tr_flip, bl_flip, br_flip, center_flip = five_crop_image_tensor(image, size)

    return [tl, tr, bl, br, center, tl_flip, tr_flip, bl_flip, br_flip, center_flip]


@torch.jit.unused
def ten_crop_image_pil(image: PIL.Image.Image, size: List[int], vertical_flip: bool = False) -> List[PIL.Image.Image]:
    tl, tr, bl, br, center = five_crop_image_pil(image, size)

    if vertical_flip:
        image = vertical_flip_image_pil(image)
    else:
        image = horizontal_flip_image_pil(image)

    tl_flip, tr_flip, bl_flip, br_flip, center_flip = five_crop_image_pil(image, size)

    return [tl, tr, bl, br, center, tl_flip, tr_flip, bl_flip, br_flip, center_flip]


def ten_crop_video(video: torch.Tensor, size: List[int], vertical_flip: bool = False) -> List[torch.Tensor]:
    return ten_crop_image_tensor(video, size, vertical_flip=vertical_flip)


def ten_crop(
    inpt: Union[datapoints.ImageTypeJIT, datapoints.VideoTypeJIT], size: List[int], vertical_flip: bool = False
) -> Union[List[datapoints.ImageTypeJIT], List[datapoints.VideoTypeJIT]]:
    if not torch.jit.is_scripting():
        _log_api_usage_once(ten_crop)

    if torch.jit.is_scripting() or is_simple_tensor(inpt):
        return ten_crop_image_tensor(inpt, size, vertical_flip=vertical_flip)
    elif isinstance(inpt, datapoints.Image):
        output = ten_crop_image_tensor(inpt.as_subclass(torch.Tensor), size, vertical_flip=vertical_flip)
        return [datapoints.Image.wrap_like(inpt, item) for item in output]
    elif isinstance(inpt, datapoints.Video):
        output = ten_crop_video(inpt.as_subclass(torch.Tensor), size, vertical_flip=vertical_flip)
        return [datapoints.Video.wrap_like(inpt, item) for item in output]
    elif isinstance(inpt, PIL.Image.Image):
        return ten_crop_image_pil(inpt, size, vertical_flip=vertical_flip)
    else:
        raise TypeError(
            f"Input can either be a plain tensor, an `Image` or `Video` datapoint, or a PIL image, "
            f"but got {type(inpt)} instead."
        )<|MERGE_RESOLUTION|>--- conflicted
+++ resolved
@@ -1573,15 +1573,7 @@
         convert_format_bounding_box(bounding_box, old_format=format, new_format=datapoints.BoundingBoxFormat.XYXY)
     ).reshape(-1, 4)
 
-<<<<<<< HEAD
-    id_grid = _create_identity_grid(spatial_size, bounding_box.device)
-=======
-    # Question (vfdev-5): should we rely on good displacement shape and fetch image size from it
-    # Or add spatial_size arg and check displacement shape
-    spatial_size = displacement.shape[-3], displacement.shape[-2]
-
     id_grid = _create_identity_grid(spatial_size, device=device, dtype=dtype)
->>>>>>> a63046ce
     # We construct an approximation of inverse grid as inv_grid = id_grid - displacement
     # This is not an exact inverse of the grid
     inv_grid = id_grid.sub_(displacement)
