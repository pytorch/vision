from typing import cast, List, Optional, Tuple

import PIL.Image
import torch
from torchvision.prototype import features
from torchvision.prototype.features import BoundingBoxFormat, ColorSpace
from torchvision.transforms import functional_pil as _FP, functional_tensor as _FT


get_dimensions_image_tensor = _FT.get_dimensions
get_dimensions_image_pil = _FP.get_dimensions


<<<<<<< HEAD
def get_dimensions(image: features.ImageTypeJIT) -> List[int]:
    if isinstance(image, torch.Tensor) and (torch.jit.is_scripting() or not isinstance(image, features.Image)):
        return get_dimensions_image_tensor(image)
    elif isinstance(image, features.Image):
=======
# TODO: Should this be prefixed with `_` similar to other methods that don't get exposed by init?
def get_chw(image: features.ImageOrVideoTypeJIT) -> Tuple[int, int, int]:
    if isinstance(image, torch.Tensor) and (
        torch.jit.is_scripting() or not isinstance(image, (features.Image, features.Video))
    ):
        channels, height, width = get_dimensions_image_tensor(image)
    elif isinstance(image, (features.Image, features.Video)):
>>>>>>> 3118fb52
        channels = image.num_channels
        height, width = image.image_size
        return [channels, height, width]
    else:
        return get_dimensions_image_pil(image)


<<<<<<< HEAD
get_num_channels_image_tensor = _FT.get_image_num_channels
get_num_channels_image_pil = _FP.get_image_num_channels


def get_num_channels(image: features.ImageTypeJIT) -> int:
    if isinstance(image, torch.Tensor) and (torch.jit.is_scripting() or not isinstance(image, features.Image)):
        channels = _FT.get_image_num_channels(image)
    elif isinstance(image, features.Image):
        channels = image.num_channels
    else:
        channels = _FP.get_image_num_channels(image)
    return channels
=======
def get_dimensions(image: features.ImageOrVideoTypeJIT) -> List[int]:
    return list(get_chw(image))


def get_num_channels(image: features.ImageOrVideoTypeJIT) -> int:
    num_channels, *_ = get_chw(image)
    return num_channels
>>>>>>> 3118fb52


# We changed the names to ensure it can be used not only for images but also videos. Thus, we just alias it without
# deprecating the old names.
get_image_num_channels = get_num_channels


<<<<<<< HEAD
def get_spatial_size_image_tensor(image: torch.Tensor) -> List[int]:
    width, height = _FT.get_image_size(image)
    return [height, width]


@torch.jit.unused
def get_spatial_size_image_pil(image: PIL.Image.Image) -> List[int]:
    width, height = _FP.get_image_size(image)
    return [height, width]


def get_spatial_size(inpt: features.InputTypeJIT) -> List[int]:
    if isinstance(inpt, torch.Tensor) and (torch.jit.is_scripting() or not isinstance(inpt, features._Feature)):
        return get_spatial_size_image_tensor(inpt)
    elif isinstance(inpt, features._Feature):
        image_size = getattr(inpt, "image_size", None)
        if image_size is not None:
            return list(image_size)
        else:
            raise ValueError(f"Type {inpt.__class__} doesn't have spatial size.")
    else:
        return get_spatial_size_image_pil(inpt)
=======
def get_spatial_size(image: features.ImageOrVideoTypeJIT) -> List[int]:
    _, *size = get_chw(image)
    return size
>>>>>>> 3118fb52


def _xywh_to_xyxy(xywh: torch.Tensor) -> torch.Tensor:
    xyxy = xywh.clone()
    xyxy[..., 2:] += xyxy[..., :2]
    return xyxy


def _xyxy_to_xywh(xyxy: torch.Tensor) -> torch.Tensor:
    xywh = xyxy.clone()
    xywh[..., 2:] -= xywh[..., :2]
    return xywh


def _cxcywh_to_xyxy(cxcywh: torch.Tensor) -> torch.Tensor:
    cx, cy, w, h = torch.unbind(cxcywh, dim=-1)
    x1 = cx - 0.5 * w
    y1 = cy - 0.5 * h
    x2 = cx + 0.5 * w
    y2 = cy + 0.5 * h
    return torch.stack((x1, y1, x2, y2), dim=-1).to(cxcywh.dtype)


def _xyxy_to_cxcywh(xyxy: torch.Tensor) -> torch.Tensor:
    x1, y1, x2, y2 = torch.unbind(xyxy, dim=-1)
    cx = (x1 + x2) / 2
    cy = (y1 + y2) / 2
    w = x2 - x1
    h = y2 - y1
    return torch.stack((cx, cy, w, h), dim=-1).to(xyxy.dtype)


def convert_format_bounding_box(
    bounding_box: torch.Tensor, old_format: BoundingBoxFormat, new_format: BoundingBoxFormat, copy: bool = True
) -> torch.Tensor:
    if new_format == old_format:
        if copy:
            return bounding_box.clone()
        else:
            return bounding_box

    if old_format == BoundingBoxFormat.XYWH:
        bounding_box = _xywh_to_xyxy(bounding_box)
    elif old_format == BoundingBoxFormat.CXCYWH:
        bounding_box = _cxcywh_to_xyxy(bounding_box)

    if new_format == BoundingBoxFormat.XYWH:
        bounding_box = _xyxy_to_xywh(bounding_box)
    elif new_format == BoundingBoxFormat.CXCYWH:
        bounding_box = _xyxy_to_cxcywh(bounding_box)

    return bounding_box


def clamp_bounding_box(
    bounding_box: torch.Tensor, format: BoundingBoxFormat, image_size: Tuple[int, int]
) -> torch.Tensor:
    # TODO: (PERF) Possible speed up clamping if we have different implementations for each bbox format.
    # Not sure if they yield equivalent results.
    xyxy_boxes = convert_format_bounding_box(bounding_box, format, BoundingBoxFormat.XYXY)
    xyxy_boxes[..., 0::2].clamp_(min=0, max=image_size[1])
    xyxy_boxes[..., 1::2].clamp_(min=0, max=image_size[0])
    return convert_format_bounding_box(xyxy_boxes, BoundingBoxFormat.XYXY, format, copy=False)


def _split_alpha(image: torch.Tensor) -> Tuple[torch.Tensor, torch.Tensor]:
    return image[..., :-1, :, :], image[..., -1:, :, :]


def _strip_alpha(image: torch.Tensor) -> torch.Tensor:
    image, alpha = _split_alpha(image)
    if not torch.all(alpha == _FT._max_value(alpha.dtype)):
        raise RuntimeError(
            "Stripping the alpha channel if it contains values other than the max value is not supported."
        )
    return image


def _add_alpha(image: torch.Tensor, alpha: Optional[torch.Tensor] = None) -> torch.Tensor:
    if alpha is None:
        shape = list(image.shape)
        shape[-3] = 1
        alpha = torch.full(shape, _FT._max_value(image.dtype), dtype=image.dtype, device=image.device)
    return torch.cat((image, alpha), dim=-3)


def _gray_to_rgb(grayscale: torch.Tensor) -> torch.Tensor:
    repeats = [1] * grayscale.ndim
    repeats[-3] = 3
    return grayscale.repeat(repeats)


_rgb_to_gray = _FT.rgb_to_grayscale


def convert_color_space_image_tensor(
    image: torch.Tensor, old_color_space: ColorSpace, new_color_space: ColorSpace, copy: bool = True
) -> torch.Tensor:
    if new_color_space == old_color_space:
        if copy:
            return image.clone()
        else:
            return image

    if old_color_space == ColorSpace.OTHER or new_color_space == ColorSpace.OTHER:
        raise RuntimeError(f"Conversion to or from {ColorSpace.OTHER} is not supported.")

    if old_color_space == ColorSpace.GRAY and new_color_space == ColorSpace.GRAY_ALPHA:
        return _add_alpha(image)
    elif old_color_space == ColorSpace.GRAY and new_color_space == ColorSpace.RGB:
        return _gray_to_rgb(image)
    elif old_color_space == ColorSpace.GRAY and new_color_space == ColorSpace.RGB_ALPHA:
        return _add_alpha(_gray_to_rgb(image))
    elif old_color_space == ColorSpace.GRAY_ALPHA and new_color_space == ColorSpace.GRAY:
        return _strip_alpha(image)
    elif old_color_space == ColorSpace.GRAY_ALPHA and new_color_space == ColorSpace.RGB:
        return _gray_to_rgb(_strip_alpha(image))
    elif old_color_space == ColorSpace.GRAY_ALPHA and new_color_space == ColorSpace.RGB_ALPHA:
        image, alpha = _split_alpha(image)
        return _add_alpha(_gray_to_rgb(image), alpha)
    elif old_color_space == ColorSpace.RGB and new_color_space == ColorSpace.GRAY:
        return _rgb_to_gray(image)
    elif old_color_space == ColorSpace.RGB and new_color_space == ColorSpace.GRAY_ALPHA:
        return _add_alpha(_rgb_to_gray(image))
    elif old_color_space == ColorSpace.RGB and new_color_space == ColorSpace.RGB_ALPHA:
        return _add_alpha(image)
    elif old_color_space == ColorSpace.RGB_ALPHA and new_color_space == ColorSpace.GRAY:
        return _rgb_to_gray(_strip_alpha(image))
    elif old_color_space == ColorSpace.RGB_ALPHA and new_color_space == ColorSpace.GRAY_ALPHA:
        image, alpha = _split_alpha(image)
        return _add_alpha(_rgb_to_gray(image), alpha)
    elif old_color_space == ColorSpace.RGB_ALPHA and new_color_space == ColorSpace.RGB:
        return _strip_alpha(image)
    else:
        raise RuntimeError(f"Conversion from {old_color_space} to {new_color_space} is not supported.")


_COLOR_SPACE_TO_PIL_MODE = {
    ColorSpace.GRAY: "L",
    ColorSpace.GRAY_ALPHA: "LA",
    ColorSpace.RGB: "RGB",
    ColorSpace.RGB_ALPHA: "RGBA",
}


@torch.jit.unused
def convert_color_space_image_pil(
    image: PIL.Image.Image, color_space: ColorSpace, copy: bool = True
) -> PIL.Image.Image:
    old_mode = image.mode
    try:
        new_mode = _COLOR_SPACE_TO_PIL_MODE[color_space]
    except KeyError:
        raise ValueError(f"Conversion from {ColorSpace.from_pil_mode(old_mode)} to {color_space} is not supported.")

    if not copy and image.mode == new_mode:
        return image

    return image.convert(new_mode)


def convert_color_space_video(
    video: torch.Tensor, old_color_space: ColorSpace, new_color_space: ColorSpace, copy: bool = True
) -> torch.Tensor:
    return convert_color_space_image_tensor(
        video, old_color_space=old_color_space, new_color_space=new_color_space, copy=copy
    )


def convert_color_space(
    inpt: features.ImageOrVideoTypeJIT,
    color_space: ColorSpace,
    old_color_space: Optional[ColorSpace] = None,
    copy: bool = True,
) -> features.ImageOrVideoTypeJIT:
    if isinstance(inpt, torch.Tensor) and (
        torch.jit.is_scripting() or not isinstance(inpt, (features.Image, features.Video))
    ):
        if old_color_space is None:
            raise RuntimeError(
                "In order to convert the color space of simple tensor images, "
                "the `old_color_space=...` parameter needs to be passed."
            )
        return convert_color_space_image_tensor(
            inpt, old_color_space=old_color_space, new_color_space=color_space, copy=copy
        )
    elif isinstance(inpt, (features.Image, features.Video)):
        return inpt.to_color_space(color_space, copy=copy)
    else:
        return cast(features.ImageOrVideoTypeJIT, convert_color_space_image_pil(inpt, color_space, copy=copy))<|MERGE_RESOLUTION|>--- conflicted
+++ resolved
@@ -11,20 +11,12 @@
 get_dimensions_image_pil = _FP.get_dimensions
 
 
-<<<<<<< HEAD
-def get_dimensions(image: features.ImageTypeJIT) -> List[int]:
-    if isinstance(image, torch.Tensor) and (torch.jit.is_scripting() or not isinstance(image, features.Image)):
-        return get_dimensions_image_tensor(image)
-    elif isinstance(image, features.Image):
-=======
-# TODO: Should this be prefixed with `_` similar to other methods that don't get exposed by init?
-def get_chw(image: features.ImageOrVideoTypeJIT) -> Tuple[int, int, int]:
+def get_dimensions(image: features.ImageOrVideoTypeJIT) -> List[int]:
     if isinstance(image, torch.Tensor) and (
         torch.jit.is_scripting() or not isinstance(image, (features.Image, features.Video))
     ):
-        channels, height, width = get_dimensions_image_tensor(image)
+        return get_dimensions_image_tensor(image)
     elif isinstance(image, (features.Image, features.Video)):
->>>>>>> 3118fb52
         channels = image.num_channels
         height, width = image.image_size
         return [channels, height, width]
@@ -32,28 +24,19 @@
         return get_dimensions_image_pil(image)
 
 
-<<<<<<< HEAD
 get_num_channels_image_tensor = _FT.get_image_num_channels
 get_num_channels_image_pil = _FP.get_image_num_channels
 
 
-def get_num_channels(image: features.ImageTypeJIT) -> int:
-    if isinstance(image, torch.Tensor) and (torch.jit.is_scripting() or not isinstance(image, features.Image)):
-        channels = _FT.get_image_num_channels(image)
-    elif isinstance(image, features.Image):
-        channels = image.num_channels
-    else:
-        channels = _FP.get_image_num_channels(image)
-    return channels
-=======
-def get_dimensions(image: features.ImageOrVideoTypeJIT) -> List[int]:
-    return list(get_chw(image))
-
-
 def get_num_channels(image: features.ImageOrVideoTypeJIT) -> int:
-    num_channels, *_ = get_chw(image)
-    return num_channels
->>>>>>> 3118fb52
+    if isinstance(image, torch.Tensor) and (
+        torch.jit.is_scripting() or not isinstance(image, (features.Image, features.Video))
+    ):
+        return _FT.get_image_num_channels(image)
+    elif isinstance(image, (features.Image, features.Video)):
+        return image.num_channels
+    else:
+        return _FP.get_image_num_channels(image)
 
 
 # We changed the names to ensure it can be used not only for images but also videos. Thus, we just alias it without
@@ -61,7 +44,6 @@
 get_image_num_channels = get_num_channels
 
 
-<<<<<<< HEAD
 def get_spatial_size_image_tensor(image: torch.Tensor) -> List[int]:
     width, height = _FT.get_image_size(image)
     return [height, width]
@@ -84,11 +66,7 @@
             raise ValueError(f"Type {inpt.__class__} doesn't have spatial size.")
     else:
         return get_spatial_size_image_pil(inpt)
-=======
-def get_spatial_size(image: features.ImageOrVideoTypeJIT) -> List[int]:
-    _, *size = get_chw(image)
-    return size
->>>>>>> 3118fb52
+
 
 
 def _xywh_to_xyxy(xywh: torch.Tensor) -> torch.Tensor:
