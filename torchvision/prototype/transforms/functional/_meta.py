--- conflicted
+++ resolved
@@ -28,15 +28,11 @@
 get_num_channels_image_pil = _FP.get_image_num_channels
 
 
-<<<<<<< HEAD
-def get_num_channels(image: Union[features.ImageTypeJIT, features.VideoTypeJIT]) -> int:
-=======
 def get_num_channels_video(video: torch.Tensor) -> int:
     return get_num_channels_image_tensor(video)
 
 
-def get_num_channels(image: features.ImageOrVideoTypeJIT) -> int:
->>>>>>> 7d36d263
+def get_num_channels(image: Union[features.ImageTypeJIT, features.VideoTypeJIT]) -> int:
     if isinstance(image, torch.Tensor) and (
         torch.jit.is_scripting() or not isinstance(image, (features.Image, features.Video))
     ):
