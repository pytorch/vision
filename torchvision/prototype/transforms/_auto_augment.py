--- conflicted
+++ resolved
@@ -519,15 +519,9 @@
             mix.add_(combined_weights[:, i].view(batch_dims) * aug)
         mix = mix.view(orig_dims).to(dtype=image_or_video.dtype)
 
-<<<<<<< HEAD
-        if isinstance(orig_image, features.Image):
-            mix = features.Image.wrap_like(orig_image, mix)
-        elif isinstance(orig_image, PIL.Image.Image):
-=======
         if isinstance(orig_image_or_video, (features.Image, features.Video)):
-            mix = type(orig_image_or_video).new_like(orig_image_or_video, mix)  # type: ignore[arg-type]
+            mix = type(orig_image_or_video).wrap_like(orig_image_or_video, mix)  # type: ignore[arg-type]
         elif isinstance(orig_image_or_video, PIL.Image.Image):
->>>>>>> 3118fb52
             mix = F.to_image_pil(mix)
 
         return self._put_into_sample(sample, id, mix)