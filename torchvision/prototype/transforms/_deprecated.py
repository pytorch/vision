import warnings
<<<<<<< HEAD
from typing import Any, Dict, List, Literal, Union
=======
from typing import Any, Dict, Union
>>>>>>> 1496ff0c

import numpy as np
import PIL.Image
import torch

from torchvision.prototype.transforms import Transform
from torchvision.transforms import functional as _F
<<<<<<< HEAD

from ._transform import _RandomApplyTransform
from .utils import is_simple_tensor, query_chw
=======
>>>>>>> 1496ff0c


class ToTensor(Transform):
    _transformed_types = (PIL.Image.Image, np.ndarray)

    def __init__(self) -> None:
        warnings.warn(
            "The transform `ToTensor()` is deprecated and will be removed in a future release. "
            "Instead, please use `transforms.Compose([transforms.ToImageTensor(), transforms.ConvertImageDtype()])`."
        )
        super().__init__()

    def _transform(self, inpt: Union[PIL.Image.Image, np.ndarray], params: Dict[str, Any]) -> torch.Tensor:
        return _F.to_tensor(inpt)<|MERGE_RESOLUTION|>--- conflicted
+++ resolved
@@ -1,9 +1,5 @@
 import warnings
-<<<<<<< HEAD
-from typing import Any, Dict, List, Literal, Union
-=======
 from typing import Any, Dict, Union
->>>>>>> 1496ff0c
 
 import numpy as np
 import PIL.Image
@@ -11,12 +7,6 @@
 
 from torchvision.prototype.transforms import Transform
 from torchvision.transforms import functional as _F
-<<<<<<< HEAD
-
-from ._transform import _RandomApplyTransform
-from .utils import is_simple_tensor, query_chw
-=======
->>>>>>> 1496ff0c
 
 
 class ToTensor(Transform):
