--- conflicted
+++ resolved
@@ -107,27 +107,16 @@
         self.alpha = alpha
         self._dist = torch.distributions.Beta(torch.tensor([alpha]), torch.tensor([alpha]))
 
-<<<<<<< HEAD
     def _check(self, sample: Any) -> None:
-        if not (has_any(sample, features.Image, is_simple_tensor) and has_any(sample, features.OneHotLabel)):
-            raise TypeError(f"{type(self).__name__}() is only defined for tensor images and one-hot labels.")
-        if has_any(sample, features.BoundingBox, features.SegmentationMask, features.Label):
-=======
-    def forward(self, *inputs: Any) -> Any:
         if not (
-            has_any(inputs, features.Image, features.Video, features.is_simple_tensor)
-            and has_any(inputs, features.OneHotLabel)
+            has_any(sample, features.Image, features.Video, features.is_simple_tensor)
+            and has_any(sample, features.OneHotLabel)
         ):
             raise TypeError(f"{type(self).__name__}() is only defined for tensor images/videos and one-hot labels.")
-        if has_any(inputs, PIL.Image.Image, features.BoundingBox, features.Mask, features.Label):
->>>>>>> 54a2d4e8
+        if has_any(sample, PIL.Image.Image, features.BoundingBox, features.Mask, features.Label):
             raise TypeError(
                 f"{type(self).__name__}() does not support PIL images, bounding boxes, masks and plain labels."
             )
-<<<<<<< HEAD
-=======
-        return super().forward(*inputs)
->>>>>>> 54a2d4e8
 
     def _mixup_onehotlabel(self, inpt: features.OneHotLabel, lam: float) -> features.OneHotLabel:
         if inpt.ndim < 2:
