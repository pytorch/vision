import collections.abc
import math
import warnings
from typing import Any, Dict, List, Union, Sequence, Tuple, cast, Optional

import PIL.Image
import torch
from torchvision.prototype import features
from torchvision.prototype.transforms import Transform, InterpolationMode, functional as F
from torchvision.transforms.functional import pil_to_tensor
from torchvision.transforms.transforms import _setup_size, _interpolation_modes_from_int

from ._utils import query_image, get_image_dimensions, has_any, is_simple_tensor


class HorizontalFlip(Transform):
    def _transform(self, input: Any, params: Dict[str, Any]) -> Any:
        if isinstance(input, features.Image):
            output = F.horizontal_flip_image_tensor(input)
            return features.Image.new_like(input, output)
        elif isinstance(input, features.BoundingBox):
            output = F.horizontal_flip_bounding_box(input, format=input.format, image_size=input.image_size)
            return features.BoundingBox.new_like(input, output)
        elif isinstance(input, PIL.Image.Image):
            return F.horizontal_flip_image_pil(input)
        elif is_simple_tensor(input):
            return F.horizontal_flip_image_tensor(input)
        else:
            return input


class Resize(Transform):
    def __init__(
        self,
        size: Union[int, Sequence[int]],
        interpolation: InterpolationMode = InterpolationMode.BILINEAR,
    ) -> None:
        super().__init__()
        self.size = [size] if isinstance(size, int) else list(size)
        self.interpolation = interpolation

    def _transform(self, input: Any, params: Dict[str, Any]) -> Any:
        if isinstance(input, features.Image):
            output = F.resize_image_tensor(input, self.size, interpolation=self.interpolation)
            return features.Image.new_like(input, output)
        elif isinstance(input, features.SegmentationMask):
            output = F.resize_segmentation_mask(input, self.size)
            return features.SegmentationMask.new_like(input, output)
        elif isinstance(input, features.BoundingBox):
            output = F.resize_bounding_box(input, self.size, image_size=input.image_size)
            return features.BoundingBox.new_like(input, output, image_size=cast(Tuple[int, int], tuple(self.size)))
        elif isinstance(input, PIL.Image.Image):
            return F.resize_image_pil(input, self.size, interpolation=self.interpolation)
        elif is_simple_tensor(input):
            return F.resize_image_tensor(input, self.size, interpolation=self.interpolation)
        else:
            return input


class CenterCrop(Transform):
    def __init__(self, output_size: List[int]):
        super().__init__()
        self.output_size = output_size

    def _transform(self, input: Any, params: Dict[str, Any]) -> Any:
        if isinstance(input, features.Image):
            output = F.center_crop_image_tensor(input, self.output_size)
            return features.Image.new_like(input, output)
        elif is_simple_tensor(input):
            return F.center_crop_image_tensor(input, self.output_size)
        elif isinstance(input, PIL.Image.Image):
            return F.center_crop_image_pil(input, self.output_size)
        else:
            return input

    def forward(self, *inputs: Any) -> Any:
        sample = inputs if len(inputs) > 1 else inputs[0]
        if has_any(sample, features.BoundingBox, features.SegmentationMask):
            raise TypeError(f"BoundingBox'es and SegmentationMask's are not supported by {type(self).__name__}()")
        return super().forward(sample)


class RandomResizedCrop(Transform):
    def __init__(
        self,
        size: Union[int, Sequence[int]],
        scale: Tuple[float, float] = (0.08, 1.0),
        ratio: Tuple[float, float] = (3.0 / 4.0, 4.0 / 3.0),
        interpolation: InterpolationMode = InterpolationMode.BILINEAR,
    ) -> None:
        super().__init__()
        self.size = _setup_size(size, error_msg="Please provide only two dimensions (h, w) for size.")

        if not isinstance(scale, Sequence):
            raise TypeError("Scale should be a sequence")
        scale = cast(Tuple[float, float], scale)
        if not isinstance(ratio, Sequence):
            raise TypeError("Ratio should be a sequence")
        ratio = cast(Tuple[float, float], ratio)
        if (scale[0] > scale[1]) or (ratio[0] > ratio[1]):
            warnings.warn("Scale and ratio should be of kind (min, max)")

        # Backward compatibility with integer value
        if isinstance(interpolation, int):
            warnings.warn(
                "Argument interpolation should be of type InterpolationMode instead of int. "
                "Please, use InterpolationMode enum."
            )
            interpolation = _interpolation_modes_from_int(interpolation)

        self.size = size
        self.scale = scale
        self.ratio = ratio
        self.interpolation = interpolation

    def _get_params(self, sample: Any) -> Dict[str, Any]:
        image = query_image(sample)
        _, height, width = get_image_dimensions(image)
        area = height * width

        log_ratio = torch.log(torch.tensor(self.ratio))
        for _ in range(10):
            target_area = area * torch.empty(1).uniform_(self.scale[0], self.scale[1]).item()
            aspect_ratio = torch.exp(
                torch.empty(1).uniform_(
                    log_ratio[0],  # type: ignore[arg-type]
                    log_ratio[1],  # type: ignore[arg-type]
                )
            ).item()

            w = int(round(math.sqrt(target_area * aspect_ratio)))
            h = int(round(math.sqrt(target_area / aspect_ratio)))

            if 0 < w <= width and 0 < h <= height:
                i = torch.randint(0, height - h + 1, size=(1,)).item()
                j = torch.randint(0, width - w + 1, size=(1,)).item()
                break
        else:
            # Fallback to central crop
            in_ratio = float(width) / float(height)
            if in_ratio < min(self.ratio):
                w = width
                h = int(round(w / min(self.ratio)))
            elif in_ratio > max(self.ratio):
                h = height
                w = int(round(h * max(self.ratio)))
            else:  # whole image
                w = width
                h = height
            i = (height - h) // 2
            j = (width - w) // 2

        return dict(top=i, left=j, height=h, width=w)

    def _transform(self, input: Any, params: Dict[str, Any]) -> Any:
        if isinstance(input, features.Image):
            output = F.resized_crop_image_tensor(
                input, **params, size=list(self.size), interpolation=self.interpolation
            )
            return features.Image.new_like(input, output)
        elif is_simple_tensor(input):
            return F.resized_crop_image_tensor(input, **params, size=list(self.size), interpolation=self.interpolation)
        elif isinstance(input, PIL.Image.Image):
            return F.resized_crop_image_pil(input, **params, size=list(self.size), interpolation=self.interpolation)
        else:
            return input

    def forward(self, *inputs: Any) -> Any:
        sample = inputs if len(inputs) > 1 else inputs[0]
        if has_any(sample, features.BoundingBox, features.SegmentationMask):
            raise TypeError(f"BoundingBox'es and SegmentationMask's are not supported by {type(self).__name__}()")
        return super().forward(sample)


<<<<<<< HEAD
class RandomZoomOut(Transform):
    def __init__(
        self, fill: Optional[List[float]] = None, side_range: Tuple[float, float] = (1.0, 4.0), p: float = 0.5
    ) -> None:
        super().__init__()

        if fill is None:
            fill = [0.0, 0.0, 0.0]
        self.fill = fill

        self.side_range = side_range
        if side_range[0] < 1.0 or side_range[0] > side_range[1]:
            raise ValueError(f"Invalid canvas side range provided {side_range}.")

        self.p = p

    def _get_params(self, sample: Any) -> Dict[str, Any]:
        image = query_image(sample)
        _, orig_h, orig_w = get_image_dimensions(image)

        r = self.side_range[0] + torch.rand(1) * (self.side_range[1] - self.side_range[0])
        canvas_width = int(orig_w * r)
        canvas_height = int(orig_h * r)

        r = torch.rand(2)
        left = int((canvas_width - orig_w) * r[0])
        top = int((canvas_height - orig_h) * r[1])
        right = canvas_width - (left + orig_w)
        bottom = canvas_height - (top + orig_h)

        return dict(left=left, top=top, right=right, bottom=bottom)

    def _transform(self, input: Any, params: Dict[str, Any]) -> Any:
        if isinstance(input, features.Image):
            output = F.zoom_out_image_tensor(input, **params, fill=self.fill)
            return features.Image.new_like(input, output)
        elif isinstance(input, torch.Tensor) and not isinstance(input, features._Feature):
            return F.zoom_out_image_tensor(input, **params, fill=self.fill)
        elif isinstance(input, PIL.Image.Image):
            return F.zoom_out_image_pil(input, **params, fill=self.fill)
        elif isinstance(input, features.BoundingBox):
            output = F.zoom_out_bounding_box(input, **params, format=input.format)

            height, width = input.image_size
            height += params["top"] + params["bottom"]
            width += params["left"] + params["right"]

            return features.BoundingBox.new_like(input, output, image_size=(height, width))
=======
class MultiCropResult(list):
    """Helper class for :class:`~torchvision.prototype.transforms.BatchMultiCrop`.

    Outputs of multi crop transforms such as :class:`~torchvision.prototype.transforms.FiveCrop` and
    `:class:`~torchvision.prototype.transforms.TenCrop` should be wrapped in this in order to be batched correctly by
    :class:`~torchvision.prototype.transforms.BatchMultiCrop`.
    """

    pass


class FiveCrop(Transform):
    def __init__(self, size: Union[int, Sequence[int]]) -> None:
        super().__init__()
        self.size = _setup_size(size, error_msg="Please provide only two dimensions (h, w) for size.")

    def _transform(self, input: Any, params: Dict[str, Any]) -> Any:
        if isinstance(input, features.Image):
            output = F.five_crop_image_tensor(input, self.size)
            return MultiCropResult(features.Image.new_like(input, o) for o in output)
        elif is_simple_tensor(input):
            return MultiCropResult(F.five_crop_image_tensor(input, self.size))
        elif isinstance(input, PIL.Image.Image):
            return MultiCropResult(F.five_crop_image_pil(input, self.size))
        else:
            return input

    def forward(self, *inputs: Any) -> Any:
        sample = inputs if len(inputs) > 1 else inputs[0]
        if has_any(sample, features.BoundingBox, features.SegmentationMask):
            raise TypeError(f"BoundingBox'es and SegmentationMask's are not supported by {type(self).__name__}()")
        return super().forward(sample)


class TenCrop(Transform):
    def __init__(self, size: Union[int, Sequence[int]], vertical_flip: bool = False) -> None:
        super().__init__()
        self.size = _setup_size(size, error_msg="Please provide only two dimensions (h, w) for size.")
        self.vertical_flip = vertical_flip

    def _transform(self, input: Any, params: Dict[str, Any]) -> Any:
        if isinstance(input, features.Image):
            output = F.ten_crop_image_tensor(input, self.size, vertical_flip=self.vertical_flip)
            return MultiCropResult(features.Image.new_like(input, o) for o in output)
        elif is_simple_tensor(input):
            return MultiCropResult(F.ten_crop_image_tensor(input, self.size))
        elif isinstance(input, PIL.Image.Image):
            return MultiCropResult(F.ten_crop_image_pil(input, self.size))
>>>>>>> 2b5ab1bc
        else:
            return input

    def forward(self, *inputs: Any) -> Any:
        sample = inputs if len(inputs) > 1 else inputs[0]
<<<<<<< HEAD
        if torch.rand(1) >= self.p:
            return sample

        return super().forward(sample)
=======
        if has_any(sample, features.BoundingBox, features.SegmentationMask):
            raise TypeError(f"BoundingBox'es and SegmentationMask's are not supported by {type(self).__name__}()")
        return super().forward(sample)


class BatchMultiCrop(Transform):
    def forward(self, *inputs: Any) -> Any:
        # This is basically the functionality of `torchvision.prototype.utils._internal.apply_recursively` with one
        # significant difference:
        # Since we need multiple images to batch them together, we need to explicitly exclude `MultiCropResult` from
        # the sequence case.
        def apply_recursively(obj: Any) -> Any:
            if isinstance(obj, MultiCropResult):
                crops = obj
                if isinstance(obj[0], PIL.Image.Image):
                    crops = [pil_to_tensor(crop) for crop in crops]  # type: ignore[assignment]

                batch = torch.stack(crops)

                if isinstance(obj[0], features.Image):
                    batch = features.Image.new_like(obj[0], batch)

                return batch
            elif isinstance(obj, collections.abc.Sequence) and not isinstance(obj, str):
                return [apply_recursively(item) for item in obj]
            elif isinstance(obj, collections.abc.Mapping):
                return {key: apply_recursively(item) for key, item in obj.items()}
            else:
                return obj

        return apply_recursively(inputs if len(inputs) > 1 else inputs[0])
>>>>>>> 2b5ab1bc
<|MERGE_RESOLUTION|>--- conflicted
+++ resolved
@@ -172,56 +172,6 @@
         return super().forward(sample)
 
 
-<<<<<<< HEAD
-class RandomZoomOut(Transform):
-    def __init__(
-        self, fill: Optional[List[float]] = None, side_range: Tuple[float, float] = (1.0, 4.0), p: float = 0.5
-    ) -> None:
-        super().__init__()
-
-        if fill is None:
-            fill = [0.0, 0.0, 0.0]
-        self.fill = fill
-
-        self.side_range = side_range
-        if side_range[0] < 1.0 or side_range[0] > side_range[1]:
-            raise ValueError(f"Invalid canvas side range provided {side_range}.")
-
-        self.p = p
-
-    def _get_params(self, sample: Any) -> Dict[str, Any]:
-        image = query_image(sample)
-        _, orig_h, orig_w = get_image_dimensions(image)
-
-        r = self.side_range[0] + torch.rand(1) * (self.side_range[1] - self.side_range[0])
-        canvas_width = int(orig_w * r)
-        canvas_height = int(orig_h * r)
-
-        r = torch.rand(2)
-        left = int((canvas_width - orig_w) * r[0])
-        top = int((canvas_height - orig_h) * r[1])
-        right = canvas_width - (left + orig_w)
-        bottom = canvas_height - (top + orig_h)
-
-        return dict(left=left, top=top, right=right, bottom=bottom)
-
-    def _transform(self, input: Any, params: Dict[str, Any]) -> Any:
-        if isinstance(input, features.Image):
-            output = F.zoom_out_image_tensor(input, **params, fill=self.fill)
-            return features.Image.new_like(input, output)
-        elif isinstance(input, torch.Tensor) and not isinstance(input, features._Feature):
-            return F.zoom_out_image_tensor(input, **params, fill=self.fill)
-        elif isinstance(input, PIL.Image.Image):
-            return F.zoom_out_image_pil(input, **params, fill=self.fill)
-        elif isinstance(input, features.BoundingBox):
-            output = F.zoom_out_bounding_box(input, **params, format=input.format)
-
-            height, width = input.image_size
-            height += params["top"] + params["bottom"]
-            width += params["left"] + params["right"]
-
-            return features.BoundingBox.new_like(input, output, image_size=(height, width))
-=======
 class MultiCropResult(list):
     """Helper class for :class:`~torchvision.prototype.transforms.BatchMultiCrop`.
 
@@ -270,18 +220,11 @@
             return MultiCropResult(F.ten_crop_image_tensor(input, self.size))
         elif isinstance(input, PIL.Image.Image):
             return MultiCropResult(F.ten_crop_image_pil(input, self.size))
->>>>>>> 2b5ab1bc
-        else:
-            return input
-
-    def forward(self, *inputs: Any) -> Any:
-        sample = inputs if len(inputs) > 1 else inputs[0]
-<<<<<<< HEAD
-        if torch.rand(1) >= self.p:
-            return sample
-
-        return super().forward(sample)
-=======
+        else:
+            return input
+
+    def forward(self, *inputs: Any) -> Any:
+        sample = inputs if len(inputs) > 1 else inputs[0]
         if has_any(sample, features.BoundingBox, features.SegmentationMask):
             raise TypeError(f"BoundingBox'es and SegmentationMask's are not supported by {type(self).__name__}()")
         return super().forward(sample)
@@ -313,4 +256,62 @@
                 return obj
 
         return apply_recursively(inputs if len(inputs) > 1 else inputs[0])
->>>>>>> 2b5ab1bc
+
+
+class RandomZoomOut(Transform):
+    def __init__(
+        self, fill: Optional[List[float]] = None, side_range: Tuple[float, float] = (1.0, 4.0), p: float = 0.5
+    ) -> None:
+        super().__init__()
+
+        if fill is None:
+            fill = [0.0, 0.0, 0.0]
+        self.fill = fill
+
+        self.side_range = side_range
+        if side_range[0] < 1.0 or side_range[0] > side_range[1]:
+            raise ValueError(f"Invalid canvas side range provided {side_range}.")
+
+        self.p = p
+
+    def _get_params(self, sample: Any) -> Dict[str, Any]:
+        image = query_image(sample)
+        _, orig_h, orig_w = get_image_dimensions(image)
+
+        r = self.side_range[0] + torch.rand(1) * (self.side_range[1] - self.side_range[0])
+        canvas_width = int(orig_w * r)
+        canvas_height = int(orig_h * r)
+
+        r = torch.rand(2)
+        left = int((canvas_width - orig_w) * r[0])
+        top = int((canvas_height - orig_h) * r[1])
+        right = canvas_width - (left + orig_w)
+        bottom = canvas_height - (top + orig_h)
+
+        return dict(left=left, top=top, right=right, bottom=bottom)
+
+    def _transform(self, input: Any, params: Dict[str, Any]) -> Any:
+        if isinstance(input, features.Image):
+            output = F.zoom_out_image_tensor(input, **params, fill=self.fill)
+            return features.Image.new_like(input, output)
+        elif isinstance(input, torch.Tensor) and not isinstance(input, features._Feature):
+            return F.zoom_out_image_tensor(input, **params, fill=self.fill)
+        elif isinstance(input, PIL.Image.Image):
+            return F.zoom_out_image_pil(input, **params, fill=self.fill)
+        elif isinstance(input, features.BoundingBox):
+            output = F.zoom_out_bounding_box(input, **params, format=input.format)
+
+            height, width = input.image_size
+            height += params["top"] + params["bottom"]
+            width += params["left"] + params["right"]
+
+            return features.BoundingBox.new_like(input, output, image_size=(height, width))
+        else:
+            return input
+
+    def forward(self, *inputs: Any) -> Any:
+        sample = inputs if len(inputs) > 1 else inputs[0]
+        if torch.rand(1) >= self.p:
+            return sample
+
+        return super().forward(sample)