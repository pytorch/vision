import math
import numbers
import warnings
from typing import Any, cast, Dict, List, Optional, Sequence, Tuple, Union

import PIL.Image
import torch
from torchvision.ops.boxes import box_iou
from torchvision.prototype import features
from torchvision.prototype.transforms import functional as F, Transform
from torchvision.transforms.functional import InterpolationMode
from torchvision.transforms.functional_tensor import _parse_pad_padding
from torchvision.transforms.transforms import _check_sequence_input, _setup_angle, _setup_size

from typing_extensions import Literal

from ._transform import _RandomApplyTransform
from ._utils import has_all, has_any, is_simple_tensor, query_bounding_box, query_chw


class RandomHorizontalFlip(_RandomApplyTransform):
    def _transform(self, inpt: Any, params: Dict[str, Any]) -> Any:
        return F.horizontal_flip(inpt)


class RandomVerticalFlip(_RandomApplyTransform):
    def _transform(self, inpt: Any, params: Dict[str, Any]) -> Any:
        return F.vertical_flip(inpt)


class Resize(Transform):
    def __init__(
        self,
        size: Union[int, Sequence[int]],
        interpolation: InterpolationMode = InterpolationMode.BILINEAR,
        max_size: Optional[int] = None,
        antialias: Optional[bool] = None,
    ) -> None:
        super().__init__()

        self.size = _setup_size(size, error_msg="Please provide only two dimensions (h, w) for size.")
        self.interpolation = interpolation
        self.max_size = max_size
        self.antialias = antialias

    def _transform(self, inpt: Any, params: Dict[str, Any]) -> Any:
        return F.resize(
            inpt,
            self.size,
            interpolation=self.interpolation,
            max_size=self.max_size,
            antialias=self.antialias,
        )


class CenterCrop(Transform):
    def __init__(self, output_size: List[int]):
        super().__init__()
        self.output_size = output_size

    def _transform(self, inpt: Any, params: Dict[str, Any]) -> Any:
        return F.center_crop(inpt, output_size=self.output_size)


class RandomResizedCrop(Transform):
    def __init__(
        self,
        size: Union[int, Sequence[int]],
        scale: Tuple[float, float] = (0.08, 1.0),
        ratio: Tuple[float, float] = (3.0 / 4.0, 4.0 / 3.0),
        interpolation: InterpolationMode = InterpolationMode.BILINEAR,
        antialias: Optional[bool] = None,
    ) -> None:
        super().__init__()
        self.size = _setup_size(size, error_msg="Please provide only two dimensions (h, w) for size.")

        if not isinstance(scale, Sequence):
            raise TypeError("Scale should be a sequence")
        scale = cast(Tuple[float, float], scale)
        if not isinstance(ratio, Sequence):
            raise TypeError("Ratio should be a sequence")
        ratio = cast(Tuple[float, float], ratio)
        if (scale[0] > scale[1]) or (ratio[0] > ratio[1]):
            warnings.warn("Scale and ratio should be of kind (min, max)")

        self.scale = scale
        self.ratio = ratio
        self.interpolation = interpolation
        self.antialias = antialias

    def _get_params(self, sample: Any) -> Dict[str, Any]:
        # vfdev-5: techically, this op can work on bboxes/segm masks only inputs without image in samples
        # What if we have multiple images/bboxes/masks of different sizes ?
        # TODO: let's support bbox or mask in samples without image
        _, height, width = query_chw(sample)
        area = height * width

        log_ratio = torch.log(torch.tensor(self.ratio))
        for _ in range(10):
            target_area = area * torch.empty(1).uniform_(self.scale[0], self.scale[1]).item()
            aspect_ratio = torch.exp(
                torch.empty(1).uniform_(
                    log_ratio[0],  # type: ignore[arg-type]
                    log_ratio[1],  # type: ignore[arg-type]
                )
            ).item()

            w = int(round(math.sqrt(target_area * aspect_ratio)))
            h = int(round(math.sqrt(target_area / aspect_ratio)))

            if 0 < w <= width and 0 < h <= height:
                i = torch.randint(0, height - h + 1, size=(1,)).item()
                j = torch.randint(0, width - w + 1, size=(1,)).item()
                break
        else:
            # Fallback to central crop
            in_ratio = float(width) / float(height)
            if in_ratio < min(self.ratio):
                w = width
                h = int(round(w / min(self.ratio)))
            elif in_ratio > max(self.ratio):
                h = height
                w = int(round(h * max(self.ratio)))
            else:  # whole image
                w = width
                h = height
            i = (height - h) // 2
            j = (width - w) // 2

        return dict(top=i, left=j, height=h, width=w)

    def _transform(self, inpt: Any, params: Dict[str, Any]) -> Any:
        return F.resized_crop(
            inpt, **params, size=self.size, interpolation=self.interpolation, antialias=self.antialias
        )


class FiveCrop(Transform):
    """
    Example:
        >>> class BatchMultiCrop(transforms.Transform):
        ...     def forward(self, sample: Tuple[Tuple[features.Image, ...], features.Label]):
        ...         images, labels = sample
        ...         batch_size = len(images)
        ...         images = features.Image.new_like(images[0], torch.stack(images))
        ...         labels = features.Label.new_like(labels, labels.repeat(batch_size))
        ...         return images, labels
        ...
        >>> image = features.Image(torch.rand(3, 256, 256))
        >>> label = features.Label(0)
        >>> transform = transforms.Compose([transforms.FiveCrop(), BatchMultiCrop()])
        >>> images, labels = transform(image, label)
        >>> images.shape
        torch.Size([5, 3, 224, 224])
        >>> labels.shape
        torch.Size([5])
    """

    _transformed_types = (features.Image, PIL.Image.Image, is_simple_tensor)

    def __init__(self, size: Union[int, Sequence[int]]) -> None:
        super().__init__()
        self.size = _setup_size(size, error_msg="Please provide only two dimensions (h, w) for size.")

    def _transform(self, inpt: Any, params: Dict[str, Any]) -> Any:
        return F.five_crop(inpt, self.size)

    def forward(self, *inputs: Any) -> Any:
        if has_any(inputs, features.BoundingBox, features.SegmentationMask):
            raise TypeError(f"BoundingBox'es and SegmentationMask's are not supported by {type(self).__name__}()")
        return super().forward(*inputs)


class TenCrop(Transform):
    """
    See :class:`~torchvision.prototype.transforms.FiveCrop` for an example.
    """

    _transformed_types = (features.Image, PIL.Image.Image, is_simple_tensor)

    def __init__(self, size: Union[int, Sequence[int]], vertical_flip: bool = False) -> None:
        super().__init__()
        self.size = _setup_size(size, error_msg="Please provide only two dimensions (h, w) for size.")
        self.vertical_flip = vertical_flip

    def _transform(self, inpt: Any, params: Dict[str, Any]) -> Any:
        return F.ten_crop(inpt, self.size, vertical_flip=self.vertical_flip)

    def forward(self, *inputs: Any) -> Any:
        if has_any(inputs, features.BoundingBox, features.SegmentationMask):
            raise TypeError(f"BoundingBox'es and SegmentationMask's are not supported by {type(self).__name__}()")
        return super().forward(*inputs)


def _check_fill_arg(fill: Union[int, float, Sequence[int], Sequence[float]]) -> None:
    if not isinstance(fill, (numbers.Number, tuple, list)):
        raise TypeError("Got inappropriate fill arg")


def _check_padding_arg(padding: Union[int, Sequence[int]]) -> None:
    if not isinstance(padding, (numbers.Number, tuple, list)):
        raise TypeError("Got inappropriate padding arg")

    if isinstance(padding, (tuple, list)) and len(padding) not in [1, 2, 4]:
        raise ValueError(f"Padding must be an int or a 1, 2, or 4 element tuple, not a {len(padding)} element tuple")


# TODO: let's use torchvision._utils.StrEnum to have the best of both worlds (strings and enums)
# https://github.com/pytorch/vision/issues/6250
def _check_padding_mode_arg(padding_mode: Literal["constant", "edge", "reflect", "symmetric"]) -> None:
    if padding_mode not in ["constant", "edge", "reflect", "symmetric"]:
        raise ValueError("Padding mode should be either constant, edge, reflect or symmetric")


class Pad(Transform):
    def __init__(
        self,
        padding: Union[int, Sequence[int]],
        fill: Union[int, float, Sequence[int], Sequence[float]] = 0,
        padding_mode: Literal["constant", "edge", "reflect", "symmetric"] = "constant",
    ) -> None:
        super().__init__()

        _check_padding_arg(padding)
        _check_fill_arg(fill)
        _check_padding_mode_arg(padding_mode)

        self.padding = padding
        self.fill = fill
        self.padding_mode = padding_mode

    def _transform(self, inpt: Any, params: Dict[str, Any]) -> Any:
        return F.pad(inpt, padding=self.padding, fill=self.fill, padding_mode=self.padding_mode)


class RandomZoomOut(_RandomApplyTransform):
    def __init__(
        self,
        fill: Union[int, float, Sequence[int], Sequence[float]] = 0,
        side_range: Sequence[float] = (1.0, 4.0),
        p: float = 0.5,
    ) -> None:
        super().__init__(p=p)

        _check_fill_arg(fill)
        self.fill = fill

        _check_sequence_input(side_range, "side_range", req_sizes=(2,))

        self.side_range = side_range
        if side_range[0] < 1.0 or side_range[0] > side_range[1]:
            raise ValueError(f"Invalid canvas side range provided {side_range}.")

    def _get_params(self, sample: Any) -> Dict[str, Any]:
        orig_c, orig_h, orig_w = query_chw(sample)

        r = self.side_range[0] + torch.rand(1) * (self.side_range[1] - self.side_range[0])
        canvas_width = int(orig_w * r)
        canvas_height = int(orig_h * r)

        r = torch.rand(2)
        left = int((canvas_width - orig_w) * r[0])
        top = int((canvas_height - orig_h) * r[1])
        right = canvas_width - (left + orig_w)
        bottom = canvas_height - (top + orig_h)
        padding = [left, top, right, bottom]

        return dict(padding=padding, fill=self.fill)

    def _transform(self, inpt: Any, params: Dict[str, Any]) -> Any:
        return F.pad(inpt, **params)


class RandomRotation(Transform):
    def __init__(
        self,
        degrees: Union[numbers.Number, Sequence],
        interpolation: InterpolationMode = InterpolationMode.NEAREST,
        expand: bool = False,
        fill: Union[int, float, Sequence[int], Sequence[float]] = 0,
        center: Optional[List[float]] = None,
    ) -> None:
        super().__init__()
        self.degrees = _setup_angle(degrees, name="degrees", req_sizes=(2,))
        self.interpolation = interpolation
        self.expand = expand

        _check_fill_arg(fill)

        self.fill = fill

        if center is not None:
            _check_sequence_input(center, "center", req_sizes=(2,))

        self.center = center

    def _get_params(self, sample: Any) -> Dict[str, Any]:
        angle = float(torch.empty(1).uniform_(float(self.degrees[0]), float(self.degrees[1])).item())
        return dict(angle=angle)

    def _transform(self, inpt: Any, params: Dict[str, Any]) -> Any:
        return F.rotate(
            inpt,
            **params,
            interpolation=self.interpolation,
            expand=self.expand,
            fill=self.fill,
            center=self.center,
        )


class RandomAffine(Transform):
    def __init__(
        self,
        degrees: Union[numbers.Number, Sequence],
        translate: Optional[Sequence[float]] = None,
        scale: Optional[Sequence[float]] = None,
        shear: Optional[Union[float, Sequence[float]]] = None,
        interpolation: InterpolationMode = InterpolationMode.NEAREST,
        fill: Union[int, float, Sequence[int], Sequence[float]] = 0,
        center: Optional[List[float]] = None,
    ) -> None:
        super().__init__()
        self.degrees = _setup_angle(degrees, name="degrees", req_sizes=(2,))
        if translate is not None:
            _check_sequence_input(translate, "translate", req_sizes=(2,))
            for t in translate:
                if not (0.0 <= t <= 1.0):
                    raise ValueError("translation values should be between 0 and 1")
        self.translate = translate
        if scale is not None:
            _check_sequence_input(scale, "scale", req_sizes=(2,))
            for s in scale:
                if s <= 0:
                    raise ValueError("scale values should be positive")
        self.scale = scale

        if shear is not None:
            self.shear = _setup_angle(shear, name="shear", req_sizes=(2, 4))
        else:
            self.shear = shear

        self.interpolation = interpolation

        _check_fill_arg(fill)

        self.fill = fill

        if center is not None:
            _check_sequence_input(center, "center", req_sizes=(2,))

        self.center = center

    def _get_params(self, sample: Any) -> Dict[str, Any]:

        # Get image size
        # TODO: make it work with bboxes and segm masks
        _, height, width = query_chw(sample)

        angle = float(torch.empty(1).uniform_(float(self.degrees[0]), float(self.degrees[1])).item())
        if self.translate is not None:
            max_dx = float(self.translate[0] * width)
            max_dy = float(self.translate[1] * height)
            tx = int(round(torch.empty(1).uniform_(-max_dx, max_dx).item()))
            ty = int(round(torch.empty(1).uniform_(-max_dy, max_dy).item()))
            translations = (tx, ty)
        else:
            translations = (0, 0)

        if self.scale is not None:
            scale = float(torch.empty(1).uniform_(self.scale[0], self.scale[1]).item())
        else:
            scale = 1.0

        shear_x = shear_y = 0.0
        if self.shear is not None:
            shear_x = float(torch.empty(1).uniform_(self.shear[0], self.shear[1]).item())
            if len(self.shear) == 4:
                shear_y = float(torch.empty(1).uniform_(self.shear[2], self.shear[3]).item())

        shear = (shear_x, shear_y)
        return dict(angle=angle, translations=translations, scale=scale, shear=shear)

    def _transform(self, inpt: Any, params: Dict[str, Any]) -> Any:
        return F.affine(
            inpt,
            **params,
            interpolation=self.interpolation,
            fill=self.fill,
            center=self.center,
        )


class RandomCrop(Transform):
    def __init__(
        self,
        size: Union[int, Sequence[int]],
        padding: Optional[Union[int, Sequence[int]]] = None,
        pad_if_needed: bool = False,
        fill: Union[int, float, Sequence[int], Sequence[float]] = 0,
        padding_mode: Literal["constant", "edge", "reflect", "symmetric"] = "constant",
    ) -> None:
        super().__init__()

        self.size = _setup_size(size, error_msg="Please provide only two dimensions (h, w) for size.")

        if pad_if_needed or padding is not None:
            if padding is not None:
                _check_padding_arg(padding)
            _check_fill_arg(fill)
            _check_padding_mode_arg(padding_mode)

        self.padding = padding
        self.pad_if_needed = pad_if_needed
        self.fill = fill
        self.padding_mode = padding_mode

    def _get_params(self, sample: Any) -> Dict[str, Any]:
        _, height, width = query_chw(sample)

        if self.padding is not None:
            # update height, width with static padding data
            padding = self.padding
            if isinstance(padding, Sequence):
                padding = list(padding)
            pad_left, pad_right, pad_top, pad_bottom = _parse_pad_padding(padding)
            height += pad_top + pad_bottom
            width += pad_left + pad_right

        output_height, output_width = self.size
        # We have to store maybe padded image size for pad_if_needed branch in _transform
        input_height, input_width = height, width

        if self.pad_if_needed:
            # pad width if needed
            if width < output_width:
                width += 2 * (output_width - width)
            # pad height if needed
            if height < output_height:
                height += 2 * (output_height - height)

        if height + 1 < output_height or width + 1 < output_width:
            raise ValueError(
                f"Required crop size {(output_height, output_width)} is larger then input image size {(height, width)}"
            )

        if width == output_width and height == output_height:
            return dict(top=0, left=0, height=height, width=width, input_width=input_width, input_height=input_height)

        top = torch.randint(0, height - output_height + 1, size=(1,)).item()
        left = torch.randint(0, width - output_width + 1, size=(1,)).item()

        return dict(
            top=top,
            left=left,
            height=output_height,
            width=output_width,
            input_width=input_width,
            input_height=input_height,
        )

    def _transform(self, inpt: Any, params: Dict[str, Any]) -> Any:
        # TODO: (PERF) check for speed optimization if we avoid repeated pad calls
        if self.padding is not None:
            inpt = F.pad(inpt, padding=self.padding, fill=self.fill, padding_mode=self.padding_mode)

        if self.pad_if_needed:
            input_width, input_height = params["input_width"], params["input_height"]
            if input_width < self.size[1]:
                padding = [self.size[1] - input_width, 0]
                inpt = F.pad(inpt, padding=padding, fill=self.fill, padding_mode=self.padding_mode)
            if input_height < self.size[0]:
                padding = [0, self.size[0] - input_height]
                inpt = F.pad(inpt, padding=padding, fill=self.fill, padding_mode=self.padding_mode)

        return F.crop(inpt, top=params["top"], left=params["left"], height=params["height"], width=params["width"])


class RandomPerspective(_RandomApplyTransform):
    def __init__(
        self,
        distortion_scale: float,
        fill: Union[int, float, Sequence[int], Sequence[float]] = 0,
        interpolation: InterpolationMode = InterpolationMode.BILINEAR,
        p: float = 0.5,
    ) -> None:
        super().__init__(p=p)

        _check_fill_arg(fill)
        if not (0 <= distortion_scale <= 1):
            raise ValueError("Argument distortion_scale value should be between 0 and 1")

        self.distortion_scale = distortion_scale
        self.interpolation = interpolation
        self.fill = fill

    def _get_params(self, sample: Any) -> Dict[str, Any]:
        # Get image size
        # TODO: make it work with bboxes and segm masks
        _, height, width = query_chw(sample)

        distortion_scale = self.distortion_scale

        half_height = height // 2
        half_width = width // 2
        topleft = [
            int(torch.randint(0, int(distortion_scale * half_width) + 1, size=(1,)).item()),
            int(torch.randint(0, int(distortion_scale * half_height) + 1, size=(1,)).item()),
        ]
        topright = [
            int(torch.randint(width - int(distortion_scale * half_width) - 1, width, size=(1,)).item()),
            int(torch.randint(0, int(distortion_scale * half_height) + 1, size=(1,)).item()),
        ]
        botright = [
            int(torch.randint(width - int(distortion_scale * half_width) - 1, width, size=(1,)).item()),
            int(torch.randint(height - int(distortion_scale * half_height) - 1, height, size=(1,)).item()),
        ]
        botleft = [
            int(torch.randint(0, int(distortion_scale * half_width) + 1, size=(1,)).item()),
            int(torch.randint(height - int(distortion_scale * half_height) - 1, height, size=(1,)).item()),
        ]
        startpoints = [[0, 0], [width - 1, 0], [width - 1, height - 1], [0, height - 1]]
        endpoints = [topleft, topright, botright, botleft]
        return dict(startpoints=startpoints, endpoints=endpoints)

    def _transform(self, inpt: Any, params: Dict[str, Any]) -> Any:
        return F.perspective(
            inpt,
            **params,
            fill=self.fill,
            interpolation=self.interpolation,
        )


def _setup_float_or_seq(arg: Union[float, Sequence[float]], name: str, req_size: int = 2) -> Sequence[float]:
    if not isinstance(arg, (float, Sequence)):
        raise TypeError(f"{name} should be float or a sequence of floats. Got {type(arg)}")
    if isinstance(arg, Sequence) and len(arg) != req_size:
        raise ValueError(f"If {name} is a sequence its length should be one of {req_size}. Got {len(arg)}")
    if isinstance(arg, Sequence):
        for element in arg:
            if not isinstance(element, float):
                raise ValueError(f"{name} should be a sequence of floats. Got {type(element)}")

    if isinstance(arg, float):
        arg = [float(arg), float(arg)]
    if isinstance(arg, (list, tuple)) and len(arg) == 1:
        arg = [arg[0], arg[0]]
    return arg


class ElasticTransform(Transform):
    def __init__(
        self,
        alpha: Union[float, Sequence[float]] = 50.0,
        sigma: Union[float, Sequence[float]] = 5.0,
        fill: Union[int, float, Sequence[int], Sequence[float]] = 0,
        interpolation: InterpolationMode = InterpolationMode.BILINEAR,
    ) -> None:
        super().__init__()
        self.alpha = _setup_float_or_seq(alpha, "alpha", 2)
        self.sigma = _setup_float_or_seq(sigma, "sigma", 2)

        _check_fill_arg(fill)

        self.interpolation = interpolation
        self.fill = fill

    def _get_params(self, sample: Any) -> Dict[str, Any]:
        # Get image size
        # TODO: make it work with bboxes and segm masks
        _, *size = query_chw(sample)

        dx = torch.rand([1, 1] + size) * 2 - 1
        if self.sigma[0] > 0.0:
            kx = int(8 * self.sigma[0] + 1)
            # if kernel size is even we have to make it odd
            if kx % 2 == 0:
                kx += 1
            dx = F.gaussian_blur(dx, [kx, kx], list(self.sigma))
        dx = dx * self.alpha[0] / size[0]

        dy = torch.rand([1, 1] + size) * 2 - 1
        if self.sigma[1] > 0.0:
            ky = int(8 * self.sigma[1] + 1)
            # if kernel size is even we have to make it odd
            if ky % 2 == 0:
                ky += 1
            dy = F.gaussian_blur(dy, [ky, ky], list(self.sigma))
        dy = dy * self.alpha[1] / size[1]
        displacement = torch.concat([dx, dy], 1).permute([0, 2, 3, 1])  # 1 x H x W x 2
        return dict(displacement=displacement)

    def _transform(self, inpt: Any, params: Dict[str, Any]) -> Any:
        return F.elastic(
            inpt,
            **params,
            fill=self.fill,
            interpolation=self.interpolation,
        )


class RandomIoUCrop(Transform):
    def __init__(
        self,
        min_scale: float = 0.3,
        max_scale: float = 1.0,
        min_aspect_ratio: float = 0.5,
        max_aspect_ratio: float = 2.0,
        sampler_options: Optional[List[float]] = None,
        trials: int = 40,
    ):
        super().__init__()
        # Configuration similar to https://github.com/weiliu89/caffe/blob/ssd/examples/ssd/ssd_coco.py#L89-L174
        self.min_scale = min_scale
        self.max_scale = max_scale
        self.min_aspect_ratio = min_aspect_ratio
        self.max_aspect_ratio = max_aspect_ratio
        if sampler_options is None:
            sampler_options = [0.0, 0.1, 0.3, 0.5, 0.7, 0.9, 1.0]
        self.options = sampler_options
        self.trials = trials

    def _get_params(self, sample: Any) -> Dict[str, Any]:
        _, orig_h, orig_w = query_chw(sample)
        bboxes = query_bounding_box(sample)

        while True:
            # sample an option
            idx = int(torch.randint(low=0, high=len(self.options), size=(1,)))
            min_jaccard_overlap = self.options[idx]
            if min_jaccard_overlap >= 1.0:  # a value larger than 1 encodes the leave as-is option
                return dict()

            for _ in range(self.trials):
                # check the aspect ratio limitations
                r = self.min_scale + (self.max_scale - self.min_scale) * torch.rand(2)
                new_w = int(orig_w * r[0])
                new_h = int(orig_h * r[1])
                aspect_ratio = new_w / new_h
                if not (self.min_aspect_ratio <= aspect_ratio <= self.max_aspect_ratio):
                    continue

                # check for 0 area crops
                r = torch.rand(2)
                left = int((orig_w - new_w) * r[0])
                top = int((orig_h - new_h) * r[1])
                right = left + new_w
                bottom = top + new_h
                if left == right or top == bottom:
                    continue

                # check for any valid boxes with centers within the crop area
                xyxy_bboxes = F.convert_bounding_box_format(
                    bboxes, old_format=bboxes.format, new_format=features.BoundingBoxFormat.XYXY, copy=True
                )
                cx = 0.5 * (xyxy_bboxes[..., 0] + xyxy_bboxes[..., 2])
                cy = 0.5 * (xyxy_bboxes[..., 1] + xyxy_bboxes[..., 3])
                is_within_crop_area = (left < cx) & (cx < right) & (top < cy) & (cy < bottom)
                if not is_within_crop_area.any():
                    continue

                # check at least 1 box with jaccard limitations
                xyxy_bboxes = xyxy_bboxes[is_within_crop_area]
                ious = box_iou(
                    xyxy_bboxes,
                    torch.tensor([[left, top, right, bottom]], dtype=xyxy_bboxes.dtype, device=xyxy_bboxes.device),
                )
                if ious.max() < min_jaccard_overlap:
                    continue

                return dict(top=top, left=left, height=new_h, width=new_w, is_within_crop_area=is_within_crop_area)

    def _transform(self, inpt: Any, params: Dict[str, Any]) -> Any:
        if len(params) < 1:
            return inpt

        is_within_crop_area = params["is_within_crop_area"]

        if isinstance(inpt, (features.Label, features.OneHotLabel)):
            return inpt.new_like(inpt, inpt[is_within_crop_area])  # type: ignore[arg-type]

        output = F.crop(inpt, top=params["top"], left=params["left"], height=params["height"], width=params["width"])

        if isinstance(output, features.BoundingBox):
            bboxes = output[is_within_crop_area]
            bboxes = F.clamp_bounding_box(bboxes, output.format, output.image_size)
            output = features.BoundingBox.new_like(output, bboxes)
        elif isinstance(output, features.SegmentationMask) and output.shape[-3] > 1:
            # apply is_within_crop_area if mask is one-hot encoded
            masks = output[is_within_crop_area]
            output = features.SegmentationMask.new_like(output, masks)

        return output

    def forward(self, *inputs: Any) -> Any:
        if not (
            has_all(inputs, features.BoundingBox)
            and has_any(inputs, PIL.Image.Image, features.Image, is_simple_tensor)
            and has_any(inputs, features.Label, features.OneHotLabel)
        ):
            raise TypeError(
                f"{type(self).__name__}() requires input sample to contain Images or PIL Images, "
                "BoundingBoxes and Labels or OneHotLabels. Sample can also contain Segmentation Masks."
            )
        return super().forward(*inputs)


class ScaleJitter(Transform):
    def __init__(
        self,
        target_size: Tuple[int, int],
        scale_range: Tuple[float, float] = (0.1, 2.0),
        interpolation: InterpolationMode = InterpolationMode.BILINEAR,
    ):
        super().__init__()
        self.target_size = target_size
        self.scale_range = scale_range
        self.interpolation = interpolation

    def _get_params(self, sample: Any) -> Dict[str, Any]:
        _, orig_height, orig_width = query_chw(sample)

        r = self.scale_range[0] + torch.rand(1) * (self.scale_range[1] - self.scale_range[0])
        new_width = int(self.target_size[1] * r)
        new_height = int(self.target_size[0] * r)

        return dict(size=(new_height, new_width))

    def _transform(self, inpt: Any, params: Dict[str, Any]) -> Any:
        return F.resize(inpt, size=params["size"], interpolation=self.interpolation)


class RandomShortestSize(Transform):
    def __init__(
        self,
        min_size: Union[List[int], Tuple[int], int],
        max_size: int,
        interpolation: InterpolationMode = InterpolationMode.BILINEAR,
    ):
        super().__init__()
        self.min_size = [min_size] if isinstance(min_size, int) else list(min_size)
        self.max_size = max_size
        self.interpolation = interpolation

    def _get_params(self, sample: Any) -> Dict[str, Any]:
        _, orig_height, orig_width = query_chw(sample)

        min_size = self.min_size[int(torch.randint(len(self.min_size), ()))]
        r = min(min_size / min(orig_height, orig_width), self.max_size / max(orig_height, orig_width))

        new_width = int(orig_width * r)
        new_height = int(orig_height * r)

        return dict(size=(new_height, new_width))

    def _transform(self, inpt: Any, params: Dict[str, Any]) -> Any:
        return F.resize(inpt, size=params["size"], interpolation=self.interpolation)


class FixedSizeCrop(Transform):
    def __init__(
        self,
        size: Union[int, Sequence[int]],
        fill: Union[int, float, Sequence[int], Sequence[float]] = 0,
        padding_mode: str = "constant",
    ) -> None:
        super().__init__()
        size = tuple(_setup_size(size, error_msg="Please provide only two dimensions (h, w) for size."))
        self.crop_height = size[0]
        self.crop_width = size[1]
        self.fill = fill  # TODO: Fill is currently respected only on PIL. Apply tensor patch.
        self.padding_mode = padding_mode

    def _get_params(self, sample: Any) -> Dict[str, Any]:
        _, height, width = query_chw(sample)
        new_height = min(height, self.crop_height)
        new_width = min(width, self.crop_width)

        needs_crop = new_height != height or new_width != width

        offset_height = max(height - self.crop_height, 0)
        offset_width = max(width - self.crop_width, 0)

        r = torch.rand(1)
        top = int(offset_height * r)
        left = int(offset_width * r)

        try:
            bounding_boxes = query_bounding_box(sample)
        except ValueError:
            bounding_boxes = None

        if needs_crop and bounding_boxes is not None:
            bounding_boxes = cast(
                features.BoundingBox, F.crop(bounding_boxes, top=top, left=left, height=height, width=width)
            )
            bounding_boxes = features.BoundingBox.new_like(
                bounding_boxes,
                F.clamp_bounding_box(
                    bounding_boxes, format=bounding_boxes.format, image_size=bounding_boxes.image_size
                ),
            )
            height_and_width = bounding_boxes.to_format(features.BoundingBoxFormat.XYWH)[..., 2:]
            is_valid = torch.all(height_and_width > 0, dim=-1)
        else:
            is_valid = None

        pad_bottom = max(self.crop_height - new_height, 0)
        pad_right = max(self.crop_width - new_width, 0)

        needs_pad = pad_bottom != 0 or pad_right != 0

        return dict(
            needs_crop=needs_crop,
            top=top,
            left=left,
            height=new_height,
            width=new_width,
            is_valid=is_valid,
            padding=[0, 0, pad_right, pad_bottom],
            needs_pad=needs_pad,
        )

    def _transform(self, inpt: Any, params: Dict[str, Any]) -> Any:
        if params["needs_crop"]:
            inpt = F.crop(
                inpt,
                top=params["top"],
                left=params["left"],
                height=params["height"],
                width=params["width"],
            )

        if params["is_valid"] is not None:
            if isinstance(inpt, (features.Label, features.OneHotLabel, features.SegmentationMask)):
                inpt = inpt.new_like(inpt, inpt[params["is_valid"]])  # type: ignore[arg-type]
            elif isinstance(inpt, features.BoundingBox):
                inpt = features.BoundingBox.new_like(
                    inpt,
                    F.clamp_bounding_box(inpt[params["is_valid"]], format=inpt.format, image_size=inpt.image_size),
                )

        if params["needs_pad"]:
            inpt = F.pad(inpt, params["padding"], fill=self.fill, padding_mode=self.padding_mode)

        return inpt

    def forward(self, *inputs: Any) -> Any:
<<<<<<< HEAD
        if not (
            has_all(inputs, features.BoundingBox)
            and has_any(inputs, PIL.Image.Image, features.Image, is_simple_tensor)
            and has_any(inputs, features.Label, features.OneHotLabel)
        ):
=======
        sample = inputs if len(inputs) > 1 else inputs[0]

        if not has_any(sample, PIL.Image.Image, features.Image, is_simple_tensor):
            raise TypeError(f"{type(self).__name__}() requires input sample to contain an tensor or PIL image.")

        if has_any(sample, features.BoundingBox) and not has_any(sample, features.Label, features.OneHotLabel):
>>>>>>> d6444529
            raise TypeError(
                f"If a BoundingBox is contained in the input sample, "
                f"{type(self).__name__}() also requires it to contain a Label or OneHotLabel."
            )
<<<<<<< HEAD
        return super().forward(*inputs)
=======

        return super().forward(sample)
>>>>>>> d6444529
<|MERGE_RESOLUTION|>--- conflicted
+++ resolved
@@ -847,27 +847,13 @@
         return inpt
 
     def forward(self, *inputs: Any) -> Any:
-<<<<<<< HEAD
-        if not (
-            has_all(inputs, features.BoundingBox)
-            and has_any(inputs, PIL.Image.Image, features.Image, is_simple_tensor)
-            and has_any(inputs, features.Label, features.OneHotLabel)
-        ):
-=======
-        sample = inputs if len(inputs) > 1 else inputs[0]
-
-        if not has_any(sample, PIL.Image.Image, features.Image, is_simple_tensor):
+        if not has_any(inputs, PIL.Image.Image, features.Image, is_simple_tensor):
             raise TypeError(f"{type(self).__name__}() requires input sample to contain an tensor or PIL image.")
 
-        if has_any(sample, features.BoundingBox) and not has_any(sample, features.Label, features.OneHotLabel):
->>>>>>> d6444529
+        if has_any(inputs, features.BoundingBox) and not has_any(inputs, features.Label, features.OneHotLabel):
             raise TypeError(
                 f"If a BoundingBox is contained in the input sample, "
                 f"{type(self).__name__}() also requires it to contain a Label or OneHotLabel."
             )
-<<<<<<< HEAD
-        return super().forward(*inputs)
-=======
-
-        return super().forward(sample)
->>>>>>> d6444529
+
+        return super().forward(*inputs)