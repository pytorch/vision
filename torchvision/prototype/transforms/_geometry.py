--- conflicted
+++ resolved
@@ -327,12 +327,8 @@
         return dict(angle=angle)
 
     def _transform(self, inpt: Any, params: Dict[str, Any]) -> Any:
-<<<<<<< HEAD
-        fill = self.fill
+        fill = self.fill[type(inpt)]
         fill = F._geometry._convert_fill_arg(fill)
-=======
-        fill = self.fill[type(inpt)]
->>>>>>> dbbc5c8e
         return F.rotate(
             inpt,
             **params,
@@ -413,12 +409,8 @@
         return dict(angle=angle, translate=translate, scale=scale, shear=shear)
 
     def _transform(self, inpt: Any, params: Dict[str, Any]) -> Any:
-<<<<<<< HEAD
-        fill = self.fill
+        fill = self.fill[type(inpt)]
         fill = F._geometry._convert_fill_arg(fill)
-=======
-        fill = self.fill[type(inpt)]
->>>>>>> dbbc5c8e
         return F.affine(
             inpt,
             **params,
@@ -497,9 +489,7 @@
 
     def _transform(self, inpt: Any, params: Dict[str, Any]) -> Any:
         # TODO: (PERF) check for speed optimization if we avoid repeated pad calls
-<<<<<<< HEAD
-
-        fill = self.fill
+        fill = self.fill[type(inpt)]
         fill = F._geometry._convert_fill_arg(fill)
 
         if self.padding is not None:
@@ -509,11 +499,6 @@
                 padding = list(padding)
 
             inpt = F.pad(inpt, padding=padding, fill=fill, padding_mode=self.padding_mode)
-=======
-        fill = self.fill[type(inpt)]
-        if self.padding is not None:
-            inpt = F.pad(inpt, padding=self.padding, fill=fill, padding_mode=self.padding_mode)
->>>>>>> dbbc5c8e
 
         if self.pad_if_needed:
             input_width, input_height = params["input_width"], params["input_height"]
@@ -574,13 +559,8 @@
         return dict(startpoints=startpoints, endpoints=endpoints)
 
     def _transform(self, inpt: Any, params: Dict[str, Any]) -> Any:
-<<<<<<< HEAD
-        fill = self.fill
+        fill = self.fill[type(inpt)]
         fill = F._geometry._convert_fill_arg(fill)
-
-=======
-        fill = self.fill[type(inpt)]
->>>>>>> dbbc5c8e
         return F.perspective(
             inpt,
             **params,
@@ -647,13 +627,8 @@
         return dict(displacement=displacement)
 
     def _transform(self, inpt: Any, params: Dict[str, Any]) -> Any:
-<<<<<<< HEAD
-        fill = self.fill
+        fill = self.fill[type(inpt)]
         fill = F._geometry._convert_fill_arg(fill)
-
-=======
-        fill = self.fill[type(inpt)]
->>>>>>> dbbc5c8e
         return F.elastic(
             inpt,
             **params,
@@ -911,12 +886,8 @@
                 )
 
         if params["needs_pad"]:
-<<<<<<< HEAD
-            fill = self.fill
+            fill = self.fill[type(inpt)]
             fill = F._geometry._convert_fill_arg(fill)
-=======
-            fill = self.fill[type(inpt)]
->>>>>>> dbbc5c8e
             inpt = F.pad(inpt, params["padding"], fill=fill, padding_mode=self.padding_mode)
 
         return inpt
