--- conflicted
+++ resolved
@@ -110,21 +110,6 @@
     def num_channels(self) -> int:
         return self.shape[-3]
 
-<<<<<<< HEAD
-=======
-    def to_color_space(self, color_space: Union[str, ColorSpace], copy: bool = True) -> Image:
-        if isinstance(color_space, str):
-            color_space = ColorSpace.from_str(color_space.upper())
-
-        return Image.wrap_like(
-            self,
-            self._F.convert_color_space_image_tensor(
-                self.as_subclass(torch.Tensor), old_color_space=self.color_space, new_color_space=color_space, copy=copy
-            ),
-            color_space=color_space,
-        )
-
->>>>>>> f88ab124
     def horizontal_flip(self) -> Image:
         output = self._F.horizontal_flip_image_tensor(self.as_subclass(torch.Tensor))
         return Image.wrap_like(self, output)
