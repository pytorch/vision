from __future__ import annotations

from types import ModuleType
from typing import Any, Callable, List, Mapping, Optional, Sequence, Tuple, Type, TypeVar, Union

import PIL.Image
import torch
from torch._C import DisableTorchFunction
from torchvision.transforms import InterpolationMode


F = TypeVar("F", bound="_Feature")
FillType = Union[int, float, Sequence[int], Sequence[float], None]
FillTypeJIT = Union[int, float, List[float], None]


def is_simple_tensor(inpt: Any) -> bool:
    return isinstance(inpt, torch.Tensor) and not isinstance(inpt, _Feature)


class _Feature(torch.Tensor):
    __F: Optional[ModuleType] = None

    def __new__(
        cls: Type[F],
        data: Any,
        *,
        dtype: Optional[torch.dtype] = None,
        device: Optional[Union[torch.device, str, int]] = None,
        requires_grad: bool = False,
    ) -> F:
        return (
            torch.as_tensor(  # type: ignore[return-value]
                data,
                dtype=dtype,  # type: ignore[arg-type]
                device=device,  # type: ignore[arg-type]
            )
            .as_subclass(cls)  # type: ignore[arg-type]
            .requires_grad_(requires_grad)
        )

    @classmethod
    def new_like(
        cls: Type[F],
        other: F,
        data: Any,
        *,
        dtype: Optional[torch.dtype] = None,
        device: Optional[Union[torch.device, str, int]] = None,
        requires_grad: Optional[bool] = None,
        **kwargs: Any,
    ) -> F:
        return cls(
            data,
            dtype=dtype if dtype is not None else other.dtype,
            device=device if device is not None else other.device,
            requires_grad=requires_grad if requires_grad is not None else other.requires_grad,
            **kwargs,
        )

    # Optimization to avoid creating this set in every call of `__torch_function__`
    _NO_WRAPPING_EXCEPTIONS = {
        torch.Tensor.clone,
        torch.Tensor.to,
    }

    @classmethod
    def __torch_function__(
        cls,
        func: Callable[..., torch.Tensor],
        types: Tuple[Type[torch.Tensor], ...],
        args: Sequence[Any] = (),
        kwargs: Optional[Mapping[str, Any]] = None,
    ) -> torch.Tensor:
        """For general information about how the __torch_function__ protocol works,
        see https://pytorch.org/docs/stable/notes/extending.html#extending-torch

        TL;DR: Every time a PyTorch operator is called, it goes through the inputs and looks for the
        ``__torch_function__`` method. If one is found, it is invoked with the operator as ``func`` as well as the
        ``args`` and ``kwargs`` of the original call.

        The default behavior of :class:`~torch.Tensor`'s is to retain a custom tensor type. For the :class:`_Feature`
        use case, this has two downsides:

        1. Since some :class:`Feature`'s require metadata to be constructed, the default wrapping, i.e.
           ``return cls(func(*args, **kwargs))``, will fail for them.
        2. For most operations, there is no way of knowing if the input type is still valid for the output.

<<<<<<< HEAD
        For these reasons, the automatic output wrapping is turned off for most operators. The only exceptions are
        listed in :attr:`~_Feature._NO_WRAPPING_EXCEPTIONS`
        """
        with DisableTorchFunction():
            output = func(*args, **kwargs or dict())

        # Only inplace `func`'s, canonically identified with a trailing underscore in their name like `.add_(...)`,
        # will return an already wrapped output. Since none of the exceptions for the wrapping is an inplace `func`,
        # we unwrap and return here.
        if isinstance(output, cls):
            return output.as_subclass(torch.Tensor)
        # There are two reasons we want to return the output without wrapping it:
        # 1. The `func` is not one of the exceptions. This implicitly also excludes wrapping of outputs of `func`'s
        #    that don't return a tensor in the first place, e.g. `.numpy()`, `.tolist()`, or `.max(dim=...)`.
        # 2. The primary operand, i.e. `args[0]`, is the `_Feature`. The __torch_function__ protocol will invoke this
        #    method on all types involved in the computation by walking the MRO upwards. For example,
        #    `torch.Tensor(...).to(features.Image(...))` will invoke `features.Image.__torch_function__` first and
        #    without this guard the original simple tensor would either be wrapped or we fail trying to do so.
        elif func not in cls._NO_WRAPPING_EXCEPTIONS or not isinstance(args[0], cls):
=======
        For these reasons, the automatic output wrapping is turned off for most operators.

        Exceptions to this are:

        - :meth:`torch.Tensor.clone`
        - :meth:`torch.Tensor.to`
        """
        # Since super().__torch_function__ has no hook to prevent the coercing of the output into the input type, we
        # need to reimplement the functionality.

        if not all(issubclass(cls, t) for t in types):
            return NotImplemented

        with DisableTorchFunction():
            output = func(*args, **kwargs or dict())

        # The __torch_function__ protocol will invoke this method on all types involved in the computation by walking
        # the MRO upwards. For example, `torch.Tensor(...).to(features.Image(...))` will invoke
        # `features.Image.__torch_function__` first. The check below makes sure that we do not try to wrap in such a
        # case.
        if not isinstance(args[0], cls):
>>>>>>> f7f38f1d
            return output
        elif func is torch.Tensor.clone:
            return cls.new_like(args[0], output)
        elif func is torch.Tensor.to:
            return cls.new_like(args[0], output, dtype=output.dtype, device=output.device)
        else:
            # This only acts as safety and will only be hit if we added a bug in the if / elif abomination above.
            raise RuntimeError(
                f"It looks like {func} is configured to wrap its output into a {cls}, "
                f"but no strategy to do so was specified."
            )

    def _make_repr(self, **kwargs: Any) -> str:
        # This is a poor man's implementation of the proposal in https://github.com/pytorch/pytorch/issues/76532.
        # If that ever gets implemented, remove this in favor of the solution on the `torch.Tensor` class.
        extra_repr = ", ".join(f"{key}={value}" for key, value in kwargs.items())
        return f"{super().__repr__()[:-1]}, {extra_repr})"

    @property
    def _F(self) -> ModuleType:
        # This implements a lazy import of the functional to get around the cyclic import. This import is deferred
        # until the first time we need reference to the functional module and it's shared across all instances of
        # the class. This approach avoids the DataLoader issue described at
        # https://github.com/pytorch/vision/pull/6476#discussion_r953588621
        if _Feature.__F is None:
            from ..transforms import functional

            _Feature.__F = functional
        return _Feature.__F

    def horizontal_flip(self) -> _Feature:
        return self

    def vertical_flip(self) -> _Feature:
        return self

    # TODO: We have to ignore override mypy error as there is torch.Tensor built-in deprecated op: Tensor.resize
    # https://github.com/pytorch/pytorch/blob/e8727994eb7cdb2ab642749d6549bc497563aa06/torch/_tensor.py#L588-L593
    def resize(  # type: ignore[override]
        self,
        size: List[int],
        interpolation: InterpolationMode = InterpolationMode.BILINEAR,
        max_size: Optional[int] = None,
        antialias: bool = False,
    ) -> _Feature:
        return self

    def crop(self, top: int, left: int, height: int, width: int) -> _Feature:
        return self

    def center_crop(self, output_size: List[int]) -> _Feature:
        return self

    def resized_crop(
        self,
        top: int,
        left: int,
        height: int,
        width: int,
        size: List[int],
        interpolation: InterpolationMode = InterpolationMode.BILINEAR,
        antialias: bool = False,
    ) -> _Feature:
        return self

    def pad(
        self,
        padding: Union[int, List[int]],
        fill: FillTypeJIT = None,
        padding_mode: str = "constant",
    ) -> _Feature:
        return self

    def rotate(
        self,
        angle: float,
        interpolation: InterpolationMode = InterpolationMode.NEAREST,
        expand: bool = False,
        fill: FillTypeJIT = None,
        center: Optional[List[float]] = None,
    ) -> _Feature:
        return self

    def affine(
        self,
        angle: Union[int, float],
        translate: List[float],
        scale: float,
        shear: List[float],
        interpolation: InterpolationMode = InterpolationMode.NEAREST,
        fill: FillTypeJIT = None,
        center: Optional[List[float]] = None,
    ) -> _Feature:
        return self

    def perspective(
        self,
        perspective_coeffs: List[float],
        interpolation: InterpolationMode = InterpolationMode.BILINEAR,
        fill: FillTypeJIT = None,
    ) -> _Feature:
        return self

    def elastic(
        self,
        displacement: torch.Tensor,
        interpolation: InterpolationMode = InterpolationMode.BILINEAR,
        fill: FillTypeJIT = None,
    ) -> _Feature:
        return self

    def adjust_brightness(self, brightness_factor: float) -> _Feature:
        return self

    def adjust_saturation(self, saturation_factor: float) -> _Feature:
        return self

    def adjust_contrast(self, contrast_factor: float) -> _Feature:
        return self

    def adjust_sharpness(self, sharpness_factor: float) -> _Feature:
        return self

    def adjust_hue(self, hue_factor: float) -> _Feature:
        return self

    def adjust_gamma(self, gamma: float, gain: float = 1) -> _Feature:
        return self

    def posterize(self, bits: int) -> _Feature:
        return self

    def solarize(self, threshold: float) -> _Feature:
        return self

    def autocontrast(self) -> _Feature:
        return self

    def equalize(self) -> _Feature:
        return self

    def invert(self) -> _Feature:
        return self

    def gaussian_blur(self, kernel_size: List[int], sigma: Optional[List[float]] = None) -> _Feature:
        return self


InputType = Union[torch.Tensor, PIL.Image.Image, _Feature]
InputTypeJIT = torch.Tensor<|MERGE_RESOLUTION|>--- conflicted
+++ resolved
@@ -62,6 +62,7 @@
     _NO_WRAPPING_EXCEPTIONS = {
         torch.Tensor.clone,
         torch.Tensor.to,
+        torch.Tensor.requires_grad_,
     }
 
     @classmethod
@@ -86,60 +87,45 @@
            ``return cls(func(*args, **kwargs))``, will fail for them.
         2. For most operations, there is no way of knowing if the input type is still valid for the output.
 
-<<<<<<< HEAD
         For these reasons, the automatic output wrapping is turned off for most operators. The only exceptions are
         listed in :attr:`~_Feature._NO_WRAPPING_EXCEPTIONS`
         """
+        # Since super().__torch_function__ has no hook to prevent the coercing of the output into the input type, we
+        # need to reimplement the functionality.
+
+        if not all(issubclass(cls, t) for t in types):
+            return NotImplemented
+
         with DisableTorchFunction():
             output = func(*args, **kwargs or dict())
 
-        # Only inplace `func`'s, canonically identified with a trailing underscore in their name like `.add_(...)`,
-        # will return an already wrapped output. Since none of the exceptions for the wrapping is an inplace `func`,
-        # we unwrap and return here.
-        if isinstance(output, cls):
-            return output.as_subclass(torch.Tensor)
-        # There are two reasons we want to return the output without wrapping it:
-        # 1. The `func` is not one of the exceptions. This implicitly also excludes wrapping of outputs of `func`'s
-        #    that don't return a tensor in the first place, e.g. `.numpy()`, `.tolist()`, or `.max(dim=...)`.
-        # 2. The primary operand, i.e. `args[0]`, is the `_Feature`. The __torch_function__ protocol will invoke this
-        #    method on all types involved in the computation by walking the MRO upwards. For example,
-        #    `torch.Tensor(...).to(features.Image(...))` will invoke `features.Image.__torch_function__` first and
-        #    without this guard the original simple tensor would either be wrapped or we fail trying to do so.
-        elif func not in cls._NO_WRAPPING_EXCEPTIONS or not isinstance(args[0], cls):
-=======
-        For these reasons, the automatic output wrapping is turned off for most operators.
-
-        Exceptions to this are:
-
-        - :meth:`torch.Tensor.clone`
-        - :meth:`torch.Tensor.to`
-        """
-        # Since super().__torch_function__ has no hook to prevent the coercing of the output into the input type, we
-        # need to reimplement the functionality.
-
-        if not all(issubclass(cls, t) for t in types):
-            return NotImplemented
-
-        with DisableTorchFunction():
-            output = func(*args, **kwargs or dict())
-
-        # The __torch_function__ protocol will invoke this method on all types involved in the computation by walking
-        # the MRO upwards. For example, `torch.Tensor(...).to(features.Image(...))` will invoke
-        # `features.Image.__torch_function__` first. The check below makes sure that we do not try to wrap in such a
-        # case.
-        if not isinstance(args[0], cls):
->>>>>>> f7f38f1d
-            return output
-        elif func is torch.Tensor.clone:
-            return cls.new_like(args[0], output)
-        elif func is torch.Tensor.to:
-            return cls.new_like(args[0], output, dtype=output.dtype, device=output.device)
-        else:
-            # This only acts as safety and will only be hit if we added a bug in the if / elif abomination above.
-            raise RuntimeError(
-                f"It looks like {func} is configured to wrap its output into a {cls}, "
-                f"but no strategy to do so was specified."
-            )
+            # There are two reasons we want to return the output without wrapping it:
+            # 1. The `func` is not one of the exceptions. This implicitly also excludes wrapping of outputs of `func`'s
+            #    that don't return a tensor in the first place, e.g. `.numpy()`, `.tolist()`, or `.max(dim=...)`.
+            # 2. The primary operand, i.e. `args[0]`, is the `_Feature`. The __torch_function__ protocol will invoke
+            #    this method on all types involved in the computation by walking the MRO upwards. For example,
+            #    `torch.Tensor(...).to(features.Image(...))` will invoke `features.Image.__torch_function__` first and
+            #    without this guard the original simple tensor would either be wrapped or we fail trying to do so.
+            if func not in cls._NO_WRAPPING_EXCEPTIONS or not isinstance(args[0], cls):
+                # Inplace `func`'s, canonically identified with a trailing underscore in their name like `.add_(...)`,
+                # will retain the input type. Thus, we need to unwrap here.
+                return output.as_subclass(torch.Tensor) if isinstance(output, cls) else output
+
+            if func is torch.Tensor.clone:
+                return cls.new_like(args[0], output)
+            elif func is torch.Tensor.to:
+                return cls.new_like(args[0], output, dtype=output.dtype, device=output.device)
+            elif func is torch.Tensor.requires_grad_:
+                # We don't need to wrap here since `Tensor.requires_grad_` is an inplace operation and thus retains the
+                # type automatically
+                return output
+            else:
+                # This only acts as safety and will only be hit if added a function to
+                # `_Feature._NO_WRAPPING_EXCEPTIONS`, but forgot to handle it
+                raise RuntimeError(
+                    f"It looks like {func} is configured to wrap its output into a {cls}, "
+                    f"but no strategy to do so was specified."
+                )
 
     def _make_repr(self, **kwargs: Any) -> str:
         # This is a poor man's implementation of the proposal in https://github.com/pytorch/pytorch/issues/76532.
