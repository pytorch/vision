--- conflicted
+++ resolved
@@ -66,24 +66,6 @@
     def num_frames(self) -> int:
         return self.shape[-4]
 
-<<<<<<< HEAD
-    def to_color_space(self, color_space: Union[str, ColorSpace], copy: bool = True) -> Video:
-        if isinstance(color_space, str):
-            color_space = ColorSpace.from_str(color_space.upper())
-
-        return Video.wrap_like(
-            self,
-            self._F.convert_color_space_video(
-                self, old_color_space=self.color_space, new_color_space=color_space, copy=copy
-            ),
-            color_space=color_space,
-        )
-
-    def to_dtype(self, dtype: torch.dtype = torch.float, copy: bool = True) -> Video:
-        return Video.wrap_like(self, self._F.convert_dtype_video(self, dtype, copy=copy))
-
-=======
->>>>>>> 121a780c
     def horizontal_flip(self) -> Video:
         output = self._F.horizontal_flip_video(self.as_subclass(torch.Tensor))
         return Video.wrap_like(self, output)
