--- conflicted
+++ resolved
@@ -2,11 +2,8 @@
 from functools import partial
 from typing import Any, Optional
 
-<<<<<<< HEAD
 from torchvision.prototype.transforms import VocEval
-=======
 from torchvision.transforms.functional import InterpolationMode
->>>>>>> f093d082
 
 from ....models.segmentation.fcn import FCN, _fcn_resnet
 from .._api import Weights, WeightEntry
