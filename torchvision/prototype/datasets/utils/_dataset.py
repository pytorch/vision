import abc
import enum
import io
import os
import pathlib
import textwrap
from collections import Mapping
from typing import (
    Any,
    Callable,
    Dict,
    List,
    Optional,
    Sequence,
    Union,
    NoReturn,
    Iterable,
    Tuple,
)

from torch.utils.data import IterDataPipe
from torchvision.prototype.datasets.utils._internal import (
    add_suggestion,
    sequence_to_str,
)

from ._resource import OnlineResource


def make_repr(name: str, items: Iterable[Tuple[str, Any]]):
    def to_str(sep: str) -> str:
        return sep.join([f"{key}={value}" for key, value in items])

    prefix = f"{name}("
    postfix = ")"
    body = to_str(", ")

    line_length = int(os.environ.get("COLUMNS", 80))
    body_too_long = (len(prefix) + len(body) + len(postfix)) > line_length
    multiline_body = len(str(body).splitlines()) > 1
    if not (body_too_long or multiline_body):
        return prefix + body + postfix

    body = textwrap.indent(to_str(",\n"), " " * 2)
    return f"{prefix}\n{body}\n{postfix}"


class DatasetType(enum.Enum):
<<<<<<< HEAD
    IMAGE = enum.auto()
    VIDEO = enum.auto()
=======
    RAW = enum.auto()
    IMAGE = enum.auto()
>>>>>>> aaee8ff1


class DatasetConfig(Mapping):
    def __init__(self, *args, **kwargs):
        data = dict(*args, **kwargs)
        self.__dict__["__data__"] = data
        self.__dict__["__final_hash__"] = hash(tuple(data.items()))

    def __getitem__(self, name: str) -> Any:
        return self.__dict__["__data__"][name]

    def __iter__(self):
        return iter(self.__dict__["__data__"].keys())

    def __len__(self):
        return len(self.__dict__["__data__"])

    def __getattr__(self, name: str) -> Any:
        try:
            return self[name]
        except KeyError as error:
            raise AttributeError(f"'{type(self).__name__}' object has no attribute '{name}'") from error

    def __setitem__(self, key: Any, value: Any) -> NoReturn:
        raise RuntimeError(f"'{type(self).__name__}' object is immutable")

    def __setattr__(self, key: Any, value: Any) -> NoReturn:
        raise RuntimeError(f"'{type(self).__name__}' object is immutable")

    def __delitem__(self, key: Any) -> NoReturn:
        raise RuntimeError(f"'{type(self).__name__}' object is immutable")

    def __delattr__(self, item: Any) -> NoReturn:
        raise RuntimeError(f"'{type(self).__name__}' object is immutable")

    def __hash__(self) -> int:
        return self.__dict__["__final_hash__"]

    def __eq__(self, other: Any) -> bool:
        if not isinstance(other, DatasetConfig):
            return NotImplemented

        return hash(self) == hash(other)

    def __repr__(self) -> str:
        return make_repr(type(self).__name__, self.items())


class DatasetInfo:
    def __init__(
        self,
        name: str,
        *,
        type: Union[str, DatasetType],
        categories: Optional[Union[int, Sequence[str], str, pathlib.Path]] = None,
        citation: Optional[str] = None,
        homepage: Optional[str] = None,
        license: Optional[str] = None,
        valid_options: Optional[Dict[str, Sequence]] = None,
    ) -> None:
        self.name = name.lower()
        self.type = DatasetType[type.upper()] if isinstance(type, str) else type

        if categories is None:
            categories = []
        elif isinstance(categories, int):
            categories = [str(label) for label in range(categories)]
        elif isinstance(categories, (str, pathlib.Path)):
            with open(pathlib.Path(categories).expanduser().resolve(), "r") as fh:
                categories = [line.strip() for line in fh]
        self.categories = tuple(categories)

        self.citation = citation
        self.homepage = homepage
        self.license = license

        valid_split: Dict[str, Sequence] = dict(split=["train"])
        if valid_options is None:
            valid_options = valid_split
        elif "split" not in valid_options:
            valid_options.update(valid_split)
        elif "train" not in valid_options["split"]:
            raise ValueError(
                f"'train' has to be a valid argument for option 'split', "
                f"but found only {sequence_to_str(valid_options['split'], separate_last='and ')}."
            )
        self._valid_options: Dict[str, Sequence] = valid_options

    @property
    def default_config(self) -> DatasetConfig:
        return DatasetConfig({name: valid_args[0] for name, valid_args in self._valid_options.items()})

    def make_config(self, **options: Any) -> DatasetConfig:
        for name, arg in options.items():
            if name not in self._valid_options:
                raise ValueError(
                    add_suggestion(
                        f"Unknown option '{name}' of dataset {self.name}.",
                        word=name,
                        possibilities=sorted(self._valid_options.keys()),
                    )
                )

            valid_args = self._valid_options[name]

            if arg not in valid_args:
                raise ValueError(
                    add_suggestion(
                        f"Invalid argument '{arg}' for option '{name}' of dataset {self.name}.",
                        word=arg,
                        possibilities=valid_args,
                    )
                )

        return DatasetConfig(self.default_config, **options)

    def __repr__(self) -> str:
        items = [("name", self.name)]
        for key in ("citation", "homepage", "license"):
            value = getattr(self, key)
            if value is not None:
                items.append((key, value))
        items.extend(sorted((key, sequence_to_str(value)) for key, value in self._valid_options.items()))
        return make_repr(type(self).__name__, items)


class Dataset(abc.ABC):
    @property
    @abc.abstractmethod
    def info(self) -> DatasetInfo:
        pass

    @property
    def name(self) -> str:
        return self.info.name

    @property
    def default_config(self) -> DatasetConfig:
        return self.info.default_config

    @property
    def categories(self) -> Tuple[str, ...]:
        return self.info.categories

    @abc.abstractmethod
    def resources(self, config: DatasetConfig) -> List[OnlineResource]:
        pass

    @abc.abstractmethod
    def _make_datapipe(
        self,
        resource_dps: List[IterDataPipe],
        *,
        config: DatasetConfig,
        decoder: Optional[Callable[[io.IOBase], Dict[str, Any]]],
    ) -> IterDataPipe[Dict[str, Any]]:
        pass

    def to_datapipe(
        self,
        root: Union[str, pathlib.Path],
        *,
        config: Optional[DatasetConfig] = None,
        decoder: Optional[Callable[[io.IOBase], Dict[str, Any]]] = None,
    ) -> IterDataPipe[Dict[str, Any]]:
        if not config:
            config = self.info.default_config

        resource_dps = [resource.to_datapipe(root) for resource in self.resources(config)]
        return self._make_datapipe(resource_dps, config=config, decoder=decoder)<|MERGE_RESOLUTION|>--- conflicted
+++ resolved
@@ -46,13 +46,9 @@
 
 
 class DatasetType(enum.Enum):
-<<<<<<< HEAD
+    RAW = enum.auto()
     IMAGE = enum.auto()
     VIDEO = enum.auto()
-=======
-    RAW = enum.auto()
-    IMAGE = enum.auto()
->>>>>>> aaee8ff1
 
 
 class DatasetConfig(Mapping):
