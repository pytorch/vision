import abc
import csv
import enum
import io
<<<<<<< HEAD
import itertools
import os
=======
>>>>>>> 4ba91bff
import pathlib
from typing import Any, Callable, Dict, List, Optional, Sequence, Union, Tuple

import torch
from torch.utils.data import IterDataPipe
from torchvision.prototype.datasets.utils._internal import (
    add_suggestion,
    sequence_to_str,
)

from ._internal import FrozenBunch, make_repr
from ._resource import OnlineResource


class DatasetType(enum.Enum):
    RAW = enum.auto()
    IMAGE = enum.auto()


class DatasetConfig(FrozenBunch):
    pass


class DatasetInfo:
    def __init__(
        self,
        name: str,
        *,
        type: Union[str, DatasetType],
        categories: Optional[Union[int, Sequence[str], str, pathlib.Path]] = None,
        citation: Optional[str] = None,
        homepage: Optional[str] = None,
        license: Optional[str] = None,
        valid_options: Optional[Dict[str, Sequence]] = None,
        extra: Optional[Dict[str, Any]] = None,
    ) -> None:
        self.name = name.lower()
        self.type = DatasetType[type.upper()] if isinstance(type, str) else type

        if categories is None:
            categories = []
        elif isinstance(categories, int):
            categories = [str(label) for label in range(categories)]
        elif isinstance(categories, (str, pathlib.Path)):
            path = pathlib.Path(categories).expanduser().resolve()
            categories, *_ = zip(*self.read_categories_file(path))
        self.categories = tuple(categories)

        self.citation = citation
        self.homepage = homepage
        self.license = license

        valid_split: Dict[str, Sequence] = dict(split=["train"])
        if valid_options is None:
            valid_options = valid_split
        elif "split" not in valid_options:
            valid_options.update(valid_split)
        elif "train" not in valid_options["split"]:
            raise ValueError(
                f"'train' has to be a valid argument for option 'split', "
                f"but found only {sequence_to_str(valid_options['split'], separate_last='and ')}."
            )
        self._valid_options: Dict[str, Sequence] = valid_options

<<<<<<< HEAD
        self._configs = tuple(
            DatasetConfig(**dict(zip(valid_options.keys(), combination)))
            for combination in itertools.product(*valid_options.values())
        )

    @property
    def default_config(self) -> DatasetConfig:
        return self._configs[0]

    @staticmethod
    def _read_categories_file(path: pathlib.Path) -> List[str]:
        if not path.exists() or not path.is_file():
            warnings.warn(
                f"The categories file {path} does not exist. Continuing without loaded categories.", UserWarning
            )
            return []
=======
        self.extra = FrozenBunch(extra or dict())
>>>>>>> 4ba91bff

    @staticmethod
    def read_categories_file(path: pathlib.Path) -> List[List[str]]:
        with open(path, "r", newline="") as file:
            return [row for row in csv.reader(file)]

    def make_config(self, **options: Any) -> DatasetConfig:
        for name, arg in options.items():
            if name not in self._valid_options:
                raise ValueError(
                    add_suggestion(
                        f"Unknown option '{name}' of dataset {self.name}.",
                        word=name,
                        possibilities=sorted(self._valid_options.keys()),
                    )
                )

            valid_args = self._valid_options[name]

            if arg not in valid_args:
                raise ValueError(
                    add_suggestion(
                        f"Invalid argument '{arg}' for option '{name}' of dataset {self.name}.",
                        word=arg,
                        possibilities=valid_args,
                    )
                )

        return DatasetConfig(self.default_config, **options)

    def __repr__(self) -> str:
        items = [("name", self.name)]
        for key in ("citation", "homepage", "license"):
            value = getattr(self, key)
            if value is not None:
                items.append((key, value))
        items.extend(sorted((key, sequence_to_str(value)) for key, value in self._valid_options.items()))
        return make_repr(type(self).__name__, items)


class Dataset(abc.ABC):
    @property
    @abc.abstractmethod
    def info(self) -> DatasetInfo:
        pass

    @property
    def name(self) -> str:
        return self.info.name

    @property
    def default_config(self) -> DatasetConfig:
        return self.info.default_config

    @property
    def categories(self) -> Tuple[str, ...]:
        return self.info.categories

    @abc.abstractmethod
    def resources(self, config: DatasetConfig) -> List[OnlineResource]:
        pass

    @abc.abstractmethod
    def _make_datapipe(
        self,
        resource_dps: List[IterDataPipe],
        *,
        config: DatasetConfig,
        decoder: Optional[Callable[[io.IOBase], torch.Tensor]],
    ) -> IterDataPipe[Dict[str, Any]]:
        pass

    def to_datapipe(
        self,
        root: Union[str, pathlib.Path],
        *,
        config: Optional[DatasetConfig] = None,
        decoder: Optional[Callable[[io.IOBase], torch.Tensor]] = None,
    ) -> IterDataPipe[Dict[str, Any]]:
        if not config:
            config = self.info.default_config

        resource_dps = [resource.to_datapipe(root) for resource in self.resources(config)]
        return self._make_datapipe(resource_dps, config=config, decoder=decoder)

    def _generate_categories(self, root: pathlib.Path) -> Sequence[Union[str, Sequence[str]]]:
        raise NotImplementedError<|MERGE_RESOLUTION|>--- conflicted
+++ resolved
@@ -2,11 +2,7 @@
 import csv
 import enum
 import io
-<<<<<<< HEAD
 import itertools
-import os
-=======
->>>>>>> 4ba91bff
 import pathlib
 from typing import Any, Callable, Dict, List, Optional, Sequence, Union, Tuple
 
@@ -70,27 +66,16 @@
                 f"but found only {sequence_to_str(valid_options['split'], separate_last='and ')}."
             )
         self._valid_options: Dict[str, Sequence] = valid_options
-
-<<<<<<< HEAD
         self._configs = tuple(
             DatasetConfig(**dict(zip(valid_options.keys(), combination)))
             for combination in itertools.product(*valid_options.values())
         )
 
+        self.extra = FrozenBunch(extra or dict())
+
     @property
     def default_config(self) -> DatasetConfig:
         return self._configs[0]
-
-    @staticmethod
-    def _read_categories_file(path: pathlib.Path) -> List[str]:
-        if not path.exists() or not path.is_file():
-            warnings.warn(
-                f"The categories file {path} does not exist. Continuing without loaded categories.", UserWarning
-            )
-            return []
-=======
-        self.extra = FrozenBunch(extra or dict())
->>>>>>> 4ba91bff
 
     @staticmethod
     def read_categories_file(path: pathlib.Path) -> List[List[str]]:
