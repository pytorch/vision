--- conflicted
+++ resolved
@@ -30,11 +30,7 @@
 import torch
 import torch.distributed as dist
 import torch.utils.data
-<<<<<<< HEAD
-from torchdata.datapipes.iter import IoPathFileLister, IoPathFileLoader, IterDataPipe, ShardingFilter
-=======
 from torchdata.datapipes.iter import IoPathFileLister, IoPathFileOpener, IterDataPipe, ShardingFilter, Shuffler
->>>>>>> df869fec
 from torchdata.datapipes.utils import StreamWrapper
 
 
@@ -344,12 +340,8 @@
 
 
 def hint_sharding(datapipe: IterDataPipe[D]) -> IterDataPipe[D]:
-<<<<<<< HEAD
     return ShardingFilter(datapipe)
-=======
-    return ShardingFilter(datapipe)
 
 
 def hint_shuffling(datapipe: IterDataPipe[D]) -> IterDataPipe[D]:
-    return Shuffler(datapipe, default=False, buffer_size=INFINITE_BUFFER_SIZE)
->>>>>>> df869fec
+    return Shuffler(datapipe, default=False, buffer_size=INFINITE_BUFFER_SIZE)