--- conflicted
+++ resolved
@@ -8,11 +8,7 @@
 import os.path
 import pathlib
 import pickle
-<<<<<<< HEAD
 import sys
-import textwrap
-=======
->>>>>>> 30f4d108
 from typing import (
     Sequence,
     Callable,
