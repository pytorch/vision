import csv
import enum
import gzip
import io
import lzma
import os
import os.path
import pathlib
import pickle
import textwrap
from typing import (
    Sequence,
    Callable,
    Union,
    Any,
    Tuple,
    TypeVar,
    Iterator,
    Dict,
    Optional,
    NoReturn,
    IO,
    Iterable,
    Mapping,
    Sized,
)
from typing import cast

import numpy as np
import PIL.Image
import torch.distributed as dist
import torch.utils.data
from torch.utils.data import IterDataPipe
from torchdata.datapipes.iter import IoPathFileLister, IoPathFileLoader


__all__ = [
    "INFINITE_BUFFER_SIZE",
    "BUILTIN_DIR",
    "make_repr",
    "FrozenMapping",
    "FrozenBunch",
    "create_categories_file",
    "read_mat",
    "image_buffer_from_array",
    "SequenceIterator",
    "MappingIterator",
    "Enumerator",
    "getitem",
    "path_accessor",
    "path_comparator",
    "Decompressor",
]

K = TypeVar("K")
D = TypeVar("D")

# pseudo-infinite until a true infinite buffer is supported by all datapipes
INFINITE_BUFFER_SIZE = 1_000_000_000

BUILTIN_DIR = pathlib.Path(__file__).parent.parent / "_builtin"


<<<<<<< HEAD
=======
def sequence_to_str(seq: Sequence, separate_last: str = "") -> str:
    if len(seq) == 1:
        return f"'{seq[0]}'"

    return f"""'{"', '".join([str(item) for item in seq[:-1]])}', {separate_last}'{seq[-1]}'."""


def add_suggestion(
    msg: str,
    *,
    word: str,
    possibilities: Collection[str],
    close_match_hint: Callable[[str], str] = lambda close_match: f"Did you mean '{close_match}'?",
    alternative_hint: Callable[
        [Sequence[str]], str
    ] = lambda possibilities: f"Can be {sequence_to_str(possibilities, separate_last='or ')}.",
) -> str:
    if not isinstance(possibilities, collections.abc.Sequence):
        possibilities = sorted(possibilities)
    suggestions = difflib.get_close_matches(word, possibilities, 1)
    hint = close_match_hint(suggestions[0]) if suggestions else alternative_hint(possibilities)
    return f"{msg.strip()} {hint}"


>>>>>>> 0817f7f5
def make_repr(name: str, items: Iterable[Tuple[str, Any]]) -> str:
    def to_str(sep: str) -> str:
        return sep.join([f"{key}={value}" for key, value in items])

    prefix = f"{name}("
    postfix = ")"
    body = to_str(", ")

    line_length = int(os.environ.get("COLUMNS", 80))
    body_too_long = (len(prefix) + len(body) + len(postfix)) > line_length
    multiline_body = len(str(body).splitlines()) > 1
    if not (body_too_long or multiline_body):
        return prefix + body + postfix

    body = textwrap.indent(to_str(",\n"), " " * 2)
    return f"{prefix}\n{body}\n{postfix}"


class FrozenMapping(Mapping[K, D]):
    def __init__(self, *args: Any, **kwargs: Any) -> None:
        data = dict(*args, **kwargs)
        self.__dict__["__data__"] = data
        self.__dict__["__final_hash__"] = hash(tuple(data.items()))

    def __getitem__(self, item: K) -> D:
        return cast(Mapping[K, D], self.__dict__["__data__"])[item]

    def __iter__(self) -> Iterator[K]:
        return iter(self.__dict__["__data__"].keys())

    def __len__(self) -> int:
        return len(self.__dict__["__data__"])

    def __setitem__(self, key: K, value: Any) -> NoReturn:
        raise RuntimeError(f"'{type(self).__name__}' object is immutable")

    def __delitem__(self, key: K) -> NoReturn:
        raise RuntimeError(f"'{type(self).__name__}' object is immutable")

    def __hash__(self) -> int:
        return cast(int, self.__dict__["__final_hash__"])

    def __eq__(self, other: Any) -> bool:
        if not isinstance(other, FrozenMapping):
            return NotImplemented

        return hash(self) == hash(other)

    def __repr__(self) -> str:
        return repr(self.__dict__["__data__"])


class FrozenBunch(FrozenMapping):
    def __getattr__(self, name: str) -> Any:
        try:
            return self[name]
        except KeyError as error:
            raise AttributeError(f"'{type(self).__name__}' object has no attribute '{name}'") from error

    def __setattr__(self, key: Any, value: Any) -> NoReturn:
        raise RuntimeError(f"'{type(self).__name__}' object is immutable")

    def __delattr__(self, item: Any) -> NoReturn:
        raise RuntimeError(f"'{type(self).__name__}' object is immutable")

    def __repr__(self) -> str:
        return make_repr(type(self).__name__, self.items())


def create_categories_file(
    root: Union[str, pathlib.Path], name: str, categories: Sequence[Union[str, Sequence[str]]], **fmtparams: Any
) -> None:
    with open(pathlib.Path(root) / f"{name}.categories", "w", newline="") as file:
        csv.writer(file, **fmtparams).writerows(categories)


def read_mat(buffer: io.IOBase, **kwargs: Any) -> Any:
    try:
        import scipy.io as sio
    except ImportError as error:
        raise ModuleNotFoundError("Package `scipy` is required to be installed to read .mat files.") from error

    return sio.loadmat(buffer, **kwargs)


def image_buffer_from_array(array: np.ndarray, *, format: str = "png") -> io.BytesIO:
    image = PIL.Image.fromarray(array)
    buffer = io.BytesIO()
    image.save(buffer, format=format)
    buffer.seek(0)
    return buffer


class SequenceIterator(IterDataPipe[D]):
    def __init__(self, datapipe: IterDataPipe[Sequence[D]]):
        self.datapipe = datapipe

    def __iter__(self) -> Iterator[D]:
        for sequence in self.datapipe:
            yield from iter(sequence)


class MappingIterator(IterDataPipe[Union[Tuple[K, D], D]]):
    def __init__(self, datapipe: IterDataPipe[Dict[K, D]], *, drop_key: bool = False) -> None:
        self.datapipe = datapipe
        self.drop_key = drop_key

    def __iter__(self) -> Iterator[Union[Tuple[K, D], D]]:
        for mapping in self.datapipe:
            yield from iter(mapping.values() if self.drop_key else mapping.items())  # type: ignore[call-overload]


class Enumerator(IterDataPipe[Tuple[int, D]]):
    def __init__(self, datapipe: IterDataPipe[D], start: int = 0) -> None:
        self.datapipe = datapipe
        self.start = start

    def __iter__(self) -> Iterator[Tuple[int, D]]:
        yield from enumerate(self.datapipe, self.start)


def getitem(*items: Any) -> Callable[[Any], Any]:
    def wrapper(obj: Any) -> Any:
        for item in items:
            obj = obj[item]
        return obj

    return wrapper


def path_accessor(getter: Union[str, Callable[[pathlib.Path], D]]) -> Callable[[Tuple[str, Any]], D]:
    if isinstance(getter, str):
        name = getter

        def getter(path: pathlib.Path) -> D:
            return cast(D, getattr(path, name))

    def wrapper(data: Tuple[str, Any]) -> D:
        return getter(pathlib.Path(data[0]))  # type: ignore[operator]

    return wrapper


def path_comparator(getter: Union[str, Callable[[pathlib.Path], D]], value: D) -> Callable[[Tuple[str, Any]], bool]:
    accessor = path_accessor(getter)

    def wrapper(data: Tuple[str, Any]) -> bool:
        return accessor(data) == value

    return wrapper


class CompressionType(enum.Enum):
    GZIP = "gzip"
    LZMA = "lzma"


class Decompressor(IterDataPipe[Tuple[str, io.IOBase]]):
    types = CompressionType

    _DECOMPRESSORS = {
        types.GZIP: lambda file: gzip.GzipFile(fileobj=file),
        types.LZMA: lambda file: lzma.LZMAFile(file),
    }

    def __init__(
        self,
        datapipe: IterDataPipe[Tuple[str, io.IOBase]],
        *,
        type: Optional[Union[str, CompressionType]] = None,
    ) -> None:
        self.datapipe = datapipe
        if isinstance(type, str):
            type = self.types(type.upper())
        self.type = type

    def _detect_compression_type(self, path: str) -> CompressionType:
        if self.type:
            return self.type

        # TODO: this needs to be more elaborate
        ext = os.path.splitext(path)[1]
        if ext == ".gz":
            return self.types.GZIP
        elif ext == ".xz":
            return self.types.LZMA
        else:
            raise RuntimeError("FIXME")

    def __iter__(self) -> Iterator[Tuple[str, io.IOBase]]:
        for path, file in self.datapipe:
            type = self._detect_compression_type(path)
            decompressor = self._DECOMPRESSORS[type]
            yield path, decompressor(file)


class PicklerDataPipe(IterDataPipe):
    def __init__(self, source_datapipe: IterDataPipe[Tuple[str, IO[bytes]]]) -> None:
        self.source_datapipe = source_datapipe

    def __iter__(self) -> Iterator[Any]:
        for _, fobj in self.source_datapipe:
            data = pickle.load(fobj)
            for _, d in enumerate(data):
                yield d


class SharderDataPipe(torch.utils.data.datapipes.iter.grouping.ShardingFilterIterDataPipe):
    def __init__(self, source_datapipe: IterDataPipe) -> None:
        super().__init__(source_datapipe)
        self.rank = 0
        self.world_size = 1
        if dist.is_available() and dist.is_initialized():
            self.rank = dist.get_rank()
            self.world_size = dist.get_world_size()
        self.apply_sharding(self.world_size, self.rank)

    def __iter__(self) -> Iterator[Any]:
        num_workers = self.world_size
        worker_id = self.rank
        worker_info = torch.utils.data.get_worker_info()
        if worker_info is not None:
            worker_id = worker_id + worker_info.id * num_workers
            num_workers *= worker_info.num_workers
        self.apply_sharding(num_workers, worker_id)
        yield from super().__iter__()


class TakerDataPipe(IterDataPipe):
    def __init__(self, source_datapipe: IterDataPipe, num_take: int) -> None:
        super().__init__()
        self.source_datapipe = source_datapipe
        self.num_take = num_take
        self.world_size = 1
        if dist.is_available() and dist.is_initialized():
            self.world_size = dist.get_world_size()

    def __iter__(self) -> Iterator[Any]:
        num_workers = self.world_size
        worker_info = torch.utils.data.get_worker_info()
        if worker_info is not None:
            num_workers *= worker_info.num_workers

        # TODO: this is weird as it drops more elements than it should
        num_take = self.num_take // num_workers

        for i, data in enumerate(self.source_datapipe):
            if i < num_take:
                yield data
            else:
                break

    def __len__(self) -> int:
        num_take = self.num_take // self.world_size
        if isinstance(self.source_datapipe, Sized):
            if len(self.source_datapipe) < num_take:
                num_take = len(self.source_datapipe)
        # TODO: might be weird to not take `num_workers` into account
        return num_take


def _make_sharded_datapipe(root: str, dataset_size: int) -> IterDataPipe:
    dp = IoPathFileLister(root=root)
    dp = SharderDataPipe(dp)
    dp = dp.shuffle(buffer_size=INFINITE_BUFFER_SIZE)
    dp = IoPathFileLoader(dp, mode="rb")
    dp = PicklerDataPipe(dp)
    # dp = dp.cycle(2)
    dp = TakerDataPipe(dp, dataset_size)
    return dp<|MERGE_RESOLUTION|>--- conflicted
+++ resolved
@@ -61,33 +61,6 @@
 BUILTIN_DIR = pathlib.Path(__file__).parent.parent / "_builtin"
 
 
-<<<<<<< HEAD
-=======
-def sequence_to_str(seq: Sequence, separate_last: str = "") -> str:
-    if len(seq) == 1:
-        return f"'{seq[0]}'"
-
-    return f"""'{"', '".join([str(item) for item in seq[:-1]])}', {separate_last}'{seq[-1]}'."""
-
-
-def add_suggestion(
-    msg: str,
-    *,
-    word: str,
-    possibilities: Collection[str],
-    close_match_hint: Callable[[str], str] = lambda close_match: f"Did you mean '{close_match}'?",
-    alternative_hint: Callable[
-        [Sequence[str]], str
-    ] = lambda possibilities: f"Can be {sequence_to_str(possibilities, separate_last='or ')}.",
-) -> str:
-    if not isinstance(possibilities, collections.abc.Sequence):
-        possibilities = sorted(possibilities)
-    suggestions = difflib.get_close_matches(word, possibilities, 1)
-    hint = close_match_hint(suggestions[0]) if suggestions else alternative_hint(possibilities)
-    return f"{msg.strip()} {hint}"
-
-
->>>>>>> 0817f7f5
 def make_repr(name: str, items: Iterable[Tuple[str, Any]]) -> str:
     def to_str(sep: str) -> str:
         return sep.join([f"{key}={value}" for key, value in items])
