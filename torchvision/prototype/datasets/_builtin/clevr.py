import pathlib
from typing import Any, BinaryIO, Dict, List, Optional, Tuple, Union

<<<<<<< HEAD
from torchdata import janitor
from torchdata.datapipes.iter import IterDataPipe, Mapper, Filter, IterKeyZipper, Demultiplexer, JsonParser, UnBatcher
=======
from torchdata.datapipes.iter import Demultiplexer, Filter, IterDataPipe, IterKeyZipper, JsonParser, Mapper, UnBatcher
>>>>>>> d2aeec2a
from torchvision.prototype.datasets.utils import Dataset, HttpResource, OnlineResource
from torchvision.prototype.datasets.utils._internal import (
    getitem,
    hint_sharding,
    hint_shuffling,
    INFINITE_BUFFER_SIZE,
    path_accessor,
    path_comparator,
)
from torchvision.prototype.features import EncodedImage, Label

from .._api import register_dataset, register_info

NAME = "clevr"


@register_info(NAME)
def _info() -> Dict[str, Any]:
    return dict()


@register_dataset(NAME)
class CLEVR(Dataset):
    """
    - **homepage**: https://cs.stanford.edu/people/jcjohns/clevr/
    """

    def __init__(
        self, root: Union[str, pathlib.Path], *, split: str = "train", skip_integrity_check: bool = False
    ) -> None:
        self._split = self._verify_str_arg(split, "split", ("train", "val", "test"))

        super().__init__(root, skip_integrity_check=skip_integrity_check)

    def _resources(self) -> List[OnlineResource]:
        archive = HttpResource(
            "https://dl.fbaipublicfiles.com/clevr/CLEVR_v1.0.zip",
            sha256="5cd61cf1096ed20944df93c9adb31e74d189b8459a94f54ba00090e5c59936d1",
        )
        return [archive]

    def _classify_archive(self, data: Tuple[str, Any]) -> Optional[int]:
        path = pathlib.Path(data[0])
        if path.parents[1].name == "images":
            return 0
        elif path.parent.name == "scenes":
            return 1
        else:
            return None

    def _filter_scene_anns(self, data: Tuple[str, Any]) -> bool:
        key, _ = data
        return key == "scenes"

    def _add_empty_anns(self, data: Tuple[str, BinaryIO]) -> Tuple[Tuple[str, BinaryIO], None]:
        return data, None

    def _prepare_sample(self, data: Tuple[Tuple[str, BinaryIO], Optional[Dict[str, Any]]]) -> Dict[str, Any]:
        image_data, scenes_data = data
        path, buffer = image_data
        image = EncodedImage.from_file(buffer)
        buffer.close()

        return dict(
            path=path,
            image=image,
            label=Label(len(scenes_data["objects"])) if scenes_data else None,
        )

    def _datapipe(self, resource_dps: List[IterDataPipe]) -> IterDataPipe[Dict[str, Any]]:
        archive_dp = resource_dps[0]
        images_dp, scenes_dp = Demultiplexer(
            archive_dp,
            2,
            self._classify_archive,
            drop_none=True,
            buffer_size=INFINITE_BUFFER_SIZE,
        )

        images_dp = Filter(images_dp, path_comparator("parent.name", self._split))
        images_dp = hint_shuffling(images_dp)
        images_dp = hint_sharding(images_dp)

        if self._split != "test":
            scenes_dp = Filter(scenes_dp, path_comparator("name", f"CLEVR_{self._split}_scenes.json"))
            scenes_dp = JsonParser(scenes_dp)
            scenes_dp = Mapper(scenes_dp, getitem(1, "scenes"))
            scenes_dp = UnBatcher(scenes_dp)

            dp = IterKeyZipper(
                images_dp,
                scenes_dp,
                key_fn=path_accessor("name"),
                ref_key_fn=getitem("image_filename"),
                buffer_size=INFINITE_BUFFER_SIZE,
            )
        else:
            for i in scenes_dp:
                janitor(i)
            dp = Mapper(images_dp, self._add_empty_anns)

        return Mapper(dp, self._prepare_sample)

    def __len__(self) -> int:
        return 70_000 if self._split == "train" else 15_000<|MERGE_RESOLUTION|>--- conflicted
+++ resolved
@@ -1,12 +1,7 @@
 import pathlib
 from typing import Any, BinaryIO, Dict, List, Optional, Tuple, Union
-
-<<<<<<< HEAD
 from torchdata import janitor
-from torchdata.datapipes.iter import IterDataPipe, Mapper, Filter, IterKeyZipper, Demultiplexer, JsonParser, UnBatcher
-=======
 from torchdata.datapipes.iter import Demultiplexer, Filter, IterDataPipe, IterKeyZipper, JsonParser, Mapper, UnBatcher
->>>>>>> d2aeec2a
 from torchvision.prototype.datasets.utils import Dataset, HttpResource, OnlineResource
 from torchvision.prototype.datasets.utils._internal import (
     getitem,
