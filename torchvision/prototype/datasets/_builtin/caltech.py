import io
import pathlib
import re
from typing import Any, Callable, Dict, List, Optional, Tuple, Union

import numpy as np
import torch
from torch.utils.data import IterDataPipe
from torch.utils.data.datapipes.iter import (
    Mapper,
    TarArchiveReader,
    Shuffler,
    Filter,
)
from torchdata.datapipes.iter import KeyZipper
from torchvision.prototype.datasets.utils import (
    Dataset,
    DatasetConfig,
    DatasetInfo,
    HttpResource,
    OnlineResource,
    DatasetType,
)
from torchvision.prototype.datasets.utils._internal import create_categories_file, INFINITE_BUFFER_SIZE, read_mat

HERE = pathlib.Path(__file__).parent


class Caltech101(Dataset):
    @property
    def info(self) -> DatasetInfo:
        return DatasetInfo(
            "caltech101",
<<<<<<< HEAD
            type="image",
=======
            type=DatasetType.IMAGE,
>>>>>>> aaee8ff1
            categories=HERE / "caltech101.categories",
            homepage="http://www.vision.caltech.edu/Image_Datasets/Caltech101",
        )

    def resources(self, config: DatasetConfig) -> List[OnlineResource]:
        images = HttpResource(
            "http://www.vision.caltech.edu/Image_Datasets/Caltech101/101_ObjectCategories.tar.gz",
            sha256="af6ece2f339791ca20f855943d8b55dd60892c0a25105fcd631ee3d6430f9926",
        )
        anns = HttpResource(
            "http://www.vision.caltech.edu/Image_Datasets/Caltech101/Annotations.tar",
            sha256="1717f4e10aa837b05956e3f4c94456527b143eec0d95e935028b30aff40663d8",
        )
        return [images, anns]

    _IMAGES_NAME_PATTERN = re.compile(r"image_(?P<id>\d+)[.]jpg")
    _ANNS_NAME_PATTERN = re.compile(r"annotation_(?P<id>\d+)[.]mat")
    _ANNS_CATEGORY_MAP = {
        "Faces_2": "Faces",
        "Faces_3": "Faces_easy",
        "Motorbikes_16": "Motorbikes",
        "Airplanes_Side_2": "airplanes",
    }

    def _is_not_background_image(self, data: Tuple[str, Any]) -> bool:
        path = pathlib.Path(data[0])
        return path.parent.name != "BACKGROUND_Google"

    def _is_ann(self, data: Tuple[str, Any]) -> bool:
        path = pathlib.Path(data[0])
        return bool(self._ANNS_NAME_PATTERN.match(path.name))

    def _images_key_fn(self, data: Tuple[str, Any]) -> Tuple[str, str]:
        path = pathlib.Path(data[0])

        category = path.parent.name
        id = self._IMAGES_NAME_PATTERN.match(path.name).group("id")  # type: ignore[union-attr]

        return category, id

    def _anns_key_fn(self, data: Tuple[str, Any]) -> Tuple[str, str]:
        path = pathlib.Path(data[0])

        category = path.parent.name
        if category in self._ANNS_CATEGORY_MAP:
            category = self._ANNS_CATEGORY_MAP[category]

        id = self._ANNS_NAME_PATTERN.match(path.name).group("id")  # type: ignore[union-attr]

        return category, id

    def _collate_and_decode_sample(
        self, data, *, decoder: Optional[Callable[[io.IOBase], Dict[str, Any]]]
    ) -> Dict[str, Any]:
        key, image_data, ann_data = data
        category, _ = key
        image_path, image_buffer = image_data
        ann_path, ann_buffer = ann_data

        label = self.info.categories.index(category)

        ann = read_mat(ann_buffer)
        bbox = torch.as_tensor(ann["box_coord"].astype(np.int64))
        contour = torch.as_tensor(ann["obj_contour"])

        sample = dict(
            category=category,
            label=label,
            image_path=image_path,
            bbox=bbox,
            contour=contour,
            ann_path=ann_path,
        )
        sample.update(decoder(image_buffer) if decoder else dict(image=image_buffer))
        return sample

    def _make_datapipe(
        self,
        resource_dps: List[IterDataPipe],
        *,
        config: DatasetConfig,
        decoder: Optional[Callable[[io.IOBase], Dict[str, Any]]],
    ) -> IterDataPipe[Dict[str, Any]]:
        images_dp, anns_dp = resource_dps

        images_dp = TarArchiveReader(images_dp)
        images_dp: IterDataPipe = Filter(images_dp, self._is_not_background_image)
        images_dp = Shuffler(images_dp, buffer_size=INFINITE_BUFFER_SIZE)

        anns_dp = TarArchiveReader(anns_dp)
        anns_dp: IterDataPipe = Filter(anns_dp, self._is_ann)

        dp = KeyZipper(
            images_dp,
            anns_dp,
            key_fn=self._images_key_fn,
            ref_key_fn=self._anns_key_fn,
            buffer_size=INFINITE_BUFFER_SIZE,
            keep_key=True,
        )
        return Mapper(dp, self._collate_and_decode_sample, fn_kwargs=dict(decoder=decoder))

    def generate_categories_file(self, root: Union[str, pathlib.Path]) -> None:
        dp = self.resources(self.default_config)[0].to_datapipe(pathlib.Path(root) / self.name)
        dp = TarArchiveReader(dp)
        dp: IterDataPipe = Filter(dp, self._is_not_background_image)
        dir_names = {pathlib.Path(path).parent.name for path, _ in dp}
        create_categories_file(HERE, self.name, sorted(dir_names))


class Caltech256(Dataset):
    @property
    def info(self) -> DatasetInfo:
        return DatasetInfo(
            "caltech256",
<<<<<<< HEAD
            type="image",
=======
            type=DatasetType.IMAGE,
>>>>>>> aaee8ff1
            categories=HERE / "caltech256.categories",
            homepage="http://www.vision.caltech.edu/Image_Datasets/Caltech256",
        )

    def resources(self, config: DatasetConfig) -> List[OnlineResource]:
        return [
            HttpResource(
                "http://www.vision.caltech.edu/Image_Datasets/Caltech256/256_ObjectCategories.tar",
                sha256="08ff01b03c65566014ae88eb0490dbe4419fc7ac4de726ee1163e39fd809543e",
            )
        ]

    def _is_not_rogue_file(self, data: Tuple[str, Any]) -> bool:
        path = pathlib.Path(data[0])
        return path.name != "RENAME2"

    def _collate_and_decode_sample(
        self,
        data: Tuple[str, io.IOBase],
        *,
        decoder: Optional[Callable[[io.IOBase], Dict[str, Any]]],
    ) -> Dict[str, Any]:
        path, buffer = data

        dir_name = pathlib.Path(path).parent.name
        label_str, category = dir_name.split(".")
        label = torch.tensor(int(label_str))

        sample = dict(label=label, category=category)
        sample.update(decoder(buffer) if decoder else dict(image=buffer))
        return sample

    def _make_datapipe(
        self,
        resource_dps: List[IterDataPipe],
        *,
        config: DatasetConfig,
        decoder: Optional[Callable[[io.IOBase], Dict[str, Any]]],
    ) -> IterDataPipe[Dict[str, Any]]:
        dp = resource_dps[0]
        dp = TarArchiveReader(dp)
        dp: IterDataPipe = Filter(dp, self._is_not_rogue_file)
        dp = Shuffler(dp, buffer_size=INFINITE_BUFFER_SIZE)
        return Mapper(dp, self._collate_and_decode_sample, fn_kwargs=dict(decoder=decoder))

    def generate_categories_file(self, root: Union[str, pathlib.Path]) -> None:
        dp = self.resources(self.default_config)[0].to_datapipe(pathlib.Path(root) / self.name)
        dp = TarArchiveReader(dp)
        dir_names = {pathlib.Path(path).parent.name for path, _ in dp}
        categories = [name.split(".")[1] for name in sorted(dir_names)]
        create_categories_file(HERE, self.name, categories)


if __name__ == "__main__":
    from torchvision.prototype.datasets import home

    root = home()
    Caltech101().generate_categories_file(root)
    Caltech256().generate_categories_file(root)<|MERGE_RESOLUTION|>--- conflicted
+++ resolved
@@ -31,11 +31,7 @@
     def info(self) -> DatasetInfo:
         return DatasetInfo(
             "caltech101",
-<<<<<<< HEAD
-            type="image",
-=======
             type=DatasetType.IMAGE,
->>>>>>> aaee8ff1
             categories=HERE / "caltech101.categories",
             homepage="http://www.vision.caltech.edu/Image_Datasets/Caltech101",
         )
@@ -151,11 +147,7 @@
     def info(self) -> DatasetInfo:
         return DatasetInfo(
             "caltech256",
-<<<<<<< HEAD
-            type="image",
-=======
             type=DatasetType.IMAGE,
->>>>>>> aaee8ff1
             categories=HERE / "caltech256.categories",
             homepage="http://www.vision.caltech.edu/Image_Datasets/Caltech256",
         )
