--- conflicted
+++ resolved
@@ -17,12 +17,9 @@
 from torchvision.prototype.datasets.utils import Dataset, HttpResource, OnlineResource
 from torchvision.prototype.datasets.utils._internal import (
     getitem,
-<<<<<<< HEAD
     read_categories_file,
     close_buffer,
     path_accessor,
-=======
->>>>>>> d2aeec2a
     hint_sharding,
     hint_shuffling,
     INFINITE_BUFFER_SIZE,
