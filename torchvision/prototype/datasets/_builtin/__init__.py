from .caltech import Caltech101, Caltech256
from .celeba import CelebA
from .cifar import Cifar10, Cifar100
from .clevr import CLEVR
from .coco import Coco
from .country211 import Country211
from .cub200 import CUB200
from .dtd import DTD
from .eurosat import EuroSAT
from .fer2013 import FER2013
from .gtsrb import GTSRB
from .imagenet import ImageNet
from .mnist import MNIST, FashionMNIST, KMNIST, EMNIST, QMNIST
from .oxford_iiit_pet import OxfordIITPet
from .pcam import PCAM
from .sbd import SBD
from .semeion import SEMEION
<<<<<<< HEAD
from .voc import VOC
from .widerface import WIDERFace
=======
from .stanford_cars import StanfordCars
from .svhn import SVHN
from .voc import VOC
>>>>>>> 297e2b87
<|MERGE_RESOLUTION|>--- conflicted
+++ resolved
@@ -15,11 +15,7 @@
 from .pcam import PCAM
 from .sbd import SBD
 from .semeion import SEMEION
-<<<<<<< HEAD
-from .voc import VOC
-from .widerface import WIDERFace
-=======
 from .stanford_cars import StanfordCars
 from .svhn import SVHN
 from .voc import VOC
->>>>>>> 297e2b87
+from .widerface import WIDERFace