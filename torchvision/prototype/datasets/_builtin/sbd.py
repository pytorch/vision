--- conflicted
+++ resolved
@@ -29,10 +29,7 @@
     path_accessor,
     path_comparator,
     hint_sharding,
-<<<<<<< HEAD
-=======
     hint_shuffling,
->>>>>>> df869fec
 )
 
 
@@ -145,11 +142,7 @@
             split_dp = extra_split_dp
         split_dp = LineReader(split_dp, decode=True)
         split_dp = hint_sharding(split_dp)
-<<<<<<< HEAD
-        split_dp = Shuffler(split_dp)
-=======
         split_dp = hint_shuffling(split_dp)
->>>>>>> df869fec
 
         dp = split_dp
         for level, data_dp in enumerate((images_dp, anns_dp)):
