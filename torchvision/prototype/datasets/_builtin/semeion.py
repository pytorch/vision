--- conflicted
+++ resolved
@@ -16,11 +16,7 @@
     OnlineResource,
     DatasetType,
 )
-<<<<<<< HEAD
-from torchvision.prototype.datasets.utils._internal import hint_shuffling, image_buffer_from_array
-=======
 from torchvision.prototype.datasets.utils._internal import INFINITE_BUFFER_SIZE, image_buffer_from_array, hint_sharding
->>>>>>> 0b02d420
 
 
 class SEMEION(Dataset):
@@ -67,11 +63,7 @@
     ) -> IterDataPipe[Dict[str, Any]]:
         dp = resource_dps[0]
         dp = CSVParser(dp, delimiter=" ")
-<<<<<<< HEAD
-        dp = hint_shuffling(dp)
-=======
         dp = hint_sharding(dp)
         dp = Shuffler(dp, buffer_size=INFINITE_BUFFER_SIZE)
->>>>>>> 0b02d420
         dp = Mapper(dp, self._collate_and_decode_sample, fn_kwargs=dict(decoder=decoder))
         return dp