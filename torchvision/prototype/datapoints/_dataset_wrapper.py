# type: ignore

from __future__ import annotations

import contextlib
import itertools
from collections import defaultdict

import torch
from torch.utils.data import Dataset

from torchvision import datasets
from torchvision.prototype import datapoints
from torchvision.prototype.transforms import functional as F

__all__ = ["wrap_dataset_for_transforms_v2"]


# TODO: naming!
def wrap_dataset_for_transforms_v2(dataset):
    return VisionDatasetDatapointWrapper(dataset)


class WrapperFactories(dict):
    def register(self, dataset_cls):
        def decorator(wrapper_factory):
            self[dataset_cls] = wrapper_factory
            return wrapper_factory

        return decorator


# We need this two-stage design, i.e. a wrapper factory producing the actual wrapper, since some wrappers depend on the
# dataset instance rather than just the class, since they require the user defined instance attributes. Thus, we can
# provide a wrapping from the dataset class to the factory here, but can only instantiate the wrapper at runtime when
# we have access to the dataset instance.
WRAPPER_FACTORIES = WrapperFactories()


class VisionDatasetDatapointWrapper(Dataset):
    def __init__(self, dataset):
        dataset_cls = type(dataset)
        for cls in itertools.takewhile(
            lambda dataset_cls: dataset_cls is not datasets.VisionDataset, dataset_cls.mro()
        ):
            if cls in WRAPPER_FACTORIES:
                wrapper_factory = WRAPPER_FACTORIES[cls]
                break
        else:
            # TODO: If we have documentation on how to do that, put a link in the error message.
            msg = f"No wrapper exist for dataset class {dataset_cls.__name__}. Please wrap the output yourself."
            if dataset_cls in datasets.__dict__.values():
                msg = (
                    f"{msg} If an automated wrapper for this dataset would be useful for you, "
                    f"please open an issue at https://github.com/pytorch/vision/issues."
                )
            raise TypeError(msg)

        self._dataset = dataset
        self._wrapper = wrapper_factory(dataset)

        # We need to disable the transforms on the dataset here to be able to inject the wrapping before we apply them.
        # Although internally, `datasets.VisionDataset` merges `transform` and `target_transform` into the joint
        # `transforms`
        # https://github.com/pytorch/vision/blob/135a0f9ea9841b6324b4fe8974e2543cbb95709a/torchvision/datasets/vision.py#L52-L54
        # some (if not most) datasets still use `transform` and `target_transform` individually. Thus, we need to
        # disable all three here to be able to extract the untransformed sample to wrap.
        self.transform, dataset.transform = dataset.transform, None
        self.target_transform, dataset.target_transform = dataset.target_transform, None
        self.transforms, dataset.transforms = dataset.transforms, None

    def __getattr__(self, item):
        with contextlib.suppress(AttributeError):
            return object.__getattribute__(self, item)

        return getattr(self._dataset, item)

    def __getitem__(self, idx):
        # This gets us the raw sample since we disabled the transforms for the underlying dataset in the constructor
        # of this class
        sample = self._dataset[idx]

        sample = self._wrapper(idx, sample)

        # Regardless of whether the user has supplied the transforms individually (`transform` and `target_transform`)
        # or joint (`transforms`), we can access the full functionality through `transforms`
        if self.transforms is not None:
            sample = self.transforms(*sample)

        return sample

    def __len__(self):
        return len(self._dataset)


def raise_not_supported(description):
    raise RuntimeError(
        f"{description} is currently not supported by this wrapper. "
        f"If this would be helpful for you, please open an issue at https://github.com/pytorch/vision/issues."
    )


def identity(item):
    return item


def identity_wrapper_factory(dataset):
    return identity


def pil_image_to_mask(pil_image):
    return datapoints.Mask(pil_image)


def list_of_dicts_to_dict_of_lists(list_of_dicts):
    dict_of_lists = defaultdict(list)
    for dct in list_of_dicts:
        for key, value in dct.items():
            dict_of_lists[key].append(value)
    return dict(dict_of_lists)


def wrap_target_by_type(target, *, target_types, type_wrappers):
    if not isinstance(target, (tuple, list)):
        target = [target]

    wrapped_target = tuple(
        type_wrappers.get(target_type, identity)(item) for target_type, item in zip(target_types, target)
    )

    if len(wrapped_target) == 1:
        wrapped_target = wrapped_target[0]

    return wrapped_target


def classification_wrapper_factory(dataset):
<<<<<<< HEAD
    return identity_wrapper_factory(dataset)
=======
    def wrapper(idx, sample):
        return sample

    return wrapper
>>>>>>> 70745705


for dataset_cls in [
    datasets.Caltech256,
    datasets.CIFAR10,
    datasets.CIFAR100,
    datasets.ImageNet,
    datasets.MNIST,
    datasets.FashionMNIST,
    datasets.GTSRB,
    datasets.DatasetFolder,
    datasets.ImageFolder,
]:
    WRAPPER_FACTORIES.register(dataset_cls)(classification_wrapper_factory)


def segmentation_wrapper_factory(dataset):
    def wrapper(idx, sample):
        image, mask = sample
        return image, pil_image_to_mask(mask)

    return wrapper


for dataset_cls in [
    datasets.VOCSegmentation,
]:
    WRAPPER_FACTORIES.register(dataset_cls)(segmentation_wrapper_factory)


def video_classification_wrapper_factory(dataset):
    if dataset.video_clips.output_format == "THWC":
        raise RuntimeError(
            f"{type(dataset).__name__} with `output_format='THWC'` is not supported by this wrapper, "
            f"since it is not compatible with the transformations. Please use `output_format='TCHW'` instead."
        )

    def wrapper(idx, sample):
        video, audio, label = sample

        video = datapoints.Video(video)

        return video, audio, label

    return wrapper


for dataset_cls in [
    datasets.HMDB51,
    datasets.Kinetics,
    datasets.UCF101,
]:
    WRAPPER_FACTORIES.register(dataset_cls)(video_classification_wrapper_factory)


@WRAPPER_FACTORIES.register(datasets.Caltech101)
def caltech101_wrapper_factory(dataset):
    if "annotation" in dataset.target_type:
        raise_not_supported("Caltech101 dataset with `target_type=['annotation', ...]`")

    return classification_wrapper_factory(dataset)


@WRAPPER_FACTORIES.register(datasets.CocoDetection)
def coco_dectection_wrapper_factory(dataset):
    def segmentation_to_mask(segmentation, *, spatial_size):
        from pycocotools import mask

        segmentation = (
            mask.frPyObjects(segmentation, *spatial_size)
            if isinstance(segmentation, dict)
            else mask.merge(mask.frPyObjects(segmentation, *spatial_size))
        )
        return torch.from_numpy(mask.decode(segmentation))

    def wrapper(idx, sample):
        image_id = dataset.ids[idx]

        image, target = sample

        if not target:
            return image, dict(image_id=image_id)

        batched_target = list_of_dicts_to_dict_of_lists(target)

        batched_target["image_id"] = image_id

        spatial_size = tuple(F.get_spatial_size(image))
        batched_target["boxes"] = datapoints.BoundingBox(
            batched_target["bbox"],
            format=datapoints.BoundingBoxFormat.XYWH,
            spatial_size=spatial_size,
        )
        batched_target["masks"] = datapoints.Mask(
            torch.stack(
                [
                    segmentation_to_mask(segmentation, spatial_size=spatial_size)
                    for segmentation in batched_target["segmentation"]
                ]
            ),
        )
        batched_target["labels"] = torch.tensor(batched_target["category_id"])

        return image, batched_target

    return wrapper


WRAPPER_FACTORIES.register(datasets.CocoCaptions)(identity_wrapper_factory)


VOC_DETECTION_CATEGORIES = [
    "__background__",
    "aeroplane",
    "bicycle",
    "bird",
    "boat",
    "bottle",
    "bus",
    "car",
    "cat",
    "chair",
    "cow",
    "diningtable",
    "dog",
    "horse",
    "motorbike",
    "person",
    "pottedplant",
    "sheep",
    "sofa",
    "train",
    "tvmonitor",
]
VOC_DETECTION_CATEGORY_TO_IDX = dict(zip(VOC_DETECTION_CATEGORIES, range(len(VOC_DETECTION_CATEGORIES))))


@WRAPPER_FACTORIES.register(datasets.VOCDetection)
def voc_detection_wrapper_factory(dataset):
    def wrapper(idx, sample):
        image, target = sample

        batched_instances = list_of_dicts_to_dict_of_lists(target["annotation"]["object"])

        target["boxes"] = datapoints.BoundingBox(
            [
                [int(bndbox[part]) for part in ("xmin", "ymin", "xmax", "ymax")]
                for bndbox in batched_instances["bndbox"]
            ],
            format=datapoints.BoundingBoxFormat.XYXY,
            spatial_size=(image.height, image.width),
        )
        target["labels"] = torch.tensor(
            [VOC_DETECTION_CATEGORY_TO_IDX[category] for category in batched_instances["name"]]
        )

        return image, target

    return wrapper


@WRAPPER_FACTORIES.register(datasets.SBDataset)
def sbd_wrapper(dataset):
    if dataset.mode == "boundaries":
        raise_not_supported("SBDataset with mode='boundaries'")

    return segmentation_wrapper_factory(dataset)


@WRAPPER_FACTORIES.register(datasets.CelebA)
def celeba_wrapper_factory(dataset):
    if any(target_type in dataset.target_type for target_type in ["attr", "landmarks"]):
        raise_not_supported("`CelebA` dataset with `target_type=['attr', 'landmarks', ...]`")

    def wrapper(idx, sample):
        image, target = sample

        target = wrap_target_by_type(
            target,
            target_types=dataset.target_type,
            type_wrappers={
                "bbox": lambda item: datapoints.BoundingBox(
                    item, format=datapoints.BoundingBoxFormat.XYWH, spatial_size=(image.height, image.width)
                ),
            },
        )

        return image, target

    return wrapper


KITTI_CATEGORIES = ["Car", "Van", "Truck", "Pedestrian", "Person_sitting", "Cyclist", "Tram", "Misc", "DontCare"]
KITTI_CATEGORY_TO_IDX = dict(zip(KITTI_CATEGORIES, range(len(KITTI_CATEGORIES))))


@WRAPPER_FACTORIES.register(datasets.Kitti)
def kitti_wrapper_factory(dataset):
    def wrapper(idx, sample):
        image, target = sample

        if target is not None:
            target = list_of_dicts_to_dict_of_lists(target)

            target["boxes"] = datapoints.BoundingBox(
                target["bbox"], format=datapoints.BoundingBoxFormat.XYXY, spatial_size=(image.height, image.width)
            )
            target["labels"] = torch.tensor([KITTI_CATEGORY_TO_IDX[category] for category in target["type"]])

        return image, target

    return wrapper


@WRAPPER_FACTORIES.register(datasets.OxfordIIITPet)
def oxford_iiit_pet_wrapper_factor(dataset):
    def wrapper(idx, sample):
        image, target = sample

        if target is not None:
            target = wrap_target_by_type(
                target,
                target_types=dataset._target_types,
                type_wrappers={
                    "segmentation": pil_image_to_mask,
                },
            )

        return image, target

    return wrapper


@WRAPPER_FACTORIES.register(datasets.Cityscapes)
def cityscapes_wrapper_factory(dataset):
    if any(target_type in dataset.target_type for target_type in ["polygon", "color"]):
        raise_not_supported("`Cityscapes` dataset with `target_type=['polygon', 'color', ...]`")

    def instance_segmentation_wrapper(mask):
        # See https://github.com/mcordts/cityscapesScripts/blob/8da5dd00c9069058ccc134654116aac52d4f6fa2/cityscapesscripts/preparation/json2instanceImg.py#L7-L21
        data = pil_image_to_mask(mask)
        masks = []
        labels = []
        for id in data.unique():
            masks.append(data == id)
            label = id
            if label >= 1_000:
                label //= 1_000
            labels.append(label)
        return dict(masks=datapoints.Mask(torch.stack(masks)), labels=torch.stack(labels))

    def wrapper(idx, sample):
        image, target = sample

        target = wrap_target_by_type(
            target,
            target_types=dataset.target_type,
            type_wrappers={
                "instance": instance_segmentation_wrapper,
                "semantic": pil_image_to_mask,
            },
        )

        return image, target

    return wrapper


@WRAPPER_FACTORIES.register(datasets.WIDERFace)
def widerface_wrapper(dataset):
    def wrapper(idx, sample):
        image, target = sample

        if target is not None:
            target["bbox"] = datapoints.BoundingBox(
                target["bbox"], format=datapoints.BoundingBoxFormat.XYWH, spatial_size=(image.height, image.width)
            )

        return image, target

    return wrapper<|MERGE_RESOLUTION|>--- conflicted
+++ resolved
@@ -105,7 +105,10 @@
 
 
 def identity_wrapper_factory(dataset):
-    return identity
+    def wrapper(idx, sample):
+        return sample
+
+    return wrapper
 
 
 def pil_image_to_mask(pil_image):
@@ -135,14 +138,7 @@
 
 
 def classification_wrapper_factory(dataset):
-<<<<<<< HEAD
     return identity_wrapper_factory(dataset)
-=======
-    def wrapper(idx, sample):
-        return sample
-
-    return wrapper
->>>>>>> 70745705
 
 
 for dataset_cls in [
