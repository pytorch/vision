--- conflicted
+++ resolved
@@ -127,14 +127,11 @@
                              ' or "color"')
 
         if not os.path.isdir(self.images_dir) or not os.path.isdir(self.targets_dir):
-<<<<<<< HEAD
-            image_dir_zip = os.path.join(self.root, 'leftImg8bit{}'.format('_trainvaltest.zip'))
-=======
+
             if split == 'train_extra':
-                image_dir_zip = os.path.join(self.root, 'leftImg8bit') + '_trainextra.zip'
+                image_dir_zip = os.path.join(self.root, 'leftImg8bit{}'.format('_trainextra.zip'))
             else:
-                image_dir_zip = os.path.join(self.root, 'leftImg8bit') + '_trainvaltest.zip'
->>>>>>> 55088157
+                image_dir_zip = os.path.join(self.root, 'leftImg8bit{}'.format('_trainvaltest.zip'))
 
             if self.mode == 'gtFine':
                 target_dir_zip = os.path.join(self.root, '{}{}'.format(self.mode, '_trainvaltest.zip'))
