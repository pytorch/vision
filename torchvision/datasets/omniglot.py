from __future__ import print_function
from PIL import Image
from os.path import join
import os
from .vision import VisionDataset
<<<<<<< HEAD
from .utils import download_url, check_integrity, list_dir, list_files, convert_zip_to_uncompressed_zip
=======
from .utils import download_and_extract, check_integrity, list_dir, list_files
>>>>>>> 5be137e2


class Omniglot(VisionDataset):
    """`Omniglot <https://github.com/brendenlake/omniglot>`_ Dataset.
    Args:
        root (string): Root directory of dataset where directory
            ``omniglot-py`` exists.
        background (bool, optional): If True, creates dataset from the "background" set, otherwise
            creates from the "evaluation" set. This terminology is defined by the authors.
        transform (callable, optional): A function/transform that  takes in an PIL image
            and returns a transformed version. E.g, ``transforms.RandomCrop``
        target_transform (callable, optional): A function/transform that takes in the
            target and transforms it.
        download (bool, optional): If true, downloads the dataset zip files from the internet and
            puts it in root directory. If the zip files are already downloaded, they are not
            downloaded again.
    """
    folder = 'omniglot-py'
    download_url_prefix = 'https://github.com/brendenlake/omniglot/raw/master/python'
    zips_md5 = {
        'images_background': '68d2efa1b9178cc56df9314c21c6e718',
        'images_evaluation': '6b91aef0f799c5bb55b94e3f2daec811'
    }

    def __init__(self, root, background=True,
                 transform=None, target_transform=None,
                 download=False):
        self.background = background
        super(Omniglot, self).__init__(join(root, self.folder),
                                       root_zipfilename=join(root, self.folder, self._get_target_folder() + ".zip"))
        self.transform = transform
        self.target_transform = target_transform

        if download:
            self.download()

        if not self._check_integrity():
            raise RuntimeError('Dataset not found or corrupted.' +
                               ' You can use download=True to download it')

        self.target_folder = join(self.root, self._get_target_folder())
        self._alphabets = list_dir(self.target_folder)
        self._characters = sum([[join(a, c) for c in list_dir(join(self.target_folder, a))]
                                for a in self._alphabets], [])
        self._character_images = [[(image, idx) for image in list_files(join(self.target_folder, character), '.png')]
                                  for idx, character in enumerate(self._characters)]
        self._flat_character_images = sum(self._character_images, [])

    def __len__(self):
        return len(self._flat_character_images)

    def __getitem__(self, index):
        """
        Args:
            index (int): Index

        Returns:
            tuple: (image, target) where target is index of the target character class.
        """
        image_name, character_class = self._flat_character_images[index]
        image_path_or_fp = self.get_path_or_fp(self._get_target_folder(), self._characters[character_class], image_name)
        image = Image.open(image_path_or_fp, mode='r').convert('L')

        if self.transform:
            image = self.transform(image)

        if self.target_transform:
            character_class = self.target_transform(character_class)

        return image, character_class

    def _check_integrity(self):
        zip_filename = self._get_target_folder()
        if not check_integrity(join(self.root, zip_filename + '.zip.org'), self.zips_md5[zip_filename]):
            return False
        return True

    def download(self):
        if self._check_integrity():
            print('Files already downloaded and verified')
            return

        filename = self._get_target_folder()
        zip_filename = filename + '.zip'
        org_filename = zip_filename + '.org'
        url = self.download_url_prefix + '/' + zip_filename
<<<<<<< HEAD
        download_url(url, self.root, org_filename, self.zips_md5[filename])
        convert_zip_to_uncompressed_zip(join(self.root, org_filename), join(self.root, zip_filename))
        print('Extracting downloaded file: ' + join(self.root, zip_filename))
        with zipfile.ZipFile(join(self.root, zip_filename), 'r') as zip_file:
            zip_file.extractall(self.root)
=======
        download_and_extract(url, self.root, zip_filename, self.zips_md5[filename])
>>>>>>> 5be137e2

    def _get_target_folder(self):
        return 'images_background' if self.background else 'images_evaluation'<|MERGE_RESOLUTION|>--- conflicted
+++ resolved
@@ -3,11 +3,7 @@
 from os.path import join
 import os
 from .vision import VisionDataset
-<<<<<<< HEAD
-from .utils import download_url, check_integrity, list_dir, list_files, convert_zip_to_uncompressed_zip
-=======
-from .utils import download_and_extract, check_integrity, list_dir, list_files
->>>>>>> 5be137e2
+from .utils import download_and_extract, check_integrity, list_dir, list_files, convert_zip_to_uncompressed_zip
 
 
 class Omniglot(VisionDataset):
@@ -94,15 +90,8 @@
         zip_filename = filename + '.zip'
         org_filename = zip_filename + '.org'
         url = self.download_url_prefix + '/' + zip_filename
-<<<<<<< HEAD
-        download_url(url, self.root, org_filename, self.zips_md5[filename])
+        download_and_extract(url, self.root, org_filename, self.zips_md5[filename])
         convert_zip_to_uncompressed_zip(join(self.root, org_filename), join(self.root, zip_filename))
-        print('Extracting downloaded file: ' + join(self.root, zip_filename))
-        with zipfile.ZipFile(join(self.root, zip_filename), 'r') as zip_file:
-            zip_file.extractall(self.root)
-=======
-        download_and_extract(url, self.root, zip_filename, self.zips_md5[filename])
->>>>>>> 5be137e2
 
     def _get_target_folder(self):
         return 'images_background' if self.background else 'images_evaluation'