--- conflicted
+++ resolved
@@ -129,13 +129,8 @@
         with zipfile.ZipFile(os.path.join(self.root, "img_align_celeba.zip"), "r") as f:
             f.extractall(self.root)
 
-<<<<<<< HEAD
     def __getitem__(self, index):
         X = PIL.Image.open(self.get_path_or_fp("img_align_celeba", self.filename[index]))
-=======
-    def __getitem__(self, index: int) -> Tuple[Any, Any]:
-        X = PIL.Image.open(os.path.join(self.root, self.base_folder, "img_align_celeba", self.filename[index]))
->>>>>>> a9c78f1b
 
         target: Any = []
         for t in self.target_type:
