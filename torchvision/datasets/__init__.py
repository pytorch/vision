--- conflicted
+++ resolved
@@ -9,20 +9,14 @@
 from .fakedata import FakeData
 from .semeion import SEMEION
 from .omniglot import Omniglot
-<<<<<<< HEAD
-from .voc import VOCSegmentation, VOCDetection
-=======
 from .sbu import SBU
 from .flickr import Flickr8k, Flickr30k
->>>>>>> 2d493d6a
+from .voc import VOCSegmentation, VOCDetection
 
 __all__ = ('LSUN', 'LSUNClass',
            'ImageFolder', 'DatasetFolder', 'FakeData',
            'CocoCaptions', 'CocoDetection',
            'CIFAR10', 'CIFAR100', 'EMNIST', 'FashionMNIST',
            'MNIST', 'STL10', 'SVHN', 'PhotoTour', 'SEMEION',
-<<<<<<< HEAD
-           'Omniglot', 'VOCSegmentation', 'VOCDetection')
-=======
-           'Omniglot', 'SBU', 'Flickr8k', 'Flickr30k')
->>>>>>> 2d493d6a
+           'Omniglot', 'SBU', 'Flickr8k', 'Flickr30k',
+           'VOCSegmentation', 'VOCDetection')