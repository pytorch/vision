--- conflicted
+++ resolved
@@ -83,13 +83,10 @@
     "FlyingChairs",
     "FlyingThings3D",
     "HD1K",
-<<<<<<< HEAD
-    "OxfordIIITPet",
-=======
     "Food101",
     "DTD",
     "FER2013",
     "GTSRB",
     "CLEVRClassification",
->>>>>>> f01b533e
+    "OxfordIIITPet",
 )