from ._optical_flow import KittiFlow, Sintel, FlyingChairs, FlyingThings3D, HD1K
from .caltech import Caltech101, Caltech256
from .celeba import CelebA
from .cifar import CIFAR10, CIFAR100
from .cityscapes import Cityscapes
from .clevr import CLEVRClassification
from .coco import CocoCaptions, CocoDetection
<<<<<<< HEAD
from .country211 import Country211
=======
from .dtd import DTD
>>>>>>> 8265469b
from .fakedata import FakeData
from .fer2013 import FER2013
from .flickr import Flickr8k, Flickr30k
from .folder import ImageFolder, DatasetFolder
from .food101 import Food101
from .gtsrb import GTSRB
from .hmdb51 import HMDB51
from .imagenet import ImageNet
from .inaturalist import INaturalist
from .kinetics import Kinetics400, Kinetics
from .kitti import Kitti
from .lfw import LFWPeople, LFWPairs
from .lsun import LSUN, LSUNClass
from .mnist import MNIST, EMNIST, FashionMNIST, KMNIST, QMNIST
from .omniglot import Omniglot
from .oxford_iiit_pet import OxfordIIITPet
from .phototour import PhotoTour
from .places365 import Places365
from .sbd import SBDataset
from .sbu import SBU
from .semeion import SEMEION
from .stl10 import STL10
from .sun397 import SUN397
from .svhn import SVHN
from .ucf101 import UCF101
from .usps import USPS
from .vision import VisionDataset
from .voc import VOCSegmentation, VOCDetection
from .widerface import WIDERFace

__all__ = (
    "LSUN",
    "LSUNClass",
    "ImageFolder",
    "DatasetFolder",
    "FakeData",
    "CocoCaptions",
    "CocoDetection",
    "CIFAR10",
    "CIFAR100",
    "EMNIST",
    "FashionMNIST",
    "QMNIST",
    "MNIST",
    "KMNIST",
    "STL10",
    "SUN397",
    "SVHN",
    "PhotoTour",
    "SEMEION",
    "Omniglot",
    "SBU",
    "Flickr8k",
    "Flickr30k",
    "VOCSegmentation",
    "VOCDetection",
    "Cityscapes",
    "ImageNet",
    "Caltech101",
    "Caltech256",
    "CelebA",
    "WIDERFace",
    "SBDataset",
    "VisionDataset",
    "USPS",
    "Kinetics400",
    "Kinetics",
    "HMDB51",
    "UCF101",
    "Places365",
    "Kitti",
    "INaturalist",
    "LFWPeople",
    "LFWPairs",
    "KittiFlow",
    "Sintel",
    "FlyingChairs",
    "FlyingThings3D",
    "HD1K",
    "Food101",
<<<<<<< HEAD
    "Country211",
=======
    "DTD",
    "FER2013",
    "GTSRB",
    "CLEVRClassification",
    "OxfordIIITPet",
>>>>>>> 8265469b
)<|MERGE_RESOLUTION|>--- conflicted
+++ resolved
@@ -5,11 +5,8 @@
 from .cityscapes import Cityscapes
 from .clevr import CLEVRClassification
 from .coco import CocoCaptions, CocoDetection
-<<<<<<< HEAD
 from .country211 import Country211
-=======
 from .dtd import DTD
->>>>>>> 8265469b
 from .fakedata import FakeData
 from .fer2013 import FER2013
 from .flickr import Flickr8k, Flickr30k
@@ -90,13 +87,10 @@
     "FlyingThings3D",
     "HD1K",
     "Food101",
-<<<<<<< HEAD
-    "Country211",
-=======
     "DTD",
     "FER2013",
     "GTSRB",
     "CLEVRClassification",
     "OxfordIIITPet",
->>>>>>> 8265469b
+    "Country211",
 )