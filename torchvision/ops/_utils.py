from typing import List, Union

import torch
<<<<<<< HEAD
from torch import nn, Tensor
from typing import List, Optional, Tuple, Union
=======
from torch import Tensor
>>>>>>> 0c0a6a44


def _cat(tensors: List[Tensor], dim: int = 0) -> Tensor:
    """
    Efficient version of torch.cat that avoids a copy if there is only a single element in a list
    """
    # TODO add back the assert
    # assert isinstance(tensors, (list, tuple))
    if len(tensors) == 1:
        return tensors[0]
    return torch.cat(tensors, dim)


def convert_boxes_to_roi_format(boxes: List[Tensor]) -> Tensor:
    concat_boxes = _cat([b for b in boxes], dim=0)
    temp = []
    for i, b in enumerate(boxes):
        temp.append(torch.full_like(b[:, :1], i))
    ids = _cat(temp, dim=0)
    rois = torch.cat([ids, concat_boxes], dim=1)
    return rois


def check_roi_boxes_shape(boxes: Union[Tensor, List[Tensor]]):
    if isinstance(boxes, (list, tuple)):
        for _tensor in boxes:
            assert (
                _tensor.size(1) == 4
            ), "The shape of the tensor in the boxes list is not correct as List[Tensor[L, 4]]"
    elif isinstance(boxes, torch.Tensor):
        assert boxes.size(1) == 5, "The boxes tensor shape is not correct as Tensor[K, 5]"
    else:
<<<<<<< HEAD
        assert False, 'boxes is expected to be a Tensor[L, 5] or a List[Tensor[K, 4]]'
    return


def split_normalization_params(model: nn.Module,
                               norm_classes: Optional[List[type]] = None) -> Tuple[List[Tensor], List[Tensor]]:
    # Adapted from https://github.com/facebookresearch/ClassyVision/blob/659d7f78/classy_vision/generic/util.py#L501
    if not norm_classes:
        norm_classes = [nn.modules.batchnorm._BatchNorm, nn.LayerNorm, nn.GroupNorm]

    for t in norm_classes:
        if not issubclass(t, nn.Module):
            raise ValueError(f"Class {t} is not a subclass of nn.Module.")

    classes = tuple(norm_classes)

    norm_params = []
    other_params = []
    for module in model.modules():
        if next(module.children(), None):
            other_params.extend(p for p in module.parameters(recurse=False) if p.requires_grad)
        elif isinstance(module, classes):
            norm_params.extend(p for p in module.parameters() if p.requires_grad)
        else:
            other_params.extend(p for p in module.parameters() if p.requires_grad)
    return norm_params, other_params
=======
        assert False, "boxes is expected to be a Tensor[L, 5] or a List[Tensor[K, 4]]"
    return
>>>>>>> 0c0a6a44
<|MERGE_RESOLUTION|>--- conflicted
+++ resolved
@@ -1,12 +1,8 @@
 from typing import List, Union
 
 import torch
-<<<<<<< HEAD
 from torch import nn, Tensor
 from typing import List, Optional, Tuple, Union
-=======
-from torch import Tensor
->>>>>>> 0c0a6a44
 
 
 def _cat(tensors: List[Tensor], dim: int = 0) -> Tensor:
@@ -39,8 +35,7 @@
     elif isinstance(boxes, torch.Tensor):
         assert boxes.size(1) == 5, "The boxes tensor shape is not correct as Tensor[K, 5]"
     else:
-<<<<<<< HEAD
-        assert False, 'boxes is expected to be a Tensor[L, 5] or a List[Tensor[K, 4]]'
+        assert False, "boxes is expected to be a Tensor[L, 5] or a List[Tensor[K, 4]]"
     return
 
 
@@ -65,8 +60,4 @@
             norm_params.extend(p for p in module.parameters() if p.requires_grad)
         else:
             other_params.extend(p for p in module.parameters() if p.requires_grad)
-    return norm_params, other_params
-=======
-        assert False, "boxes is expected to be a Tensor[L, 5] or a List[Tensor[K, 4]]"
-    return
->>>>>>> 0c0a6a44
+    return norm_params, other_params