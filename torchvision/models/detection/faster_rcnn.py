--- conflicted
+++ resolved
@@ -1,9 +1,6 @@
-<<<<<<< HEAD
+from typing import Any, Optional, Union
+
 import torch
-=======
-from typing import Any, Optional, Union
-
->>>>>>> 56fb0bf5
 import torch.nn.functional as F
 from torch import nn
 from torchvision.ops import MultiScaleRoIAlign
