--- conflicted
+++ resolved
@@ -757,15 +757,11 @@
         box_features = self.box_head(box_features)
         class_logits, box_regression = self.box_predictor(box_features)
 
-<<<<<<< HEAD
-        result, losses = [], {}
-        if targets:
-=======
         result = torch.jit.annotate(List[Dict[str, torch.Tensor]], [])
         losses = {}
-        if self.training:
+        if targets:
             assert labels is not None and regression_targets is not None
->>>>>>> 5b1716a2
+
             loss_classifier, loss_box_reg = fastrcnn_loss(
                 class_logits, box_regression, labels, regression_targets)
             losses = {
@@ -786,12 +782,10 @@
 
         if self.has_mask():
             mask_proposals = [p["boxes"] for p in result]
-<<<<<<< HEAD
+
             if targets:
-=======
-            if self.training:
                 assert matched_idxs is not None
->>>>>>> 5b1716a2
+
                 # during training, only focus on positive boxes
                 num_images = len(proposals)
                 mask_proposals = []
@@ -812,15 +806,12 @@
                 raise Exception("Expected mask_roi_pool to be not None")
 
             loss_mask = {}
-<<<<<<< HEAD
+
             if targets:
-=======
-            if self.training:
                 assert targets is not None
                 assert pos_matched_idxs is not None
                 assert mask_logits is not None
 
->>>>>>> 5b1716a2
                 gt_masks = [t["masks"] for t in targets]
                 gt_labels = [t["labels"] for t in targets]
                 rcnn_loss_mask = maskrcnn_loss(
@@ -860,14 +851,11 @@
             keypoint_logits = self.keypoint_predictor(keypoint_features)
 
             loss_keypoint = {}
-<<<<<<< HEAD
+
             if targets:
-=======
-            if self.training:
                 assert targets is not None
                 assert pos_matched_idxs is not None
 
->>>>>>> 5b1716a2
                 gt_keypoints = [t["keypoints"] for t in targets]
                 rcnn_loss_keypoint = keypointrcnn_loss(
                     keypoint_logits, keypoint_proposals,
