--- conflicted
+++ resolved
@@ -1,25 +1,20 @@
 import math
 import warnings
 from collections import OrderedDict
-from typing import Dict, List, Tuple, Optional
+from typing import Dict, List, Tuple, Optional, Any, Union, cast
 
 import torch
 from torch import nn, Tensor
-<<<<<<< HEAD
-from typing import Dict, List, Tuple, Optional, Any, Union, cast
-=======
->>>>>>> b1ef1963
 
 from ..._internally_replaced_utils import load_state_dict_from_url
+from ...ops import boxes as box_ops
 from ...ops import sigmoid_focal_loss
-from ...ops import boxes as box_ops
 from ...ops.feature_pyramid_network import LastLevelP6P7
 from . import _utils as det_utils
 from ._utils import overwrite_eps
 from .anchor_utils import AnchorGenerator
 from .backbone_utils import resnet_fpn_backbone, _validate_trainable_layers
 from .transform import GeneralizedRCNNTransform
-
 
 __all__ = ["RetinaNet", "retinanet_resnet50_fpn"]
 
@@ -63,20 +58,11 @@
             "bbox_regression": self.regression_head.compute_loss(targets, head_outputs, anchors, matched_idxs),
         }
 
-<<<<<<< HEAD
     def forward(
         self,
         x: List[Tensor],
     ) -> Dict[str, Tensor]:
-        return {
-            'cls_logits': self.classification_head(x),
-            'bbox_regression': self.regression_head(x)
-        }
-=======
-    def forward(self, x):
-        # type: (List[Tensor]) -> Dict[str, Tensor]
         return {"cls_logits": self.classification_head(x), "bbox_regression": self.regression_head(x)}
->>>>>>> b1ef1963
 
 
 class RetinaNetClassificationHead(nn.Module):
@@ -90,13 +76,7 @@
         prior_probability (float): probability of priors to initialise the head
     """
 
-    def __init__(
-        self,
-        in_channels: int,
-        num_anchors: int,
-        num_classes: int,
-        prior_probability: float = 0.01
-    ) -> None:
+    def __init__(self, in_channels: int, num_anchors: int, num_classes: int, prior_probability: float = 0.01) -> None:
         super().__init__()
 
         conv = nn.ModuleList()
@@ -366,7 +346,6 @@
 
     def __init__(
         self,
-<<<<<<< HEAD
         backbone: nn.Module,
         num_classes: int,
         # transform parameters
@@ -383,28 +362,8 @@
         detections_per_img: int = 300,
         fg_iou_thresh: float = 0.5,
         bg_iou_thresh: float = 0.4,
-        topk_candidates: int = 1000
+        topk_candidates: int = 1000,
     ) -> None:
-=======
-        backbone,
-        num_classes,
-        # transform parameters
-        min_size=800,
-        max_size=1333,
-        image_mean=None,
-        image_std=None,
-        # Anchor parameters
-        anchor_generator=None,
-        head=None,
-        proposal_matcher=None,
-        score_thresh=0.05,
-        nms_thresh=0.5,
-        detections_per_img=300,
-        fg_iou_thresh=0.5,
-        bg_iou_thresh=0.4,
-        topk_candidates=1000,
-    ):
->>>>>>> b1ef1963
         super().__init__()
 
         if not hasattr(backbone, "out_channels"):
@@ -482,21 +441,14 @@
 
         return self.head.compute_loss(targets, head_outputs, anchors, matched_idxs)
 
-<<<<<<< HEAD
     def postprocess_detections(
         self,
         head_outputs: Dict[str, List[Tensor]],
         anchors: List[List[Tensor]],
         image_shapes: List[Tuple[int, int]],
     ) -> List[Dict[str, Tensor]]:
-        class_logits = head_outputs['cls_logits']
-        box_regression = head_outputs['bbox_regression']
-=======
-    def postprocess_detections(self, head_outputs, anchors, image_shapes):
-        # type: (Dict[str, List[Tensor]], List[List[Tensor]], List[Tuple[int, int]]) -> List[Dict[str, Tensor]]
         class_logits = head_outputs["cls_logits"]
         box_regression = head_outputs["bbox_regression"]
->>>>>>> b1ef1963
 
         num_images = len(image_shapes)
 
@@ -544,28 +496,18 @@
             image_labels_concated = torch.cat(image_labels, dim=0)
 
             # non-maximum suppression
-<<<<<<< HEAD
-            keep = box_ops.batched_nms(image_boxes_concated, image_scores_concated,
-                                       image_labels_concated, self.nms_thresh)
-            keep = keep[:self.detections_per_img]
-
-            detections.append({
-                'boxes': image_boxes_concated[keep],
-                'scores': image_scores_concated[keep],
-                'labels': image_labels_concated[keep],
-            })
-=======
-            keep = box_ops.batched_nms(image_boxes, image_scores, image_labels, self.nms_thresh)
+            keep = box_ops.batched_nms(
+                image_boxes_concated, image_scores_concated, image_labels_concated, self.nms_thresh
+            )
             keep = keep[: self.detections_per_img]
 
             detections.append(
                 {
-                    "boxes": image_boxes[keep],
-                    "scores": image_scores[keep],
-                    "labels": image_labels[keep],
+                    "boxes": image_boxes_concated[keep],
+                    "scores": image_scores_concated[keep],
+                    "labels": image_labels_concated[keep],
                 }
             )
->>>>>>> b1ef1963
 
         return detections
 
@@ -681,7 +623,6 @@
 
 
 def retinanet_resnet50_fpn(
-<<<<<<< HEAD
     pretrained: bool = False,
     progress: bool = True,
     num_classes: int = 91,
@@ -689,10 +630,6 @@
     trainable_backbone_layers: Optional[int] = None,
     **kwargs: Any,
 ) -> RetinaNet:
-=======
-    pretrained=False, progress=True, num_classes=91, pretrained_backbone=True, trainable_backbone_layers=None, **kwargs
-):
->>>>>>> b1ef1963
     """
     Constructs a RetinaNet model with a ResNet-50-FPN backbone.
 
