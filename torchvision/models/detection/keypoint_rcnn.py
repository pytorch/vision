--- conflicted
+++ resolved
@@ -1,18 +1,12 @@
+from typing import Any, Optional, Tuple, List, cast
+
 import torch
 from torch import nn
-<<<<<<< HEAD
-
-from typing import Any, Optional, Tuple, List, cast
 from torchvision.ops import MultiScaleRoIAlign
 
+from ..._internally_replaced_utils import load_state_dict_from_url
 from ._utils import overwrite_eps
 from .anchor_utils import AnchorGenerator
-=======
-from torchvision.ops import MultiScaleRoIAlign
-
->>>>>>> b1ef1963
-from ..._internally_replaced_utils import load_state_dict_from_url
-from ._utils import overwrite_eps
 from .backbone_utils import resnet_fpn_backbone, _validate_trainable_layers
 from .faster_rcnn import FasterRCNN
 
@@ -156,7 +150,7 @@
         >>> x = [torch.rand(3, 300, 400), torch.rand(3, 500, 400)]
         >>> predictions = model(x)
     """
-<<<<<<< HEAD
+
     def __init__(
         self,
         backbone: nn.Module,
@@ -197,49 +191,6 @@
         keypoint_predictor: Optional[nn.Module] = None,
         num_keypoints: int = 17,
     ) -> None:
-=======
-
-    def __init__(
-        self,
-        backbone,
-        num_classes=None,
-        # transform parameters
-        min_size=None,
-        max_size=1333,
-        image_mean=None,
-        image_std=None,
-        # RPN parameters
-        rpn_anchor_generator=None,
-        rpn_head=None,
-        rpn_pre_nms_top_n_train=2000,
-        rpn_pre_nms_top_n_test=1000,
-        rpn_post_nms_top_n_train=2000,
-        rpn_post_nms_top_n_test=1000,
-        rpn_nms_thresh=0.7,
-        rpn_fg_iou_thresh=0.7,
-        rpn_bg_iou_thresh=0.3,
-        rpn_batch_size_per_image=256,
-        rpn_positive_fraction=0.5,
-        rpn_score_thresh=0.0,
-        # Box parameters
-        box_roi_pool=None,
-        box_head=None,
-        box_predictor=None,
-        box_score_thresh=0.05,
-        box_nms_thresh=0.5,
-        box_detections_per_img=100,
-        box_fg_iou_thresh=0.5,
-        box_bg_iou_thresh=0.5,
-        box_batch_size_per_image=512,
-        box_positive_fraction=0.25,
-        bbox_reg_weights=None,
-        # keypoint parameters
-        keypoint_roi_pool=None,
-        keypoint_head=None,
-        keypoint_predictor=None,
-        num_keypoints=17,
-    ):
->>>>>>> b1ef1963
 
         assert isinstance(keypoint_roi_pool, (MultiScaleRoIAlign, type(None)))
         if min_size is None:
@@ -358,7 +309,6 @@
 
 
 def keypointrcnn_resnet50_fpn(
-<<<<<<< HEAD
     pretrained: bool = False,
     progress: bool = True,
     num_classes: int = 2,
@@ -366,15 +316,6 @@
     pretrained_backbone: bool = True,
     trainable_backbone_layers: Optional[int] = None,
     **kwargs: Any,
-=======
-    pretrained=False,
-    progress=True,
-    num_classes=2,
-    num_keypoints=17,
-    pretrained_backbone=True,
-    trainable_backbone_layers=None,
-    **kwargs,
->>>>>>> b1ef1963
 ):
     """
     Constructs a Keypoint R-CNN model with a ResNet-50-FPN backbone.
