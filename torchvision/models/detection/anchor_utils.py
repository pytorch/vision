--- conflicted
+++ resolved
@@ -1,8 +1,4 @@
-<<<<<<< HEAD
-# Copyright (c) Facebook, Inc. and its affiliates. All Rights Reserved.
 import math
-=======
->>>>>>> c8f7d772
 import torch
 from torch import nn, Tensor
 
