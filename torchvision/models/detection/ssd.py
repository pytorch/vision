import warnings
from collections import OrderedDict
<<<<<<< HEAD
from torch import nn, Tensor
from typing import Any, Dict, List, Optional, Tuple, cast, Union
=======
from typing import Any, Dict, List, Optional, Tuple
>>>>>>> b1ef1963

import torch
import torch.nn.functional as F
from torch import nn, Tensor

from ..._internally_replaced_utils import load_state_dict_from_url
from ...ops import boxes as box_ops
from .. import vgg
from . import _utils as det_utils
from .anchor_utils import DefaultBoxGenerator
from .backbone_utils import _validate_trainable_layers
from .transform import GeneralizedRCNNTransform

__all__ = ["SSD", "ssd300_vgg16"]

model_urls = {
    "ssd300_vgg16_coco": "https://download.pytorch.org/models/ssd300_vgg16_coco-b556d3b4.pth",
}

backbone_urls = {
    # We port the features of a VGG16 backbone trained by amdegroot because unlike the one on TorchVision, it uses the
    # same input standardization method as the paper. Ref: https://s3.amazonaws.com/amdegroot-models/vgg16_reducedfc.pth
    "vgg16_features": "https://download.pytorch.org/models/vgg16_features-amdegroot.pth"
}


def _xavier_init(conv: nn.Module):
    for layer in conv.modules():
        if isinstance(layer, nn.Conv2d):
            torch.nn.init.xavier_uniform_(layer.weight)
            if layer.bias is not None:
                torch.nn.init.constant_(layer.bias, 0.0)


class SSDHead(nn.Module):
    def __init__(self, in_channels: List[int], num_anchors: List[int], num_classes: int):
        super().__init__()
        self.classification_head = SSDClassificationHead(in_channels, num_anchors, num_classes)
        self.regression_head = SSDRegressionHead(in_channels, num_anchors)

    def forward(self, x: List[Tensor]) -> Dict[str, Tensor]:
        return {
            "bbox_regression": self.regression_head(x),
            "cls_logits": self.classification_head(x),
        }


class SSDScoringHead(nn.Module):
    def __init__(self, module_list: nn.ModuleList, num_columns: int):
        super().__init__()
        self.module_list = module_list
        self.num_columns = num_columns

    def _get_result_from_module_list(self, x: Tensor, idx: int) -> Tensor:
        """
        This is equivalent to self.module_list[idx](x),
        but torchscript doesn't support this yet
        """
        num_blocks = len(self.module_list)
        if idx < 0:
            idx += num_blocks
        out = x
        for i, module in enumerate(self.module_list):
            if i == idx:
                out = module(x)
        return out

    def forward(self, x: List[Tensor]) -> Tensor:
        all_results = []

        for i, features in enumerate(x):
            results = self._get_result_from_module_list(features, i)

            # Permute output from (N, A * K, H, W) to (N, HWA, K).
            N, _, H, W = results.shape
            results = results.view(N, -1, self.num_columns, H, W)
            results = results.permute(0, 3, 4, 1, 2)
            results = results.reshape(N, -1, self.num_columns)  # Size=(N, HWA, K)

            all_results.append(results)

        return torch.cat(all_results, dim=1)


class SSDClassificationHead(SSDScoringHead):
    def __init__(self, in_channels: List[int], num_anchors: List[int], num_classes: int):
        cls_logits = nn.ModuleList()
        for channels, anchors in zip(in_channels, num_anchors):
            cls_logits.append(nn.Conv2d(channels, num_classes * anchors, kernel_size=3, padding=1))
        _xavier_init(cls_logits)
        super().__init__(cls_logits, num_classes)


class SSDRegressionHead(SSDScoringHead):
    def __init__(self, in_channels: List[int], num_anchors: List[int]):
        bbox_reg = nn.ModuleList()
        for channels, anchors in zip(in_channels, num_anchors):
            bbox_reg.append(nn.Conv2d(channels, 4 * anchors, kernel_size=3, padding=1))
        _xavier_init(bbox_reg)
        super().__init__(bbox_reg, 4)


class SSD(nn.Module):
    """
    Implements SSD architecture from `"SSD: Single Shot MultiBox Detector" <https://arxiv.org/abs/1512.02325>`_.

    The input to the model is expected to be a list of tensors, each of shape [C, H, W], one for each
    image, and should be in 0-1 range. Different images can have different sizes but they will be resized
    to a fixed size before passing it to the backbone.

    The behavior of the model changes depending if it is in training or evaluation mode.

    During training, the model expects both the input tensors, as well as a targets (list of dictionary),
    containing:
        - boxes (``FloatTensor[N, 4]``): the ground-truth boxes in ``[x1, y1, x2, y2]`` format, with
          ``0 <= x1 < x2 <= W`` and ``0 <= y1 < y2 <= H``.
        - labels (Int64Tensor[N]): the class label for each ground-truth box

    The model returns a Dict[Tensor] during training, containing the classification and regression
    losses.

    During inference, the model requires only the input tensors, and returns the post-processed
    predictions as a List[Dict[Tensor]], one for each input image. The fields of the Dict are as
    follows, where ``N`` is the number of detections:

        - boxes (``FloatTensor[N, 4]``): the predicted boxes in ``[x1, y1, x2, y2]`` format, with
          ``0 <= x1 < x2 <= W`` and ``0 <= y1 < y2 <= H``.
        - labels (Int64Tensor[N]): the predicted labels for each detection
        - scores (Tensor[N]): the scores for each detection

    Args:
        backbone (nn.Module): the network used to compute the features for the model.
            It should contain an out_channels attribute with the list of the output channels of
            each feature map. The backbone should return a single Tensor or an OrderedDict[Tensor].
        anchor_generator (DefaultBoxGenerator): module that generates the default boxes for a
            set of feature maps.
        size (Tuple[int, int]): the width and height to which images will be rescaled before feeding them
            to the backbone.
        num_classes (int): number of output classes of the model (including the background).
        image_mean (List[float]): mean values used for input normalization.
            They are generally the mean values of the dataset on which the backbone has been trained
            on
        image_std (List[float]): std values used for input normalization.
            They are generally the std values of the dataset on which the backbone has been trained on
        head (nn.Module, optional): Module run on top of the backbone features. Defaults to a module containing
            a classification and regression module.
        score_thresh (float): Score threshold used for postprocessing the detections.
        nms_thresh (float): NMS threshold used for postprocessing the detections.
        detections_per_img (int): Number of best detections to keep after NMS.
        iou_thresh (float): minimum IoU between the anchor and the GT box so that they can be
            considered as positive during training.
        topk_candidates (int): Number of best detections to keep before NMS.
        positive_fraction (float): a number between 0 and 1 which indicates the proportion of positive
            proposals used during the training of the classification head. It is used to estimate the negative to
            positive ratio.
    """

    __annotations__ = {
        "box_coder": det_utils.BoxCoder,
        "proposal_matcher": det_utils.Matcher,
    }

    def __init__(
<<<<<<< HEAD
            self,
            backbone: nn.Module,
            anchor_generator: DefaultBoxGenerator,
            size: Tuple[int, int],
            num_classes: int,
            image_mean: Optional[List[float]] = None,
            image_std: Optional[List[float]] = None,
            head: Optional[nn.Module] = None,
            score_thresh: float = 0.01,
            nms_thresh: float = 0.45,
            detections_per_img: int = 200,
            iou_thresh: float = 0.5,
            topk_candidates: int = 400,
            positive_fraction: float = 0.25
    ) -> None:
=======
        self,
        backbone: nn.Module,
        anchor_generator: DefaultBoxGenerator,
        size: Tuple[int, int],
        num_classes: int,
        image_mean: Optional[List[float]] = None,
        image_std: Optional[List[float]] = None,
        head: Optional[nn.Module] = None,
        score_thresh: float = 0.01,
        nms_thresh: float = 0.45,
        detections_per_img: int = 200,
        iou_thresh: float = 0.5,
        topk_candidates: int = 400,
        positive_fraction: float = 0.25,
    ):
        super().__init__()
>>>>>>> b1ef1963

        super().__init__()
        self.backbone = backbone
        self.anchor_generator = anchor_generator
<<<<<<< HEAD
        self.box_coder = det_utils.BoxCoder(weights=(10., 10., 5., 5.))

        if head is None:
            if hasattr(backbone, 'out_channels'):
                # Other models use int as out_channel, we need compatibility.
                # Also out_channels needs a runtime cast to int for mypy.
                out_channels_calc = cast(int, backbone.out_channels)
                if isinstance(out_channels_calc, int):
                    out_channels = [out_channels_calc]
                elif isinstance(out_channels_calc, list):
                    out_channels = out_channels_calc
                else:
                    raise ValueError("Backbone should have out_channels either int or List[int] ")
=======

        self.box_coder = det_utils.BoxCoder(weights=(10.0, 10.0, 5.0, 5.0))

        if head is None:
            if hasattr(backbone, "out_channels"):
                out_channels = backbone.out_channels
>>>>>>> b1ef1963
            else:
                out_channels = det_utils.retrieve_out_channels(backbone, size)

            assert len(out_channels) == len(anchor_generator.aspect_ratios)

            num_anchors = self.anchor_generator.num_anchors_per_location()
            head = SSDHead(out_channels, num_anchors, num_classes)
        self.head = head

        self.proposal_matcher = det_utils.SSDMatcher(iou_thresh)

        if image_mean is None:
            image_mean = [0.485, 0.456, 0.406]
        if image_std is None:
            image_std = [0.229, 0.224, 0.225]
        self.transform = GeneralizedRCNNTransform(
            min(size), max(size), image_mean, image_std, size_divisible=1, fixed_size=size
        )

        self.score_thresh = score_thresh
        self.nms_thresh = nms_thresh
        self.detections_per_img = detections_per_img
        self.topk_candidates = topk_candidates
        self.neg_to_pos_ratio = (1.0 - positive_fraction) / positive_fraction

        # used only on torchscript mode
        self._has_warned = False

<<<<<<< HEAD
    def eager_outputs(
            self,
            losses: Dict[str, Tensor],
            detections: List[Dict[str, Tensor]]
    ) -> Union[Dict[str, Tensor], List[Dict[str, Tensor]]]:

=======
    @torch.jit.unused
    def eager_outputs(
        self, losses: Dict[str, Tensor], detections: List[Dict[str, Tensor]]
    ) -> Tuple[Dict[str, Tensor], List[Dict[str, Tensor]]]:
>>>>>>> b1ef1963
        if self.training:
            return losses

        return detections

    def compute_loss(
        self,
        targets: List[Dict[str, Tensor]],
        head_outputs: Dict[str, Tensor],
        anchors: List[Tensor],
        matched_idxs: List[Tensor],
    ) -> Dict[str, Tensor]:
        bbox_regression = head_outputs["bbox_regression"]
        cls_logits = head_outputs["cls_logits"]

        # Match original targets with default boxes
        num_foreground = 0
        bbox_loss = []
        cls_targets = []
        for (
            targets_per_image,
            bbox_regression_per_image,
            cls_logits_per_image,
            anchors_per_image,
            matched_idxs_per_image,
        ) in zip(targets, bbox_regression, cls_logits, anchors, matched_idxs):
            # produce the matching between boxes and targets
            foreground_idxs_per_image = torch.where(matched_idxs_per_image >= 0)[0]
            foreground_matched_idxs_per_image = matched_idxs_per_image[foreground_idxs_per_image]
            num_foreground += foreground_matched_idxs_per_image.numel()

            # Calculate regression loss
            matched_gt_boxes_per_image = targets_per_image["boxes"][foreground_matched_idxs_per_image]
            bbox_regression_per_image = bbox_regression_per_image[foreground_idxs_per_image, :]
            anchors_per_image = anchors_per_image[foreground_idxs_per_image, :]
            target_regression = self.box_coder.encode_single(matched_gt_boxes_per_image, anchors_per_image)
            bbox_loss.append(
                torch.nn.functional.smooth_l1_loss(bbox_regression_per_image, target_regression, reduction="sum")
            )

            # Estimate ground truth for class targets
<<<<<<< HEAD
            gt_classes_target = torch.zeros((cls_logits_per_image.size(0),), dtype=targets_per_image['labels'].dtype,
                                            device=targets_per_image['labels'].device)
            gt_classes_target[foreground_idxs_per_image] = \
                targets_per_image['labels'][foreground_matched_idxs_per_image]
=======
            gt_classes_target = torch.zeros(
                (cls_logits_per_image.size(0),),
                dtype=targets_per_image["labels"].dtype,
                device=targets_per_image["labels"].device,
            )
            gt_classes_target[foreground_idxs_per_image] = targets_per_image["labels"][
                foreground_matched_idxs_per_image
            ]
>>>>>>> b1ef1963
            cls_targets.append(gt_classes_target)

        bbox_loss = torch.stack(bbox_loss)
        cls_targets = torch.stack(cls_targets)

        # Calculate classification loss
        num_classes = cls_logits.size(-1)
        cls_loss = F.cross_entropy(cls_logits.view(-1, num_classes), cls_targets.view(-1), reduction="none").view(
            cls_targets.size()
        )

        # Hard Negative Sampling
        foreground_idxs = cls_targets > 0
        num_negative = self.neg_to_pos_ratio * foreground_idxs.sum(1, keepdim=True)
        # num_negative[num_negative < self.neg_to_pos_ratio] = self.neg_to_pos_ratio
        negative_loss = cls_loss.clone()
        negative_loss[foreground_idxs] = -float("inf")  # use -inf to detect positive values that creeped in the sample
        values, idx = negative_loss.sort(1, descending=True)
        # background_idxs = torch.logical_and(idx.sort(1)[1] < num_negative, torch.isfinite(values))
        background_idxs = idx.sort(1)[1] < num_negative

        N = max(1, num_foreground)
        return {
            "bbox_regression": bbox_loss.sum() / N,
            "classification": (cls_loss[foreground_idxs].sum() + cls_loss[background_idxs].sum()) / N,
        }

    def forward(
<<<<<<< HEAD
            self,
            images: List[Tensor],
            targets: Optional[List[Dict[str, Tensor]]] = None
    ) -> Union[Tuple[Dict[str, Tensor], List[Dict[str, Tensor]]], Dict[str, Tensor], List[Dict[str, Tensor]]]:

=======
        self, images: List[Tensor], targets: Optional[List[Dict[str, Tensor]]] = None
    ) -> Tuple[Dict[str, Tensor], List[Dict[str, Tensor]]]:
>>>>>>> b1ef1963
        if self.training and targets is None:
            raise ValueError("In training mode, targets should be passed")

        if self.training:
            assert targets is not None
            for target in targets:
                boxes = target["boxes"]
                if isinstance(boxes, torch.Tensor):
                    if len(boxes.shape) != 2 or boxes.shape[-1] != 4:
<<<<<<< HEAD
                        raise ValueError("Expected target boxes to be a tensor"
                                         "of shape [N, 4], got {:}.".format(boxes.shape))
=======
                        raise ValueError(
                            "Expected target boxes to be a tensor" "of shape [N, 4], got {:}.".format(boxes.shape)
                        )
>>>>>>> b1ef1963
                else:
                    raise ValueError("Expected target boxes to be of type " "Tensor, got {:}.".format(type(boxes)))

        # get the original image sizes
        original_image_sizes: List[Tuple[int, int]] = []
        for img in images:
            val = img.shape[-2:]
            assert len(val) == 2
            original_image_sizes.append((val[0], val[1]))

        # transform the input
        images, targets = self.transform(images, targets)

        # Check for degenerate boxes
        if targets is not None:
            for target_idx, target in enumerate(targets):
                boxes = target["boxes"]
                degenerate_boxes = boxes[:, 2:] <= boxes[:, :2]
                if degenerate_boxes.any():
                    bb_idx = torch.where(degenerate_boxes.any(dim=1))[0][0]
                    degen_bb: List[float] = boxes[bb_idx].tolist()
                    raise ValueError(
                        "All bounding boxes should have positive height and width."
                        " Found invalid box {} for target at index {}.".format(degen_bb, target_idx)
                    )

        # get the features from the backbone
        features = self.backbone(images.tensors)
        if isinstance(features, torch.Tensor):
            features = OrderedDict([("0", features)])

        features = list(features.values())

        # compute the ssd heads outputs using the features
        head_outputs = self.head(features)

        # create the set of anchors
        anchors = self.anchor_generator(images, features)

        losses = {}
        detections: List[Dict[str, Tensor]] = []
        if self.training:
            assert targets is not None

            matched_idxs = []
            for anchors_per_image, targets_per_image in zip(anchors, targets):
                if targets_per_image["boxes"].numel() == 0:
                    matched_idxs.append(
                        torch.full((anchors_per_image.size(0),), -1, dtype=torch.int64, device=anchors_per_image.device)
                    )
                    continue

                match_quality_matrix = box_ops.box_iou(targets_per_image["boxes"], anchors_per_image)
                matched_idxs.append(self.proposal_matcher(match_quality_matrix))

            losses = self.compute_loss(targets, head_outputs, anchors, matched_idxs)
        else:
            detections = self.postprocess_detections(head_outputs, anchors, images.image_sizes)
            detections = self.transform.postprocess(detections, images.image_sizes, original_image_sizes)

        if torch.jit.is_scripting():
            if not self._has_warned:
                warnings.warn("SSD always returns a (Losses, Detections) tuple in scripting")
                self._has_warned = True
            return losses, detections
        return self.eager_outputs(losses, detections)

    def postprocess_detections(
        self, head_outputs: Dict[str, Tensor], image_anchors: List[Tensor], image_shapes: List[Tuple[int, int]]
    ) -> List[Dict[str, Tensor]]:
        bbox_regression = head_outputs["bbox_regression"]
        pred_scores = F.softmax(head_outputs["cls_logits"], dim=-1)

        num_classes = pred_scores.size(-1)
        device = pred_scores.device

        detections: List[Dict[str, Tensor]] = []

        for boxes, scores, anchors, image_shape in zip(bbox_regression, pred_scores, image_anchors, image_shapes):
            boxes = self.box_coder.decode_single(boxes, anchors)
            boxes = box_ops.clip_boxes_to_image(boxes, image_shape)

            image_boxes = []
            image_scores = []
            image_labels = []
            for label in range(1, num_classes):
                score = scores[:, label]

                keep_idxs = score > self.score_thresh
                score = score[keep_idxs]
                box = boxes[keep_idxs]

                # keep only topk scoring predictions
                num_topk = min(self.topk_candidates, score.size(0))
                score, idxs = score.topk(num_topk)
                box = box[idxs]

                image_boxes.append(box)
                image_scores.append(score)
                image_labels.append(torch.full_like(score, fill_value=label, dtype=torch.int64, device=device))

            image_boxes = torch.cat(image_boxes, dim=0)
            image_scores = torch.cat(image_scores, dim=0)
            image_labels = torch.cat(image_labels, dim=0)

            # non-maximum suppression
            keep = box_ops.batched_nms(image_boxes, image_scores, image_labels, self.nms_thresh)
            keep = keep[: self.detections_per_img]

            detections.append(
                {
                    "boxes": image_boxes[keep],
                    "scores": image_scores[keep],
                    "labels": image_labels[keep],
                }
            )
        return detections


class SSDFeatureExtractorVGG(nn.Module):
    def __init__(self, backbone: nn.Module, highres: bool):
        super().__init__()

        _, _, maxpool3_pos, maxpool4_pos, _ = (i for i, layer in enumerate(backbone) if isinstance(layer, nn.MaxPool2d))

        # Patch ceil_mode for maxpool3 to get the same WxH output sizes as the paper
        backbone[maxpool3_pos].ceil_mode = True

        # parameters used for L2 regularization + rescaling
        self.scale_weight = nn.Parameter(torch.ones(512) * 20)

        # Multiple Feature maps - page 4, Fig 2 of SSD paper
        self.features = nn.Sequential(*backbone[:maxpool4_pos])  # until conv4_3

        # SSD300 case - page 4, Fig 2 of SSD paper
        extra = nn.ModuleList(
            [
                nn.Sequential(
                    nn.Conv2d(1024, 256, kernel_size=1),
                    nn.ReLU(inplace=True),
                    nn.Conv2d(256, 512, kernel_size=3, padding=1, stride=2),  # conv8_2
                    nn.ReLU(inplace=True),
                ),
                nn.Sequential(
                    nn.Conv2d(512, 128, kernel_size=1),
                    nn.ReLU(inplace=True),
                    nn.Conv2d(128, 256, kernel_size=3, padding=1, stride=2),  # conv9_2
                    nn.ReLU(inplace=True),
                ),
                nn.Sequential(
                    nn.Conv2d(256, 128, kernel_size=1),
                    nn.ReLU(inplace=True),
                    nn.Conv2d(128, 256, kernel_size=3),  # conv10_2
                    nn.ReLU(inplace=True),
                ),
                nn.Sequential(
                    nn.Conv2d(256, 128, kernel_size=1),
                    nn.ReLU(inplace=True),
                    nn.Conv2d(128, 256, kernel_size=3),  # conv11_2
                    nn.ReLU(inplace=True),
                ),
            ]
        )
        if highres:
            # Additional layers for the SSD512 case. See page 11, footernote 5.
            extra.append(
                nn.Sequential(
                    nn.Conv2d(256, 128, kernel_size=1),
                    nn.ReLU(inplace=True),
                    nn.Conv2d(128, 256, kernel_size=4),  # conv12_2
                    nn.ReLU(inplace=True),
                )
            )
        _xavier_init(extra)

        fc = nn.Sequential(
            nn.MaxPool2d(kernel_size=3, stride=1, padding=1, ceil_mode=False),  # add modified maxpool5
            nn.Conv2d(in_channels=512, out_channels=1024, kernel_size=3, padding=6, dilation=6),  # FC6 with atrous
            nn.ReLU(inplace=True),
            nn.Conv2d(in_channels=1024, out_channels=1024, kernel_size=1),  # FC7
            nn.ReLU(inplace=True),
        )
        _xavier_init(fc)
        extra.insert(
            0,
            nn.Sequential(
                *backbone[maxpool4_pos:-1],  # until conv5_3, skip maxpool5
                fc,
            ),
        )
        self.extra = extra

    def forward(self, x: Tensor) -> Dict[str, Tensor]:
        # L2 regularization + Rescaling of 1st block's feature map
        x = self.features(x)
        rescaled = self.scale_weight.view(1, -1, 1, 1) * F.normalize(x)
        output = [rescaled]

        # Calculating Feature maps for the rest blocks
        for block in self.extra:
            x = block(x)
            output.append(x)

        return OrderedDict([(str(i), v) for i, v in enumerate(output)])


def _vgg_extractor(
        backbone_name: str,
        highres: bool,
        progress: bool,
        pretrained: bool,
        trainable_layers: int
) -> SSDFeatureExtractorVGG:
    if backbone_name in backbone_urls:
        # Use custom backbones more appropriate for SSD
        arch = backbone_name.split("_")[0]
        backbone = vgg.__dict__[arch](pretrained=False, progress=progress).features
        if pretrained:
            state_dict = load_state_dict_from_url(backbone_urls[backbone_name], progress=progress)
            backbone.load_state_dict(state_dict)
    else:
        # Use standard backbones from TorchVision
        backbone = vgg.__dict__[backbone_name](pretrained=pretrained, progress=progress).features

    # Gather the indices of maxpools. These are the locations of output blocks.
    stage_indices = [i for i, b in enumerate(backbone) if isinstance(b, nn.MaxPool2d)]
    num_stages = len(stage_indices)

    # find the index of the layer from which we wont freeze
    assert 0 <= trainable_layers <= num_stages
    freeze_before = len(backbone) if trainable_layers == 0 else stage_indices[num_stages - trainable_layers]

    for b in backbone[:freeze_before]:
        for parameter in b.parameters():
            parameter.requires_grad_(False)

    return SSDFeatureExtractorVGG(backbone, highres)


def ssd300_vgg16(
<<<<<<< HEAD
        pretrained: bool = False,
        progress: bool = True,
        num_classes: int = 91,
        pretrained_backbone: bool = True,
        trainable_backbone_layers: Optional[int] = None,
        **kwargs: Any
) -> SSD:
=======
    pretrained: bool = False,
    progress: bool = True,
    num_classes: int = 91,
    pretrained_backbone: bool = True,
    trainable_backbone_layers: Optional[int] = None,
    **kwargs: Any,
):
>>>>>>> b1ef1963
    """Constructs an SSD model with input size 300x300 and a VGG16 backbone.

    Reference: `"SSD: Single Shot MultiBox Detector" <https://arxiv.org/abs/1512.02325>`_.

    The input to the model is expected to be a list of tensors, each of shape [C, H, W], one for each
    image, and should be in 0-1 range. Different images can have different sizes but they will be resized
    to a fixed size before passing it to the backbone.

    The behavior of the model changes depending if it is in training or evaluation mode.

    During training, the model expects both the input tensors, as well as a targets (list of dictionary),
    containing:

        - boxes (``FloatTensor[N, 4]``): the ground-truth boxes in ``[x1, y1, x2, y2]`` format, with
          ``0 <= x1 < x2 <= W`` and ``0 <= y1 < y2 <= H``.
        - labels (Int64Tensor[N]): the class label for each ground-truth box

    The model returns a Dict[Tensor] during training, containing the classification and regression
    losses.

    During inference, the model requires only the input tensors, and returns the post-processed
    predictions as a List[Dict[Tensor]], one for each input image. The fields of the Dict are as
    follows, where ``N`` is the number of detections:

        - boxes (``FloatTensor[N, 4]``): the predicted boxes in ``[x1, y1, x2, y2]`` format, with
          ``0 <= x1 < x2 <= W`` and ``0 <= y1 < y2 <= H``.
        - labels (Int64Tensor[N]): the predicted labels for each detection
        - scores (Tensor[N]): the scores for each detection

    Example:

        >>> model = torchvision.models.detection.ssd300_vgg16(pretrained=True)
        >>> model.eval()
        >>> x = [torch.rand(3, 300, 300), torch.rand(3, 500, 400)]
        >>> predictions = model(x)

    Args:
        pretrained (bool): If True, returns a model pre-trained on COCO train2017
        progress (bool): If True, displays a progress bar of the download to stderr
        num_classes (int): number of output classes of the model (including the background)
        pretrained_backbone (bool): If True, returns a model with backbone pre-trained on Imagenet
        trainable_backbone_layers (int): number of trainable (not frozen) resnet layers starting from final block.
            Valid values are between 0 and 5, with 5 meaning all backbone layers are trainable.
    """
    if "size" in kwargs:
        warnings.warn("The size of the model is already fixed; ignoring the argument.")

    trainable_backbone_layers = _validate_trainable_layers(
        pretrained or pretrained_backbone, trainable_backbone_layers, 5, 5
    )

    if pretrained:
        # no need to download the backbone if pretrained is set
        pretrained_backbone = False

    backbone = _vgg_extractor("vgg16_features", False, progress, pretrained_backbone, trainable_backbone_layers)
    anchor_generator = DefaultBoxGenerator(
        [[2], [2, 3], [2, 3], [2, 3], [2], [2]],
        scales=[0.07, 0.15, 0.33, 0.51, 0.69, 0.87, 1.05],
        steps=[8, 16, 32, 64, 100, 300],
    )

    defaults = {
        # Rescale the input in a way compatible to the backbone
        "image_mean": [0.48235, 0.45882, 0.40784],
        "image_std": [1.0 / 255.0, 1.0 / 255.0, 1.0 / 255.0],  # undo the 0-1 scaling of toTensor
    }
    kwargs = {**defaults, **kwargs}
    model = SSD(backbone, anchor_generator, (300, 300), num_classes, **kwargs)
    if pretrained:
        weights_name = "ssd300_vgg16_coco"
        if model_urls.get(weights_name, None) is None:
            raise ValueError("No checkpoint is available for model {}".format(weights_name))
        state_dict = load_state_dict_from_url(model_urls[weights_name], progress=progress)
        model.load_state_dict(state_dict)
    return model<|MERGE_RESOLUTION|>--- conflicted
+++ resolved
@@ -1,11 +1,6 @@
 import warnings
 from collections import OrderedDict
-<<<<<<< HEAD
-from torch import nn, Tensor
 from typing import Any, Dict, List, Optional, Tuple, cast, Union
-=======
-from typing import Any, Dict, List, Optional, Tuple
->>>>>>> b1ef1963
 
 import torch
 import torch.nn.functional as F
@@ -169,23 +164,6 @@
     }
 
     def __init__(
-<<<<<<< HEAD
-            self,
-            backbone: nn.Module,
-            anchor_generator: DefaultBoxGenerator,
-            size: Tuple[int, int],
-            num_classes: int,
-            image_mean: Optional[List[float]] = None,
-            image_std: Optional[List[float]] = None,
-            head: Optional[nn.Module] = None,
-            score_thresh: float = 0.01,
-            nms_thresh: float = 0.45,
-            detections_per_img: int = 200,
-            iou_thresh: float = 0.5,
-            topk_candidates: int = 400,
-            positive_fraction: float = 0.25
-    ) -> None:
-=======
         self,
         backbone: nn.Module,
         anchor_generator: DefaultBoxGenerator,
@@ -200,18 +178,15 @@
         iou_thresh: float = 0.5,
         topk_candidates: int = 400,
         positive_fraction: float = 0.25,
-    ):
-        super().__init__()
->>>>>>> b1ef1963
+    ) -> None:
 
         super().__init__()
         self.backbone = backbone
         self.anchor_generator = anchor_generator
-<<<<<<< HEAD
-        self.box_coder = det_utils.BoxCoder(weights=(10., 10., 5., 5.))
+        self.box_coder = det_utils.BoxCoder(weights=(10.0, 10.0, 5.0, 5.0))
 
         if head is None:
-            if hasattr(backbone, 'out_channels'):
+            if hasattr(backbone, "out_channels"):
                 # Other models use int as out_channel, we need compatibility.
                 # Also out_channels needs a runtime cast to int for mypy.
                 out_channels_calc = cast(int, backbone.out_channels)
@@ -221,14 +196,6 @@
                     out_channels = out_channels_calc
                 else:
                     raise ValueError("Backbone should have out_channels either int or List[int] ")
-=======
-
-        self.box_coder = det_utils.BoxCoder(weights=(10.0, 10.0, 5.0, 5.0))
-
-        if head is None:
-            if hasattr(backbone, "out_channels"):
-                out_channels = backbone.out_channels
->>>>>>> b1ef1963
             else:
                 out_channels = det_utils.retrieve_out_channels(backbone, size)
 
@@ -257,19 +224,10 @@
         # used only on torchscript mode
         self._has_warned = False
 
-<<<<<<< HEAD
-    def eager_outputs(
-            self,
-            losses: Dict[str, Tensor],
-            detections: List[Dict[str, Tensor]]
-    ) -> Union[Dict[str, Tensor], List[Dict[str, Tensor]]]:
-
-=======
-    @torch.jit.unused
     def eager_outputs(
         self, losses: Dict[str, Tensor], detections: List[Dict[str, Tensor]]
-    ) -> Tuple[Dict[str, Tensor], List[Dict[str, Tensor]]]:
->>>>>>> b1ef1963
+    ) -> Union[Dict[str, Tensor], List[Dict[str, Tensor]]]:
+
         if self.training:
             return losses
 
@@ -311,12 +269,6 @@
             )
 
             # Estimate ground truth for class targets
-<<<<<<< HEAD
-            gt_classes_target = torch.zeros((cls_logits_per_image.size(0),), dtype=targets_per_image['labels'].dtype,
-                                            device=targets_per_image['labels'].device)
-            gt_classes_target[foreground_idxs_per_image] = \
-                targets_per_image['labels'][foreground_matched_idxs_per_image]
-=======
             gt_classes_target = torch.zeros(
                 (cls_logits_per_image.size(0),),
                 dtype=targets_per_image["labels"].dtype,
@@ -325,7 +277,6 @@
             gt_classes_target[foreground_idxs_per_image] = targets_per_image["labels"][
                 foreground_matched_idxs_per_image
             ]
->>>>>>> b1ef1963
             cls_targets.append(gt_classes_target)
 
         bbox_loss = torch.stack(bbox_loss)
@@ -354,16 +305,9 @@
         }
 
     def forward(
-<<<<<<< HEAD
-            self,
-            images: List[Tensor],
-            targets: Optional[List[Dict[str, Tensor]]] = None
+        self, images: List[Tensor], targets: Optional[List[Dict[str, Tensor]]] = None
     ) -> Union[Tuple[Dict[str, Tensor], List[Dict[str, Tensor]]], Dict[str, Tensor], List[Dict[str, Tensor]]]:
 
-=======
-        self, images: List[Tensor], targets: Optional[List[Dict[str, Tensor]]] = None
-    ) -> Tuple[Dict[str, Tensor], List[Dict[str, Tensor]]]:
->>>>>>> b1ef1963
         if self.training and targets is None:
             raise ValueError("In training mode, targets should be passed")
 
@@ -373,14 +317,9 @@
                 boxes = target["boxes"]
                 if isinstance(boxes, torch.Tensor):
                     if len(boxes.shape) != 2 or boxes.shape[-1] != 4:
-<<<<<<< HEAD
-                        raise ValueError("Expected target boxes to be a tensor"
-                                         "of shape [N, 4], got {:}.".format(boxes.shape))
-=======
                         raise ValueError(
                             "Expected target boxes to be a tensor" "of shape [N, 4], got {:}.".format(boxes.shape)
                         )
->>>>>>> b1ef1963
                 else:
                     raise ValueError("Expected target boxes to be of type " "Tensor, got {:}.".format(type(boxes)))
 
@@ -588,11 +527,7 @@
 
 
 def _vgg_extractor(
-        backbone_name: str,
-        highres: bool,
-        progress: bool,
-        pretrained: bool,
-        trainable_layers: int
+    backbone_name: str, highres: bool, progress: bool, pretrained: bool, trainable_layers: int
 ) -> SSDFeatureExtractorVGG:
     if backbone_name in backbone_urls:
         # Use custom backbones more appropriate for SSD
@@ -621,23 +556,13 @@
 
 
 def ssd300_vgg16(
-<<<<<<< HEAD
-        pretrained: bool = False,
-        progress: bool = True,
-        num_classes: int = 91,
-        pretrained_backbone: bool = True,
-        trainable_backbone_layers: Optional[int] = None,
-        **kwargs: Any
-) -> SSD:
-=======
     pretrained: bool = False,
     progress: bool = True,
     num_classes: int = 91,
     pretrained_backbone: bool = True,
     trainable_backbone_layers: Optional[int] = None,
     **kwargs: Any,
-):
->>>>>>> b1ef1963
+) -> SSD:
     """Constructs an SSD model with input size 300x300 and a VGG16 backbone.
 
     Reference: `"SSD: Single Shot MultiBox Detector" <https://arxiv.org/abs/1512.02325>`_.
