from __future__ import division

# Copyright (c) Facebook, Inc. and its affiliates. All Rights Reserved.
import torch
from torch.nn import functional as F
from torch import nn, Tensor

import torchvision
from torchvision.ops import boxes as box_ops

from . import _utils as det_utils
from .image_list import ImageList

from torch.jit.annotations import List, Optional, Dict, Tuple


@torch.jit.unused
def _onnx_get_num_anchors_and_pre_nms_top_n(ob, orig_pre_nms_top_n):
    from torch.onnx import operators
    num_anchors = operators.shape_as_tensor(ob)[1].unsqueeze(0)
    # TODO : remove cast to IntTensor/num_anchors.dtype when
    #        ONNX Runtime version is updated with ReduceMin int64 support
    pre_nms_top_n = torch.min(torch.cat(
        (torch.tensor([orig_pre_nms_top_n], dtype=num_anchors.dtype),
         num_anchors), 0).to(torch.int32)).to(num_anchors.dtype)

    return num_anchors, pre_nms_top_n


class AnchorGenerator(nn.Module):
    __annotations__ = {
        "cell_anchors": Optional[List[torch.Tensor]],
        "_cache": Dict[str, List[torch.Tensor]]
    }

    """
    Module that generates anchors for a set of feature maps and
    image sizes.

    The module support computing anchors at multiple sizes and aspect ratios
    per feature map.

    sizes and aspect_ratios should have the same number of elements, and it should
    correspond to the number of feature maps.

    sizes[i] and aspect_ratios[i] can have an arbitrary number of elements,
    and AnchorGenerator will output a set of sizes[i] * aspect_ratios[i] anchors
    per spatial location for feature map i.

    Arguments:
        sizes (Tuple[Tuple[int]]):
        aspect_ratios (Tuple[Tuple[float]]):
    """

    def __init__(
        self,
        sizes=(128, 256, 512),
        aspect_ratios=(0.5, 1.0, 2.0),
    ):
        super(AnchorGenerator, self).__init__()

        if not isinstance(sizes[0], (list, tuple)):
            # TODO change this
            sizes = tuple((s,) for s in sizes)
        if not isinstance(aspect_ratios[0], (list, tuple)):
            aspect_ratios = (aspect_ratios,) * len(sizes)

        assert len(sizes) == len(aspect_ratios)

        self.sizes = sizes
        self.aspect_ratios = aspect_ratios
        self.cell_anchors = None
        self._cache = {}

    # TODO: https://github.com/pytorch/pytorch/issues/26792
    def generate_anchors(self, scales, aspect_ratios, dtype=torch.float32, device="cpu"):
        # type: (List[int], List[float], int, Device)  # noqa: F821
        scales = torch.as_tensor(scales, dtype=dtype, device=device)
        aspect_ratios = torch.as_tensor(aspect_ratios, dtype=dtype, device=device)
        h_ratios = torch.sqrt(aspect_ratios)
        w_ratios = 1 / h_ratios

        ws = (w_ratios[:, None] * scales[None, :]).view(-1)
        hs = (h_ratios[:, None] * scales[None, :]).view(-1)

        base_anchors = torch.stack([-ws, -hs, ws, hs], dim=1) / 2
        return base_anchors.round()

    def set_cell_anchors(self, dtype, device):
        # type: (int, Device) -> None    # noqa: F821
        if self.cell_anchors is not None:
            return

        cell_anchors = [
            self.generate_anchors(
                sizes,
                aspect_ratios,
                dtype,
                device
            )
            for sizes, aspect_ratios in zip(list(self.sizes), list(self.aspect_ratios))
        ]
        self.cell_anchors = cell_anchors

    def num_anchors_per_location(self):
        return [len(s) * len(a) for s, a in zip(self.sizes, self.aspect_ratios)]

    def grid_anchors(self, grid_sizes, strides):
        # type: (List[List[int]], List[List[int]])
        anchors = []
        cell_anchors = self.cell_anchors
        assert cell_anchors is not None

        for size, stride, base_anchors in zip(
            grid_sizes, strides, cell_anchors
        ):
            grid_height, grid_width = size
            stride_height, stride_width = stride
            if torchvision._is_tracing():
                # required in ONNX export for mult operation with float32
                stride_width = torch.tensor(stride_width, dtype=torch.float32)
                stride_height = torch.tensor(stride_height, dtype=torch.float32)
            device = base_anchors.device
            shifts_x = torch.arange(
                0, grid_width, dtype=torch.float32, device=device
            ) * stride_width
            shifts_y = torch.arange(
                0, grid_height, dtype=torch.float32, device=device
            ) * stride_height
            # TODO: remove tracing pass when exporting torch.meshgrid()
            #       is suported in ONNX
            if torchvision._is_tracing():
                shift_y = shifts_y.view(-1, 1).expand(grid_height, grid_width)
                shift_x = shifts_x.view(1, -1).expand(grid_height, grid_width)
            else:
                shift_y, shift_x = torch.meshgrid(shifts_y, shifts_x)
            shift_x = shift_x.reshape(-1)
            shift_y = shift_y.reshape(-1)
            shifts = torch.stack((shift_x, shift_y, shift_x, shift_y), dim=1)

            anchors.append(
                (shifts.view(-1, 1, 4) + base_anchors.view(1, -1, 4)).reshape(-1, 4)
            )

        return anchors

    def cached_grid_anchors(self, grid_sizes, strides):
        # type: (List[List[int]], List[List[int]])
        key = str(grid_sizes + strides)
        if key in self._cache:
            return self._cache[key]
        anchors = self.grid_anchors(grid_sizes, strides)
        self._cache[key] = anchors
        return anchors

    def forward(self, image_list, feature_maps):
        # type: (ImageList, List[Tensor])
        grid_sizes = list([feature_map.shape[-2:] for feature_map in feature_maps])
        image_size = image_list.tensors.shape[-2:]
<<<<<<< HEAD
        strides = [[int(image_size[0] / g[0]), int(image_size[1] / g[1])] for g in grid_sizes]
=======
        strides = tuple((float(image_size[0]) / float(g[0]),
                         float(image_size[1]) / float(g[1]))
                        for g in grid_sizes)
>>>>>>> 53b062ca
        dtype, device = feature_maps[0].dtype, feature_maps[0].device
        self.set_cell_anchors(dtype, device)
        anchors_over_all_feature_maps = self.cached_grid_anchors(grid_sizes, strides)
        anchors = torch.jit.annotate(List[List[torch.Tensor]], [])
        for i, (image_height, image_width) in enumerate(image_list.image_sizes):
            anchors_in_image = []
            for anchors_per_feature_map in anchors_over_all_feature_maps:
                anchors_in_image.append(anchors_per_feature_map)
            anchors.append(anchors_in_image)
        anchors = [torch.cat(anchors_per_image) for anchors_per_image in anchors]
        return anchors


class RPNHead(nn.Module):
    """
    Adds a simple RPN Head with classification and regression heads

    Arguments:
        in_channels (int): number of channels of the input feature
        num_anchors (int): number of anchors to be predicted
    """

    def __init__(self, in_channels, num_anchors):
        super(RPNHead, self).__init__()
        self.conv = nn.Conv2d(
            in_channels, in_channels, kernel_size=3, stride=1, padding=1
        )
        self.cls_logits = nn.Conv2d(in_channels, num_anchors, kernel_size=1, stride=1)
        self.bbox_pred = nn.Conv2d(
            in_channels, num_anchors * 4, kernel_size=1, stride=1
        )

        for l in self.children():
            torch.nn.init.normal_(l.weight, std=0.01)
            torch.nn.init.constant_(l.bias, 0)

    def forward(self, x):
        # type: (List[Tensor])
        logits = []
        bbox_reg = []
        for feature in x:
            t = F.relu(self.conv(feature))
            logits.append(self.cls_logits(t))
            bbox_reg.append(self.bbox_pred(t))
        return logits, bbox_reg


def permute_and_flatten(layer, N, A, C, H, W):
    # type: (Tensor, int, int, int, int, int)
    layer = layer.view(N, -1, C, H, W)
    layer = layer.permute(0, 3, 4, 1, 2)
    layer = layer.reshape(N, -1, C)
    return layer


def concat_box_prediction_layers(box_cls, box_regression):
    # type: (List[Tensor], List[Tensor])
    box_cls_flattened = []
    box_regression_flattened = []
    # for each feature level, permute the outputs to make them be in the
    # same format as the labels. Note that the labels are computed for
    # all feature levels concatenated, so we keep the same representation
    # for the objectness and the box_regression
    last_C = torch.jit.annotate(Optional[int], None)
    for box_cls_per_level, box_regression_per_level in zip(
        box_cls, box_regression
    ):
        N, AxC, H, W = box_cls_per_level.shape
        Ax4 = box_regression_per_level.shape[1]
        A = Ax4 // 4
        C = AxC // A
        box_cls_per_level = permute_and_flatten(
            box_cls_per_level, N, A, C, H, W
        )
        box_cls_flattened.append(box_cls_per_level)

        last_C = C
        box_regression_per_level = permute_and_flatten(
            box_regression_per_level, N, A, 4, H, W
        )
        box_regression_flattened.append(box_regression_per_level)
    assert last_C is not None
    # concatenate on the first dimension (representing the feature levels), to
    # take into account the way the labels were generated (with all feature maps
    # being concatenated as well)
    box_cls = torch.cat(box_cls_flattened, dim=1).reshape(-1, last_C)
    box_regression = torch.cat(box_regression_flattened, dim=1).reshape(-1, 4)
    return box_cls, box_regression


class RegionProposalNetwork(torch.nn.Module):
    """
    Implements Region Proposal Network (RPN).

    Arguments:
        anchor_generator (AnchorGenerator): module that generates the anchors for a set of feature
            maps.
        head (nn.Module): module that computes the objectness and regression deltas
        fg_iou_thresh (float): minimum IoU between the anchor and the GT box so that they can be
            considered as positive during training of the RPN.
        bg_iou_thresh (float): maximum IoU between the anchor and the GT box so that they can be
            considered as negative during training of the RPN.
        batch_size_per_image (int): number of anchors that are sampled during training of the RPN
            for computing the loss
        positive_fraction (float): proportion of positive anchors in a mini-batch during training
            of the RPN
        pre_nms_top_n (Dict[int]): number of proposals to keep before applying NMS. It should
            contain two fields: training and testing, to allow for different values depending
            on training or evaluation
        post_nms_top_n (Dict[int]): number of proposals to keep after applying NMS. It should
            contain two fields: training and testing, to allow for different values depending
            on training or evaluation
        nms_thresh (float): NMS threshold used for postprocessing the RPN proposals

    """
    __annotations__ = {
        'box_coder': det_utils.BoxCoder,
        'proposal_matcher': det_utils.Matcher,
        'fg_bg_sampler': det_utils.BalancedPositiveNegativeSampler
    }

    def __init__(self,
                 anchor_generator,
                 head,
                 #
                 fg_iou_thresh, bg_iou_thresh,
                 batch_size_per_image, positive_fraction,
                 #
                 pre_nms_top_n, post_nms_top_n, nms_thresh):
        super(RegionProposalNetwork, self).__init__()
        self.anchor_generator = anchor_generator
        self.head = head
        self.box_coder = det_utils.BoxCoder(weights=(1.0, 1.0, 1.0, 1.0))

        # used during training
        self.box_similarity = box_ops.box_iou

        self.proposal_matcher = det_utils.Matcher(
            fg_iou_thresh,
            bg_iou_thresh,
            allow_low_quality_matches=True,
        )

        self.fg_bg_sampler = det_utils.BalancedPositiveNegativeSampler(
            batch_size_per_image, positive_fraction
        )
        # used during testing
        self._pre_nms_top_n = pre_nms_top_n
        self._post_nms_top_n = post_nms_top_n
        self.nms_thresh = nms_thresh
        self.min_size = 1e-3

    @property
    def pre_nms_top_n(self):
        if self.training:
            return self._pre_nms_top_n['training']
        return self._pre_nms_top_n['testing']

    @property
    def post_nms_top_n(self):
        if self.training:
            return self._post_nms_top_n['training']
        return self._post_nms_top_n['testing']

    def assign_targets_to_anchors(self, anchors, targets):
        # type: (List[Tensor], List[Dict[str, Tensor]])
        labels = []
        matched_gt_boxes = []
        for anchors_per_image, targets_per_image in zip(anchors, targets):
            gt_boxes = targets_per_image["boxes"]
            match_quality_matrix = box_ops.box_iou(gt_boxes, anchors_per_image)
            matched_idxs = self.proposal_matcher(match_quality_matrix)
            # get the targets corresponding GT for each proposal
            # NB: need to clamp the indices because we can have a single
            # GT in the image, and matched_idxs can be -2, which goes
            # out of bounds
            matched_gt_boxes_per_image = gt_boxes[matched_idxs.clamp(min=0)]

            labels_per_image = matched_idxs >= 0
            labels_per_image = labels_per_image.to(dtype=torch.float32)

            # Background (negative examples)
            bg_indices = matched_idxs == self.proposal_matcher.BELOW_LOW_THRESHOLD
            labels_per_image[bg_indices] = torch.tensor(0)

            # discard indices that are between thresholds
            inds_to_discard = matched_idxs == self.proposal_matcher.BETWEEN_THRESHOLDS
            labels_per_image[inds_to_discard] = torch.tensor(-1)

            labels.append(labels_per_image)
            matched_gt_boxes.append(matched_gt_boxes_per_image)
        return labels, matched_gt_boxes

    def _get_top_n_idx(self, objectness, num_anchors_per_level):
        # type: (Tensor, List[int])
        r = []
        offset = 0
        for ob in objectness.split(num_anchors_per_level, 1):
            if torchvision._is_tracing():
                num_anchors, pre_nms_top_n = _onnx_get_num_anchors_and_pre_nms_top_n(ob, self.pre_nms_top_n)
            else:
                num_anchors = ob.shape[1]
                pre_nms_top_n = min(self.pre_nms_top_n, num_anchors)
            _, top_n_idx = ob.topk(pre_nms_top_n, dim=1)
            r.append(top_n_idx + offset)
            offset += num_anchors
        return torch.cat(r, dim=1)

    def filter_proposals(self, proposals, objectness, image_shapes, num_anchors_per_level):
        # type: (Tensor, Tensor, List[Tuple[int, int]], List[int])
        num_images = proposals.shape[0]
        device = proposals.device
        # do not backprop throught objectness
        objectness = objectness.detach()
        objectness = objectness.reshape(num_images, -1)

        levels = [
            torch.full((n,), idx, dtype=torch.int64, device=device)
            for idx, n in enumerate(num_anchors_per_level)
        ]
        levels = torch.cat(levels, 0)
        levels = levels.reshape(1, -1).expand_as(objectness)

        # select top_n boxes independently per level before applying nms
        top_n_idx = self._get_top_n_idx(objectness, num_anchors_per_level)

        image_range = torch.arange(num_images, device=device, dtype=torch.int64)
        batch_idx = image_range[:, None]

        objectness = objectness[batch_idx, top_n_idx]
        levels = levels[batch_idx, top_n_idx]
        proposals = proposals[batch_idx, top_n_idx]

        final_boxes = []
        final_scores = []
        for boxes, scores, lvl, img_shape in zip(proposals, objectness, levels, image_shapes):
            boxes = box_ops.clip_boxes_to_image(boxes, img_shape)
            keep = box_ops.remove_small_boxes(boxes, self.min_size)
            boxes, scores, lvl = boxes[keep], scores[keep], lvl[keep]
            # non-maximum suppression, independently done per level
            keep = box_ops.batched_nms(boxes, scores, lvl, self.nms_thresh)
            # keep only topk scoring predictions
            keep = keep[:self.post_nms_top_n]
            boxes, scores = boxes[keep], scores[keep]
            final_boxes.append(boxes)
            final_scores.append(scores)
        return final_boxes, final_scores

    def compute_loss(self, objectness, pred_bbox_deltas, labels, regression_targets):
        # type: (Tensor, Tensor, List[Tensor], List[Tensor])
        """
        Arguments:
            objectness (Tensor)
            pred_bbox_deltas (Tensor)
            labels (List[Tensor])
            regression_targets (List[Tensor])

        Returns:
            objectness_loss (Tensor)
            box_loss (Tensor)
        """

        sampled_pos_inds, sampled_neg_inds = self.fg_bg_sampler(labels)
        sampled_pos_inds = torch.nonzero(torch.cat(sampled_pos_inds, dim=0)).squeeze(1)
        sampled_neg_inds = torch.nonzero(torch.cat(sampled_neg_inds, dim=0)).squeeze(1)

        sampled_inds = torch.cat([sampled_pos_inds, sampled_neg_inds], dim=0)

        objectness = objectness.flatten()

        labels = torch.cat(labels, dim=0)
        regression_targets = torch.cat(regression_targets, dim=0)

        box_loss = F.l1_loss(
            pred_bbox_deltas[sampled_pos_inds],
            regression_targets[sampled_pos_inds],
            reduction="sum",
        ) / (sampled_inds.numel())

        objectness_loss = F.binary_cross_entropy_with_logits(
            objectness[sampled_inds], labels[sampled_inds]
        )

        return objectness_loss, box_loss

    def forward(self, images, features, targets=None):
        # type: (ImageList, Dict[str, Tensor], Optional[List[Dict[str, Tensor]]])
        """
        Arguments:
            images (ImageList): images for which we want to compute the predictions
            features (List[Tensor]): features computed from the images that are
                used for computing the predictions. Each tensor in the list
                correspond to different feature levels
            targets (List[Dict[Tensor]]): ground-truth boxes present in the image (optional).
                If provided, each element in the dict should contain a field `boxes`,
                with the locations of the ground-truth boxes.

        Returns:
            boxes (List[Tensor]): the predicted boxes from the RPN, one Tensor per
                image.
            losses (Dict[Tensor]): the losses for the model during training. During
                testing, it is an empty dict.
        """
        # RPN uses all feature maps that are available
        features = list(features.values())
        objectness, pred_bbox_deltas = self.head(features)
        anchors = self.anchor_generator(images, features)

        num_images = len(anchors)
        num_anchors_per_level = [o[0].numel() for o in objectness]
        objectness, pred_bbox_deltas = \
            concat_box_prediction_layers(objectness, pred_bbox_deltas)
        # apply pred_bbox_deltas to anchors to obtain the decoded proposals
        # note that we detach the deltas because Faster R-CNN do not backprop through
        # the proposals
        proposals = self.box_coder.decode(pred_bbox_deltas.detach(), anchors)
        proposals = proposals.view(num_images, -1, 4)
        boxes, scores = self.filter_proposals(proposals, objectness, images.image_sizes, num_anchors_per_level)

        losses = {}
        if self.training:
            assert targets is not None
            labels, matched_gt_boxes = self.assign_targets_to_anchors(anchors, targets)
            regression_targets = self.box_coder.encode(matched_gt_boxes, anchors)
            loss_objectness, loss_rpn_box_reg = self.compute_loss(
                objectness, pred_bbox_deltas, labels, regression_targets)
            losses = {
                "loss_objectness": loss_objectness,
                "loss_rpn_box_reg": loss_rpn_box_reg,
            }
        return boxes, losses<|MERGE_RESOLUTION|>--- conflicted
+++ resolved
@@ -157,13 +157,7 @@
         # type: (ImageList, List[Tensor])
         grid_sizes = list([feature_map.shape[-2:] for feature_map in feature_maps])
         image_size = image_list.tensors.shape[-2:]
-<<<<<<< HEAD
         strides = [[int(image_size[0] / g[0]), int(image_size[1] / g[1])] for g in grid_sizes]
-=======
-        strides = tuple((float(image_size[0]) / float(g[0]),
-                         float(image_size[1]) / float(g[1]))
-                        for g in grid_sizes)
->>>>>>> 53b062ca
         dtype, device = feature_maps[0].dtype, feature_maps[0].device
         self.set_cell_anchors(dtype, device)
         anchors_over_all_feature_maps = self.cached_grid_anchors(grid_sizes, strides)
