--- conflicted
+++ resolved
@@ -1,4 +1,4 @@
-from typing import List, Optional, Dict, Tuple
+from typing import List, Optional, Dict, Tuple, cast
 
 import torch
 import torchvision
@@ -7,12 +7,6 @@
 from torchvision.ops import boxes as box_ops
 
 from . import _utils as det_utils
-<<<<<<< HEAD
-from .image_list import ImageList
-
-from typing import List, Optional, Dict, Tuple, cast
-=======
->>>>>>> b1ef1963
 
 # Import AnchorGenerator to keep compatibility.
 from .anchor_utils import AnchorGenerator  # noqa: 401
@@ -139,22 +133,15 @@
     """
 
     __annotations__ = {
-<<<<<<< HEAD
-        'box_coder': det_utils.BoxCoder,
-        'proposal_matcher': det_utils.Matcher,
-        'fg_bg_sampler': det_utils.BalancedPositiveNegativeSampler,
-=======
         "box_coder": det_utils.BoxCoder,
         "proposal_matcher": det_utils.Matcher,
         "fg_bg_sampler": det_utils.BalancedPositiveNegativeSampler,
         "pre_nms_top_n": Dict[str, int],
         "post_nms_top_n": Dict[str, int],
->>>>>>> b1ef1963
     }
 
     def __init__(
         self,
-<<<<<<< HEAD
         anchor_generator: AnchorGenerator,
         head: nn.Module,
         fg_iou_thresh: float,
@@ -166,21 +153,6 @@
         nms_thresh: float,
         score_thresh: float = 0.0,
     ) -> None:
-=======
-        anchor_generator,
-        head,
-        #
-        fg_iou_thresh,
-        bg_iou_thresh,
-        batch_size_per_image,
-        positive_fraction,
-        #
-        pre_nms_top_n,
-        post_nms_top_n,
-        nms_thresh,
-        score_thresh=0.0,
-    ):
->>>>>>> b1ef1963
         super(RegionProposalNetwork, self).__init__()
         self.anchor_generator = anchor_generator
         self.head = head
@@ -376,18 +348,10 @@
 
     def forward(
         self,
-<<<<<<< HEAD
         images: ImageList,
         features: Dict[str, Tensor],
         targets: Optional[List[Dict[str, Tensor]]] = None,
     ) -> Tuple[List[Tensor], Dict[str, Tensor]]:
-=======
-        images,  # type: ImageList
-        features,  # type: Dict[str, Tensor]
-        targets=None,  # type: Optional[List[Dict[str, Tensor]]]
-    ):
-        # type: (...) -> Tuple[List[Tensor], Dict[str, Tensor]]
->>>>>>> b1ef1963
         """
         Args:
             images (ImageList): images for which we want to compute the predictions
