--- conflicted
+++ resolved
@@ -1,13 +1,9 @@
 import math
-from typing import List, Tuple, Dict, Optional
+from typing import List, Tuple, Dict, Optional, cast
 
 import torch
 import torchvision
 from torch import nn, Tensor
-<<<<<<< HEAD
-from typing import List, Tuple, Dict, Optional, cast
-=======
->>>>>>> b1ef1963
 
 from .image_list import ImageList
 from .roi_heads import paste_masks_in_image
@@ -28,22 +24,13 @@
 
 
 def _resize_image_and_masks(
-<<<<<<< HEAD
-        image: Tensor,
-        self_min_size: float,
-        self_max_size: float,
-        target: Optional[Dict[str, Tensor]] = None,
-        fixed_size: Optional[Tuple[int, int]] = None,
-) -> Tuple[Tensor, Optional[Dict[str, Tensor]]]:
-
-=======
     image: Tensor,
     self_min_size: float,
     self_max_size: float,
     target: Optional[Dict[str, Tensor]] = None,
     fixed_size: Optional[Tuple[int, int]] = None,
 ) -> Tuple[Tensor, Optional[Dict[str, Tensor]]]:
->>>>>>> b1ef1963
+
     if torchvision._is_tracing():
         im_shape = _get_shape_onnx(image)
     else:
@@ -99,17 +86,6 @@
     """
 
     def __init__(
-<<<<<<< HEAD
-            self,
-            min_size: int,
-            max_size: int,
-            image_mean: List[float],
-            image_std: List[float],
-            size_divisible: int = 32,
-            fixed_size: Optional[Tuple[int, int]] = None
-    ) -> None:
-
-=======
         self,
         min_size: int,
         max_size: int,
@@ -117,8 +93,8 @@
         image_std: List[float],
         size_divisible: int = 32,
         fixed_size: Optional[Tuple[int, int]] = None,
-    ):
->>>>>>> b1ef1963
+    ) -> None:
+
         super(GeneralizedRCNNTransform, self).__init__()
         if not isinstance(min_size, (list, tuple)):
             min_size = (min_size,)
@@ -194,10 +170,6 @@
         image: Tensor,
         target: Optional[Dict[str, Tensor]] = None,
     ) -> Tuple[Tensor, Optional[Dict[str, Tensor]]]:
-<<<<<<< HEAD
-
-=======
->>>>>>> b1ef1963
         h, w = image.shape[-2:]
         if self.training:
             size = float(self.torch_choice(self.min_size))
