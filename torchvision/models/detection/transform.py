--- conflicted
+++ resolved
@@ -8,25 +8,6 @@
 from torchvision.ops import misc as misc_nn_ops
 from .image_list import ImageList
 from .roi_heads import paste_masks_in_image
-
-
-@torch.jit.script
-def compute_scale_factor(image, self_min_size, self_max_size):
-        h, w = image.shape[-2:]
-        im_shape = torch.tensor(image.shape[-2:])
-        min_size = float(torch.min(im_shape))
-        max_size = float(torch.max(im_shape))
-
-        # FIXME assume for now that testing uses the largest scale
-        size = float(self_min_size[-1])
-        scale_factor = size / min_size
-        if max_size * scale_factor > self_max_size:
-            scale_factor = self_max_size / max_size
-        return scale_factor
-        image = torch.nn.functional.interpolate(
-            image[None], scale_factor=scale_factor, mode='bilinear', align_corners=False)[0]
-
-        return image
 
 
 class GeneralizedRCNNTransform(nn.Module):
@@ -95,9 +76,6 @@
     def resize(self, image, target):
         # type: (Tensor, Optional[Dict[str, Tensor]])
         h, w = image.shape[-2:]
-<<<<<<< HEAD
-        image = compute_scale_factor(image, self.min_size, self.max_size)
-=======
         im_shape = torch.tensor(image.shape[-2:])
         min_size = float(torch.min(im_shape))
         max_size = float(torch.max(im_shape))
@@ -112,7 +90,6 @@
         image = torch.nn.functional.interpolate(
             image[None], scale_factor=scale_factor, mode='bilinear',
             align_corners=False)[0]
->>>>>>> 684f48db
 
         if target is None:
             return image, target
