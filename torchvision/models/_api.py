--- conflicted
+++ resolved
@@ -2,11 +2,8 @@
 import inspect
 import sys
 from dataclasses import dataclass, fields
-<<<<<<< HEAD
 from enum import Enum
-=======
 from functools import partial
->>>>>>> d2d448c7
 from inspect import signature
 from types import ModuleType
 from typing import Any, Callable, cast, Dict, List, Mapping, Optional, TypeVar, Union
@@ -69,7 +66,6 @@
             return self.transforms == other.transforms
 
 
-# TODO: can't be pickled? https://github.com/pytorch/vision/issues/7099
 class WeightsEnum(Enum):
     """
     This class is the parent class of all model weights. Each model building method receives an optional `weights`
@@ -97,11 +93,6 @@
     def __repr__(self) -> str:
         return f"{self.__class__.__name__}.{self._name_}"
 
-<<<<<<< HEAD
-    def __deepcopy__(self, memodict=None):
-        # TODO: this isn't a real deep-copy? https://github.com/pytorch/vision/pull/6883#discussion_r1011372296
-        return self
-
     @property
     def url(self):
         return self.value.url
@@ -113,14 +104,6 @@
     @property
     def meta(self):
         return self.value.meta
-=======
-    def __getattr__(self, name):
-        # Be able to fetch Weights attributes directly
-        for f in fields(Weights):
-            if f.name == name:
-                return object.__getattribute__(self.value, name)
-        return super().__getattr__(name)
->>>>>>> d2d448c7
 
 
 def get_weight(name: str) -> WeightsEnum:
