--- conflicted
+++ resolved
@@ -445,16 +445,12 @@
 
         return tree_unflatten(flat_outputs, spec)
 
-<<<<<<< HEAD
-    def transform(self, inpt: Any, params: Dict[str, Any]) -> Any:
+    def transform(self, inpt: Any, params: dict[str, Any]) -> Any:
         # For every object in the flattened input of the `forward` method, we apply transform
         # The params contain the list of valid indices of the (N, K) bbox set
 
         # We suppose here that any KeyPoints or Masks TVTensors is of shape (N, ..., 2) and (N, ..., H, W) respectively
         # TODO: check this.
-=======
-    def transform(self, inpt: Any, params: dict[str, Any]) -> Any:
->>>>>>> 5f03dc52
         is_label = params["labels"] is not None and any(inpt is label for label in params["labels"])
         is_bbox_mask_or_kpoints = isinstance(inpt, (tv_tensors.BoundingBoxes, tv_tensors.Mask, tv_tensors.KeyPoints))
 
