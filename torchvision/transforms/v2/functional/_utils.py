--- conflicted
+++ resolved
@@ -171,20 +171,7 @@
         return False
 
 
-<<<<<<< HEAD
-def is_cvcuda_tensor(inpt: Any) -> bool:
-    """
-    Check if the input is a CVCUDA tensor.
-
-    Args:
-        inpt: The input to check.
-
-    Returns:
-        True if the input is a CV-CUDA tensor, False otherwise.
-    """
-=======
 def _is_cvcuda_tensor(inpt: Any) -> bool:
->>>>>>> 6b56de1c
     try:
         cvcuda = _import_cvcuda()
         return isinstance(inpt, cvcuda.Tensor)
