import math
import numbers
import warnings
from collections.abc import Sequence
from typing import Any, Optional, TYPE_CHECKING, Union

import PIL.Image
import torch
from torch.nn.functional import grid_sample, interpolate, pad as torch_pad

from torchvision import tv_tensors
from torchvision.transforms import _functional_pil as _FP
from torchvision.transforms._functional_tensor import _pad_symmetric
from torchvision.transforms.functional import (
    _compute_resized_output_size as __compute_resized_output_size,
    _get_perspective_coeffs,
    _interpolation_modes_from_int,
    InterpolationMode,
    pil_modes_mapping,
    pil_to_tensor,
    to_pil_image,
)
from torchvision.tv_tensors._bounding_boxes import CLAMPING_MODE_TYPE

from torchvision.utils import _log_api_usage_once

from ._meta import _get_size_image_pil, clamp_bounding_boxes, convert_bounding_box_format

from ._utils import (
    _FillTypeJIT,
    _get_kernel,
    _import_cvcuda,
    _is_cvcuda_available,
    _register_five_ten_crop_kernel_internal,
    _register_kernel_internal,
)

<<<<<<< HEAD

CVCUDA_AVAILABLE = _is_cvcuda_available()

if TYPE_CHECKING:
    import cvcuda  # type: ignore[import-not-found]
if CVCUDA_AVAILABLE:
    cvcuda = _import_cvcuda()  # noqa: F811
=======
CVCUDA_AVAILABLE = _is_cvcuda_available()
if TYPE_CHECKING:
    import cvcuda  # type: ignore[import-not-found]
>>>>>>> 6b56de1c


def _check_interpolation(interpolation: Union[InterpolationMode, int]) -> InterpolationMode:
    if isinstance(interpolation, int):
        interpolation = _interpolation_modes_from_int(interpolation)
    elif not isinstance(interpolation, InterpolationMode):
        raise ValueError(
            f"Argument interpolation should be an `InterpolationMode` or a corresponding Pillow integer constant, "
            f"but got {interpolation}."
        )
    return interpolation


def horizontal_flip(inpt: torch.Tensor) -> torch.Tensor:
    """See :class:`~torchvision.transforms.v2.RandomHorizontalFlip` for details."""
    if torch.jit.is_scripting():
        return horizontal_flip_image(inpt)

    _log_api_usage_once(horizontal_flip)

    kernel = _get_kernel(horizontal_flip, type(inpt))
    return kernel(inpt)


@_register_kernel_internal(horizontal_flip, torch.Tensor)
@_register_kernel_internal(horizontal_flip, tv_tensors.Image)
def horizontal_flip_image(image: torch.Tensor) -> torch.Tensor:
    return image.flip(-1)


@_register_kernel_internal(horizontal_flip, PIL.Image.Image)
def _horizontal_flip_image_pil(image: PIL.Image.Image) -> PIL.Image.Image:
    return _FP.hflip(image)


def _horizontal_flip_image_cvcuda(image: "cvcuda.Tensor") -> "cvcuda.Tensor":
    return _import_cvcuda().flip(image, flipCode=1)


if CVCUDA_AVAILABLE:
    _register_kernel_internal(horizontal_flip, _import_cvcuda().Tensor)(_horizontal_flip_image_cvcuda)


@_register_kernel_internal(horizontal_flip, tv_tensors.Mask)
def horizontal_flip_mask(mask: torch.Tensor) -> torch.Tensor:
    return horizontal_flip_image(mask)


def horizontal_flip_keypoints(keypoints: torch.Tensor, canvas_size: tuple[int, int]):
    shape = keypoints.shape
    keypoints = keypoints.clone().reshape(-1, 2)
    keypoints[..., 0] = keypoints[..., 0].sub_(canvas_size[1] - 1).neg_()
    return keypoints.reshape(shape)


@_register_kernel_internal(horizontal_flip, tv_tensors.KeyPoints, tv_tensor_wrapper=False)
def _horizontal_flip_keypoints_dispatch(keypoints: tv_tensors.KeyPoints):
    out = horizontal_flip_keypoints(keypoints.as_subclass(torch.Tensor), canvas_size=keypoints.canvas_size)
    return tv_tensors.wrap(out, like=keypoints)


def horizontal_flip_bounding_boxes(
    bounding_boxes: torch.Tensor, format: tv_tensors.BoundingBoxFormat, canvas_size: tuple[int, int]
) -> torch.Tensor:
    shape = bounding_boxes.shape

    if tv_tensors.is_rotated_bounding_format(format):
        bounding_boxes = (
            bounding_boxes.clone().reshape(-1, 5)
            if format != tv_tensors.BoundingBoxFormat.XYXYXYXY
            else bounding_boxes.clone().reshape(-1, 8)
        )
    else:
        bounding_boxes = bounding_boxes.clone().reshape(-1, 4)

    if format == tv_tensors.BoundingBoxFormat.XYXY:
        bounding_boxes[:, [2, 0]] = bounding_boxes[:, [0, 2]].sub_(canvas_size[1]).neg_()
    elif format == tv_tensors.BoundingBoxFormat.XYWH:
        bounding_boxes[:, 0].add_(bounding_boxes[:, 2]).sub_(canvas_size[1]).neg_()
    elif format == tv_tensors.BoundingBoxFormat.CXCYWH:
        bounding_boxes[:, 0].sub_(canvas_size[1]).neg_()
    elif format == tv_tensors.BoundingBoxFormat.XYXYXYXY:
        bounding_boxes[:, 0::2].sub_(canvas_size[1]).neg_()
        bounding_boxes = bounding_boxes[:, [2, 3, 0, 1, 6, 7, 4, 5]]
    elif format == tv_tensors.BoundingBoxFormat.XYWHR:
        angle_rad = bounding_boxes[:, 4].mul(torch.pi).div(180)
        bounding_boxes[:, 0].add_(bounding_boxes[:, 2].mul(angle_rad.cos())).sub_(canvas_size[1]).neg_()
        bounding_boxes[:, 1].sub_(bounding_boxes[:, 2].mul(angle_rad.sin()))
        bounding_boxes[:, 4].neg_()
    else:  # format == tv_tensors.BoundingBoxFormat.CXCYWHR:
        bounding_boxes[:, 0].sub_(canvas_size[1]).neg_()
        bounding_boxes[:, 4].neg_()

    return bounding_boxes.reshape(shape)


@_register_kernel_internal(horizontal_flip, tv_tensors.BoundingBoxes, tv_tensor_wrapper=False)
def _horizontal_flip_bounding_boxes_dispatch(inpt: tv_tensors.BoundingBoxes) -> tv_tensors.BoundingBoxes:
    output = horizontal_flip_bounding_boxes(
        inpt.as_subclass(torch.Tensor), format=inpt.format, canvas_size=inpt.canvas_size
    )
    return tv_tensors.wrap(output, like=inpt)


@_register_kernel_internal(horizontal_flip, tv_tensors.Video)
def horizontal_flip_video(video: torch.Tensor) -> torch.Tensor:
    return horizontal_flip_image(video)


def vertical_flip(inpt: torch.Tensor) -> torch.Tensor:
    """See :class:`~torchvision.transforms.v2.RandomVerticalFlip` for details."""
    if torch.jit.is_scripting():
        return vertical_flip_image(inpt)

    _log_api_usage_once(vertical_flip)

    kernel = _get_kernel(vertical_flip, type(inpt))
    return kernel(inpt)


@_register_kernel_internal(vertical_flip, torch.Tensor)
@_register_kernel_internal(vertical_flip, tv_tensors.Image)
def vertical_flip_image(image: torch.Tensor) -> torch.Tensor:
    return image.flip(-2)


@_register_kernel_internal(vertical_flip, PIL.Image.Image)
def _vertical_flip_image_pil(image: PIL.Image.Image) -> PIL.Image.Image:
    return _FP.vflip(image)


def _vertical_flip_image_cvcuda(image: "cvcuda.Tensor") -> "cvcuda.Tensor":
    return _import_cvcuda().flip(image, flipCode=0)


if CVCUDA_AVAILABLE:
    _register_kernel_internal(vertical_flip, _import_cvcuda().Tensor)(_vertical_flip_image_cvcuda)


@_register_kernel_internal(vertical_flip, tv_tensors.Mask)
def vertical_flip_mask(mask: torch.Tensor) -> torch.Tensor:
    return vertical_flip_image(mask)


def vertical_flip_keypoints(keypoints: torch.Tensor, canvas_size: tuple[int, int]) -> torch.Tensor:
    shape = keypoints.shape
    keypoints = keypoints.clone().reshape(-1, 2)
    keypoints[..., 1] = keypoints[..., 1].sub_(canvas_size[0] - 1).neg_()
    return keypoints.reshape(shape)


def vertical_flip_bounding_boxes(
    bounding_boxes: torch.Tensor, format: tv_tensors.BoundingBoxFormat, canvas_size: tuple[int, int]
) -> torch.Tensor:
    shape = bounding_boxes.shape

    if tv_tensors.is_rotated_bounding_format(format):
        bounding_boxes = (
            bounding_boxes.clone().reshape(-1, 5)
            if format != tv_tensors.BoundingBoxFormat.XYXYXYXY
            else bounding_boxes.clone().reshape(-1, 8)
        )
    else:
        bounding_boxes = bounding_boxes.clone().reshape(-1, 4)

    if format == tv_tensors.BoundingBoxFormat.XYXY:
        bounding_boxes[:, [1, 3]] = bounding_boxes[:, [3, 1]].sub_(canvas_size[0]).neg_()
    elif format == tv_tensors.BoundingBoxFormat.XYWH:
        bounding_boxes[:, 1].add_(bounding_boxes[:, 3]).sub_(canvas_size[0]).neg_()
    elif format == tv_tensors.BoundingBoxFormat.CXCYWH:
        bounding_boxes[:, 1].sub_(canvas_size[0]).neg_()
    elif format == tv_tensors.BoundingBoxFormat.XYXYXYXY:
        bounding_boxes[:, 1::2].sub_(canvas_size[0]).neg_()
        bounding_boxes = bounding_boxes[:, [2, 3, 0, 1, 6, 7, 4, 5]]
    elif format == tv_tensors.BoundingBoxFormat.XYWHR:
        angle_rad = bounding_boxes[:, 4].mul(torch.pi).div(180)
        bounding_boxes[:, 1].sub_(bounding_boxes[:, 2].mul(angle_rad.sin())).sub_(canvas_size[0]).neg_()
        bounding_boxes[:, 0].add_(bounding_boxes[:, 2].mul(angle_rad.cos()))
        bounding_boxes[:, 4].neg_().add_(180)
    else:  # format == tv_tensors.BoundingBoxFormat.CXCYWHR:
        bounding_boxes[:, 1].sub_(canvas_size[0]).neg_()
        bounding_boxes[:, 4].neg_().add_(180)

    return bounding_boxes.reshape(shape)


@_register_kernel_internal(vertical_flip, tv_tensors.KeyPoints, tv_tensor_wrapper=False)
def _vertical_flip_keypoints_dispatch(inpt: tv_tensors.KeyPoints) -> tv_tensors.KeyPoints:
    output = vertical_flip_keypoints(inpt.as_subclass(torch.Tensor), canvas_size=inpt.canvas_size)
    return tv_tensors.wrap(output, like=inpt)


@_register_kernel_internal(vertical_flip, tv_tensors.BoundingBoxes, tv_tensor_wrapper=False)
def _vertical_flip_bounding_boxes_dispatch(inpt: tv_tensors.BoundingBoxes) -> tv_tensors.BoundingBoxes:
    output = vertical_flip_bounding_boxes(
        inpt.as_subclass(torch.Tensor), format=inpt.format, canvas_size=inpt.canvas_size
    )
    return tv_tensors.wrap(output, like=inpt)


@_register_kernel_internal(vertical_flip, tv_tensors.Video)
def vertical_flip_video(video: torch.Tensor) -> torch.Tensor:
    return vertical_flip_image(video)


# We changed the names to align them with the transforms, i.e. `RandomHorizontalFlip`. Still, `hflip` and `vflip` are
# prevalent and well understood. Thus, we just alias them without deprecating the old names.
hflip = horizontal_flip
vflip = vertical_flip


def _compute_resized_output_size(
    canvas_size: tuple[int, int], size: Optional[list[int]], max_size: Optional[int] = None
) -> list[int]:
    if isinstance(size, int):
        size = [size]
    elif max_size is not None and size is not None and len(size) != 1:
        raise ValueError(
            "max_size should only be passed if size is None or specifies the length of the smaller edge, "
            "i.e. size should be an int or a sequence of length 1 in torchscript mode."
        )
    return __compute_resized_output_size(canvas_size, size=size, max_size=max_size, allow_size_none=True)


def resize(
    inpt: torch.Tensor,
    size: Optional[list[int]],
    interpolation: Union[InterpolationMode, int] = InterpolationMode.BILINEAR,
    max_size: Optional[int] = None,
    antialias: Optional[bool] = True,
) -> torch.Tensor:
    """See :class:`~torchvision.transforms.v2.Resize` for details."""
    if torch.jit.is_scripting():
        return resize_image(inpt, size=size, interpolation=interpolation, max_size=max_size, antialias=antialias)

    _log_api_usage_once(resize)

    kernel = _get_kernel(resize, type(inpt))
    return kernel(inpt, size=size, interpolation=interpolation, max_size=max_size, antialias=antialias)


# This is an internal helper method for resize_image. We should put it here instead of keeping it
# inside resize_image due to torchscript.
# uint8 dtype support for bilinear and bicubic is limited to cpu and
# according to our benchmarks on eager, non-AVX CPUs should still prefer u8->f32->interpolate->u8 path for bilinear
def _do_native_uint8_resize_on_cpu(interpolation: InterpolationMode) -> bool:
    if interpolation == InterpolationMode.BILINEAR:
        if torch.compiler.is_compiling():
            return True
        else:
            return torch.backends.cpu.get_cpu_capability() in ("AVX2", "AVX512")

    return interpolation == InterpolationMode.BICUBIC


@_register_kernel_internal(resize, torch.Tensor)
@_register_kernel_internal(resize, tv_tensors.Image)
def resize_image(
    image: torch.Tensor,
    size: Optional[list[int]],
    interpolation: Union[InterpolationMode, int] = InterpolationMode.BILINEAR,
    max_size: Optional[int] = None,
    antialias: Optional[bool] = True,
) -> torch.Tensor:
    interpolation = _check_interpolation(interpolation)
    antialias = False if antialias is None else antialias
    align_corners: Optional[bool] = None
    if interpolation == InterpolationMode.BILINEAR or interpolation == InterpolationMode.BICUBIC:
        align_corners = False
    else:
        # The default of antialias is True from 0.17, so we don't warn or
        # error if other interpolation modes are used. This is documented.
        antialias = False

    shape = image.shape
    numel = image.numel()
    num_channels, old_height, old_width = shape[-3:]
    new_height, new_width = _compute_resized_output_size((old_height, old_width), size=size, max_size=max_size)

    if (new_height, new_width) == (old_height, old_width):
        return image
    elif numel > 0:
        dtype = image.dtype
        acceptable_dtypes = [torch.float32, torch.float64]
        if interpolation == InterpolationMode.NEAREST or interpolation == InterpolationMode.NEAREST_EXACT:
            # uint8 dtype can be included for cpu and cuda input if nearest mode
            acceptable_dtypes.append(torch.uint8)
        elif image.device.type == "cpu":
            if _do_native_uint8_resize_on_cpu(interpolation):
                acceptable_dtypes.append(torch.uint8)

        image = image.reshape(-1, num_channels, old_height, old_width)
        strides = image.stride()
        if image.is_contiguous(memory_format=torch.channels_last) and image.shape[0] == 1 and numel != strides[0]:
            # There is a weird behaviour in torch core where the output tensor of `interpolate()` can be allocated as
            # contiguous even though the input is un-ambiguously channels_last (https://github.com/pytorch/pytorch/issues/68430).
            # In particular this happens for the typical torchvision use-case of single CHW images where we fake the batch dim
            # to become 1CHW. Below, we restride those tensors to trick torch core into properly allocating the output as
            # channels_last, thus preserving the memory format of the input. This is not just for format consistency:
            # for uint8 bilinear images, this also avoids an extra copy (re-packing) of the output and saves time.
            # TODO: when https://github.com/pytorch/pytorch/issues/68430 is fixed (possibly by https://github.com/pytorch/pytorch/pull/100373),
            # we should be able to remove this hack.
            new_strides = list(strides)
            new_strides[0] = numel
            image = image.as_strided((1, num_channels, old_height, old_width), new_strides)

        need_cast = dtype not in acceptable_dtypes
        if need_cast:
            image = image.to(dtype=torch.float32)

        image = interpolate(
            image,
            size=[new_height, new_width],
            mode=interpolation.value,
            align_corners=align_corners,
            antialias=antialias,
        )

        if need_cast:
            if interpolation == InterpolationMode.BICUBIC and dtype == torch.uint8:
                # This path is hit on non-AVX archs, or on GPU.
                image = image.clamp_(min=0, max=255)
            if dtype in (torch.uint8, torch.int8, torch.int16, torch.int32, torch.int64):
                image = image.round_()
            image = image.to(dtype=dtype)

    return image.reshape(shape[:-3] + (num_channels, new_height, new_width))


def _resize_image_pil(
    image: PIL.Image.Image,
    size: Union[Sequence[int], int],
    interpolation: Union[InterpolationMode, int] = InterpolationMode.BILINEAR,
    max_size: Optional[int] = None,
) -> PIL.Image.Image:
    old_height, old_width = image.height, image.width
    new_height, new_width = _compute_resized_output_size(
        (old_height, old_width),
        size=size,  # type: ignore[arg-type]
        max_size=max_size,
    )

    interpolation = _check_interpolation(interpolation)

    if (new_height, new_width) == (old_height, old_width):
        return image

    return image.resize((new_width, new_height), resample=pil_modes_mapping[interpolation])


@_register_kernel_internal(resize, PIL.Image.Image)
def __resize_image_pil_dispatch(
    image: PIL.Image.Image,
    size: Union[Sequence[int], int],
    interpolation: Union[InterpolationMode, int] = InterpolationMode.BILINEAR,
    max_size: Optional[int] = None,
    antialias: Optional[bool] = True,
) -> PIL.Image.Image:
    if antialias is False:
        warnings.warn("Anti-alias option is always applied for PIL Image input. Argument antialias is ignored.")
    return _resize_image_pil(image, size=size, interpolation=interpolation, max_size=max_size)


def resize_mask(mask: torch.Tensor, size: Optional[list[int]], max_size: Optional[int] = None) -> torch.Tensor:
    if mask.ndim < 3:
        mask = mask.unsqueeze(0)
        needs_squeeze = True
    else:
        needs_squeeze = False

    output = resize_image(mask, size=size, interpolation=InterpolationMode.NEAREST, max_size=max_size)

    if needs_squeeze:
        output = output.squeeze(0)

    return output


@_register_kernel_internal(resize, tv_tensors.Mask, tv_tensor_wrapper=False)
def _resize_mask_dispatch(
    inpt: tv_tensors.Mask, size: list[int], max_size: Optional[int] = None, **kwargs: Any
) -> tv_tensors.Mask:
    output = resize_mask(inpt.as_subclass(torch.Tensor), size, max_size=max_size)
    return tv_tensors.wrap(output, like=inpt)


def resize_keypoints(
    keypoints: torch.Tensor,
    size: Optional[list[int]],
    canvas_size: tuple[int, int],
    max_size: Optional[int] = None,
):
    old_height, old_width = canvas_size
    new_height, new_width = _compute_resized_output_size(canvas_size, size=size, max_size=max_size)

    if (new_height, new_width) == (old_height, old_width):
        return keypoints, canvas_size

    w_ratio = new_width / old_width
    h_ratio = new_height / old_height
    ratios = torch.tensor([w_ratio, h_ratio], device=keypoints.device)
    keypoints = keypoints.mul(ratios).to(keypoints.dtype)

    return keypoints, (new_height, new_width)


@_register_kernel_internal(resize, tv_tensors.KeyPoints, tv_tensor_wrapper=False)
def _resize_keypoints_dispatch(
    keypoints: tv_tensors.KeyPoints,
    size: Optional[list[int]],
    max_size: Optional[int] = None,
    **kwargs: Any,
) -> tv_tensors.KeyPoints:
    out, canvas_size = resize_keypoints(
        keypoints.as_subclass(torch.Tensor),
        size,
        canvas_size=keypoints.canvas_size,
        max_size=max_size,
    )
    return tv_tensors.wrap(out, like=keypoints, canvas_size=canvas_size)


def _parallelogram_to_bounding_boxes(parallelogram: torch.Tensor) -> torch.Tensor:
    """
    Convert a parallelogram to a rectangle while keeping two points unchanged.
    This function transforms a parallelogram represented by 8 coordinates (4 points) into a rectangle.
    The two diagonally opposed points of the parallelogram forming the longest diagonal remain fixed.
    The other points are adjusted to form a proper rectangle.

    Note:
        This function is not applied in-place and will return a copy of the input tensor.

    Args:
        parallelogram (torch.Tensor): Tensor of shape (..., 8) containing coordinates of parallelograms.
                                     Format is [x1, y1, x2, y2, x3, y3, x4, y4].

    Returns:
        torch.Tensor: Tensor of same shape as input containing the rectangle coordinates.
                     The output maintains the same dtype as the input.
    """
    original_shape = parallelogram.shape
    dtype = parallelogram.dtype
    acceptable_dtypes = [torch.float32, torch.float64]
    need_cast = dtype not in acceptable_dtypes
    if need_cast:
        # Up-case to avoid overflow for square operations
        parallelogram = parallelogram.to(torch.float32)

    x1, y1, x2, y2, x3, y3, x4, y4 = parallelogram.unbind(-1)
    cx = (x1 + x3) / 2
    cy = (y1 + y3) / 2

    # Calculate width, height, and rotation angle of the parallelogram
    wp = torch.sqrt((x2 - x1) ** 2 + (y2 - y1) ** 2)
    hp = torch.sqrt((x4 - x1) ** 2 + (y4 - y1) ** 2)
    r12 = torch.atan2(y1 - y2, x2 - x1)
    r14 = torch.atan2(y1 - y4, x4 - x1)
    r_rad = r12 - r14
    sign = torch.where(r_rad > torch.pi / 2, -1, 1)
    cos, sin = r_rad.cos(), r_rad.sin()

    # Calculate width, height, and rotation angle of the rectangle
    w = torch.where(wp < hp, wp * sin, wp + hp * cos * sign)
    h = torch.where(wp > hp, hp * sin, hp + wp * cos * sign)
    r_rad = torch.where(hp > wp, r14 + torch.pi / 2, r12)
    cos, sin = r_rad.cos(), r_rad.sin()

    x1 = cx - w / 2 * cos - h / 2 * sin
    y1 = cy - h / 2 * cos + w / 2 * sin
    x2 = cx + w / 2 * cos - h / 2 * sin
    y2 = cy - h / 2 * cos - w / 2 * sin
    x3 = cx + w / 2 * cos + h / 2 * sin
    y3 = cy + h / 2 * cos - w / 2 * sin
    x4 = cx - w / 2 * cos + h / 2 * sin
    y4 = cy + h / 2 * cos + w / 2 * sin
    out_boxes = torch.stack((x1, y1, x2, y2, x3, y3, x4, y4), dim=-1).reshape(original_shape)

    if need_cast:
        out_boxes = out_boxes.to(dtype)
    return out_boxes


def resize_bounding_boxes(
    bounding_boxes: torch.Tensor,
    canvas_size: tuple[int, int],
    size: Optional[list[int]],
    max_size: Optional[int] = None,
    format: tv_tensors.BoundingBoxFormat = tv_tensors.BoundingBoxFormat.XYXY,
    clamping_mode: CLAMPING_MODE_TYPE = "soft",
) -> tuple[torch.Tensor, tuple[int, int]]:
    # We set the default format as `tv_tensors.BoundingBoxFormat.XYXY`
    # to ensure backward compatibility.
    # Indeed before the introduction of rotated bounding box format
    # this function did not received `format` parameter as input.
    old_height, old_width = canvas_size
    new_height, new_width = _compute_resized_output_size(canvas_size, size=size, max_size=max_size)

    if (new_height, new_width) == (old_height, old_width):
        return bounding_boxes, canvas_size

    w_ratio = new_width / old_width
    h_ratio = new_height / old_height
    if tv_tensors.is_rotated_bounding_format(format):
        original_shape = bounding_boxes.shape
        xyxyxyxy_boxes = convert_bounding_box_format(
            bounding_boxes, old_format=format, new_format=tv_tensors.BoundingBoxFormat.XYXYXYXY, inplace=False
        ).reshape(-1, 8)

        ratios = torch.tensor(
            [w_ratio, h_ratio, w_ratio, h_ratio, w_ratio, h_ratio, w_ratio, h_ratio], device=bounding_boxes.device
        )
        transformed_points = xyxyxyxy_boxes.mul(ratios)
        out_bboxes = _parallelogram_to_bounding_boxes(transformed_points)
        out_bboxes = clamp_bounding_boxes(
            out_bboxes,
            format=tv_tensors.BoundingBoxFormat.XYXYXYXY,
            canvas_size=(new_height, new_width),
            clamping_mode=clamping_mode,
        )
        return (
            convert_bounding_box_format(
                out_bboxes,
                old_format=tv_tensors.BoundingBoxFormat.XYXYXYXY,
                new_format=format,
                inplace=False,
            )
            .to(bounding_boxes.dtype)
            .reshape(original_shape),
            (new_height, new_width),
        )
    else:
        ratios = torch.tensor([w_ratio, h_ratio, w_ratio, h_ratio], device=bounding_boxes.device)
        return (
            bounding_boxes.mul(ratios).to(bounding_boxes.dtype),
            (new_height, new_width),
        )


@_register_kernel_internal(resize, tv_tensors.BoundingBoxes, tv_tensor_wrapper=False)
def _resize_bounding_boxes_dispatch(
    inpt: tv_tensors.BoundingBoxes, size: Optional[list[int]], max_size: Optional[int] = None, **kwargs: Any
) -> tv_tensors.BoundingBoxes:
    output, canvas_size = resize_bounding_boxes(
        inpt.as_subclass(torch.Tensor),
        format=inpt.format,
        canvas_size=inpt.canvas_size,
        size=size,
        max_size=max_size,
        clamping_mode=inpt.clamping_mode,
    )
    return tv_tensors.wrap(output, like=inpt, canvas_size=canvas_size)


@_register_kernel_internal(resize, tv_tensors.Video)
def resize_video(
    video: torch.Tensor,
    size: Optional[list[int]],
    interpolation: Union[InterpolationMode, int] = InterpolationMode.BILINEAR,
    max_size: Optional[int] = None,
    antialias: Optional[bool] = True,
) -> torch.Tensor:
    return resize_image(video, size=size, interpolation=interpolation, max_size=max_size, antialias=antialias)


def affine(
    inpt: torch.Tensor,
    angle: Union[int, float],
    translate: list[float],
    scale: float,
    shear: list[float],
    interpolation: Union[InterpolationMode, int] = InterpolationMode.NEAREST,
    fill: _FillTypeJIT = None,
    center: Optional[list[float]] = None,
) -> torch.Tensor:
    """See :class:`~torchvision.transforms.v2.RandomAffine` for details."""
    if torch.jit.is_scripting():
        return affine_image(
            inpt,
            angle=angle,
            translate=translate,
            scale=scale,
            shear=shear,
            interpolation=interpolation,
            fill=fill,
            center=center,
        )

    _log_api_usage_once(affine)

    kernel = _get_kernel(affine, type(inpt))
    return kernel(
        inpt,
        angle=angle,
        translate=translate,
        scale=scale,
        shear=shear,
        interpolation=interpolation,
        fill=fill,
        center=center,
    )


def _affine_parse_args(
    angle: Union[int, float],
    translate: list[float],
    scale: float,
    shear: list[float],
    interpolation: InterpolationMode = InterpolationMode.NEAREST,
    center: Optional[list[float]] = None,
) -> tuple[float, list[float], list[float], Optional[list[float]]]:
    if not isinstance(angle, (int, float)):
        raise TypeError("Argument angle should be int or float")

    if not isinstance(translate, (list, tuple)):
        raise TypeError("Argument translate should be a sequence")

    if len(translate) != 2:
        raise ValueError("Argument translate should be a sequence of length 2")

    if scale <= 0.0:
        raise ValueError("Argument scale should be positive")

    if not isinstance(shear, (numbers.Number, (list, tuple))):
        raise TypeError("Shear should be either a single value or a sequence of two values")

    if not isinstance(interpolation, InterpolationMode):
        raise TypeError("Argument interpolation should be a InterpolationMode")

    if isinstance(angle, int):
        angle = float(angle)

    if isinstance(translate, tuple):
        translate = list(translate)

    if isinstance(shear, numbers.Number):
        shear = [shear, 0.0]

    if isinstance(shear, tuple):
        shear = list(shear)

    if len(shear) == 1:
        shear = [shear[0], shear[0]]

    if len(shear) != 2:
        raise ValueError(f"Shear should be a sequence containing two values. Got {shear}")

    if center is not None:
        if not isinstance(center, (list, tuple)):
            raise TypeError("Argument center should be a sequence")
        else:
            center = [float(c) for c in center]

    return angle, translate, shear, center


def _get_inverse_affine_matrix(
    center: list[float], angle: float, translate: list[float], scale: float, shear: list[float], inverted: bool = True
) -> list[float]:
    # Helper method to compute inverse matrix for affine transformation

    # Pillow requires inverse affine transformation matrix:
    # Affine matrix is : M = T * C * RotateScaleShear * C^-1
    #
    # where T is translation matrix: [1, 0, tx | 0, 1, ty | 0, 0, 1]
    #       C is translation matrix to keep center: [1, 0, cx | 0, 1, cy | 0, 0, 1]
    #       RotateScaleShear is rotation with scale and shear matrix
    #
    #       RotateScaleShear(a, s, (sx, sy)) =
    #       = R(a) * S(s) * SHy(sy) * SHx(sx)
    #       = [ s*cos(a - sy)/cos(sy), s*(-cos(a - sy)*tan(sx)/cos(sy) - sin(a)), 0 ]
    #         [ s*sin(a - sy)/cos(sy), s*(-sin(a - sy)*tan(sx)/cos(sy) + cos(a)), 0 ]
    #         [ 0                    , 0                                      , 1 ]
    # where R is a rotation matrix, S is a scaling matrix, and SHx and SHy are the shears:
    # SHx(s) = [1, -tan(s)] and SHy(s) = [1      , 0]
    #          [0, 1      ]              [-tan(s), 1]
    #
    # Thus, the inverse is M^-1 = C * RotateScaleShear^-1 * C^-1 * T^-1

    rot = math.radians(angle)
    sx = math.radians(shear[0])
    sy = math.radians(shear[1])

    cx, cy = center
    tx, ty = translate

    # Cached results
    cos_sy = math.cos(sy)
    tan_sx = math.tan(sx)
    rot_minus_sy = rot - sy
    cx_plus_tx = cx + tx
    cy_plus_ty = cy + ty

    # Rotate Scale Shear (RSS) without scaling
    a = math.cos(rot_minus_sy) / cos_sy
    b = -(a * tan_sx + math.sin(rot))
    c = math.sin(rot_minus_sy) / cos_sy
    d = math.cos(rot) - c * tan_sx

    if inverted:
        # Inverted rotation matrix with scale and shear
        # det([[a, b], [c, d]]) == 1, since det(rotation) = 1 and det(shear) = 1
        matrix = [d / scale, -b / scale, 0.0, -c / scale, a / scale, 0.0]
        # Apply inverse of translation and of center translation: RSS^-1 * C^-1 * T^-1
        # and then apply center translation: C * RSS^-1 * C^-1 * T^-1
        matrix[2] += cx - matrix[0] * cx_plus_tx - matrix[1] * cy_plus_ty
        matrix[5] += cy - matrix[3] * cx_plus_tx - matrix[4] * cy_plus_ty
    else:
        matrix = [a * scale, b * scale, 0.0, c * scale, d * scale, 0.0]
        # Apply inverse of center translation: RSS * C^-1
        # and then apply translation and center : T * C * RSS * C^-1
        matrix[2] += cx_plus_tx - matrix[0] * cx - matrix[1] * cy
        matrix[5] += cy_plus_ty - matrix[3] * cx - matrix[4] * cy

    return matrix


def _compute_affine_output_size(matrix: list[float], w: int, h: int) -> tuple[int, int]:
    if torch.compiler.is_compiling() and not torch.jit.is_scripting():
        return _compute_affine_output_size_python(matrix, w, h)
    else:
        return _compute_affine_output_size_tensor(matrix, w, h)


def _compute_affine_output_size_tensor(matrix: list[float], w: int, h: int) -> tuple[int, int]:
    # Inspired of PIL implementation:
    # https://github.com/python-pillow/Pillow/blob/11de3318867e4398057373ee9f12dcb33db7335c/src/PIL/Image.py#L2054

    # pts are Top-Left, Top-Right, Bottom-Left, Bottom-Right points.
    # Points are shifted due to affine matrix torch convention about
    # the center point. Center is (0, 0) for image center pivot point (w * 0.5, h * 0.5)
    half_w = 0.5 * w
    half_h = 0.5 * h
    pts = torch.tensor(
        [
            [-half_w, -half_h, 1.0],
            [-half_w, half_h, 1.0],
            [half_w, half_h, 1.0],
            [half_w, -half_h, 1.0],
        ]
    )
    theta = torch.tensor(matrix, dtype=torch.float).view(2, 3)
    new_pts = torch.matmul(pts, theta.T)
    min_vals, max_vals = new_pts.aminmax(dim=0)

    # shift points to [0, w] and [0, h] interval to match PIL results
    halfs = torch.tensor((half_w, half_h))
    min_vals.add_(halfs)
    max_vals.add_(halfs)

    # Truncate precision to 1e-4 to avoid ceil of Xe-15 to 1.0
    tol = 1e-4
    inv_tol = 1.0 / tol
    cmax = max_vals.mul_(inv_tol).trunc_().mul_(tol).ceil_()
    cmin = min_vals.mul_(inv_tol).trunc_().mul_(tol).floor_()
    size = cmax.sub_(cmin)
    return int(size[0]), int(size[1])  # w, h


def _compute_affine_output_size_python(matrix: list[float], w: int, h: int) -> tuple[int, int]:
    # Mostly copied from PIL implementation:
    # The only difference is with transformed points as input matrix has zero translation part here and
    # PIL has a centered translation part.
    # https://github.com/python-pillow/Pillow/blob/11de3318867e4398057373ee9f12dcb33db7335c/src/PIL/Image.py#L2054

    a, b, c, d, e, f = matrix
    xx = []
    yy = []

    half_w = 0.5 * w
    half_h = 0.5 * h
    for x, y in ((-half_w, -half_h), (half_w, -half_h), (half_w, half_h), (-half_w, half_h)):
        nx = a * x + b * y + c
        ny = d * x + e * y + f
        xx.append(nx + half_w)
        yy.append(ny + half_h)

    nw = math.ceil(max(xx)) - math.floor(min(xx))
    nh = math.ceil(max(yy)) - math.floor(min(yy))
    return int(nw), int(nh)  # w, h


def _apply_grid_transform(img: torch.Tensor, grid: torch.Tensor, mode: str, fill: _FillTypeJIT) -> torch.Tensor:
    input_shape = img.shape
    output_height, output_width = grid.shape[1], grid.shape[2]
    num_channels, input_height, input_width = input_shape[-3:]
    output_shape = input_shape[:-3] + (num_channels, output_height, output_width)

    if img.numel() == 0:
        return img.reshape(output_shape)

    img = img.reshape(-1, num_channels, input_height, input_width)
    squashed_batch_size = img.shape[0]

    # We are using context knowledge that grid should have float dtype
    fp = img.dtype == grid.dtype
    float_img = img if fp else img.to(grid.dtype)

    if squashed_batch_size > 1:
        # Apply same grid to a batch of images
        grid = grid.expand(squashed_batch_size, -1, -1, -1)

    # Append a dummy mask for customized fill colors, should be faster than grid_sample() twice
    if fill is not None:
        mask = torch.ones(
            (squashed_batch_size, 1, input_height, input_width), dtype=float_img.dtype, device=float_img.device
        )
        float_img = torch.cat((float_img, mask), dim=1)

    float_img = grid_sample(float_img, grid, mode=mode, padding_mode="zeros", align_corners=False)

    # Fill with required color
    if fill is not None:
        float_img, mask = torch.tensor_split(float_img, indices=(-1,), dim=-3)
        mask = mask.expand_as(float_img)
        fill_list = fill if isinstance(fill, (tuple, list)) else [float(fill)]  # type: ignore[arg-type]
        fill_img = torch.tensor(fill_list, dtype=float_img.dtype, device=float_img.device).view(1, -1, 1, 1)
        if mode == "nearest":
            float_img = torch.where(mask < 0.5, fill_img.expand_as(float_img), float_img)
        else:  # 'bilinear'
            # The following is mathematically equivalent to:
            # img * mask + (1.0 - mask) * fill = img * mask - fill * mask + fill = mask * (img - fill) + fill
            float_img = float_img.sub_(fill_img).mul_(mask).add_(fill_img)

    img = float_img.round_().to(img.dtype) if not fp else float_img

    return img.reshape(output_shape)


def _assert_grid_transform_inputs(
    image: torch.Tensor,
    matrix: Optional[list[float]],
    interpolation: str,
    fill: _FillTypeJIT,
    supported_interpolation_modes: list[str],
    coeffs: Optional[list[float]] = None,
) -> None:
    if matrix is not None:
        if not isinstance(matrix, list):
            raise TypeError("Argument matrix should be a list")
        elif len(matrix) != 6:
            raise ValueError("Argument matrix should have 6 float values")

    if coeffs is not None and len(coeffs) != 8:
        raise ValueError("Argument coeffs should have 8 float values")

    if fill is not None:
        if isinstance(fill, (tuple, list)):
            length = len(fill)
            num_channels = image.shape[-3]
            if length > 1 and length != num_channels:
                raise ValueError(
                    "The number of elements in 'fill' cannot broadcast to match the number of "
                    f"channels of the image ({length} != {num_channels})"
                )
        elif not isinstance(fill, (int, float)):
            raise ValueError("Argument fill should be either int, float, tuple or list")

    if interpolation not in supported_interpolation_modes:
        raise ValueError(f"Interpolation mode '{interpolation}' is unsupported with Tensor input")


def _affine_grid(
    theta: torch.Tensor,
    w: int,
    h: int,
    ow: int,
    oh: int,
) -> torch.Tensor:
    # https://github.com/pytorch/pytorch/blob/74b65c32be68b15dc7c9e8bb62459efbfbde33d8/aten/src/ATen/native/
    # AffineGridGenerator.cpp#L18
    # Difference with AffineGridGenerator is that:
    # 1) we normalize grid values after applying theta
    # 2) we can normalize by other image size, such that it covers "extend" option like in PIL.Image.rotate
    dtype = theta.dtype
    device = theta.device

    base_grid = torch.empty(1, oh, ow, 3, dtype=dtype, device=device)
    x_grid = torch.linspace((1.0 - ow) * 0.5, (ow - 1.0) * 0.5, steps=ow, device=device)
    base_grid[..., 0].copy_(x_grid)
    y_grid = torch.linspace((1.0 - oh) * 0.5, (oh - 1.0) * 0.5, steps=oh, device=device).unsqueeze_(-1)
    base_grid[..., 1].copy_(y_grid)
    base_grid[..., 2].fill_(1)

    rescaled_theta = theta.transpose(1, 2).div_(torch.tensor([0.5 * w, 0.5 * h], dtype=dtype, device=device))
    output_grid = base_grid.view(1, oh * ow, 3).bmm(rescaled_theta)
    return output_grid.view(1, oh, ow, 2)


@_register_kernel_internal(affine, torch.Tensor)
@_register_kernel_internal(affine, tv_tensors.Image)
def affine_image(
    image: torch.Tensor,
    angle: Union[int, float],
    translate: list[float],
    scale: float,
    shear: list[float],
    interpolation: Union[InterpolationMode, int] = InterpolationMode.NEAREST,
    fill: _FillTypeJIT = None,
    center: Optional[list[float]] = None,
) -> torch.Tensor:
    interpolation = _check_interpolation(interpolation)

    angle, translate, shear, center = _affine_parse_args(angle, translate, scale, shear, interpolation, center)

    height, width = image.shape[-2:]

    center_f = [0.0, 0.0]
    if center is not None:
        # Center values should be in pixel coordinates but translated such that (0, 0) corresponds to image center.
        center_f = [(c - s * 0.5) for c, s in zip(center, [width, height])]

    translate_f = [float(t) for t in translate]
    matrix = _get_inverse_affine_matrix(center_f, angle, translate_f, scale, shear)

    _assert_grid_transform_inputs(image, matrix, interpolation.value, fill, ["nearest", "bilinear"])

    dtype = image.dtype if torch.is_floating_point(image) else torch.float32
    theta = torch.tensor(matrix, dtype=dtype, device=image.device).reshape(1, 2, 3)
    grid = _affine_grid(theta, w=width, h=height, ow=width, oh=height)
    return _apply_grid_transform(image, grid, interpolation.value, fill=fill)


@_register_kernel_internal(affine, PIL.Image.Image)
def _affine_image_pil(
    image: PIL.Image.Image,
    angle: Union[int, float],
    translate: list[float],
    scale: float,
    shear: list[float],
    interpolation: Union[InterpolationMode, int] = InterpolationMode.NEAREST,
    fill: _FillTypeJIT = None,
    center: Optional[list[float]] = None,
) -> PIL.Image.Image:
    interpolation = _check_interpolation(interpolation)
    angle, translate, shear, center = _affine_parse_args(angle, translate, scale, shear, interpolation, center)

    # center = (img_size[0] * 0.5 + 0.5, img_size[1] * 0.5 + 0.5)
    # it is visually better to estimate the center without 0.5 offset
    # otherwise image rotated by 90 degrees is shifted vs output image of torch.rot90 or F_t.affine
    if center is None:
        height, width = _get_size_image_pil(image)
        center = [width * 0.5, height * 0.5]
    matrix = _get_inverse_affine_matrix(center, angle, translate, scale, shear)

    return _FP.affine(image, matrix, interpolation=pil_modes_mapping[interpolation], fill=fill)


# TODO: Consider merging/unifying this with the bbox implementation
def _affine_keypoints_with_expand(
    keypoints: torch.Tensor,
    canvas_size: tuple[int, int],
    angle: Union[int, float],
    translate: list[float],
    scale: float,
    shear: list[float],
    center: Optional[list[float]] = None,
    expand: bool = False,
) -> tuple[torch.Tensor, tuple[int, int]]:
    if keypoints.numel() == 0:
        return keypoints, canvas_size

    original_dtype = keypoints.dtype
    original_shape = keypoints.shape
    keypoints = keypoints.clone() if keypoints.is_floating_point() else keypoints.float()
    dtype = keypoints.dtype
    device = keypoints.device

    angle, translate, shear, center = _affine_parse_args(
        angle, translate, scale, shear, InterpolationMode.NEAREST, center
    )

    if center is None:
        height, width = canvas_size
        center = [width * 0.5, height * 0.5]

    affine_vector = _get_inverse_affine_matrix(center, angle, translate, scale, shear, inverted=False)
    transposed_affine_matrix = (
        torch.tensor(
            affine_vector,
            dtype=dtype,
            device=device,
        )
        .reshape(2, 3)
        .T
    )

    # 1) We transform points into a tensor of points with shape (N, 3), where N is the number of points.
    points = keypoints.reshape(-1, 2)
    points = torch.cat([points, torch.ones(points.shape[0], 1, device=device, dtype=dtype)], dim=-1)
    # 2) Now let's transform the points using affine matrix
    transformed_points = torch.matmul(points, transposed_affine_matrix)

    if expand:
        # Compute minimum point for transformed image frame:
        # Points are Top-Left, Top-Right, Bottom-Left, Bottom-Right points.
        height, width = canvas_size
        points = torch.tensor(
            [
                [0.0, 0.0, 1.0],
                [0.0, float(height), 1.0],
                [float(width), float(height), 1.0],
                [float(width), 0.0, 1.0],
            ],
            dtype=dtype,
            device=device,
        )
        new_points = torch.matmul(points, transposed_affine_matrix)
        tr = torch.amin(new_points, dim=0, keepdim=True)
        # Translate keypoints
        transformed_points.sub_(tr)
        # Estimate meta-data for image with inverted=True
        affine_vector = _get_inverse_affine_matrix(center, angle, translate, scale, shear)
        new_width, new_height = _compute_affine_output_size(affine_vector, width, height)
        canvas_size = (new_height, new_width)

    out_keypoints = transformed_points.reshape(original_shape)
    out_keypoints = out_keypoints.to(original_dtype)

    return out_keypoints, canvas_size


def affine_keypoints(
    keypoints: torch.Tensor,
    canvas_size: tuple[int, int],
    angle: Union[int, float],
    translate: list[float],
    scale: float,
    shear: list[float],
    center: Optional[list[float]] = None,
):
    return _affine_keypoints_with_expand(
        keypoints=keypoints,
        canvas_size=canvas_size,
        angle=angle,
        translate=translate,
        scale=scale,
        shear=shear,
        center=center,
        expand=False,
    )


@_register_kernel_internal(affine, tv_tensors.KeyPoints, tv_tensor_wrapper=False)
def _affine_keypoints_dispatch(
    inpt: tv_tensors.KeyPoints,
    angle: Union[int, float],
    translate: list[float],
    scale: float,
    shear: list[float],
    center: Optional[list[float]] = None,
    **kwargs,
) -> tv_tensors.KeyPoints:
    output, canvas_size = affine_keypoints(
        inpt.as_subclass(torch.Tensor),
        canvas_size=inpt.canvas_size,
        angle=angle,
        translate=translate,
        scale=scale,
        shear=shear,
        center=center,
    )
    return tv_tensors.wrap(output, like=inpt, canvas_size=canvas_size)


def _affine_bounding_boxes_with_expand(
    bounding_boxes: torch.Tensor,
    format: tv_tensors.BoundingBoxFormat,
    canvas_size: tuple[int, int],
    angle: Union[int, float],
    translate: list[float],
    scale: float,
    shear: list[float],
    center: Optional[list[float]] = None,
    expand: bool = False,
    clamping_mode: CLAMPING_MODE_TYPE = "soft",
) -> tuple[torch.Tensor, tuple[int, int]]:
    if bounding_boxes.numel() == 0:
        return bounding_boxes, canvas_size

    original_shape = bounding_boxes.shape
    dtype = bounding_boxes.dtype
    need_cast = not bounding_boxes.is_floating_point()
    bounding_boxes = bounding_boxes.float() if need_cast else bounding_boxes.clone()
    device = bounding_boxes.device
    is_rotated = tv_tensors.is_rotated_bounding_format(format)
    intermediate_format = tv_tensors.BoundingBoxFormat.XYXYXYXY if is_rotated else tv_tensors.BoundingBoxFormat.XYXY
    intermediate_shape = 8 if is_rotated else 4
    bounding_boxes = (
        convert_bounding_box_format(bounding_boxes, old_format=format, new_format=intermediate_format, inplace=True)
    ).reshape(-1, intermediate_shape)

    angle, translate, shear, center = _affine_parse_args(
        angle, translate, scale, shear, InterpolationMode.NEAREST, center
    )

    if center is None:
        height, width = canvas_size
        center = [width * 0.5, height * 0.5]

    affine_vector = _get_inverse_affine_matrix(center, angle, translate, scale, shear, inverted=False)
    transposed_affine_matrix = (
        torch.tensor(
            affine_vector,
            dtype=bounding_boxes.dtype,
            device=device,
        )
        .reshape(2, 3)
        .T
    )
    # 1) Let's transform bboxes into a tensor of 4 points (top-left, top-right, bottom-left, bottom-right corners).
    # Tensor of points has shape (N * 4, 3), where N is the number of bboxes
    # Single point structure is similar to
    # [(xmin, ymin, 1), (xmax, ymin, 1), (xmax, ymax, 1), (xmin, ymax, 1)]
    if is_rotated:
        points = bounding_boxes.reshape(-1, 2)
    else:
        points = bounding_boxes[:, [[0, 1], [2, 1], [2, 3], [0, 3]]].reshape(-1, 2)
    points = torch.cat([points, torch.ones(points.shape[0], 1, device=device, dtype=bounding_boxes.dtype)], dim=-1)
    # 2) Now let's transform the points using affine matrix
    transformed_points = torch.matmul(points, transposed_affine_matrix)
    # 3) Reshape transformed points to [N boxes, 4 points, x/y coords]
    # and compute bounding box from 4 transformed points:
    if is_rotated:
        transformed_points = transformed_points.reshape(-1, 8)
        out_bboxes = _parallelogram_to_bounding_boxes(transformed_points)
    else:
        transformed_points = transformed_points.reshape(-1, 4, 2)
        out_bbox_mins, out_bbox_maxs = torch.aminmax(transformed_points, dim=1)
        out_bboxes = torch.cat([out_bbox_mins, out_bbox_maxs], dim=1)

    if expand:
        # Compute minimum point for transformed image frame:
        # Points are Top-Left, Top-Right, Bottom-Left, Bottom-Right points.
        height, width = canvas_size
        points = torch.tensor(
            [
                [0.0, 0.0, 1.0],
                [0.0, float(height), 1.0],
                [float(width), float(height), 1.0],
                [float(width), 0.0, 1.0],
            ],
            dtype=bounding_boxes.dtype,
            device=device,
        )
        new_points = torch.matmul(points, transposed_affine_matrix)
        tr = torch.amin(new_points, dim=0, keepdim=True)
        # Translate bounding boxes
        out_bboxes.sub_(tr.repeat((1, 4 if is_rotated else 2)))
        # Estimate meta-data for image with inverted=True
        affine_vector = _get_inverse_affine_matrix(center, angle, translate, scale, shear)
        new_width, new_height = _compute_affine_output_size(affine_vector, width, height)
        canvas_size = (new_height, new_width)

    out_bboxes = clamp_bounding_boxes(
        out_bboxes, format=intermediate_format, canvas_size=canvas_size, clamping_mode=clamping_mode
    )
    out_bboxes = convert_bounding_box_format(
        out_bboxes, old_format=intermediate_format, new_format=format, inplace=True
    ).reshape(original_shape)

    if need_cast:
        out_bboxes = out_bboxes.to(dtype)
    return out_bboxes, canvas_size


def affine_bounding_boxes(
    bounding_boxes: torch.Tensor,
    format: tv_tensors.BoundingBoxFormat,
    canvas_size: tuple[int, int],
    angle: Union[int, float],
    translate: list[float],
    scale: float,
    shear: list[float],
    center: Optional[list[float]] = None,
    clamping_mode: CLAMPING_MODE_TYPE = "soft",
) -> torch.Tensor:
    out_box, _ = _affine_bounding_boxes_with_expand(
        bounding_boxes,
        format=format,
        canvas_size=canvas_size,
        angle=angle,
        translate=translate,
        scale=scale,
        shear=shear,
        center=center,
        expand=False,
        clamping_mode=clamping_mode,
    )
    return out_box


@_register_kernel_internal(affine, tv_tensors.BoundingBoxes, tv_tensor_wrapper=False)
def _affine_bounding_boxes_dispatch(
    inpt: tv_tensors.BoundingBoxes,
    angle: Union[int, float],
    translate: list[float],
    scale: float,
    shear: list[float],
    center: Optional[list[float]] = None,
    **kwargs,
) -> tv_tensors.BoundingBoxes:
    output = affine_bounding_boxes(
        inpt.as_subclass(torch.Tensor),
        format=inpt.format,
        canvas_size=inpt.canvas_size,
        angle=angle,
        translate=translate,
        scale=scale,
        shear=shear,
        center=center,
        clamping_mode=inpt.clamping_mode,
    )
    return tv_tensors.wrap(output, like=inpt)


def affine_mask(
    mask: torch.Tensor,
    angle: Union[int, float],
    translate: list[float],
    scale: float,
    shear: list[float],
    fill: _FillTypeJIT = None,
    center: Optional[list[float]] = None,
) -> torch.Tensor:
    if mask.ndim < 3:
        mask = mask.unsqueeze(0)
        needs_squeeze = True
    else:
        needs_squeeze = False

    output = affine_image(
        mask,
        angle=angle,
        translate=translate,
        scale=scale,
        shear=shear,
        interpolation=InterpolationMode.NEAREST,
        fill=fill,
        center=center,
    )

    if needs_squeeze:
        output = output.squeeze(0)

    return output


@_register_kernel_internal(affine, tv_tensors.Mask, tv_tensor_wrapper=False)
def _affine_mask_dispatch(
    inpt: tv_tensors.Mask,
    angle: Union[int, float],
    translate: list[float],
    scale: float,
    shear: list[float],
    fill: _FillTypeJIT = None,
    center: Optional[list[float]] = None,
    **kwargs,
) -> tv_tensors.Mask:
    output = affine_mask(
        inpt.as_subclass(torch.Tensor),
        angle=angle,
        translate=translate,
        scale=scale,
        shear=shear,
        fill=fill,
        center=center,
    )
    return tv_tensors.wrap(output, like=inpt)


@_register_kernel_internal(affine, tv_tensors.Video)
def affine_video(
    video: torch.Tensor,
    angle: Union[int, float],
    translate: list[float],
    scale: float,
    shear: list[float],
    interpolation: Union[InterpolationMode, int] = InterpolationMode.NEAREST,
    fill: _FillTypeJIT = None,
    center: Optional[list[float]] = None,
) -> torch.Tensor:
    return affine_image(
        video,
        angle=angle,
        translate=translate,
        scale=scale,
        shear=shear,
        interpolation=interpolation,
        fill=fill,
        center=center,
    )


def rotate(
    inpt: torch.Tensor,
    angle: float,
    interpolation: Union[InterpolationMode, int] = InterpolationMode.NEAREST,
    expand: bool = False,
    center: Optional[list[float]] = None,
    fill: _FillTypeJIT = None,
) -> torch.Tensor:
    """See :class:`~torchvision.transforms.v2.RandomRotation` for details."""
    if torch.jit.is_scripting():
        return rotate_image(inpt, angle=angle, interpolation=interpolation, expand=expand, fill=fill, center=center)

    _log_api_usage_once(rotate)

    kernel = _get_kernel(rotate, type(inpt))
    return kernel(inpt, angle=angle, interpolation=interpolation, expand=expand, fill=fill, center=center)


@_register_kernel_internal(rotate, torch.Tensor)
@_register_kernel_internal(rotate, tv_tensors.Image)
def rotate_image(
    image: torch.Tensor,
    angle: float,
    interpolation: Union[InterpolationMode, int] = InterpolationMode.NEAREST,
    expand: bool = False,
    center: Optional[list[float]] = None,
    fill: _FillTypeJIT = None,
) -> torch.Tensor:
    angle = angle % 360  # shift angle to [0, 360) range

    # fast path: transpose without affine transform
    if center is None:
        if angle == 0:
            return image.clone()
        if angle == 180:
            return torch.rot90(image, k=2, dims=(-2, -1))

        if expand or image.shape[-1] == image.shape[-2]:
            if angle == 90:
                return torch.rot90(image, k=1, dims=(-2, -1))
            if angle == 270:
                return torch.rot90(image, k=3, dims=(-2, -1))

    interpolation = _check_interpolation(interpolation)

    input_height, input_width = image.shape[-2:]

    center_f = [0.0, 0.0]
    if center is not None:
        # Center values should be in pixel coordinates but translated such that (0, 0) corresponds to image center.
        center_f = [(c - s * 0.5) for c, s in zip(center, [input_width, input_height])]

    # due to current incoherence of rotation angle direction between affine and rotate implementations
    # we need to set -angle.
    matrix = _get_inverse_affine_matrix(center_f, -angle, [0.0, 0.0], 1.0, [0.0, 0.0])

    _assert_grid_transform_inputs(image, matrix, interpolation.value, fill, ["nearest", "bilinear"])

    output_width, output_height = (
        _compute_affine_output_size(matrix, input_width, input_height) if expand else (input_width, input_height)
    )
    dtype = image.dtype if torch.is_floating_point(image) else torch.float32
    theta = torch.tensor(matrix, dtype=dtype, device=image.device).reshape(1, 2, 3)
    grid = _affine_grid(theta, w=input_width, h=input_height, ow=output_width, oh=output_height)
    return _apply_grid_transform(image, grid, interpolation.value, fill=fill)


@_register_kernel_internal(rotate, PIL.Image.Image)
def _rotate_image_pil(
    image: PIL.Image.Image,
    angle: float,
    interpolation: Union[InterpolationMode, int] = InterpolationMode.NEAREST,
    expand: bool = False,
    center: Optional[list[float]] = None,
    fill: _FillTypeJIT = None,
) -> PIL.Image.Image:
    interpolation = _check_interpolation(interpolation)

    return _FP.rotate(
        image, angle, interpolation=pil_modes_mapping[interpolation], expand=expand, fill=fill, center=center  # type: ignore[arg-type]
    )


def rotate_keypoints(
    keypoints: torch.Tensor,
    canvas_size: tuple[int, int],
    angle: float,
    expand: bool = False,
    center: Optional[list[float]] = None,
) -> tuple[torch.Tensor, tuple[int, int]]:
    return _affine_keypoints_with_expand(
        keypoints=keypoints,
        canvas_size=canvas_size,
        angle=-angle,
        translate=[0.0, 0.0],
        scale=1.0,
        shear=[0.0, 0.0],
        center=center,
        expand=expand,
    )


@_register_kernel_internal(rotate, tv_tensors.KeyPoints, tv_tensor_wrapper=False)
def _rotate_keypoints_dispatch(
    inpt: tv_tensors.KeyPoints, angle: float, expand: bool = False, center: Optional[list[float]] = None, **kwargs
) -> tv_tensors.KeyPoints:
    output, canvas_size = rotate_keypoints(
        inpt, canvas_size=inpt.canvas_size, angle=angle, center=center, expand=expand
    )
    return tv_tensors.wrap(output, like=inpt, canvas_size=canvas_size)


def rotate_bounding_boxes(
    bounding_boxes: torch.Tensor,
    format: tv_tensors.BoundingBoxFormat,
    canvas_size: tuple[int, int],
    angle: float,
    expand: bool = False,
    center: Optional[list[float]] = None,
    clamping_mode: CLAMPING_MODE_TYPE = "soft",
) -> tuple[torch.Tensor, tuple[int, int]]:
    return _affine_bounding_boxes_with_expand(
        bounding_boxes,
        format=format,
        canvas_size=canvas_size,
        angle=-angle,
        translate=[0.0, 0.0],
        scale=1.0,
        shear=[0.0, 0.0],
        center=center,
        expand=expand,
        clamping_mode=clamping_mode,
    )


@_register_kernel_internal(rotate, tv_tensors.BoundingBoxes, tv_tensor_wrapper=False)
def _rotate_bounding_boxes_dispatch(
    inpt: tv_tensors.BoundingBoxes, angle: float, expand: bool = False, center: Optional[list[float]] = None, **kwargs
) -> tv_tensors.BoundingBoxes:
    output, canvas_size = rotate_bounding_boxes(
        inpt.as_subclass(torch.Tensor),
        format=inpt.format,
        canvas_size=inpt.canvas_size,
        angle=angle,
        expand=expand,
        center=center,
        clamping_mode=inpt.clamping_mode,
    )
    return tv_tensors.wrap(output, like=inpt, canvas_size=canvas_size)


def rotate_mask(
    mask: torch.Tensor,
    angle: float,
    expand: bool = False,
    center: Optional[list[float]] = None,
    fill: _FillTypeJIT = None,
) -> torch.Tensor:
    if mask.ndim < 3:
        mask = mask.unsqueeze(0)
        needs_squeeze = True
    else:
        needs_squeeze = False

    output = rotate_image(
        mask,
        angle=angle,
        expand=expand,
        interpolation=InterpolationMode.NEAREST,
        fill=fill,
        center=center,
    )

    if needs_squeeze:
        output = output.squeeze(0)

    return output


@_register_kernel_internal(rotate, tv_tensors.Mask, tv_tensor_wrapper=False)
def _rotate_mask_dispatch(
    inpt: tv_tensors.Mask,
    angle: float,
    expand: bool = False,
    center: Optional[list[float]] = None,
    fill: _FillTypeJIT = None,
    **kwargs,
) -> tv_tensors.Mask:
    output = rotate_mask(inpt.as_subclass(torch.Tensor), angle=angle, expand=expand, fill=fill, center=center)
    return tv_tensors.wrap(output, like=inpt)


@_register_kernel_internal(rotate, tv_tensors.Video)
def rotate_video(
    video: torch.Tensor,
    angle: float,
    interpolation: Union[InterpolationMode, int] = InterpolationMode.NEAREST,
    expand: bool = False,
    center: Optional[list[float]] = None,
    fill: _FillTypeJIT = None,
) -> torch.Tensor:
    return rotate_image(video, angle, interpolation=interpolation, expand=expand, fill=fill, center=center)


def pad(
    inpt: torch.Tensor,
    padding: list[int],
    fill: Optional[Union[int, float, list[float]]] = None,
    padding_mode: str = "constant",
) -> torch.Tensor:
    """See :class:`~torchvision.transforms.v2.Pad` for details."""
    if torch.jit.is_scripting():
        return pad_image(inpt, padding=padding, fill=fill, padding_mode=padding_mode)

    _log_api_usage_once(pad)

    kernel = _get_kernel(pad, type(inpt))
    return kernel(inpt, padding=padding, fill=fill, padding_mode=padding_mode)


def _parse_pad_padding(padding: Union[int, list[int]]) -> list[int]:
    if isinstance(padding, int):
        pad_left = pad_right = pad_top = pad_bottom = padding
    elif isinstance(padding, (tuple, list)):
        if len(padding) == 1:
            pad_left = pad_right = pad_top = pad_bottom = padding[0]
        elif len(padding) == 2:
            pad_left = pad_right = padding[0]
            pad_top = pad_bottom = padding[1]
        elif len(padding) == 4:
            pad_left = padding[0]
            pad_top = padding[1]
            pad_right = padding[2]
            pad_bottom = padding[3]
        else:
            raise ValueError(
                f"Padding must be an int or a 1, 2, or 4 element tuple, not a {len(padding)} element tuple"
            )
    else:
        raise TypeError(f"`padding` should be an integer or tuple or list of integers, but got {padding}")

    return [pad_left, pad_right, pad_top, pad_bottom]


@_register_kernel_internal(pad, torch.Tensor)
@_register_kernel_internal(pad, tv_tensors.Image)
def pad_image(
    image: torch.Tensor,
    padding: list[int],
    fill: Optional[Union[int, float, list[float]]] = None,
    padding_mode: str = "constant",
) -> torch.Tensor:
    # Be aware that while `padding` has order `[left, top, right, bottom]`, `torch_padding` uses
    # `[left, right, top, bottom]`. This stems from the fact that we align our API with PIL, but need to use `torch_pad`
    # internally.
    torch_padding = _parse_pad_padding(padding)

    if padding_mode not in ("constant", "edge", "reflect", "symmetric"):
        raise ValueError(
            f"`padding_mode` should be either `'constant'`, `'edge'`, `'reflect'` or `'symmetric'`, "
            f"but got `'{padding_mode}'`."
        )

    if fill is None:
        fill = 0

    if isinstance(fill, (int, float)):
        return _pad_with_scalar_fill(image, torch_padding, fill=fill, padding_mode=padding_mode)
    elif len(fill) == 1:
        return _pad_with_scalar_fill(image, torch_padding, fill=fill[0], padding_mode=padding_mode)
    else:
        return _pad_with_vector_fill(image, torch_padding, fill=fill, padding_mode=padding_mode)


def _pad_with_scalar_fill(
    image: torch.Tensor,
    torch_padding: list[int],
    fill: Union[int, float],
    padding_mode: str,
) -> torch.Tensor:
    shape = image.shape
    num_channels, height, width = shape[-3:]

    batch_size = 1
    for s in shape[:-3]:
        batch_size *= s

    image = image.reshape(batch_size, num_channels, height, width)

    if padding_mode == "edge":
        # Similar to the padding order, `torch_pad`'s PIL's padding modes don't have the same names. Thus, we map
        # the PIL name for the padding mode, which we are also using for our API, to the corresponding `torch_pad`
        # name.
        padding_mode = "replicate"

    if padding_mode == "constant":
        image = torch_pad(image, torch_padding, mode=padding_mode, value=float(fill))
    elif padding_mode in ("reflect", "replicate"):
        # `torch_pad` only supports `"reflect"` or `"replicate"` padding for floating point inputs.
        # TODO: See https://github.com/pytorch/pytorch/issues/40763
        dtype = image.dtype
        if not image.is_floating_point():
            needs_cast = True
            image = image.to(torch.float32)
        else:
            needs_cast = False

        image = torch_pad(image, torch_padding, mode=padding_mode)

        if needs_cast:
            image = image.to(dtype)
    else:  # padding_mode == "symmetric"
        image = _pad_symmetric(image, torch_padding)

    new_height, new_width = image.shape[-2:]

    return image.reshape(shape[:-3] + (num_channels, new_height, new_width))


# TODO: This should be removed once torch_pad supports non-scalar padding values
def _pad_with_vector_fill(
    image: torch.Tensor,
    torch_padding: list[int],
    fill: list[float],
    padding_mode: str,
) -> torch.Tensor:
    if padding_mode != "constant":
        raise ValueError(f"Padding mode '{padding_mode}' is not supported if fill is not scalar")

    output = _pad_with_scalar_fill(image, torch_padding, fill=0, padding_mode="constant")
    left, right, top, bottom = torch_padding

    # We are creating the tensor in the autodetected dtype first and convert to the right one after to avoid an implicit
    # float -> int conversion. That happens for example for the valid input of a uint8 image with floating point fill
    # value.
    fill = torch.tensor(fill, device=image.device).to(dtype=image.dtype).reshape(-1, 1, 1)

    if top > 0:
        output[..., :top, :] = fill
    if left > 0:
        output[..., :, :left] = fill
    if bottom > 0:
        output[..., -bottom:, :] = fill
    if right > 0:
        output[..., :, -right:] = fill
    return output


_pad_image_pil = _register_kernel_internal(pad, PIL.Image.Image)(_FP.pad)


@_register_kernel_internal(pad, tv_tensors.Mask)
def pad_mask(
    mask: torch.Tensor,
    padding: list[int],
    fill: Optional[Union[int, float, list[float]]] = None,
    padding_mode: str = "constant",
) -> torch.Tensor:
    if fill is None:
        fill = 0

    if isinstance(fill, (tuple, list)):
        raise ValueError("Non-scalar fill value is not supported")

    if mask.ndim < 3:
        mask = mask.unsqueeze(0)
        needs_squeeze = True
    else:
        needs_squeeze = False

    output = pad_image(mask, padding=padding, fill=fill, padding_mode=padding_mode)

    if needs_squeeze:
        output = output.squeeze(0)

    return output


def pad_keypoints(
    keypoints: torch.Tensor, canvas_size: tuple[int, int], padding: list[int], padding_mode: str = "constant"
):
    SUPPORTED_MODES = ["constant"]
    if padding_mode not in SUPPORTED_MODES:
        # TODO: add support of other padding modes
        raise ValueError(
            f"Padding mode '{padding_mode}' is not supported with KeyPoints"
            f" (supported modes are {', '.join(SUPPORTED_MODES)})"
        )
    left, right, top, bottom = _parse_pad_padding(padding)
    pad = torch.tensor([left, top], dtype=keypoints.dtype, device=keypoints.device)
    canvas_size = (canvas_size[0] + top + bottom, canvas_size[1] + left + right)
    return keypoints + pad, canvas_size


@_register_kernel_internal(pad, tv_tensors.KeyPoints, tv_tensor_wrapper=False)
def _pad_keypoints_dispatch(
    keypoints: tv_tensors.KeyPoints, padding: list[int], padding_mode: str = "constant", **kwargs
) -> tv_tensors.KeyPoints:
    output, canvas_size = pad_keypoints(
        keypoints.as_subclass(torch.Tensor),
        canvas_size=keypoints.canvas_size,
        padding=padding,
        padding_mode=padding_mode,
    )
    return tv_tensors.wrap(output, like=keypoints, canvas_size=canvas_size)


def pad_bounding_boxes(
    bounding_boxes: torch.Tensor,
    format: tv_tensors.BoundingBoxFormat,
    canvas_size: tuple[int, int],
    padding: list[int],
    padding_mode: str = "constant",
    clamping_mode: CLAMPING_MODE_TYPE = "soft",
) -> tuple[torch.Tensor, tuple[int, int]]:
    if padding_mode not in ["constant"]:
        # TODO: add support of other padding modes
        raise ValueError(f"Padding mode '{padding_mode}' is not supported with bounding boxes")

    left, right, top, bottom = _parse_pad_padding(padding)

    if format == tv_tensors.BoundingBoxFormat.XYXYXYXY:
        pad = [left, top, left, top, left, top, left, top]
    elif format == tv_tensors.BoundingBoxFormat.XYWHR or format == tv_tensors.BoundingBoxFormat.CXCYWHR:
        pad = [left, top, 0, 0, 0]
    elif format == tv_tensors.BoundingBoxFormat.XYXY:
        pad = [left, top, left, top]
    else:
        pad = [left, top, 0, 0]
    bounding_boxes = bounding_boxes + torch.tensor(pad, dtype=bounding_boxes.dtype, device=bounding_boxes.device)

    height, width = canvas_size
    height += top + bottom
    width += left + right
    canvas_size = (height, width)

    return (
        clamp_bounding_boxes(bounding_boxes, format=format, canvas_size=canvas_size, clamping_mode=clamping_mode),
        canvas_size,
    )


@_register_kernel_internal(pad, tv_tensors.BoundingBoxes, tv_tensor_wrapper=False)
def _pad_bounding_boxes_dispatch(
    inpt: tv_tensors.BoundingBoxes, padding: list[int], padding_mode: str = "constant", **kwargs
) -> tv_tensors.BoundingBoxes:
    output, canvas_size = pad_bounding_boxes(
        inpt.as_subclass(torch.Tensor),
        format=inpt.format,
        canvas_size=inpt.canvas_size,
        padding=padding,
        padding_mode=padding_mode,
        clamping_mode=inpt.clamping_mode,
    )
    return tv_tensors.wrap(output, like=inpt, canvas_size=canvas_size)


@_register_kernel_internal(pad, tv_tensors.Video)
def pad_video(
    video: torch.Tensor,
    padding: list[int],
    fill: Optional[Union[int, float, list[float]]] = None,
    padding_mode: str = "constant",
) -> torch.Tensor:
    return pad_image(video, padding, fill=fill, padding_mode=padding_mode)


def crop(inpt: torch.Tensor, top: int, left: int, height: int, width: int) -> torch.Tensor:
    """See :class:`~torchvision.transforms.v2.RandomCrop` for details."""
    if torch.jit.is_scripting():
        return crop_image(inpt, top=top, left=left, height=height, width=width)

    _log_api_usage_once(crop)

    kernel = _get_kernel(crop, type(inpt))
    return kernel(inpt, top=top, left=left, height=height, width=width)


@_register_kernel_internal(crop, torch.Tensor)
@_register_kernel_internal(crop, tv_tensors.Image)
def crop_image(image: torch.Tensor, top: int, left: int, height: int, width: int) -> torch.Tensor:
    h, w = image.shape[-2:]

    right = left + width
    bottom = top + height

    if left < 0 or top < 0 or right > w or bottom > h:
        image = image[..., max(top, 0) : bottom, max(left, 0) : right]
        torch_padding = [
            max(min(right, 0) - left, 0),
            max(right - max(w, left), 0),
            max(min(bottom, 0) - top, 0),
            max(bottom - max(h, top), 0),
        ]
        return _pad_with_scalar_fill(image, torch_padding, fill=0, padding_mode="constant")
    return image[..., top:bottom, left:right]


_crop_image_pil = _FP.crop
_register_kernel_internal(crop, PIL.Image.Image)(_crop_image_pil)


def crop_keypoints(
    keypoints: torch.Tensor,
    top: int,
    left: int,
    height: int,
    width: int,
) -> tuple[torch.Tensor, tuple[int, int]]:

    keypoints = keypoints - torch.tensor([left, top], dtype=keypoints.dtype, device=keypoints.device)
    canvas_size = (height, width)

    return keypoints, canvas_size


@_register_kernel_internal(crop, tv_tensors.KeyPoints, tv_tensor_wrapper=False)
def _crop_keypoints_dispatch(
    inpt: tv_tensors.KeyPoints, top: int, left: int, height: int, width: int
) -> tv_tensors.KeyPoints:
    output, canvas_size = crop_keypoints(inpt.as_subclass(torch.Tensor), top=top, left=left, height=height, width=width)
    return tv_tensors.wrap(output, like=inpt, canvas_size=canvas_size)


def crop_bounding_boxes(
    bounding_boxes: torch.Tensor,
    format: tv_tensors.BoundingBoxFormat,
    top: int,
    left: int,
    height: int,
    width: int,
    clamping_mode: CLAMPING_MODE_TYPE = "soft",
) -> tuple[torch.Tensor, tuple[int, int]]:

    # Crop or implicit pad if left and/or top have negative values:
    if format == tv_tensors.BoundingBoxFormat.XYXYXYXY:
        sub = [left, top, left, top, left, top, left, top]
    elif format == tv_tensors.BoundingBoxFormat.XYWHR or format == tv_tensors.BoundingBoxFormat.CXCYWHR:
        sub = [left, top, 0, 0, 0]
    elif format == tv_tensors.BoundingBoxFormat.XYXY:
        sub = [left, top, left, top]
    else:
        sub = [left, top, 0, 0]

    bounding_boxes = bounding_boxes - torch.tensor(sub, dtype=bounding_boxes.dtype, device=bounding_boxes.device)
    canvas_size = (height, width)

    if format == tv_tensors.BoundingBoxFormat.XYXYXYXY:
        bounding_boxes = _parallelogram_to_bounding_boxes(bounding_boxes)

    return (
        clamp_bounding_boxes(bounding_boxes, format=format, canvas_size=canvas_size, clamping_mode=clamping_mode),
        canvas_size,
    )


@_register_kernel_internal(crop, tv_tensors.BoundingBoxes, tv_tensor_wrapper=False)
def _crop_bounding_boxes_dispatch(
    inpt: tv_tensors.BoundingBoxes, top: int, left: int, height: int, width: int
) -> tv_tensors.BoundingBoxes:
    output, canvas_size = crop_bounding_boxes(
        inpt.as_subclass(torch.Tensor),
        format=inpt.format,
        top=top,
        left=left,
        height=height,
        width=width,
        clamping_mode=inpt.clamping_mode,
    )
    return tv_tensors.wrap(output, like=inpt, canvas_size=canvas_size)


@_register_kernel_internal(crop, tv_tensors.Mask)
def crop_mask(mask: torch.Tensor, top: int, left: int, height: int, width: int) -> torch.Tensor:
    if mask.ndim < 3:
        mask = mask.unsqueeze(0)
        needs_squeeze = True
    else:
        needs_squeeze = False

    output = crop_image(mask, top, left, height, width)

    if needs_squeeze:
        output = output.squeeze(0)

    return output


@_register_kernel_internal(crop, tv_tensors.Video)
def crop_video(video: torch.Tensor, top: int, left: int, height: int, width: int) -> torch.Tensor:
    return crop_image(video, top, left, height, width)


def perspective(
    inpt: torch.Tensor,
    startpoints: Optional[list[list[int]]],
    endpoints: Optional[list[list[int]]],
    interpolation: Union[InterpolationMode, int] = InterpolationMode.BILINEAR,
    fill: _FillTypeJIT = None,
    coefficients: Optional[list[float]] = None,
) -> torch.Tensor:
    """See :class:`~torchvision.transforms.v2.RandomPerspective` for details."""
    if torch.jit.is_scripting():
        return perspective_image(
            inpt,
            startpoints=startpoints,
            endpoints=endpoints,
            interpolation=interpolation,
            fill=fill,
            coefficients=coefficients,
        )

    _log_api_usage_once(perspective)

    kernel = _get_kernel(perspective, type(inpt))
    return kernel(
        inpt,
        startpoints=startpoints,
        endpoints=endpoints,
        interpolation=interpolation,
        fill=fill,
        coefficients=coefficients,
    )


def _perspective_grid(coeffs: list[float], ow: int, oh: int, dtype: torch.dtype, device: torch.device) -> torch.Tensor:
    # https://github.com/python-pillow/Pillow/blob/4634eafe3c695a014267eefdce830b4a825beed7/
    # src/libImaging/Geometry.c#L394

    #
    # x_out = (coeffs[0] * x + coeffs[1] * y + coeffs[2]) / (coeffs[6] * x + coeffs[7] * y + 1)
    # y_out = (coeffs[3] * x + coeffs[4] * y + coeffs[5]) / (coeffs[6] * x + coeffs[7] * y + 1)
    #
    theta1 = torch.tensor(
        [[[coeffs[0], coeffs[1], coeffs[2]], [coeffs[3], coeffs[4], coeffs[5]]]], dtype=dtype, device=device
    )
    theta2 = torch.tensor([[[coeffs[6], coeffs[7], 1.0], [coeffs[6], coeffs[7], 1.0]]], dtype=dtype, device=device)

    d = 0.5
    base_grid = torch.empty(1, oh, ow, 3, dtype=dtype, device=device)
    x_grid = torch.linspace(d, ow + d - 1.0, steps=ow, device=device, dtype=dtype)
    base_grid[..., 0].copy_(x_grid)
    y_grid = torch.linspace(d, oh + d - 1.0, steps=oh, device=device, dtype=dtype).unsqueeze_(-1)
    base_grid[..., 1].copy_(y_grid)
    base_grid[..., 2].fill_(1)

    rescaled_theta1 = theta1.transpose(1, 2).div_(torch.tensor([0.5 * ow, 0.5 * oh], dtype=dtype, device=device))
    shape = (1, oh * ow, 3)
    output_grid1 = base_grid.view(shape).bmm(rescaled_theta1)
    output_grid2 = base_grid.view(shape).bmm(theta2.transpose(1, 2))

    output_grid = output_grid1.div_(output_grid2).sub_(1.0)
    return output_grid.view(1, oh, ow, 2)


def _perspective_coefficients(
    startpoints: Optional[list[list[int]]],
    endpoints: Optional[list[list[int]]],
    coefficients: Optional[list[float]],
) -> list[float]:
    if coefficients is not None:
        if startpoints is not None and endpoints is not None:
            raise ValueError("The startpoints/endpoints and the coefficients shouldn't be defined concurrently.")
        elif len(coefficients) != 8:
            raise ValueError("Argument coefficients should have 8 float values")
        return coefficients
    elif startpoints is not None and endpoints is not None:
        return _get_perspective_coeffs(startpoints, endpoints)
    else:
        raise ValueError("Either the startpoints/endpoints or the coefficients must have non `None` values.")


@_register_kernel_internal(perspective, torch.Tensor)
@_register_kernel_internal(perspective, tv_tensors.Image)
def perspective_image(
    image: torch.Tensor,
    startpoints: Optional[list[list[int]]],
    endpoints: Optional[list[list[int]]],
    interpolation: Union[InterpolationMode, int] = InterpolationMode.BILINEAR,
    fill: _FillTypeJIT = None,
    coefficients: Optional[list[float]] = None,
) -> torch.Tensor:
    perspective_coeffs = _perspective_coefficients(startpoints, endpoints, coefficients)
    interpolation = _check_interpolation(interpolation)

    _assert_grid_transform_inputs(
        image,
        matrix=None,
        interpolation=interpolation.value,
        fill=fill,
        supported_interpolation_modes=["nearest", "bilinear"],
        coeffs=perspective_coeffs,
    )

    oh, ow = image.shape[-2:]
    dtype = image.dtype if torch.is_floating_point(image) else torch.float32
    grid = _perspective_grid(perspective_coeffs, ow=ow, oh=oh, dtype=dtype, device=image.device)
    return _apply_grid_transform(image, grid, interpolation.value, fill=fill)


@_register_kernel_internal(perspective, PIL.Image.Image)
def _perspective_image_pil(
    image: PIL.Image.Image,
    startpoints: Optional[list[list[int]]],
    endpoints: Optional[list[list[int]]],
    interpolation: Union[InterpolationMode, int] = InterpolationMode.BILINEAR,
    fill: _FillTypeJIT = None,
    coefficients: Optional[list[float]] = None,
) -> PIL.Image.Image:
    perspective_coeffs = _perspective_coefficients(startpoints, endpoints, coefficients)
    interpolation = _check_interpolation(interpolation)
    return _FP.perspective(image, perspective_coeffs, interpolation=pil_modes_mapping[interpolation], fill=fill)


def perspective_keypoints(
    keypoints: torch.Tensor,
    canvas_size: tuple[int, int],
    startpoints: Optional[list[list[int]]],
    endpoints: Optional[list[list[int]]],
    coefficients: Optional[list[float]] = None,
):
    if keypoints.numel() == 0:
        return keypoints
    dtype = keypoints.dtype if torch.is_floating_point(keypoints) else torch.float32
    device = keypoints.device
    original_shape = keypoints.shape

    keypoints = keypoints.clone().reshape(-1, 2)
    perspective_coeffs = _perspective_coefficients(startpoints, endpoints, coefficients)

    denom = perspective_coeffs[0] * perspective_coeffs[4] - perspective_coeffs[1] * perspective_coeffs[3]
    if denom == 0:
        raise RuntimeError(
            f"Provided perspective_coeffs {perspective_coeffs} can not be inverted to transform keypoints. "
            f"Denominator is zero, denom={denom}"
        )

    theta1, theta2 = _compute_perspective_thetas(perspective_coeffs, dtype, device, denom)
    points = torch.cat([keypoints, torch.ones(keypoints.shape[0], 1, device=keypoints.device)], dim=-1)

    numer_points = torch.matmul(points, theta1.T)
    denom_points = torch.matmul(points, theta2.T)
    transformed_points = numer_points.div_(denom_points)
    return transformed_points.to(keypoints.dtype).reshape(original_shape)


@_register_kernel_internal(perspective, tv_tensors.KeyPoints, tv_tensor_wrapper=False)
def _perspective_keypoints_dispatch(
    inpt: tv_tensors.KeyPoints,
    startpoints: Optional[list[list[int]]],
    endpoints: Optional[list[list[int]]],
    coefficients: Optional[list[float]] = None,
    **kwargs,
) -> tv_tensors.KeyPoints:
    output = perspective_keypoints(
        inpt.as_subclass(torch.Tensor),
        canvas_size=inpt.canvas_size,
        startpoints=startpoints,
        endpoints=endpoints,
        coefficients=coefficients,
    )
    return tv_tensors.wrap(output, like=inpt)


def perspective_bounding_boxes(
    bounding_boxes: torch.Tensor,
    format: tv_tensors.BoundingBoxFormat,
    canvas_size: tuple[int, int],
    startpoints: Optional[list[list[int]]],
    endpoints: Optional[list[list[int]]],
    coefficients: Optional[list[float]] = None,
    clamping_mode: CLAMPING_MODE_TYPE = "soft",
) -> torch.Tensor:
    if bounding_boxes.numel() == 0:
        return bounding_boxes

    perspective_coeffs = _perspective_coefficients(startpoints, endpoints, coefficients)

    original_shape = bounding_boxes.shape
    original_dtype = bounding_boxes.dtype
    is_rotated = tv_tensors.is_rotated_bounding_format(format)
    intermediate_format = tv_tensors.BoundingBoxFormat.XYXYXYXY if is_rotated else tv_tensors.BoundingBoxFormat.XYXY
    # TODO: first cast to float if bbox is int64 before convert_bounding_box_format
    bounding_boxes = (
        convert_bounding_box_format(bounding_boxes, old_format=format, new_format=intermediate_format)
    ).reshape(-1, 8 if is_rotated else 4)

    dtype = bounding_boxes.dtype if torch.is_floating_point(bounding_boxes) else torch.float32
    device = bounding_boxes.device

    # perspective_coeffs are computed as endpoint -> start point
    # We have to invert perspective_coeffs for bboxes:
    # (x, y) - end point and (x_out, y_out) - start point
    #   x_out = (coeffs[0] * x + coeffs[1] * y + coeffs[2]) / (coeffs[6] * x + coeffs[7] * y + 1)
    #   y_out = (coeffs[3] * x + coeffs[4] * y + coeffs[5]) / (coeffs[6] * x + coeffs[7] * y + 1)
    # and we would like to get:
    # x = (inv_coeffs[0] * x_out + inv_coeffs[1] * y_out + inv_coeffs[2])
    #       / (inv_coeffs[6] * x_out + inv_coeffs[7] * y_out + 1)
    # y = (inv_coeffs[3] * x_out + inv_coeffs[4] * y_out + inv_coeffs[5])
    #       / (inv_coeffs[6] * x_out + inv_coeffs[7] * y_out + 1)
    # and compute inv_coeffs in terms of coeffs

    denom = perspective_coeffs[0] * perspective_coeffs[4] - perspective_coeffs[1] * perspective_coeffs[3]
    if denom == 0:
        raise RuntimeError(
            f"Provided perspective_coeffs {perspective_coeffs} can not be inverted to transform bounding boxes. "
            f"Denominator is zero, denom={denom}"
        )

    theta1, theta2 = _compute_perspective_thetas(perspective_coeffs, dtype, device, denom)

    # 1) Let's transform bboxes into a tensor of 4 points (top-left, top-right, bottom-left, bottom-right corners).
    # Tensor of points has shape (N * 4, 3), where N is the number of bboxes
    # Single point structure is similar to
    # [(xmin, ymin, 1), (xmax, ymin, 1), (xmax, ymax, 1), (xmin, ymax, 1)]
    points = bounding_boxes if is_rotated else bounding_boxes[:, [[0, 1], [2, 1], [2, 3], [0, 3]]]
    points = points.reshape(-1, 2)
    points = torch.cat([points, torch.ones(points.shape[0], 1, device=points.device)], dim=-1)
    # 2) Now let's transform the points using perspective matrices
    #   x_out = (coeffs[0] * x + coeffs[1] * y + coeffs[2]) / (coeffs[6] * x + coeffs[7] * y + 1)
    #   y_out = (coeffs[3] * x + coeffs[4] * y + coeffs[5]) / (coeffs[6] * x + coeffs[7] * y + 1)

    numer_points = torch.matmul(points, theta1.T)
    denom_points = torch.matmul(points, theta2.T)
    transformed_points = numer_points.div_(denom_points)

    # 3) Reshape transformed points to [N boxes, 4 points, x/y coords]
    # and compute bounding box from 4 transformed points:
    if is_rotated:
        transformed_points = transformed_points.reshape(-1, 8)
        out_bboxes = _parallelogram_to_bounding_boxes(transformed_points)
    else:
        transformed_points = transformed_points.reshape(-1, 4, 2)
        out_bbox_mins, out_bbox_maxs = torch.aminmax(transformed_points, dim=1)
        out_bboxes = torch.cat([out_bbox_mins, out_bbox_maxs], dim=1)

    out_bboxes = clamp_bounding_boxes(
        out_bboxes, format=intermediate_format, canvas_size=canvas_size, clamping_mode=clamping_mode
    )

    out_bboxes = convert_bounding_box_format(
        out_bboxes, old_format=intermediate_format, new_format=format, inplace=True
    ).reshape(original_shape)

    out_bboxes = out_bboxes.to(original_dtype)
    return out_bboxes


def _compute_perspective_thetas(
    perspective_coeffs: list[float],
    dtype: torch.dtype,
    device: torch.device,
    denom: float,
) -> tuple[torch.Tensor, torch.Tensor]:
    inv_coeffs = [
        (perspective_coeffs[4] - perspective_coeffs[5] * perspective_coeffs[7]) / denom,
        (-perspective_coeffs[1] + perspective_coeffs[2] * perspective_coeffs[7]) / denom,
        (perspective_coeffs[1] * perspective_coeffs[5] - perspective_coeffs[2] * perspective_coeffs[4]) / denom,
        (-perspective_coeffs[3] + perspective_coeffs[5] * perspective_coeffs[6]) / denom,
        (perspective_coeffs[0] - perspective_coeffs[2] * perspective_coeffs[6]) / denom,
        (-perspective_coeffs[0] * perspective_coeffs[5] + perspective_coeffs[2] * perspective_coeffs[3]) / denom,
        (-perspective_coeffs[4] * perspective_coeffs[6] + perspective_coeffs[3] * perspective_coeffs[7]) / denom,
        (-perspective_coeffs[0] * perspective_coeffs[7] + perspective_coeffs[1] * perspective_coeffs[6]) / denom,
    ]

    theta1 = torch.tensor(
        [[inv_coeffs[0], inv_coeffs[1], inv_coeffs[2]], [inv_coeffs[3], inv_coeffs[4], inv_coeffs[5]]],
        dtype=dtype,
        device=device,
    )

    theta2 = torch.tensor(
        [[inv_coeffs[6], inv_coeffs[7], 1.0], [inv_coeffs[6], inv_coeffs[7], 1.0]], dtype=dtype, device=device
    )

    return theta1, theta2


@_register_kernel_internal(perspective, tv_tensors.BoundingBoxes, tv_tensor_wrapper=False)
def _perspective_bounding_boxes_dispatch(
    inpt: tv_tensors.BoundingBoxes,
    startpoints: Optional[list[list[int]]],
    endpoints: Optional[list[list[int]]],
    coefficients: Optional[list[float]] = None,
    **kwargs,
) -> tv_tensors.BoundingBoxes:
    output = perspective_bounding_boxes(
        inpt.as_subclass(torch.Tensor),
        format=inpt.format,
        canvas_size=inpt.canvas_size,
        startpoints=startpoints,
        endpoints=endpoints,
        coefficients=coefficients,
        clamping_mode=inpt.clamping_mode,
    )
    return tv_tensors.wrap(output, like=inpt)


def perspective_mask(
    mask: torch.Tensor,
    startpoints: Optional[list[list[int]]],
    endpoints: Optional[list[list[int]]],
    fill: _FillTypeJIT = None,
    coefficients: Optional[list[float]] = None,
) -> torch.Tensor:
    if mask.ndim < 3:
        mask = mask.unsqueeze(0)
        needs_squeeze = True
    else:
        needs_squeeze = False

    output = perspective_image(
        mask, startpoints, endpoints, interpolation=InterpolationMode.NEAREST, fill=fill, coefficients=coefficients
    )

    if needs_squeeze:
        output = output.squeeze(0)

    return output


@_register_kernel_internal(perspective, tv_tensors.Mask, tv_tensor_wrapper=False)
def _perspective_mask_dispatch(
    inpt: tv_tensors.Mask,
    startpoints: Optional[list[list[int]]],
    endpoints: Optional[list[list[int]]],
    fill: _FillTypeJIT = None,
    coefficients: Optional[list[float]] = None,
    **kwargs,
) -> tv_tensors.Mask:
    output = perspective_mask(
        inpt.as_subclass(torch.Tensor),
        startpoints=startpoints,
        endpoints=endpoints,
        fill=fill,
        coefficients=coefficients,
    )
    return tv_tensors.wrap(output, like=inpt)


@_register_kernel_internal(perspective, tv_tensors.Video)
def perspective_video(
    video: torch.Tensor,
    startpoints: Optional[list[list[int]]],
    endpoints: Optional[list[list[int]]],
    interpolation: Union[InterpolationMode, int] = InterpolationMode.BILINEAR,
    fill: _FillTypeJIT = None,
    coefficients: Optional[list[float]] = None,
) -> torch.Tensor:
    return perspective_image(
        video, startpoints, endpoints, interpolation=interpolation, fill=fill, coefficients=coefficients
    )


def elastic(
    inpt: torch.Tensor,
    displacement: torch.Tensor,
    interpolation: Union[InterpolationMode, int] = InterpolationMode.BILINEAR,
    fill: _FillTypeJIT = None,
) -> torch.Tensor:
    """See :class:`~torchvision.transforms.v2.ElasticTransform` for details."""
    if torch.jit.is_scripting():
        return elastic_image(inpt, displacement=displacement, interpolation=interpolation, fill=fill)

    _log_api_usage_once(elastic)

    kernel = _get_kernel(elastic, type(inpt))
    return kernel(inpt, displacement=displacement, interpolation=interpolation, fill=fill)


elastic_transform = elastic


@_register_kernel_internal(elastic, torch.Tensor)
@_register_kernel_internal(elastic, tv_tensors.Image)
def elastic_image(
    image: torch.Tensor,
    displacement: torch.Tensor,
    interpolation: Union[InterpolationMode, int] = InterpolationMode.BILINEAR,
    fill: _FillTypeJIT = None,
) -> torch.Tensor:
    if not isinstance(displacement, torch.Tensor):
        raise TypeError("Argument displacement should be a Tensor")

    interpolation = _check_interpolation(interpolation)

    height, width = image.shape[-2:]
    device = image.device
    dtype = image.dtype if torch.is_floating_point(image) else torch.float32

    # Patch: elastic transform should support (cpu,f16) input
    is_cpu_half = device.type == "cpu" and dtype == torch.float16
    if is_cpu_half:
        image = image.to(torch.float32)
        dtype = torch.float32

    # We are aware that if input image dtype is uint8 and displacement is float64 then
    # displacement will be cast to float32 and all computations will be done with float32
    # We can fix this later if needed

    expected_shape = (1, height, width, 2)
    if expected_shape != displacement.shape:
        raise ValueError(f"Argument displacement shape should be {expected_shape}, but given {displacement.shape}")

    grid = _create_identity_grid((height, width), device=device, dtype=dtype).add_(
        displacement.to(dtype=dtype, device=device)
    )
    output = _apply_grid_transform(image, grid, interpolation.value, fill=fill)

    if is_cpu_half:
        output = output.to(torch.float16)

    return output


@_register_kernel_internal(elastic, PIL.Image.Image)
def _elastic_image_pil(
    image: PIL.Image.Image,
    displacement: torch.Tensor,
    interpolation: Union[InterpolationMode, int] = InterpolationMode.BILINEAR,
    fill: _FillTypeJIT = None,
) -> PIL.Image.Image:
    t_img = pil_to_tensor(image)
    output = elastic_image(t_img, displacement, interpolation=interpolation, fill=fill)
    return to_pil_image(output, mode=image.mode)


def _create_identity_grid(size: tuple[int, int], device: torch.device, dtype: torch.dtype) -> torch.Tensor:
    sy, sx = size
    base_grid = torch.empty(1, sy, sx, 2, device=device, dtype=dtype)
    x_grid = torch.linspace((-sx + 1) / sx, (sx - 1) / sx, sx, device=device, dtype=dtype)
    base_grid[..., 0].copy_(x_grid)

    y_grid = torch.linspace((-sy + 1) / sy, (sy - 1) / sy, sy, device=device, dtype=dtype).unsqueeze_(-1)
    base_grid[..., 1].copy_(y_grid)

    return base_grid


def elastic_keypoints(
    keypoints: torch.Tensor, canvas_size: tuple[int, int], displacement: torch.Tensor
) -> torch.Tensor:
    expected_shape = (1, canvas_size[0], canvas_size[1], 2)
    if not isinstance(displacement, torch.Tensor):
        raise TypeError("Argument displacement should be a Tensor")
    elif displacement.shape != expected_shape:
        raise ValueError(f"Argument displacement shape should be {expected_shape}, but given {displacement.shape}")

    if keypoints.numel() == 0:
        return keypoints

    device = keypoints.device
    dtype = keypoints.dtype if torch.is_floating_point(keypoints) else torch.float32

    if displacement.dtype != dtype or displacement.device != device:
        displacement = displacement.to(dtype=dtype, device=device)

    original_shape = keypoints.shape
    keypoints = keypoints.clone().reshape(-1, 2)

    id_grid = _create_identity_grid(canvas_size, device=device, dtype=dtype)
    inv_grid = id_grid.sub_(displacement)

    index_xy = keypoints.to(dtype=torch.long)
    index_x, index_y = index_xy[:, 0], index_xy[:, 1]
    # Unlike bounding boxes, this may not work well.
    index_x.clamp_(0, inv_grid.shape[2] - 1)
    index_y.clamp_(0, inv_grid.shape[1] - 1)

    t_size = torch.tensor(canvas_size[::-1], device=displacement.device, dtype=displacement.dtype)
    transformed_points = inv_grid[0, index_y, index_x, :].add_(1).mul_(0.5 * t_size).sub_(0.5)

    return transformed_points.to(keypoints.dtype).reshape(original_shape)


@_register_kernel_internal(elastic, tv_tensors.KeyPoints, tv_tensor_wrapper=False)
def _elastic_keypoints_dispatch(inpt: tv_tensors.KeyPoints, displacement: torch.Tensor, **kwargs):
    output = elastic_keypoints(inpt.as_subclass(torch.Tensor), canvas_size=inpt.canvas_size, displacement=displacement)
    return tv_tensors.wrap(output, like=inpt)


def elastic_bounding_boxes(
    bounding_boxes: torch.Tensor,
    format: tv_tensors.BoundingBoxFormat,
    canvas_size: tuple[int, int],
    displacement: torch.Tensor,
    clamping_mode: CLAMPING_MODE_TYPE = "soft",
) -> torch.Tensor:
    expected_shape = (1, canvas_size[0], canvas_size[1], 2)
    if not isinstance(displacement, torch.Tensor):
        raise TypeError("Argument displacement should be a Tensor")
    elif displacement.shape != expected_shape:
        raise ValueError(f"Argument displacement shape should be {expected_shape}, but given {displacement.shape}")

    if bounding_boxes.numel() == 0:
        return bounding_boxes

    # TODO: add in docstring about approximation we are doing for grid inversion
    device = bounding_boxes.device
    dtype = bounding_boxes.dtype if torch.is_floating_point(bounding_boxes) else torch.float32
    is_rotated = tv_tensors.is_rotated_bounding_format(format)

    if displacement.dtype != dtype or displacement.device != device:
        displacement = displacement.to(dtype=dtype, device=device)

    original_shape = bounding_boxes.shape
    # TODO: first cast to float if bbox is int64 before convert_bounding_box_format
    intermediate_format = tv_tensors.BoundingBoxFormat.CXCYWHR if is_rotated else tv_tensors.BoundingBoxFormat.XYXY

    bounding_boxes = (
        convert_bounding_box_format(bounding_boxes.clone(), old_format=format, new_format=intermediate_format)
    ).reshape(-1, 5 if is_rotated else 4)

    id_grid = _create_identity_grid(canvas_size, device=device, dtype=dtype)
    # We construct an approximation of inverse grid as inv_grid = id_grid - displacement
    # This is not an exact inverse of the grid
    inv_grid = id_grid.sub_(displacement)

    # Get points from bboxes
    points = bounding_boxes[:, :2] if is_rotated else bounding_boxes[:, [[0, 1], [2, 1], [2, 3], [0, 3]]]
    points = points.reshape(-1, 2)
    if points.is_floating_point():
        points = points.ceil_()
    index_xy = points.to(dtype=torch.long)
    index_x, index_y = index_xy[:, 0], index_xy[:, 1]

    # Transform points:
    t_size = torch.tensor(canvas_size[::-1], device=displacement.device, dtype=displacement.dtype)
    transformed_points = inv_grid[0, index_y, index_x, :].add_(1).mul_(0.5 * t_size).sub_(0.5)

    if is_rotated:
        transformed_points = transformed_points.reshape(-1, 2)
        out_bboxes = torch.cat([transformed_points, bounding_boxes[:, 2:]], dim=1).to(bounding_boxes.dtype)
    else:
        transformed_points = transformed_points.reshape(-1, 4, 2)
        out_bbox_mins, out_bbox_maxs = torch.aminmax(transformed_points, dim=1)
        out_bboxes = torch.cat([out_bbox_mins, out_bbox_maxs], dim=1).to(bounding_boxes.dtype)

    out_bboxes = clamp_bounding_boxes(
        out_bboxes, format=intermediate_format, canvas_size=canvas_size, clamping_mode=clamping_mode
    )

    return convert_bounding_box_format(
        out_bboxes, old_format=intermediate_format, new_format=format, inplace=False
    ).reshape(original_shape)


@_register_kernel_internal(elastic, tv_tensors.BoundingBoxes, tv_tensor_wrapper=False)
def _elastic_bounding_boxes_dispatch(
    inpt: tv_tensors.BoundingBoxes, displacement: torch.Tensor, **kwargs
) -> tv_tensors.BoundingBoxes:
    output = elastic_bounding_boxes(
        inpt.as_subclass(torch.Tensor),
        format=inpt.format,
        canvas_size=inpt.canvas_size,
        displacement=displacement,
        clamping_mode=inpt.clamping_mode,
    )
    return tv_tensors.wrap(output, like=inpt)


def elastic_mask(
    mask: torch.Tensor,
    displacement: torch.Tensor,
    fill: _FillTypeJIT = None,
) -> torch.Tensor:
    if mask.ndim < 3:
        mask = mask.unsqueeze(0)
        needs_squeeze = True
    else:
        needs_squeeze = False

    output = elastic_image(mask, displacement=displacement, interpolation=InterpolationMode.NEAREST, fill=fill)

    if needs_squeeze:
        output = output.squeeze(0)

    return output


@_register_kernel_internal(elastic, tv_tensors.Mask, tv_tensor_wrapper=False)
def _elastic_mask_dispatch(
    inpt: tv_tensors.Mask, displacement: torch.Tensor, fill: _FillTypeJIT = None, **kwargs
) -> tv_tensors.Mask:
    output = elastic_mask(inpt.as_subclass(torch.Tensor), displacement=displacement, fill=fill)
    return tv_tensors.wrap(output, like=inpt)


@_register_kernel_internal(elastic, tv_tensors.Video)
def elastic_video(
    video: torch.Tensor,
    displacement: torch.Tensor,
    interpolation: Union[InterpolationMode, int] = InterpolationMode.BILINEAR,
    fill: _FillTypeJIT = None,
) -> torch.Tensor:
    return elastic_image(video, displacement, interpolation=interpolation, fill=fill)


def center_crop(inpt: torch.Tensor, output_size: list[int]) -> torch.Tensor:
    """See :class:`~torchvision.transforms.v2.RandomCrop` for details."""
    if torch.jit.is_scripting():
        return center_crop_image(inpt, output_size=output_size)

    _log_api_usage_once(center_crop)

    kernel = _get_kernel(center_crop, type(inpt))
    return kernel(inpt, output_size=output_size)


def _center_crop_parse_output_size(output_size: list[int]) -> list[int]:
    if isinstance(output_size, numbers.Number):
        s = int(output_size)
        return [s, s]
    elif isinstance(output_size, (tuple, list)) and len(output_size) == 1:
        return [output_size[0], output_size[0]]
    else:
        return list(output_size)


def _center_crop_compute_padding(crop_height: int, crop_width: int, image_height: int, image_width: int) -> list[int]:
    return [
        (crop_width - image_width) // 2 if crop_width > image_width else 0,
        (crop_height - image_height) // 2 if crop_height > image_height else 0,
        (crop_width - image_width + 1) // 2 if crop_width > image_width else 0,
        (crop_height - image_height + 1) // 2 if crop_height > image_height else 0,
    ]


def _center_crop_compute_crop_anchor(
    crop_height: int, crop_width: int, image_height: int, image_width: int
) -> tuple[int, int]:
    crop_top = int(round((image_height - crop_height) / 2.0))
    crop_left = int(round((image_width - crop_width) / 2.0))
    return crop_top, crop_left


@_register_kernel_internal(center_crop, torch.Tensor)
@_register_kernel_internal(center_crop, tv_tensors.Image)
def center_crop_image(image: torch.Tensor, output_size: list[int]) -> torch.Tensor:
    crop_height, crop_width = _center_crop_parse_output_size(output_size)
    shape = image.shape
    if image.numel() == 0:
        return image.reshape(shape[:-2] + (crop_height, crop_width))
    image_height, image_width = shape[-2:]

    if crop_height > image_height or crop_width > image_width:
        padding_ltrb = _center_crop_compute_padding(crop_height, crop_width, image_height, image_width)
        image = torch_pad(image, _parse_pad_padding(padding_ltrb), value=0.0)

        image_height, image_width = image.shape[-2:]
        if crop_width == image_width and crop_height == image_height:
            return image

    crop_top, crop_left = _center_crop_compute_crop_anchor(crop_height, crop_width, image_height, image_width)
    return image[..., crop_top : (crop_top + crop_height), crop_left : (crop_left + crop_width)]


@_register_kernel_internal(center_crop, PIL.Image.Image)
def _center_crop_image_pil(image: PIL.Image.Image, output_size: list[int]) -> PIL.Image.Image:
    crop_height, crop_width = _center_crop_parse_output_size(output_size)
    image_height, image_width = _get_size_image_pil(image)

    if crop_height > image_height or crop_width > image_width:
        padding_ltrb = _center_crop_compute_padding(crop_height, crop_width, image_height, image_width)
        image = _pad_image_pil(image, padding_ltrb, fill=0)

        image_height, image_width = _get_size_image_pil(image)
        if crop_width == image_width and crop_height == image_height:
            return image

    crop_top, crop_left = _center_crop_compute_crop_anchor(crop_height, crop_width, image_height, image_width)
    return _crop_image_pil(image, crop_top, crop_left, crop_height, crop_width)


def center_crop_keypoints(inpt: torch.Tensor, canvas_size: tuple[int, int], output_size: list[int]):
    crop_height, crop_width = _center_crop_parse_output_size(output_size)
    crop_top, crop_left = _center_crop_compute_crop_anchor(crop_height, crop_width, *canvas_size)
    return crop_keypoints(inpt, top=crop_top, left=crop_left, height=crop_height, width=crop_width)


@_register_kernel_internal(center_crop, tv_tensors.KeyPoints, tv_tensor_wrapper=False)
def _center_crop_keypoints_dispatch(inpt: tv_tensors.KeyPoints, output_size: list[int]) -> tv_tensors.KeyPoints:
    output, canvas_size = center_crop_keypoints(
        inpt.as_subclass(torch.Tensor), canvas_size=inpt.canvas_size, output_size=output_size
    )
    return tv_tensors.wrap(output, like=inpt, canvas_size=canvas_size)


def center_crop_bounding_boxes(
    bounding_boxes: torch.Tensor,
    format: tv_tensors.BoundingBoxFormat,
    canvas_size: tuple[int, int],
    output_size: list[int],
    clamping_mode: CLAMPING_MODE_TYPE = "soft",
) -> tuple[torch.Tensor, tuple[int, int]]:
    crop_height, crop_width = _center_crop_parse_output_size(output_size)
    crop_top, crop_left = _center_crop_compute_crop_anchor(crop_height, crop_width, *canvas_size)
    return crop_bounding_boxes(
        bounding_boxes,
        format,
        top=crop_top,
        left=crop_left,
        height=crop_height,
        width=crop_width,
        clamping_mode=clamping_mode,
    )


@_register_kernel_internal(center_crop, tv_tensors.BoundingBoxes, tv_tensor_wrapper=False)
def _center_crop_bounding_boxes_dispatch(
    inpt: tv_tensors.BoundingBoxes, output_size: list[int]
) -> tv_tensors.BoundingBoxes:
    output, canvas_size = center_crop_bounding_boxes(
        inpt.as_subclass(torch.Tensor),
        format=inpt.format,
        canvas_size=inpt.canvas_size,
        output_size=output_size,
        clamping_mode=inpt.clamping_mode,
    )
    return tv_tensors.wrap(output, like=inpt, canvas_size=canvas_size)


@_register_kernel_internal(center_crop, tv_tensors.Mask)
def center_crop_mask(mask: torch.Tensor, output_size: list[int]) -> torch.Tensor:
    if mask.ndim < 3:
        mask = mask.unsqueeze(0)
        needs_squeeze = True
    else:
        needs_squeeze = False

    output = center_crop_image(image=mask, output_size=output_size)

    if needs_squeeze:
        output = output.squeeze(0)

    return output


@_register_kernel_internal(center_crop, tv_tensors.Video)
def center_crop_video(video: torch.Tensor, output_size: list[int]) -> torch.Tensor:
    return center_crop_image(video, output_size)


def resized_crop(
    inpt: torch.Tensor,
    top: int,
    left: int,
    height: int,
    width: int,
    size: list[int],
    interpolation: Union[InterpolationMode, int] = InterpolationMode.BILINEAR,
    antialias: Optional[bool] = True,
) -> torch.Tensor:
    """See :class:`~torchvision.transforms.v2.RandomResizedCrop` for details."""
    if torch.jit.is_scripting():
        return resized_crop_image(
            inpt,
            top=top,
            left=left,
            height=height,
            width=width,
            size=size,
            interpolation=interpolation,
            antialias=antialias,
        )

    _log_api_usage_once(resized_crop)

    kernel = _get_kernel(resized_crop, type(inpt))
    return kernel(
        inpt,
        top=top,
        left=left,
        height=height,
        width=width,
        size=size,
        interpolation=interpolation,
        antialias=antialias,
    )


@_register_kernel_internal(resized_crop, torch.Tensor)
@_register_kernel_internal(resized_crop, tv_tensors.Image)
def resized_crop_image(
    image: torch.Tensor,
    top: int,
    left: int,
    height: int,
    width: int,
    size: list[int],
    interpolation: Union[InterpolationMode, int] = InterpolationMode.BILINEAR,
    antialias: Optional[bool] = True,
) -> torch.Tensor:
    image = crop_image(image, top, left, height, width)
    return resize_image(image, size, interpolation=interpolation, antialias=antialias)


def _resized_crop_image_pil(
    image: PIL.Image.Image,
    top: int,
    left: int,
    height: int,
    width: int,
    size: list[int],
    interpolation: Union[InterpolationMode, int] = InterpolationMode.BILINEAR,
) -> PIL.Image.Image:
    image = _crop_image_pil(image, top, left, height, width)
    return _resize_image_pil(image, size, interpolation=interpolation)


@_register_kernel_internal(resized_crop, PIL.Image.Image)
def _resized_crop_image_pil_dispatch(
    image: PIL.Image.Image,
    top: int,
    left: int,
    height: int,
    width: int,
    size: list[int],
    interpolation: Union[InterpolationMode, int] = InterpolationMode.BILINEAR,
    antialias: Optional[bool] = True,
) -> PIL.Image.Image:
    if antialias is False:
        warnings.warn("Anti-alias option is always applied for PIL Image input. Argument antialias is ignored.")
    return _resized_crop_image_pil(
        image,
        top=top,
        left=left,
        height=height,
        width=width,
        size=size,
        interpolation=interpolation,
    )


def resized_crop_keypoints(
    keypoints: torch.Tensor,
    top: int,
    left: int,
    height: int,
    width: int,
    size: list[int],
) -> tuple[torch.Tensor, tuple[int, int]]:
    keypoints, canvas_size = crop_keypoints(keypoints, top, left, height, width)
    return resize_keypoints(keypoints, size=size, canvas_size=canvas_size)


@_register_kernel_internal(resized_crop, tv_tensors.KeyPoints, tv_tensor_wrapper=False)
def _resized_crop_keypoints_dispatch(
    inpt: tv_tensors.BoundingBoxes, top: int, left: int, height: int, width: int, size: list[int], **kwargs
):
    output, canvas_size = resized_crop_keypoints(
        inpt.as_subclass(torch.Tensor), top=top, left=left, height=height, width=width, size=size
    )
    return tv_tensors.wrap(output, like=inpt, canvas_size=canvas_size)


def resized_crop_bounding_boxes(
    bounding_boxes: torch.Tensor,
    format: tv_tensors.BoundingBoxFormat,
    top: int,
    left: int,
    height: int,
    width: int,
    size: list[int],
    clamping_mode: CLAMPING_MODE_TYPE = "soft",
) -> tuple[torch.Tensor, tuple[int, int]]:
    bounding_boxes, canvas_size = crop_bounding_boxes(
        bounding_boxes, format, top, left, height, width, clamping_mode=clamping_mode
    )
    return resize_bounding_boxes(
        bounding_boxes, format=format, canvas_size=canvas_size, size=size, clamping_mode=clamping_mode
    )


@_register_kernel_internal(resized_crop, tv_tensors.BoundingBoxes, tv_tensor_wrapper=False)
def _resized_crop_bounding_boxes_dispatch(
    inpt: tv_tensors.BoundingBoxes, top: int, left: int, height: int, width: int, size: list[int], **kwargs
) -> tv_tensors.BoundingBoxes:
    output, canvas_size = resized_crop_bounding_boxes(
        inpt.as_subclass(torch.Tensor),
        format=inpt.format,
        top=top,
        left=left,
        height=height,
        width=width,
        size=size,
        clamping_mode=inpt.clamping_mode,
    )
    return tv_tensors.wrap(output, like=inpt, canvas_size=canvas_size)


def resized_crop_mask(
    mask: torch.Tensor,
    top: int,
    left: int,
    height: int,
    width: int,
    size: list[int],
) -> torch.Tensor:
    mask = crop_mask(mask, top, left, height, width)
    return resize_mask(mask, size)


@_register_kernel_internal(resized_crop, tv_tensors.Mask, tv_tensor_wrapper=False)
def _resized_crop_mask_dispatch(
    inpt: tv_tensors.Mask, top: int, left: int, height: int, width: int, size: list[int], **kwargs
) -> tv_tensors.Mask:
    output = resized_crop_mask(
        inpt.as_subclass(torch.Tensor), top=top, left=left, height=height, width=width, size=size
    )
    return tv_tensors.wrap(output, like=inpt)


@_register_kernel_internal(resized_crop, tv_tensors.Video)
def resized_crop_video(
    video: torch.Tensor,
    top: int,
    left: int,
    height: int,
    width: int,
    size: list[int],
    interpolation: Union[InterpolationMode, int] = InterpolationMode.BILINEAR,
    antialias: Optional[bool] = True,
) -> torch.Tensor:
    return resized_crop_image(
        video, top, left, height, width, antialias=antialias, size=size, interpolation=interpolation
    )


def five_crop(
    inpt: torch.Tensor, size: list[int]
) -> tuple[torch.Tensor, torch.Tensor, torch.Tensor, torch.Tensor, torch.Tensor]:
    """See :class:`~torchvision.transforms.v2.FiveCrop` for details."""
    if torch.jit.is_scripting():
        return five_crop_image(inpt, size=size)

    _log_api_usage_once(five_crop)

    kernel = _get_kernel(five_crop, type(inpt))
    return kernel(inpt, size=size)


def _parse_five_crop_size(size: list[int]) -> list[int]:
    if isinstance(size, numbers.Number):
        s = int(size)
        size = [s, s]
    elif isinstance(size, (tuple, list)) and len(size) == 1:
        s = size[0]
        size = [s, s]

    if len(size) != 2:
        raise ValueError("Please provide only two dimensions (h, w) for size.")

    return size


@_register_five_ten_crop_kernel_internal(five_crop, torch.Tensor)
@_register_five_ten_crop_kernel_internal(five_crop, tv_tensors.Image)
def five_crop_image(
    image: torch.Tensor, size: list[int]
) -> tuple[torch.Tensor, torch.Tensor, torch.Tensor, torch.Tensor, torch.Tensor]:
    crop_height, crop_width = _parse_five_crop_size(size)
    image_height, image_width = image.shape[-2:]

    if crop_width > image_width or crop_height > image_height:
        raise ValueError(f"Requested crop size {size} is bigger than input size {(image_height, image_width)}")

    tl = crop_image(image, 0, 0, crop_height, crop_width)
    tr = crop_image(image, 0, image_width - crop_width, crop_height, crop_width)
    bl = crop_image(image, image_height - crop_height, 0, crop_height, crop_width)
    br = crop_image(image, image_height - crop_height, image_width - crop_width, crop_height, crop_width)
    center = center_crop_image(image, [crop_height, crop_width])

    return tl, tr, bl, br, center


@_register_five_ten_crop_kernel_internal(five_crop, PIL.Image.Image)
def _five_crop_image_pil(
    image: PIL.Image.Image, size: list[int]
) -> tuple[PIL.Image.Image, PIL.Image.Image, PIL.Image.Image, PIL.Image.Image, PIL.Image.Image]:
    crop_height, crop_width = _parse_five_crop_size(size)
    image_height, image_width = _get_size_image_pil(image)

    if crop_width > image_width or crop_height > image_height:
        raise ValueError(f"Requested crop size {size} is bigger than input size {(image_height, image_width)}")

    tl = _crop_image_pil(image, 0, 0, crop_height, crop_width)
    tr = _crop_image_pil(image, 0, image_width - crop_width, crop_height, crop_width)
    bl = _crop_image_pil(image, image_height - crop_height, 0, crop_height, crop_width)
    br = _crop_image_pil(image, image_height - crop_height, image_width - crop_width, crop_height, crop_width)
    center = _center_crop_image_pil(image, [crop_height, crop_width])

    return tl, tr, bl, br, center


@_register_five_ten_crop_kernel_internal(five_crop, tv_tensors.Video)
def five_crop_video(
    video: torch.Tensor, size: list[int]
) -> tuple[torch.Tensor, torch.Tensor, torch.Tensor, torch.Tensor, torch.Tensor]:
    return five_crop_image(video, size)


def ten_crop(
    inpt: torch.Tensor, size: list[int], vertical_flip: bool = False
) -> tuple[
    torch.Tensor,
    torch.Tensor,
    torch.Tensor,
    torch.Tensor,
    torch.Tensor,
    torch.Tensor,
    torch.Tensor,
    torch.Tensor,
    torch.Tensor,
    torch.Tensor,
]:
    """See :class:`~torchvision.transforms.v2.TenCrop` for details."""
    if torch.jit.is_scripting():
        return ten_crop_image(inpt, size=size, vertical_flip=vertical_flip)

    _log_api_usage_once(ten_crop)

    kernel = _get_kernel(ten_crop, type(inpt))
    return kernel(inpt, size=size, vertical_flip=vertical_flip)


@_register_five_ten_crop_kernel_internal(ten_crop, torch.Tensor)
@_register_five_ten_crop_kernel_internal(ten_crop, tv_tensors.Image)
def ten_crop_image(
    image: torch.Tensor, size: list[int], vertical_flip: bool = False
) -> tuple[
    torch.Tensor,
    torch.Tensor,
    torch.Tensor,
    torch.Tensor,
    torch.Tensor,
    torch.Tensor,
    torch.Tensor,
    torch.Tensor,
    torch.Tensor,
    torch.Tensor,
]:
    non_flipped = five_crop_image(image, size)

    if vertical_flip:
        image = vertical_flip_image(image)
    else:
        image = horizontal_flip_image(image)

    flipped = five_crop_image(image, size)

    return non_flipped + flipped


@_register_five_ten_crop_kernel_internal(ten_crop, PIL.Image.Image)
def _ten_crop_image_pil(
    image: PIL.Image.Image, size: list[int], vertical_flip: bool = False
) -> tuple[
    PIL.Image.Image,
    PIL.Image.Image,
    PIL.Image.Image,
    PIL.Image.Image,
    PIL.Image.Image,
    PIL.Image.Image,
    PIL.Image.Image,
    PIL.Image.Image,
    PIL.Image.Image,
    PIL.Image.Image,
]:
    non_flipped = _five_crop_image_pil(image, size)

    if vertical_flip:
        image = _vertical_flip_image_pil(image)
    else:
        image = _horizontal_flip_image_pil(image)

    flipped = _five_crop_image_pil(image, size)

    return non_flipped + flipped


@_register_five_ten_crop_kernel_internal(ten_crop, tv_tensors.Video)
def ten_crop_video(
    video: torch.Tensor, size: list[int], vertical_flip: bool = False
) -> tuple[
    torch.Tensor,
    torch.Tensor,
    torch.Tensor,
    torch.Tensor,
    torch.Tensor,
    torch.Tensor,
    torch.Tensor,
    torch.Tensor,
    torch.Tensor,
    torch.Tensor,
]:
    return ten_crop_image(video, size, vertical_flip=vertical_flip)<|MERGE_RESOLUTION|>--- conflicted
+++ resolved
@@ -35,19 +35,9 @@
     _register_kernel_internal,
 )
 
-<<<<<<< HEAD
-
-CVCUDA_AVAILABLE = _is_cvcuda_available()
-
-if TYPE_CHECKING:
-    import cvcuda  # type: ignore[import-not-found]
-if CVCUDA_AVAILABLE:
-    cvcuda = _import_cvcuda()  # noqa: F811
-=======
 CVCUDA_AVAILABLE = _is_cvcuda_available()
 if TYPE_CHECKING:
     import cvcuda  # type: ignore[import-not-found]
->>>>>>> 6b56de1c
 
 
 def _check_interpolation(interpolation: Union[InterpolationMode, int]) -> InterpolationMode:
