from typing import List

import PIL.Image
import torch
from torch.nn.functional import conv2d
from torchvision import datapoints
from torchvision.transforms import _functional_pil as _FP
from torchvision.transforms._functional_tensor import _max_value

from torchvision.utils import _log_api_usage_once

from ._misc import _num_value_bits, to_dtype_image_tensor
from ._type_conversion import pil_to_tensor, to_image_pil
from ._utils import _get_kernel, _register_kernel_internal


<<<<<<< HEAD
def rgb_to_grayscale(
    inpt: Union[datapoints._ImageTypeJIT, datapoints._VideoTypeJIT], num_output_channels: int = 1
) -> Union[datapoints._ImageTypeJIT, datapoints._VideoTypeJIT]:
=======
@_register_explicit_noop(datapoints.BoundingBoxes, datapoints.Mask, datapoints.Video)
def rgb_to_grayscale(inpt: torch.Tensor, num_output_channels: int = 1) -> torch.Tensor:
>>>>>>> f2b6f43a
    if torch.jit.is_scripting():
        return rgb_to_grayscale_image_tensor(inpt, num_output_channels=num_output_channels)

    _log_api_usage_once(rgb_to_grayscale)

    kernel = _get_kernel(rgb_to_grayscale, type(inpt))
    return kernel(inpt, num_output_channels=num_output_channels)


# `to_grayscale` actually predates `rgb_to_grayscale` in v1, but only handles PIL images. Since `rgb_to_grayscale` is a
# superset in terms of functionality and has the same signature, we alias here to avoid disruption.
to_grayscale = rgb_to_grayscale


def _rgb_to_grayscale_image_tensor(
    image: torch.Tensor, num_output_channels: int = 1, preserve_dtype: bool = True
) -> torch.Tensor:
    if image.shape[-3] == 1:
        return image.clone()

    r, g, b = image.unbind(dim=-3)
    l_img = r.mul(0.2989).add_(g, alpha=0.587).add_(b, alpha=0.114)
    l_img = l_img.unsqueeze(dim=-3)
    if preserve_dtype:
        l_img = l_img.to(image.dtype)
    if num_output_channels == 3:
        l_img = l_img.expand(image.shape)
    return l_img


@_register_kernel_internal(rgb_to_grayscale, torch.Tensor)
@_register_kernel_internal(rgb_to_grayscale, datapoints.Image)
def rgb_to_grayscale_image_tensor(image: torch.Tensor, num_output_channels: int = 1) -> torch.Tensor:
    if num_output_channels not in (1, 3):
        raise ValueError(f"num_output_channels must be 1 or 3, got {num_output_channels}.")
    return _rgb_to_grayscale_image_tensor(image, num_output_channels=num_output_channels, preserve_dtype=True)


@_register_kernel_internal(rgb_to_grayscale, PIL.Image.Image)
def rgb_to_grayscale_image_pil(image: PIL.Image.Image, num_output_channels: int = 1) -> PIL.Image.Image:
    if num_output_channels not in (1, 3):
        raise ValueError(f"num_output_channels must be 1 or 3, got {num_output_channels}.")
    return _FP.to_grayscale(image, num_output_channels=num_output_channels)


def _blend(image1: torch.Tensor, image2: torch.Tensor, ratio: float) -> torch.Tensor:
    ratio = float(ratio)
    fp = image1.is_floating_point()
    bound = _max_value(image1.dtype)
    output = image1.mul(ratio).add_(image2, alpha=(1.0 - ratio)).clamp_(0, bound)
    return output if fp else output.to(image1.dtype)


<<<<<<< HEAD
def adjust_brightness(inpt: datapoints._InputTypeJIT, brightness_factor: float) -> datapoints._InputTypeJIT:
=======
@_register_explicit_noop(datapoints.BoundingBoxes, datapoints.Mask)
def adjust_brightness(inpt: torch.Tensor, brightness_factor: float) -> torch.Tensor:
>>>>>>> f2b6f43a
    if torch.jit.is_scripting():
        return adjust_brightness_image_tensor(inpt, brightness_factor=brightness_factor)

    _log_api_usage_once(adjust_brightness)

    kernel = _get_kernel(adjust_brightness, type(inpt))
    return kernel(inpt, brightness_factor=brightness_factor)


@_register_kernel_internal(adjust_brightness, torch.Tensor)
@_register_kernel_internal(adjust_brightness, datapoints.Image)
def adjust_brightness_image_tensor(image: torch.Tensor, brightness_factor: float) -> torch.Tensor:
    if brightness_factor < 0:
        raise ValueError(f"brightness_factor ({brightness_factor}) is not non-negative.")

    c = image.shape[-3]
    if c not in [1, 3]:
        raise TypeError(f"Input image tensor permitted channel values are 1 or 3, but found {c}")

    fp = image.is_floating_point()
    bound = _max_value(image.dtype)
    output = image.mul(brightness_factor).clamp_(0, bound)
    return output if fp else output.to(image.dtype)


@_register_kernel_internal(adjust_brightness, PIL.Image.Image)
def adjust_brightness_image_pil(image: PIL.Image.Image, brightness_factor: float) -> PIL.Image.Image:
    return _FP.adjust_brightness(image, brightness_factor=brightness_factor)


@_register_kernel_internal(adjust_brightness, datapoints.Video)
def adjust_brightness_video(video: torch.Tensor, brightness_factor: float) -> torch.Tensor:
    return adjust_brightness_image_tensor(video, brightness_factor=brightness_factor)


<<<<<<< HEAD
def adjust_saturation(inpt: datapoints._InputTypeJIT, saturation_factor: float) -> datapoints._InputTypeJIT:
=======
@_register_explicit_noop(datapoints.BoundingBoxes, datapoints.Mask)
def adjust_saturation(inpt: torch.Tensor, saturation_factor: float) -> torch.Tensor:
>>>>>>> f2b6f43a
    if torch.jit.is_scripting():
        return adjust_saturation_image_tensor(inpt, saturation_factor=saturation_factor)

    _log_api_usage_once(adjust_saturation)

    kernel = _get_kernel(adjust_saturation, type(inpt))
    return kernel(inpt, saturation_factor=saturation_factor)


@_register_kernel_internal(adjust_saturation, torch.Tensor)
@_register_kernel_internal(adjust_saturation, datapoints.Image)
def adjust_saturation_image_tensor(image: torch.Tensor, saturation_factor: float) -> torch.Tensor:
    if saturation_factor < 0:
        raise ValueError(f"saturation_factor ({saturation_factor}) is not non-negative.")

    c = image.shape[-3]
    if c not in [1, 3]:
        raise TypeError(f"Input image tensor permitted channel values are 1 or 3, but found {c}")

    if c == 1:  # Match PIL behaviour
        return image

    grayscale_image = _rgb_to_grayscale_image_tensor(image, num_output_channels=1, preserve_dtype=False)
    if not image.is_floating_point():
        grayscale_image = grayscale_image.floor_()

    return _blend(image, grayscale_image, saturation_factor)


adjust_saturation_image_pil = _register_kernel_internal(adjust_saturation, PIL.Image.Image)(_FP.adjust_saturation)


@_register_kernel_internal(adjust_saturation, datapoints.Video)
def adjust_saturation_video(video: torch.Tensor, saturation_factor: float) -> torch.Tensor:
    return adjust_saturation_image_tensor(video, saturation_factor=saturation_factor)


<<<<<<< HEAD
def adjust_contrast(inpt: datapoints._InputTypeJIT, contrast_factor: float) -> datapoints._InputTypeJIT:
=======
@_register_explicit_noop(datapoints.BoundingBoxes, datapoints.Mask)
def adjust_contrast(inpt: torch.Tensor, contrast_factor: float) -> torch.Tensor:
>>>>>>> f2b6f43a
    if torch.jit.is_scripting():
        return adjust_contrast_image_tensor(inpt, contrast_factor=contrast_factor)

    _log_api_usage_once(adjust_contrast)

    kernel = _get_kernel(adjust_contrast, type(inpt))
    return kernel(inpt, contrast_factor=contrast_factor)


@_register_kernel_internal(adjust_contrast, torch.Tensor)
@_register_kernel_internal(adjust_contrast, datapoints.Image)
def adjust_contrast_image_tensor(image: torch.Tensor, contrast_factor: float) -> torch.Tensor:
    if contrast_factor < 0:
        raise ValueError(f"contrast_factor ({contrast_factor}) is not non-negative.")

    c = image.shape[-3]
    if c not in [1, 3]:
        raise TypeError(f"Input image tensor permitted channel values are 1 or 3, but found {c}")
    fp = image.is_floating_point()
    if c == 3:
        grayscale_image = _rgb_to_grayscale_image_tensor(image, num_output_channels=1, preserve_dtype=False)
        if not fp:
            grayscale_image = grayscale_image.floor_()
    else:
        grayscale_image = image if fp else image.to(torch.float32)
    mean = torch.mean(grayscale_image, dim=(-3, -2, -1), keepdim=True)
    return _blend(image, mean, contrast_factor)


adjust_contrast_image_pil = _register_kernel_internal(adjust_contrast, PIL.Image.Image)(_FP.adjust_contrast)


@_register_kernel_internal(adjust_contrast, datapoints.Video)
def adjust_contrast_video(video: torch.Tensor, contrast_factor: float) -> torch.Tensor:
    return adjust_contrast_image_tensor(video, contrast_factor=contrast_factor)


<<<<<<< HEAD
def adjust_sharpness(inpt: datapoints._InputTypeJIT, sharpness_factor: float) -> datapoints._InputTypeJIT:
=======
@_register_explicit_noop(datapoints.BoundingBoxes, datapoints.Mask)
def adjust_sharpness(inpt: torch.Tensor, sharpness_factor: float) -> torch.Tensor:
>>>>>>> f2b6f43a
    if torch.jit.is_scripting():
        return adjust_sharpness_image_tensor(inpt, sharpness_factor=sharpness_factor)

    _log_api_usage_once(adjust_sharpness)

    kernel = _get_kernel(adjust_sharpness, type(inpt))
    return kernel(inpt, sharpness_factor=sharpness_factor)


@_register_kernel_internal(adjust_sharpness, torch.Tensor)
@_register_kernel_internal(adjust_sharpness, datapoints.Image)
def adjust_sharpness_image_tensor(image: torch.Tensor, sharpness_factor: float) -> torch.Tensor:
    num_channels, height, width = image.shape[-3:]
    if num_channels not in (1, 3):
        raise TypeError(f"Input image tensor can have 1 or 3 channels, but found {num_channels}")

    if sharpness_factor < 0:
        raise ValueError(f"sharpness_factor ({sharpness_factor}) is not non-negative.")

    if image.numel() == 0 or height <= 2 or width <= 2:
        return image

    bound = _max_value(image.dtype)
    fp = image.is_floating_point()
    shape = image.shape

    if image.ndim > 4:
        image = image.reshape(-1, num_channels, height, width)
        needs_unsquash = True
    else:
        needs_unsquash = False

    # The following is a normalized 3x3 kernel with 1s in the edges and a 5 in the middle.
    kernel_dtype = image.dtype if fp else torch.float32
    a, b = 1.0 / 13.0, 5.0 / 13.0
    kernel = torch.tensor([[a, a, a], [a, b, a], [a, a, a]], dtype=kernel_dtype, device=image.device)
    kernel = kernel.expand(num_channels, 1, 3, 3)

    # We copy and cast at the same time to avoid modifications on the original data
    output = image.to(dtype=kernel_dtype, copy=True)
    blurred_degenerate = conv2d(output, kernel, groups=num_channels)
    if not fp:
        # it is better to round before cast
        blurred_degenerate = blurred_degenerate.round_()

    # Create a view on the underlying output while pointing at the same data. We do this to avoid indexing twice.
    view = output[..., 1:-1, 1:-1]

    # We speed up blending by minimizing flops and doing in-place. The 2 blend options are mathematically equivalent:
    # x+(1-r)*(y-x) = x + (1-r)*y - (1-r)*x = x*r + y*(1-r)
    view.add_(blurred_degenerate.sub_(view), alpha=(1.0 - sharpness_factor))

    # The actual data of output have been modified by the above. We only need to clamp and cast now.
    output = output.clamp_(0, bound)
    if not fp:
        output = output.to(image.dtype)

    if needs_unsquash:
        output = output.reshape(shape)

    return output


adjust_sharpness_image_pil = _register_kernel_internal(adjust_sharpness, PIL.Image.Image)(_FP.adjust_sharpness)


@_register_kernel_internal(adjust_sharpness, datapoints.Video)
def adjust_sharpness_video(video: torch.Tensor, sharpness_factor: float) -> torch.Tensor:
    return adjust_sharpness_image_tensor(video, sharpness_factor=sharpness_factor)


<<<<<<< HEAD
def adjust_hue(inpt: datapoints._InputTypeJIT, hue_factor: float) -> datapoints._InputTypeJIT:
=======
@_register_explicit_noop(datapoints.BoundingBoxes, datapoints.Mask)
def adjust_hue(inpt: torch.Tensor, hue_factor: float) -> torch.Tensor:
>>>>>>> f2b6f43a
    if torch.jit.is_scripting():
        return adjust_hue_image_tensor(inpt, hue_factor=hue_factor)

    _log_api_usage_once(adjust_hue)

    kernel = _get_kernel(adjust_hue, type(inpt))
    return kernel(inpt, hue_factor=hue_factor)


def _rgb_to_hsv(image: torch.Tensor) -> torch.Tensor:
    r, g, _ = image.unbind(dim=-3)

    # Implementation is based on
    # https://github.com/python-pillow/Pillow/blob/4174d4267616897df3746d315d5a2d0f82c656ee/src/libImaging/Convert.c#L330
    minc, maxc = torch.aminmax(image, dim=-3)

    # The algorithm erases S and H channel where `maxc = minc`. This avoids NaN
    # from happening in the results, because
    #   + S channel has division by `maxc`, which is zero only if `maxc = minc`
    #   + H channel has division by `(maxc - minc)`.
    #
    # Instead of overwriting NaN afterwards, we just prevent it from occurring so
    # we don't need to deal with it in case we save the NaN in a buffer in
    # backprop, if it is ever supported, but it doesn't hurt to do so.
    eqc = maxc == minc

    channels_range = maxc - minc
    # Since `eqc => channels_range = 0`, replacing denominator with 1 when `eqc` is fine.
    ones = torch.ones_like(maxc)
    s = channels_range / torch.where(eqc, ones, maxc)
    # Note that `eqc => maxc = minc = r = g = b`. So the following calculation
    # of `h` would reduce to `bc - gc + 2 + rc - bc + 4 + rc - bc = 6` so it
    # would not matter what values `rc`, `gc`, and `bc` have here, and thus
    # replacing denominator with 1 when `eqc` is fine.
    channels_range_divisor = torch.where(eqc, ones, channels_range).unsqueeze_(dim=-3)
    rc, gc, bc = ((maxc.unsqueeze(dim=-3) - image) / channels_range_divisor).unbind(dim=-3)

    mask_maxc_neq_r = maxc != r
    mask_maxc_eq_g = maxc == g

    hg = rc.add(2.0).sub_(bc).mul_(mask_maxc_eq_g & mask_maxc_neq_r)
    hr = bc.sub_(gc).mul_(~mask_maxc_neq_r)
    hb = gc.add_(4.0).sub_(rc).mul_(mask_maxc_neq_r.logical_and_(mask_maxc_eq_g.logical_not_()))

    h = hr.add_(hg).add_(hb)
    h = h.mul_(1.0 / 6.0).add_(1.0).fmod_(1.0)
    return torch.stack((h, s, maxc), dim=-3)


def _hsv_to_rgb(img: torch.Tensor) -> torch.Tensor:
    h, s, v = img.unbind(dim=-3)
    h6 = h.mul(6)
    i = torch.floor(h6)
    f = h6.sub_(i)
    i = i.to(dtype=torch.int32)

    sxf = s * f
    one_minus_s = 1.0 - s
    q = (1.0 - sxf).mul_(v).clamp_(0.0, 1.0)
    t = sxf.add_(one_minus_s).mul_(v).clamp_(0.0, 1.0)
    p = one_minus_s.mul_(v).clamp_(0.0, 1.0)
    i.remainder_(6)

    mask = i.unsqueeze(dim=-3) == torch.arange(6, device=i.device).view(-1, 1, 1)

    a1 = torch.stack((v, q, p, p, t, v), dim=-3)
    a2 = torch.stack((t, v, v, q, p, p), dim=-3)
    a3 = torch.stack((p, p, t, v, v, q), dim=-3)
    a4 = torch.stack((a1, a2, a3), dim=-4)

    return (a4.mul_(mask.unsqueeze(dim=-4))).sum(dim=-3)


@_register_kernel_internal(adjust_hue, torch.Tensor)
@_register_kernel_internal(adjust_hue, datapoints.Image)
def adjust_hue_image_tensor(image: torch.Tensor, hue_factor: float) -> torch.Tensor:
    if not (-0.5 <= hue_factor <= 0.5):
        raise ValueError(f"hue_factor ({hue_factor}) is not in [-0.5, 0.5].")

    c = image.shape[-3]
    if c not in [1, 3]:
        raise TypeError(f"Input image tensor permitted channel values are 1 or 3, but found {c}")

    if c == 1:  # Match PIL behaviour
        return image

    if image.numel() == 0:
        # exit earlier on empty images
        return image

    orig_dtype = image.dtype
    image = to_dtype_image_tensor(image, torch.float32, scale=True)

    image = _rgb_to_hsv(image)
    h, s, v = image.unbind(dim=-3)
    h.add_(hue_factor).remainder_(1.0)
    image = torch.stack((h, s, v), dim=-3)
    image_hue_adj = _hsv_to_rgb(image)

    return to_dtype_image_tensor(image_hue_adj, orig_dtype, scale=True)


adjust_hue_image_pil = _register_kernel_internal(adjust_hue, PIL.Image.Image)(_FP.adjust_hue)


@_register_kernel_internal(adjust_hue, datapoints.Video)
def adjust_hue_video(video: torch.Tensor, hue_factor: float) -> torch.Tensor:
    return adjust_hue_image_tensor(video, hue_factor=hue_factor)


<<<<<<< HEAD
def adjust_gamma(inpt: datapoints._InputTypeJIT, gamma: float, gain: float = 1) -> datapoints._InputTypeJIT:
=======
@_register_explicit_noop(datapoints.BoundingBoxes, datapoints.Mask)
def adjust_gamma(inpt: torch.Tensor, gamma: float, gain: float = 1) -> torch.Tensor:
>>>>>>> f2b6f43a
    if torch.jit.is_scripting():
        return adjust_gamma_image_tensor(inpt, gamma=gamma, gain=gain)

    _log_api_usage_once(adjust_gamma)

    kernel = _get_kernel(adjust_gamma, type(inpt))
    return kernel(inpt, gamma=gamma, gain=gain)


@_register_kernel_internal(adjust_gamma, torch.Tensor)
@_register_kernel_internal(adjust_gamma, datapoints.Image)
def adjust_gamma_image_tensor(image: torch.Tensor, gamma: float, gain: float = 1.0) -> torch.Tensor:
    if gamma < 0:
        raise ValueError("Gamma should be a non-negative real number")

    # The input image is either assumed to be at [0, 1] scale (if float) or is converted to that scale (if integer).
    # Since the gamma is non-negative, the output remains at [0, 1] scale.
    if not torch.is_floating_point(image):
        output = to_dtype_image_tensor(image, torch.float32, scale=True).pow_(gamma)
    else:
        output = image.pow(gamma)

    if gain != 1.0:
        # The clamp operation is needed only if multiplication is performed. It's only when gain != 1, that the scale
        # of the output can go beyond [0, 1].
        output = output.mul_(gain).clamp_(0.0, 1.0)

    return to_dtype_image_tensor(output, image.dtype, scale=True)


adjust_gamma_image_pil = _register_kernel_internal(adjust_gamma, PIL.Image.Image)(_FP.adjust_gamma)


@_register_kernel_internal(adjust_gamma, datapoints.Video)
def adjust_gamma_video(video: torch.Tensor, gamma: float, gain: float = 1) -> torch.Tensor:
    return adjust_gamma_image_tensor(video, gamma=gamma, gain=gain)


<<<<<<< HEAD
def posterize(inpt: datapoints._InputTypeJIT, bits: int) -> datapoints._InputTypeJIT:
=======
@_register_explicit_noop(datapoints.BoundingBoxes, datapoints.Mask)
def posterize(inpt: torch.Tensor, bits: int) -> torch.Tensor:
>>>>>>> f2b6f43a
    if torch.jit.is_scripting():
        return posterize_image_tensor(inpt, bits=bits)

    _log_api_usage_once(posterize)

    kernel = _get_kernel(posterize, type(inpt))
    return kernel(inpt, bits=bits)


@_register_kernel_internal(posterize, torch.Tensor)
@_register_kernel_internal(posterize, datapoints.Image)
def posterize_image_tensor(image: torch.Tensor, bits: int) -> torch.Tensor:
    if image.is_floating_point():
        levels = 1 << bits
        return image.mul(levels).floor_().clamp_(0, levels - 1).mul_(1.0 / levels)
    else:
        num_value_bits = _num_value_bits(image.dtype)
        if bits >= num_value_bits:
            return image

        mask = ((1 << bits) - 1) << (num_value_bits - bits)
        return image & mask


posterize_image_pil = _register_kernel_internal(posterize, PIL.Image.Image)(_FP.posterize)


@_register_kernel_internal(posterize, datapoints.Video)
def posterize_video(video: torch.Tensor, bits: int) -> torch.Tensor:
    return posterize_image_tensor(video, bits=bits)


<<<<<<< HEAD
def solarize(inpt: datapoints._InputTypeJIT, threshold: float) -> datapoints._InputTypeJIT:
=======
@_register_explicit_noop(datapoints.BoundingBoxes, datapoints.Mask)
def solarize(inpt: torch.Tensor, threshold: float) -> torch.Tensor:
>>>>>>> f2b6f43a
    if torch.jit.is_scripting():
        return solarize_image_tensor(inpt, threshold=threshold)

    _log_api_usage_once(solarize)

    kernel = _get_kernel(solarize, type(inpt))
    return kernel(inpt, threshold=threshold)


@_register_kernel_internal(solarize, torch.Tensor)
@_register_kernel_internal(solarize, datapoints.Image)
def solarize_image_tensor(image: torch.Tensor, threshold: float) -> torch.Tensor:
    if threshold > _max_value(image.dtype):
        raise TypeError(f"Threshold should be less or equal the maximum value of the dtype, but got {threshold}")

    return torch.where(image >= threshold, invert_image_tensor(image), image)


solarize_image_pil = _register_kernel_internal(solarize, PIL.Image.Image)(_FP.solarize)


@_register_kernel_internal(solarize, datapoints.Video)
def solarize_video(video: torch.Tensor, threshold: float) -> torch.Tensor:
    return solarize_image_tensor(video, threshold=threshold)


<<<<<<< HEAD
def autocontrast(inpt: datapoints._InputTypeJIT) -> datapoints._InputTypeJIT:
=======
@_register_explicit_noop(datapoints.BoundingBoxes, datapoints.Mask)
def autocontrast(inpt: torch.Tensor) -> torch.Tensor:
>>>>>>> f2b6f43a
    if torch.jit.is_scripting():
        return autocontrast_image_tensor(inpt)

    _log_api_usage_once(autocontrast)

    kernel = _get_kernel(autocontrast, type(inpt))
    return kernel(inpt)


@_register_kernel_internal(autocontrast, torch.Tensor)
@_register_kernel_internal(autocontrast, datapoints.Image)
def autocontrast_image_tensor(image: torch.Tensor) -> torch.Tensor:
    c = image.shape[-3]
    if c not in [1, 3]:
        raise TypeError(f"Input image tensor permitted channel values are 1 or 3, but found {c}")

    if image.numel() == 0:
        # exit earlier on empty images
        return image

    bound = _max_value(image.dtype)
    fp = image.is_floating_point()
    float_image = image if fp else image.to(torch.float32)

    minimum = float_image.amin(dim=(-2, -1), keepdim=True)
    maximum = float_image.amax(dim=(-2, -1), keepdim=True)

    eq_idxs = maximum == minimum
    inv_scale = maximum.sub_(minimum).mul_(1.0 / bound)
    minimum[eq_idxs] = 0.0
    inv_scale[eq_idxs] = 1.0

    if fp:
        diff = float_image.sub(minimum)
    else:
        diff = float_image.sub_(minimum)

    return diff.div_(inv_scale).clamp_(0, bound).to(image.dtype)


autocontrast_image_pil = _register_kernel_internal(autocontrast, PIL.Image.Image)(_FP.autocontrast)


@_register_kernel_internal(autocontrast, datapoints.Video)
def autocontrast_video(video: torch.Tensor) -> torch.Tensor:
    return autocontrast_image_tensor(video)


<<<<<<< HEAD
def equalize(inpt: datapoints._InputTypeJIT) -> datapoints._InputTypeJIT:
=======
@_register_explicit_noop(datapoints.BoundingBoxes, datapoints.Mask)
def equalize(inpt: torch.Tensor) -> torch.Tensor:
>>>>>>> f2b6f43a
    if torch.jit.is_scripting():
        return equalize_image_tensor(inpt)

    _log_api_usage_once(equalize)

    kernel = _get_kernel(equalize, type(inpt))
    return kernel(inpt)


@_register_kernel_internal(equalize, torch.Tensor)
@_register_kernel_internal(equalize, datapoints.Image)
def equalize_image_tensor(image: torch.Tensor) -> torch.Tensor:
    if image.numel() == 0:
        return image

    # 1. The algorithm below can easily be extended to support arbitrary integer dtypes. However, the histogram that
    #    would be needed to computed will have at least `torch.iinfo(dtype).max + 1` values. That is perfectly fine for
    #    `torch.int8`, `torch.uint8`, and `torch.int16`, at least questionable for `torch.int32` and completely
    #    unfeasible for `torch.int64`.
    # 2. Floating point inputs need to be binned for this algorithm. Apart from converting them to an integer dtype, we
    #    could also use PyTorch's builtin histogram functionality. However, that has its own set of issues: in addition
    #    to being slow in general, PyTorch's implementation also doesn't support batches. In total, that makes it slower
    #    and more complicated to implement than a simple conversion and a fast histogram implementation for integers.
    # Since we need to convert in most cases anyway and out of the acceptable dtypes mentioned in 1. `torch.uint8` is
    # by far the most common, we choose it as base.
    output_dtype = image.dtype
    image = to_dtype_image_tensor(image, torch.uint8, scale=True)

    # The histogram is computed by using the flattened image as index. For example, a pixel value of 127 in the image
    # corresponds to adding 1 to index 127 in the histogram.
    batch_shape = image.shape[:-2]
    flat_image = image.flatten(start_dim=-2).to(torch.long)
    hist = flat_image.new_zeros(batch_shape + (256,), dtype=torch.int32)
    hist.scatter_add_(dim=-1, index=flat_image, src=hist.new_ones(1).expand_as(flat_image))
    cum_hist = hist.cumsum(dim=-1)

    # The simplest form of lookup-table (LUT) that also achieves histogram equalization is
    # `lut = cum_hist / flat_image.shape[-1] * 255`
    # However, PIL uses a more elaborate scheme:
    # https://github.com/python-pillow/Pillow/blob/eb59cb61d5239ee69cbbf12709a0c6fd7314e6d7/src/PIL/ImageOps.py#L368-L385
    # `lut = ((cum_hist + num_non_max_pixels // (2 * 255)) // num_non_max_pixels) * 255`

    # The last non-zero element in the histogram is the first element in the cumulative histogram with the maximum
    # value. Thus, the "max" in `num_non_max_pixels` does not refer to 255 as the maximum value of uint8 images, but
    # rather the maximum value in the image, which might be or not be 255.
    index = cum_hist.argmax(dim=-1)
    num_non_max_pixels = flat_image.shape[-1] - hist.gather(dim=-1, index=index.unsqueeze_(-1))

    # This is performance optimization that saves us one multiplication later. With this, the LUT computation simplifies
    # to `lut = (cum_hist + step // 2) // step` and thus saving the final multiplication by 255 while keeping the
    # division count the same. PIL uses the variable name `step` for this, so we keep that for easier comparison.
    step = num_non_max_pixels.div_(255, rounding_mode="floor")

    # Although it looks like we could return early if we find `step == 0` like PIL does, that is unfortunately not as
    # easy due to our support for batched images. We can only return early if `(step == 0).all()` holds. If it doesn't,
    # we have to go through the computation below anyway. Since `step == 0` is an edge case anyway, it makes no sense to
    # pay the runtime cost for checking it every time.
    valid_equalization = step.ne(0).unsqueeze_(-1)

    # `lut[k]` is computed with `cum_hist[k-1]` with `lut[0] == (step // 2) // step == 0`. Thus, we perform the
    # computation only for `lut[1:]` with `cum_hist[:-1]` and add `lut[0] == 0` afterwards.
    cum_hist = cum_hist[..., :-1]
    (
        cum_hist.add_(step // 2)
        # We need the `clamp_`(min=1) call here to avoid zero division since they fail for integer dtypes. This has no
        # effect on the returned result of this kernel since images inside the batch with `step == 0` are returned as is
        # instead of equalized version.
        .div_(step.clamp_(min=1), rounding_mode="floor")
        # We need the `clamp_` call here since PILs LUT computation scheme can produce values outside the valid value
        # range of uint8 images
        .clamp_(0, 255)
    )
    lut = cum_hist.to(torch.uint8)
    lut = torch.cat([lut.new_zeros(1).expand(batch_shape + (1,)), lut], dim=-1)
    equalized_image = lut.gather(dim=-1, index=flat_image).view_as(image)

    output = torch.where(valid_equalization, equalized_image, image)
    return to_dtype_image_tensor(output, output_dtype, scale=True)


equalize_image_pil = _register_kernel_internal(equalize, PIL.Image.Image)(_FP.equalize)


@_register_kernel_internal(equalize, datapoints.Video)
def equalize_video(video: torch.Tensor) -> torch.Tensor:
    return equalize_image_tensor(video)


<<<<<<< HEAD
def invert(inpt: datapoints._InputTypeJIT) -> datapoints._InputTypeJIT:
=======
@_register_explicit_noop(datapoints.BoundingBoxes, datapoints.Mask)
def invert(inpt: torch.Tensor) -> torch.Tensor:
>>>>>>> f2b6f43a
    if torch.jit.is_scripting():
        return invert_image_tensor(inpt)

    _log_api_usage_once(invert)

    kernel = _get_kernel(invert, type(inpt))
    return kernel(inpt)


@_register_kernel_internal(invert, torch.Tensor)
@_register_kernel_internal(invert, datapoints.Image)
def invert_image_tensor(image: torch.Tensor) -> torch.Tensor:
    if image.is_floating_point():
        return 1.0 - image
    elif image.dtype == torch.uint8:
        return image.bitwise_not()
    else:  # signed integer dtypes
        # We can't use `Tensor.bitwise_not` here, since we want to retain the leading zero bit that encodes the sign
        return image.bitwise_xor((1 << _num_value_bits(image.dtype)) - 1)


invert_image_pil = _register_kernel_internal(invert, PIL.Image.Image)(_FP.invert)


@_register_kernel_internal(invert, datapoints.Video)
def invert_video(video: torch.Tensor) -> torch.Tensor:
    return invert_image_tensor(video)


<<<<<<< HEAD
def permute_channels(inpt: datapoints._InputTypeJIT, permutation: List[int]) -> datapoints._InputTypeJIT:
=======
@_register_explicit_noop(datapoints.BoundingBoxes, datapoints.Mask)
def permute_channels(inpt: torch.Tensor, permutation: List[int]) -> torch.Tensor:
>>>>>>> f2b6f43a
    """Permute the channels of the input according to the given permutation.

    This function supports plain :class:`~torch.Tensor`'s, :class:`PIL.Image.Image`'s, and
    :class:`torchvision.datapoints.Image` and :class:`torchvision.datapoints.Video`.

    Example:
        >>> rgb_image = torch.rand(3, 256, 256)
        >>> bgr_image = F.permutate_channels(rgb_image, permutation=[2, 1, 0])

    Args:
        permutation (List[int]): Valid permutation of the input channel indices. The index of the element determines the
            channel index in the input and the value determines the channel index in the output. For example,
            ``permutation=[2, 0 , 1]``

            - takes ``ìnpt[..., 0, :, :]`` and puts it at ``output[..., 2, :, :]``,
            - takes ``ìnpt[..., 1, :, :]`` and puts it at ``output[..., 0, :, :]``, and
            - takes ``ìnpt[..., 2, :, :]`` and puts it at ``output[..., 1, :, :]``.

    Raises:
        ValueError: If ``len(permutation)`` doesn't match the number of channels in the input.
    """
    if torch.jit.is_scripting():
        return permute_channels_image_tensor(inpt, permutation=permutation)

    _log_api_usage_once(permute_channels)

    kernel = _get_kernel(permute_channels, type(inpt))
    return kernel(inpt, permutation=permutation)


@_register_kernel_internal(permute_channels, torch.Tensor)
@_register_kernel_internal(permute_channels, datapoints.Image)
def permute_channels_image_tensor(image: torch.Tensor, permutation: List[int]) -> torch.Tensor:
    shape = image.shape
    num_channels, height, width = shape[-3:]

    if len(permutation) != num_channels:
        raise ValueError(
            f"Length of permutation does not match number of channels: " f"{len(permutation)} != {num_channels}"
        )

    if image.numel() == 0:
        return image

    image = image.reshape(-1, num_channels, height, width)
    image = image[:, permutation, :, :]
    return image.reshape(shape)


@_register_kernel_internal(permute_channels, PIL.Image.Image)
def permute_channels_image_pil(image: PIL.Image.Image, permutation: List[int]) -> PIL.Image:
    return to_image_pil(permute_channels_image_tensor(pil_to_tensor(image), permutation=permutation))


@_register_kernel_internal(permute_channels, datapoints.Video)
def permute_channels_video(video: torch.Tensor, permutation: List[int]) -> torch.Tensor:
    return permute_channels_image_tensor(video, permutation=permutation)<|MERGE_RESOLUTION|>--- conflicted
+++ resolved
@@ -14,14 +14,7 @@
 from ._utils import _get_kernel, _register_kernel_internal
 
 
-<<<<<<< HEAD
-def rgb_to_grayscale(
-    inpt: Union[datapoints._ImageTypeJIT, datapoints._VideoTypeJIT], num_output_channels: int = 1
-) -> Union[datapoints._ImageTypeJIT, datapoints._VideoTypeJIT]:
-=======
-@_register_explicit_noop(datapoints.BoundingBoxes, datapoints.Mask, datapoints.Video)
 def rgb_to_grayscale(inpt: torch.Tensor, num_output_channels: int = 1) -> torch.Tensor:
->>>>>>> f2b6f43a
     if torch.jit.is_scripting():
         return rgb_to_grayscale_image_tensor(inpt, num_output_channels=num_output_channels)
 
@@ -75,12 +68,8 @@
     return output if fp else output.to(image1.dtype)
 
 
-<<<<<<< HEAD
-def adjust_brightness(inpt: datapoints._InputTypeJIT, brightness_factor: float) -> datapoints._InputTypeJIT:
-=======
-@_register_explicit_noop(datapoints.BoundingBoxes, datapoints.Mask)
 def adjust_brightness(inpt: torch.Tensor, brightness_factor: float) -> torch.Tensor:
->>>>>>> f2b6f43a
+
     if torch.jit.is_scripting():
         return adjust_brightness_image_tensor(inpt, brightness_factor=brightness_factor)
 
@@ -116,12 +105,7 @@
     return adjust_brightness_image_tensor(video, brightness_factor=brightness_factor)
 
 
-<<<<<<< HEAD
-def adjust_saturation(inpt: datapoints._InputTypeJIT, saturation_factor: float) -> datapoints._InputTypeJIT:
-=======
-@_register_explicit_noop(datapoints.BoundingBoxes, datapoints.Mask)
 def adjust_saturation(inpt: torch.Tensor, saturation_factor: float) -> torch.Tensor:
->>>>>>> f2b6f43a
     if torch.jit.is_scripting():
         return adjust_saturation_image_tensor(inpt, saturation_factor=saturation_factor)
 
@@ -159,12 +143,7 @@
     return adjust_saturation_image_tensor(video, saturation_factor=saturation_factor)
 
 
-<<<<<<< HEAD
-def adjust_contrast(inpt: datapoints._InputTypeJIT, contrast_factor: float) -> datapoints._InputTypeJIT:
-=======
-@_register_explicit_noop(datapoints.BoundingBoxes, datapoints.Mask)
 def adjust_contrast(inpt: torch.Tensor, contrast_factor: float) -> torch.Tensor:
->>>>>>> f2b6f43a
     if torch.jit.is_scripting():
         return adjust_contrast_image_tensor(inpt, contrast_factor=contrast_factor)
 
@@ -202,12 +181,7 @@
     return adjust_contrast_image_tensor(video, contrast_factor=contrast_factor)
 
 
-<<<<<<< HEAD
-def adjust_sharpness(inpt: datapoints._InputTypeJIT, sharpness_factor: float) -> datapoints._InputTypeJIT:
-=======
-@_register_explicit_noop(datapoints.BoundingBoxes, datapoints.Mask)
 def adjust_sharpness(inpt: torch.Tensor, sharpness_factor: float) -> torch.Tensor:
->>>>>>> f2b6f43a
     if torch.jit.is_scripting():
         return adjust_sharpness_image_tensor(inpt, sharpness_factor=sharpness_factor)
 
@@ -279,12 +253,7 @@
     return adjust_sharpness_image_tensor(video, sharpness_factor=sharpness_factor)
 
 
-<<<<<<< HEAD
-def adjust_hue(inpt: datapoints._InputTypeJIT, hue_factor: float) -> datapoints._InputTypeJIT:
-=======
-@_register_explicit_noop(datapoints.BoundingBoxes, datapoints.Mask)
 def adjust_hue(inpt: torch.Tensor, hue_factor: float) -> torch.Tensor:
->>>>>>> f2b6f43a
     if torch.jit.is_scripting():
         return adjust_hue_image_tensor(inpt, hue_factor=hue_factor)
 
@@ -395,12 +364,7 @@
     return adjust_hue_image_tensor(video, hue_factor=hue_factor)
 
 
-<<<<<<< HEAD
-def adjust_gamma(inpt: datapoints._InputTypeJIT, gamma: float, gain: float = 1) -> datapoints._InputTypeJIT:
-=======
-@_register_explicit_noop(datapoints.BoundingBoxes, datapoints.Mask)
 def adjust_gamma(inpt: torch.Tensor, gamma: float, gain: float = 1) -> torch.Tensor:
->>>>>>> f2b6f43a
     if torch.jit.is_scripting():
         return adjust_gamma_image_tensor(inpt, gamma=gamma, gain=gain)
 
@@ -439,12 +403,7 @@
     return adjust_gamma_image_tensor(video, gamma=gamma, gain=gain)
 
 
-<<<<<<< HEAD
-def posterize(inpt: datapoints._InputTypeJIT, bits: int) -> datapoints._InputTypeJIT:
-=======
-@_register_explicit_noop(datapoints.BoundingBoxes, datapoints.Mask)
 def posterize(inpt: torch.Tensor, bits: int) -> torch.Tensor:
->>>>>>> f2b6f43a
     if torch.jit.is_scripting():
         return posterize_image_tensor(inpt, bits=bits)
 
@@ -477,12 +436,7 @@
     return posterize_image_tensor(video, bits=bits)
 
 
-<<<<<<< HEAD
-def solarize(inpt: datapoints._InputTypeJIT, threshold: float) -> datapoints._InputTypeJIT:
-=======
-@_register_explicit_noop(datapoints.BoundingBoxes, datapoints.Mask)
 def solarize(inpt: torch.Tensor, threshold: float) -> torch.Tensor:
->>>>>>> f2b6f43a
     if torch.jit.is_scripting():
         return solarize_image_tensor(inpt, threshold=threshold)
 
@@ -509,12 +463,7 @@
     return solarize_image_tensor(video, threshold=threshold)
 
 
-<<<<<<< HEAD
-def autocontrast(inpt: datapoints._InputTypeJIT) -> datapoints._InputTypeJIT:
-=======
-@_register_explicit_noop(datapoints.BoundingBoxes, datapoints.Mask)
 def autocontrast(inpt: torch.Tensor) -> torch.Tensor:
->>>>>>> f2b6f43a
     if torch.jit.is_scripting():
         return autocontrast_image_tensor(inpt)
 
@@ -563,12 +512,7 @@
     return autocontrast_image_tensor(video)
 
 
-<<<<<<< HEAD
-def equalize(inpt: datapoints._InputTypeJIT) -> datapoints._InputTypeJIT:
-=======
-@_register_explicit_noop(datapoints.BoundingBoxes, datapoints.Mask)
 def equalize(inpt: torch.Tensor) -> torch.Tensor:
->>>>>>> f2b6f43a
     if torch.jit.is_scripting():
         return equalize_image_tensor(inpt)
 
@@ -657,12 +601,7 @@
     return equalize_image_tensor(video)
 
 
-<<<<<<< HEAD
-def invert(inpt: datapoints._InputTypeJIT) -> datapoints._InputTypeJIT:
-=======
-@_register_explicit_noop(datapoints.BoundingBoxes, datapoints.Mask)
 def invert(inpt: torch.Tensor) -> torch.Tensor:
->>>>>>> f2b6f43a
     if torch.jit.is_scripting():
         return invert_image_tensor(inpt)
 
@@ -692,12 +631,7 @@
     return invert_image_tensor(video)
 
 
-<<<<<<< HEAD
-def permute_channels(inpt: datapoints._InputTypeJIT, permutation: List[int]) -> datapoints._InputTypeJIT:
-=======
-@_register_explicit_noop(datapoints.BoundingBoxes, datapoints.Mask)
 def permute_channels(inpt: torch.Tensor, permutation: List[int]) -> torch.Tensor:
->>>>>>> f2b6f43a
     """Permute the channels of the input according to the given permutation.
 
     This function supports plain :class:`~torch.Tensor`'s, :class:`PIL.Image.Image`'s, and
