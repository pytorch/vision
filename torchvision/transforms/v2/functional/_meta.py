from typing import Optional

import PIL.Image
import torch
from torchvision import tv_tensors
from torchvision.transforms import _functional_pil as _FP
from torchvision.tv_tensors import BoundingBoxFormat

from torchvision.utils import _log_api_usage_once

from ._utils import _get_kernel, _register_kernel_internal, is_pure_tensor


def get_dimensions(inpt: torch.Tensor) -> list[int]:
    if torch.jit.is_scripting():
        return get_dimensions_image(inpt)

    _log_api_usage_once(get_dimensions)

    kernel = _get_kernel(get_dimensions, type(inpt))
    return kernel(inpt)


@_register_kernel_internal(get_dimensions, torch.Tensor)
@_register_kernel_internal(get_dimensions, tv_tensors.Image, tv_tensor_wrapper=False)
def get_dimensions_image(image: torch.Tensor) -> list[int]:
    chw = list(image.shape[-3:])
    ndims = len(chw)
    if ndims == 3:
        return chw
    elif ndims == 2:
        chw.insert(0, 1)
        return chw
    else:
        raise TypeError(f"Input tensor should have at least two dimensions, but got {ndims}")


_get_dimensions_image_pil = _register_kernel_internal(get_dimensions, PIL.Image.Image)(_FP.get_dimensions)


@_register_kernel_internal(get_dimensions, tv_tensors.Video, tv_tensor_wrapper=False)
def get_dimensions_video(video: torch.Tensor) -> list[int]:
    return get_dimensions_image(video)


def get_num_channels(inpt: torch.Tensor) -> int:
    if torch.jit.is_scripting():
        return get_num_channels_image(inpt)

    _log_api_usage_once(get_num_channels)

    kernel = _get_kernel(get_num_channels, type(inpt))
    return kernel(inpt)


@_register_kernel_internal(get_num_channels, torch.Tensor)
@_register_kernel_internal(get_num_channels, tv_tensors.Image, tv_tensor_wrapper=False)
def get_num_channels_image(image: torch.Tensor) -> int:
    chw = image.shape[-3:]
    ndims = len(chw)
    if ndims == 3:
        return chw[0]
    elif ndims == 2:
        return 1
    else:
        raise TypeError(f"Input tensor should have at least two dimensions, but got {ndims}")


_get_num_channels_image_pil = _register_kernel_internal(get_num_channels, PIL.Image.Image)(_FP.get_image_num_channels)


@_register_kernel_internal(get_num_channels, tv_tensors.Video, tv_tensor_wrapper=False)
def get_num_channels_video(video: torch.Tensor) -> int:
    return get_num_channels_image(video)


# We changed the names to ensure it can be used not only for images but also videos. Thus, we just alias it without
# deprecating the old names.
get_image_num_channels = get_num_channels


def get_size(inpt: torch.Tensor) -> list[int]:
    if torch.jit.is_scripting():
        return get_size_image(inpt)

    _log_api_usage_once(get_size)

    kernel = _get_kernel(get_size, type(inpt))
    return kernel(inpt)


@_register_kernel_internal(get_size, torch.Tensor)
@_register_kernel_internal(get_size, tv_tensors.Image, tv_tensor_wrapper=False)
def get_size_image(image: torch.Tensor) -> list[int]:
    hw = list(image.shape[-2:])
    ndims = len(hw)
    if ndims == 2:
        return hw
    else:
        raise TypeError(f"Input tensor should have at least two dimensions, but got {ndims}")


@_register_kernel_internal(get_size, PIL.Image.Image)
def _get_size_image_pil(image: PIL.Image.Image) -> list[int]:
    width, height = _FP.get_image_size(image)
    return [height, width]


@_register_kernel_internal(get_size, tv_tensors.Video, tv_tensor_wrapper=False)
def get_size_video(video: torch.Tensor) -> list[int]:
    return get_size_image(video)


@_register_kernel_internal(get_size, tv_tensors.Mask, tv_tensor_wrapper=False)
def get_size_mask(mask: torch.Tensor) -> list[int]:
    return get_size_image(mask)


@_register_kernel_internal(get_size, tv_tensors.BoundingBoxes, tv_tensor_wrapper=False)
def get_size_bounding_boxes(bounding_box: tv_tensors.BoundingBoxes) -> list[int]:
    return list(bounding_box.canvas_size)


@_register_kernel_internal(get_size, tv_tensors.KeyPoints, tv_tensor_wrapper=False)
def get_size_keypoints(keypoints: tv_tensors.KeyPoints) -> list[int]:
    return list(keypoints.canvas_size)


def get_num_frames(inpt: torch.Tensor) -> int:
    if torch.jit.is_scripting():
        return get_num_frames_video(inpt)

    _log_api_usage_once(get_num_frames)

    kernel = _get_kernel(get_num_frames, type(inpt))
    return kernel(inpt)


@_register_kernel_internal(get_num_frames, torch.Tensor)
@_register_kernel_internal(get_num_frames, tv_tensors.Video, tv_tensor_wrapper=False)
def get_num_frames_video(video: torch.Tensor) -> int:
    return video.shape[-4]


def _xywh_to_xyxy(xywh: torch.Tensor, inplace: bool) -> torch.Tensor:
    xyxy = xywh if inplace else xywh.clone()
    xyxy[..., 2:] += xyxy[..., :2]
    return xyxy


def _xyxy_to_xywh(xyxy: torch.Tensor, inplace: bool) -> torch.Tensor:
    xywh = xyxy if inplace else xyxy.clone()
    xywh[..., 2:] -= xywh[..., :2]
    return xywh


def _cxcywh_to_xyxy(cxcywh: torch.Tensor, inplace: bool) -> torch.Tensor:
    if not inplace:
        cxcywh = cxcywh.clone()

    # Trick to do fast division by 2 and ceil, without casting. It produces the same result as
    # `torchvision.ops._box_convert._box_cxcywh_to_xyxy`.
    half_wh = cxcywh[..., 2:].div(-2, rounding_mode=None if cxcywh.is_floating_point() else "floor").abs_()
    # (cx - width / 2) = x1, same for y1
    cxcywh[..., :2].sub_(half_wh)
    # (x1 + width) = x2, same for y2
    cxcywh[..., 2:].add_(cxcywh[..., :2])

    return cxcywh


def _xyxy_to_cxcywh(xyxy: torch.Tensor, inplace: bool) -> torch.Tensor:
    if not inplace:
        xyxy = xyxy.clone()

    # (x2 - x1) = width, same for height
    xyxy[..., 2:].sub_(xyxy[..., :2])
    # (x1 * 2 + width) / 2 = x1 + width / 2 = x1 + (x2-x1)/2 = (x1 + x2)/2 = cx, same for cy
    xyxy[..., :2].mul_(2).add_(xyxy[..., 2:]).div_(2, rounding_mode=None if xyxy.is_floating_point() else "floor")

    return xyxy


def _xyxy_to_keypoints(bounding_boxes: torch.Tensor) -> torch.Tensor:
    return bounding_boxes[:, [[0, 1], [2, 1], [2, 3], [0, 3]]]


def _xyxyxyxy_to_keypoints(bounding_boxes: torch.Tensor) -> torch.Tensor:
    return bounding_boxes[:, [[0, 1], [2, 3], [4, 5], [6, 7]]]


def convert_bounding_boxes_to_points(bounding_boxes: tv_tensors.BoundingBoxes) -> tv_tensors.KeyPoints:
    """Converts a set of bounding boxes to its edge points.

    .. note::

        This handles rotated :class:`tv_tensors.BoundingBoxes` formats
        by first converting them to XYXYXYXY format.

        Due to floating-point approximation, this may not be an exact computation.

    Args:
        bounding_boxes (tv_tensors.BoundingBoxes): A set of ``N`` bounding boxes (of shape ``[N, 4]``)

    Returns:
        tv_tensors.KeyPoints: The edges, as a polygon of shape ``[N, 4, 2]``
    """
    if is_rotated_bounding_box_format(bounding_boxes.format):
        # We are working on a rotated bounding box
        bbox = _convert_bounding_box_format(
            bounding_boxes.as_subclass(torch.Tensor),
            old_format=bounding_boxes.format,
            new_format=BoundingBoxFormat.XYXYXYXY,
            inplace=False,
        )
        return tv_tensors.KeyPoints(_xyxyxyxy_to_keypoints(bbox), canvas_size=bounding_boxes.canvas_size)

    bbox = _convert_bounding_box_format(
        bounding_boxes.as_subclass(torch.Tensor),
        old_format=bounding_boxes.format,
        new_format=BoundingBoxFormat.XYXY,
        inplace=False,
    )
    return tv_tensors.KeyPoints(_xyxy_to_keypoints(bbox), canvas_size=bounding_boxes.canvas_size)


def _cxcywhr_to_xywhr(cxcywhr: torch.Tensor, inplace: bool) -> torch.Tensor:
    if not inplace:
        cxcywhr = cxcywhr.clone()

    dtype = cxcywhr.dtype
    if not cxcywhr.is_floating_point():
        cxcywhr = cxcywhr.float()

    half_wh = cxcywhr[..., 2:-1].div(-2, rounding_mode=None if cxcywhr.is_floating_point() else "floor").abs_()
    r_rad = cxcywhr[..., 4].mul(torch.pi).div(180.0)
    cos, sin = r_rad.cos(), r_rad.sin()
    # (cx - width / 2 * cos - height / 2 * sin) = x1
    cxcywhr[..., 0].sub_(half_wh[..., 0].mul(cos)).sub_(half_wh[..., 1].mul(sin))
    # (cy + width / 2 * sin - height / 2 * cos) = y1
    cxcywhr[..., 1].add_(half_wh[..., 0].mul(sin)).sub_(half_wh[..., 1].mul(cos))

    return cxcywhr.to(dtype)


def _xywhr_to_cxcywhr(xywhr: torch.Tensor, inplace: bool) -> torch.Tensor:
    if not inplace:
        xywhr = xywhr.clone()

    dtype = xywhr.dtype
    if not xywhr.is_floating_point():
        xywhr = xywhr.float()

    half_wh = xywhr[..., 2:-1].div(-2, rounding_mode=None if xywhr.is_floating_point() else "floor").abs_()
    r_rad = xywhr[..., 4].mul(torch.pi).div(180.0)
    cos, sin = r_rad.cos(), r_rad.sin()
    # (x1 + width / 2 * cos + height / 2 * sin) = cx
    xywhr[..., 0].add_(half_wh[..., 0].mul(cos)).add_(half_wh[..., 1].mul(sin))
    # (y1 - width / 2 * sin + height / 2 * cos) = cy
    xywhr[..., 1].sub_(half_wh[..., 0].mul(sin)).add_(half_wh[..., 1].mul(cos))

    return xywhr.to(dtype)


def _xywhr_to_xyxyxyxy(xywhr: torch.Tensor, inplace: bool) -> torch.Tensor:
    # NOTE: This function cannot modify the input tensor inplace as it requires a dimension change.
    if not inplace:
        xywhr = xywhr.clone()

    dtype = xywhr.dtype
    if not xywhr.is_floating_point():
        xywhr = xywhr.float()

    wh = xywhr[..., 2:-1]
    r_rad = xywhr[..., 4].mul(torch.pi).div(180.0)
    cos, sin = r_rad.cos(), r_rad.sin()
    xywhr = xywhr[..., :2].tile((1, 4))
    # x1 + w * cos = x2
    xywhr[..., 2].add_(wh[..., 0].mul(cos))
    # y1 - w * sin = y2
    xywhr[..., 3].sub_(wh[..., 0].mul(sin))
    # x1 + w * cos + h * sin = x3
    xywhr[..., 4].add_(wh[..., 0].mul(cos).add(wh[..., 1].mul(sin)))
    # y1 - w * sin + h * cos = y3
    xywhr[..., 5].sub_(wh[..., 0].mul(sin).sub(wh[..., 1].mul(cos)))
    # x1 + h * sin = x4
    xywhr[..., 6].add_(wh[..., 1].mul(sin))
    # y1 + h * cos = y4
    xywhr[..., 7].add_(wh[..., 1].mul(cos))
    return xywhr.to(dtype)


def _xyxyxyxy_to_xywhr(xyxyxyxy: torch.Tensor, inplace: bool) -> torch.Tensor:
    # NOTE: This function cannot modify the input tensor inplace as it requires a dimension change.
    if not inplace:
        xyxyxyxy = xyxyxyxy.clone()

    dtype = xyxyxyxy.dtype
    if not xyxyxyxy.is_floating_point():
        xyxyxyxy = xyxyxyxy.float()

    r_rad = torch.atan2(xyxyxyxy[..., 1].sub(xyxyxyxy[..., 3]), xyxyxyxy[..., 2].sub(xyxyxyxy[..., 0]))
    # x1, y1, (x2 - x1), (y2 - y1), (x3 - x2), (y3 - y2) x4, y4
    xyxyxyxy[..., 4:6].sub_(xyxyxyxy[..., 2:4])
    xyxyxyxy[..., 2:4].sub_(xyxyxyxy[..., :2])
    # sqrt((x2 - x1) ** 2 + (y1 - y2) ** 2) = w
    xyxyxyxy[..., 2] = xyxyxyxy[..., 2].pow(2).add(xyxyxyxy[..., 3].pow(2)).sqrt()
    # sqrt((x2 - x3) ** 2 + (y2 - y3) ** 2) = h
    xyxyxyxy[..., 3] = xyxyxyxy[..., 4].pow(2).add(xyxyxyxy[..., 5].pow(2)).sqrt()
    xyxyxyxy[..., 4] = r_rad.div_(torch.pi).mul_(180.0)
    return xyxyxyxy[..., :5].to(dtype)


def is_rotated_bounding_box_format(format: BoundingBoxFormat) -> bool:
    return format.value in [
        BoundingBoxFormat.XYWHR.value,
        BoundingBoxFormat.CXCYWHR.value,
        BoundingBoxFormat.XYXYXYXY.value,
    ]


def _convert_bounding_box_format(
    bounding_boxes: torch.Tensor, old_format: BoundingBoxFormat, new_format: BoundingBoxFormat, inplace: bool = False
) -> torch.Tensor:

    if new_format == old_format:
        return bounding_boxes

    if is_rotated_bounding_box_format(old_format) ^ is_rotated_bounding_box_format(new_format):
        raise ValueError("Cannot convert between rotated and unrotated bounding boxes.")

    # TODO: Add _xywh_to_cxcywh and _cxcywh_to_xywh to improve performance
    if old_format == BoundingBoxFormat.XYWH:
        bounding_boxes = _xywh_to_xyxy(bounding_boxes, inplace)
    elif old_format == BoundingBoxFormat.CXCYWH:
        bounding_boxes = _cxcywh_to_xyxy(bounding_boxes, inplace)
    elif old_format == BoundingBoxFormat.CXCYWHR:
        bounding_boxes = _cxcywhr_to_xywhr(bounding_boxes, inplace)
    elif old_format == BoundingBoxFormat.XYXYXYXY:
        bounding_boxes = _xyxyxyxy_to_xywhr(bounding_boxes, inplace)

    if new_format == BoundingBoxFormat.XYWH:
        bounding_boxes = _xyxy_to_xywh(bounding_boxes, inplace)
    elif new_format == BoundingBoxFormat.CXCYWH:
        bounding_boxes = _xyxy_to_cxcywh(bounding_boxes, inplace)
    elif new_format == BoundingBoxFormat.CXCYWHR:
        bounding_boxes = _xywhr_to_cxcywhr(bounding_boxes, inplace)
    elif new_format == BoundingBoxFormat.XYXYXYXY:
        bounding_boxes = _xywhr_to_xyxyxyxy(bounding_boxes, inplace)

    return bounding_boxes


def convert_bounding_box_format(
    inpt: torch.Tensor,
    old_format: Optional[BoundingBoxFormat] = None,
    new_format: Optional[BoundingBoxFormat] = None,
    inplace: bool = False,
) -> torch.Tensor:
    """See :func:`~torchvision.transforms.v2.ConvertBoundingBoxFormat` for details."""
    # This being a kernel / functional hybrid, we need an option to pass `old_format` explicitly for pure tensor
    # inputs as well as extract it from `tv_tensors.BoundingBoxes` inputs. However, putting a default value on
    # `old_format` means we also need to put one on `new_format` to have syntactically correct Python. Here we mimic the
    # default error that would be thrown if `new_format` had no default value.
    if new_format is None:
        raise TypeError("convert_bounding_box_format() missing 1 required argument: 'new_format'")

    if not torch.jit.is_scripting():
        _log_api_usage_once(convert_bounding_box_format)

    if isinstance(old_format, str):
        old_format = BoundingBoxFormat[old_format.upper()]
    if isinstance(new_format, str):
        new_format = BoundingBoxFormat[new_format.upper()]

    if torch.jit.is_scripting() or is_pure_tensor(inpt):
        if old_format is None:
            raise ValueError("For pure tensor inputs, `old_format` has to be passed.")
        return _convert_bounding_box_format(inpt, old_format=old_format, new_format=new_format, inplace=inplace)
    elif isinstance(inpt, tv_tensors.BoundingBoxes):
        if old_format is not None:
            raise ValueError("For bounding box tv_tensor inputs, `old_format` must not be passed.")
        output = _convert_bounding_box_format(
            inpt.as_subclass(torch.Tensor), old_format=inpt.format, new_format=new_format, inplace=inplace
        )
        return tv_tensors.wrap(output, like=inpt, format=new_format)
    else:
        raise TypeError(
            f"Input can either be a plain tensor or a bounding box tv_tensor, but got {type(inpt)} instead."
        )


def _clamp_bounding_boxes(
    bounding_boxes: torch.Tensor, format: BoundingBoxFormat, canvas_size: tuple[int, int]
) -> torch.Tensor:
    # TODO: Investigate if it makes sense from a performance perspective to have an implementation for every
    #  BoundingBoxFormat instead of converting back and forth
    in_dtype = bounding_boxes.dtype
    bounding_boxes = bounding_boxes.clone() if bounding_boxes.is_floating_point() else bounding_boxes.float()
    xyxy_boxes = convert_bounding_box_format(
        bounding_boxes, old_format=format, new_format=tv_tensors.BoundingBoxFormat.XYXY, inplace=True
    )
    xyxy_boxes[..., 0::2].clamp_(min=0, max=canvas_size[1])
    xyxy_boxes[..., 1::2].clamp_(min=0, max=canvas_size[0])
    out_boxes = convert_bounding_box_format(
        xyxy_boxes, old_format=BoundingBoxFormat.XYXY, new_format=format, inplace=True
    )
    return out_boxes.to(in_dtype)


<<<<<<< HEAD
def _clamp_keypoints(keypoints: torch.Tensor, canvas_size: tuple[int, int]) -> torch.Tensor:
    dtype = keypoints.dtype
    keypoints = keypoints.clone() if keypoints.is_floating_point() else keypoints.float()
    keypoints[..., 0].clamp_(min=0, max=canvas_size[1])
    keypoints[..., 1].clamp_(min=0, max=canvas_size[0])
    return keypoints.to(dtype=dtype)
=======
def _clamp_rotated_bounding_boxes(
    bounding_boxes: torch.Tensor, format: BoundingBoxFormat, canvas_size: tuple[int, int]
) -> torch.Tensor:
    # TODO: For now we are not clamping rotated bounding boxes.
    in_dtype = bounding_boxes.dtype
    out_boxes = bounding_boxes.clone() if bounding_boxes.is_floating_point() else bounding_boxes.float()

    return out_boxes.to(in_dtype)
>>>>>>> 428a54c9


def clamp_bounding_boxes(
    inpt: torch.Tensor,
    format: Optional[BoundingBoxFormat] = None,
    canvas_size: Optional[tuple[int, int]] = None,
) -> torch.Tensor:
    """See :func:`~torchvision.transforms.v2.ClampBoundingBoxes` for details."""
    if not torch.jit.is_scripting():
        _log_api_usage_once(clamp_bounding_boxes)

    if torch.jit.is_scripting() or is_pure_tensor(inpt):

        if format is None or canvas_size is None:
            raise ValueError("For pure tensor inputs, `format` and `canvas_size` have to be passed.")
        if tv_tensors.is_rotated_bounding_format(format):
            return _clamp_rotated_bounding_boxes(inpt, format=format, canvas_size=canvas_size)
        else:
            return _clamp_bounding_boxes(inpt, format=format, canvas_size=canvas_size)
    elif isinstance(inpt, tv_tensors.BoundingBoxes):
        if format is not None or canvas_size is not None:
            raise ValueError("For bounding box tv_tensor inputs, `format` and `canvas_size` must not be passed.")
        if tv_tensors.is_rotated_bounding_format(inpt.format):
            output = _clamp_rotated_bounding_boxes(
                inpt.as_subclass(torch.Tensor), format=inpt.format, canvas_size=inpt.canvas_size
            )
        else:
            output = _clamp_bounding_boxes(
                inpt.as_subclass(torch.Tensor), format=inpt.format, canvas_size=inpt.canvas_size
            )
        return tv_tensors.wrap(output, like=inpt)
    else:
        raise TypeError(
            f"Input can either be a plain tensor or a bounding box tv_tensor, but got {type(inpt)} instead."
        )


def clamp_keypoints(
    inpt: torch.Tensor,
    canvas_size: Optional[tuple[int, int]] = None,
) -> torch.Tensor:
    """See :func:`~torchvision.transforms.v2.ClampKeyPoints` for details."""
    if not torch.jit.is_scripting():
        _log_api_usage_once(clamp_keypoints)

    if torch.jit.is_scripting() or is_pure_tensor(inpt):

        if canvas_size is None:
            raise ValueError("For pure tensor inputs, `canvas_size` have to be passed.")
        return _clamp_keypoints(inpt, canvas_size=canvas_size)
    elif isinstance(inpt, tv_tensors.KeyPoints):
        if canvas_size is not None:
            raise ValueError("For keypoints tv_tensor inputs, `canvas_size` must not be passed.")
        output = _clamp_keypoints(inpt.as_subclass(torch.Tensor), canvas_size=inpt.canvas_size)
        return tv_tensors.wrap(output, like=inpt)
    else:
        raise TypeError(f"Input can either be a plain tensor or a keypoints tv_tensor, but got {type(inpt)} instead.")<|MERGE_RESOLUTION|>--- conflicted
+++ resolved
@@ -408,14 +408,6 @@
     return out_boxes.to(in_dtype)
 
 
-<<<<<<< HEAD
-def _clamp_keypoints(keypoints: torch.Tensor, canvas_size: tuple[int, int]) -> torch.Tensor:
-    dtype = keypoints.dtype
-    keypoints = keypoints.clone() if keypoints.is_floating_point() else keypoints.float()
-    keypoints[..., 0].clamp_(min=0, max=canvas_size[1])
-    keypoints[..., 1].clamp_(min=0, max=canvas_size[0])
-    return keypoints.to(dtype=dtype)
-=======
 def _clamp_rotated_bounding_boxes(
     bounding_boxes: torch.Tensor, format: BoundingBoxFormat, canvas_size: tuple[int, int]
 ) -> torch.Tensor:
@@ -424,7 +416,6 @@
     out_boxes = bounding_boxes.clone() if bounding_boxes.is_floating_point() else bounding_boxes.float()
 
     return out_boxes.to(in_dtype)
->>>>>>> 428a54c9
 
 
 def clamp_bounding_boxes(
@@ -462,6 +453,14 @@
         )
 
 
+def _clamp_keypoints(keypoints: torch.Tensor, canvas_size: tuple[int, int]) -> torch.Tensor:
+    dtype = keypoints.dtype
+    keypoints = keypoints.clone() if keypoints.is_floating_point() else keypoints.float()
+    keypoints[..., 0].clamp_(min=0, max=canvas_size[1])
+    keypoints[..., 1].clamp_(min=0, max=canvas_size[0])
+    return keypoints.to(dtype=dtype)
+
+
 def clamp_keypoints(
     inpt: torch.Tensor,
     canvas_size: Optional[tuple[int, int]] = None,
