from typing import Optional

import PIL.Image
import torch
from torchvision import tv_tensors
from torchvision.transforms import _functional_pil as _FP
from torchvision.tv_tensors import BoundingBoxFormat
from torchvision.tv_tensors._bounding_boxes import CLAMPING_MODE_TYPE

from torchvision.utils import _log_api_usage_once

from ._utils import _get_kernel, _register_kernel_internal, is_pure_tensor


def get_dimensions(inpt: torch.Tensor) -> list[int]:
    if torch.jit.is_scripting():
        return get_dimensions_image(inpt)

    _log_api_usage_once(get_dimensions)

    kernel = _get_kernel(get_dimensions, type(inpt))
    return kernel(inpt)


@_register_kernel_internal(get_dimensions, torch.Tensor)
@_register_kernel_internal(get_dimensions, tv_tensors.Image, tv_tensor_wrapper=False)
def get_dimensions_image(image: torch.Tensor) -> list[int]:
    chw = list(image.shape[-3:])
    ndims = len(chw)
    if ndims == 3:
        return chw
    elif ndims == 2:
        chw.insert(0, 1)
        return chw
    else:
        raise TypeError(f"Input tensor should have at least two dimensions, but got {ndims}")


_get_dimensions_image_pil = _register_kernel_internal(get_dimensions, PIL.Image.Image)(_FP.get_dimensions)


@_register_kernel_internal(get_dimensions, tv_tensors.Video, tv_tensor_wrapper=False)
def get_dimensions_video(video: torch.Tensor) -> list[int]:
    return get_dimensions_image(video)


def get_num_channels(inpt: torch.Tensor) -> int:
    if torch.jit.is_scripting():
        return get_num_channels_image(inpt)

    _log_api_usage_once(get_num_channels)

    kernel = _get_kernel(get_num_channels, type(inpt))
    return kernel(inpt)


@_register_kernel_internal(get_num_channels, torch.Tensor)
@_register_kernel_internal(get_num_channels, tv_tensors.Image, tv_tensor_wrapper=False)
def get_num_channels_image(image: torch.Tensor) -> int:
    chw = image.shape[-3:]
    ndims = len(chw)
    if ndims == 3:
        return chw[0]
    elif ndims == 2:
        return 1
    else:
        raise TypeError(f"Input tensor should have at least two dimensions, but got {ndims}")


_get_num_channels_image_pil = _register_kernel_internal(get_num_channels, PIL.Image.Image)(_FP.get_image_num_channels)


@_register_kernel_internal(get_num_channels, tv_tensors.Video, tv_tensor_wrapper=False)
def get_num_channels_video(video: torch.Tensor) -> int:
    return get_num_channels_image(video)


# We changed the names to ensure it can be used not only for images but also videos. Thus, we just alias it without
# deprecating the old names.
get_image_num_channels = get_num_channels


def get_size(inpt: torch.Tensor) -> list[int]:
    if torch.jit.is_scripting():
        return get_size_image(inpt)

    _log_api_usage_once(get_size)

    kernel = _get_kernel(get_size, type(inpt))
    return kernel(inpt)


@_register_kernel_internal(get_size, torch.Tensor)
@_register_kernel_internal(get_size, tv_tensors.Image, tv_tensor_wrapper=False)
def get_size_image(image: torch.Tensor) -> list[int]:
    hw = list(image.shape[-2:])
    ndims = len(hw)
    if ndims == 2:
        return hw
    else:
        raise TypeError(f"Input tensor should have at least two dimensions, but got {ndims}")


@_register_kernel_internal(get_size, PIL.Image.Image)
def _get_size_image_pil(image: PIL.Image.Image) -> list[int]:
    width, height = _FP.get_image_size(image)
    return [height, width]


@_register_kernel_internal(get_size, tv_tensors.Video, tv_tensor_wrapper=False)
def get_size_video(video: torch.Tensor) -> list[int]:
    return get_size_image(video)


@_register_kernel_internal(get_size, tv_tensors.Mask, tv_tensor_wrapper=False)
def get_size_mask(mask: torch.Tensor) -> list[int]:
    return get_size_image(mask)


@_register_kernel_internal(get_size, tv_tensors.BoundingBoxes, tv_tensor_wrapper=False)
def get_size_bounding_boxes(bounding_box: tv_tensors.BoundingBoxes) -> list[int]:
    return list(bounding_box.canvas_size)


@_register_kernel_internal(get_size, tv_tensors.KeyPoints, tv_tensor_wrapper=False)
def get_size_keypoints(keypoints: tv_tensors.KeyPoints) -> list[int]:
    return list(keypoints.canvas_size)


def get_num_frames(inpt: torch.Tensor) -> int:
    if torch.jit.is_scripting():
        return get_num_frames_video(inpt)

    _log_api_usage_once(get_num_frames)

    kernel = _get_kernel(get_num_frames, type(inpt))
    return kernel(inpt)


@_register_kernel_internal(get_num_frames, torch.Tensor)
@_register_kernel_internal(get_num_frames, tv_tensors.Video, tv_tensor_wrapper=False)
def get_num_frames_video(video: torch.Tensor) -> int:
    return video.shape[-4]


def _xywh_to_xyxy(xywh: torch.Tensor, inplace: bool) -> torch.Tensor:
    xyxy = xywh if inplace else xywh.clone()
    xyxy[..., 2:] += xyxy[..., :2]
    return xyxy


def _xyxy_to_xywh(xyxy: torch.Tensor, inplace: bool) -> torch.Tensor:
    xywh = xyxy if inplace else xyxy.clone()
    xywh[..., 2:] -= xywh[..., :2]
    return xywh


def _cxcywh_to_xyxy(cxcywh: torch.Tensor, inplace: bool) -> torch.Tensor:
    if not inplace:
        cxcywh = cxcywh.clone()

    # Trick to do fast division by 2 and ceil, without casting. It produces the same result as
    # `torchvision.ops._box_convert._box_cxcywh_to_xyxy`.
    half_wh = cxcywh[..., 2:].div(-2, rounding_mode=None if cxcywh.is_floating_point() else "floor").abs_()
    # (cx - width / 2) = x1, same for y1
    cxcywh[..., :2].sub_(half_wh)
    # (x1 + width) = x2, same for y2
    cxcywh[..., 2:].add_(cxcywh[..., :2])

    return cxcywh


def _xyxy_to_cxcywh(xyxy: torch.Tensor, inplace: bool) -> torch.Tensor:
    if not inplace:
        xyxy = xyxy.clone()

    # (x2 - x1) = width, same for height
    xyxy[..., 2:].sub_(xyxy[..., :2])
    # (x1 * 2 + width) / 2 = x1 + width / 2 = x1 + (x2-x1)/2 = (x1 + x2)/2 = cx, same for cy
    xyxy[..., :2].mul_(2).add_(xyxy[..., 2:]).div_(2, rounding_mode=None if xyxy.is_floating_point() else "floor")

    return xyxy


def _xyxy_to_keypoints(bounding_boxes: torch.Tensor) -> torch.Tensor:
    return bounding_boxes[:, [[0, 1], [2, 1], [2, 3], [0, 3]]]


def _xyxyxyxy_to_keypoints(bounding_boxes: torch.Tensor) -> torch.Tensor:
    return bounding_boxes[:, [[0, 1], [2, 3], [4, 5], [6, 7]]]


def _cxcywhr_to_xywhr(cxcywhr: torch.Tensor, inplace: bool) -> torch.Tensor:
    if not inplace:
        cxcywhr = cxcywhr.clone()

    dtype = cxcywhr.dtype
    need_cast = not cxcywhr.is_floating_point()
    if need_cast:
        cxcywhr = cxcywhr.float()

    half_wh = cxcywhr[..., 2:-1].div(-2, rounding_mode=None if cxcywhr.is_floating_point() else "floor").abs_()
    r_rad = cxcywhr[..., 4].mul(torch.pi).div(180.0)
    cos, sin = r_rad.cos(), r_rad.sin()
    # (cx - width / 2 * cos - height / 2 * sin) = x1
    cxcywhr[..., 0].sub_(half_wh[..., 0].mul(cos)).sub_(half_wh[..., 1].mul(sin))
    # (cy + width / 2 * sin - height / 2 * cos) = y1
    cxcywhr[..., 1].add_(half_wh[..., 0].mul(sin)).sub_(half_wh[..., 1].mul(cos))

    if need_cast:
        cxcywhr.round_()
        cxcywhr = cxcywhr.to(dtype)

    return cxcywhr


def _xywhr_to_cxcywhr(xywhr: torch.Tensor, inplace: bool) -> torch.Tensor:
    if not inplace:
        xywhr = xywhr.clone()

    dtype = xywhr.dtype
    need_cast = not xywhr.is_floating_point()
    if need_cast:
        xywhr = xywhr.float()

    half_wh = xywhr[..., 2:-1].div(-2, rounding_mode=None if xywhr.is_floating_point() else "floor").abs_()
    r_rad = xywhr[..., 4].mul(torch.pi).div(180.0)
    cos, sin = r_rad.cos(), r_rad.sin()
    # (x1 + width / 2 * cos + height / 2 * sin) = cx
    xywhr[..., 0].add_(half_wh[..., 0].mul(cos)).add_(half_wh[..., 1].mul(sin))
    # (y1 - width / 2 * sin + height / 2 * cos) = cy
    xywhr[..., 1].sub_(half_wh[..., 0].mul(sin)).add_(half_wh[..., 1].mul(cos))

    if need_cast:
        xywhr.round_()
        xywhr = xywhr.to(dtype)

    return xywhr


def _xywhr_to_xyxyxyxy(xywhr: torch.Tensor, inplace: bool) -> torch.Tensor:
    # NOTE: This function cannot modify the input tensor inplace as it requires a dimension change.
    if not inplace:
        xywhr = xywhr.clone()

    dtype = xywhr.dtype
    need_cast = not xywhr.is_floating_point()
    if need_cast:
        xywhr = xywhr.float()

    wh = xywhr[..., 2:-1]
    r_rad = xywhr[..., 4].mul(torch.pi).div(180.0)
    cos, sin = r_rad.cos(), r_rad.sin()
    xywhr = xywhr[..., :2].tile((1, 4))
    # x1 + w * cos = x2
    xywhr[..., 2].add_(wh[..., 0].mul(cos))
    # y1 - w * sin = y2
    xywhr[..., 3].sub_(wh[..., 0].mul(sin))
    # x1 + w * cos + h * sin = x3
    xywhr[..., 4].add_(wh[..., 0].mul(cos).add(wh[..., 1].mul(sin)))
    # y1 - w * sin + h * cos = y3
    xywhr[..., 5].sub_(wh[..., 0].mul(sin).sub(wh[..., 1].mul(cos)))
    # x1 + h * sin = x4
    xywhr[..., 6].add_(wh[..., 1].mul(sin))
    # y1 + h * cos = y4
    xywhr[..., 7].add_(wh[..., 1].mul(cos))

    if need_cast:
        xywhr.round_()
        xywhr = xywhr.to(dtype)

    return xywhr


def _xyxyxyxy_to_xywhr(xyxyxyxy: torch.Tensor, inplace: bool) -> torch.Tensor:
    # NOTE: This function cannot modify the input tensor inplace as it requires a dimension change.
    if not inplace:
        xyxyxyxy = xyxyxyxy.clone()

    dtype = xyxyxyxy.dtype
    need_cast = not xyxyxyxy.is_floating_point()
    if need_cast:
        xyxyxyxy = xyxyxyxy.float()

    r_rad = torch.atan2(xyxyxyxy[..., 1].sub(xyxyxyxy[..., 3]), xyxyxyxy[..., 2].sub(xyxyxyxy[..., 0]))
    # x1, y1, (x2 - x1), (y2 - y1), (x3 - x2), (y3 - y2) x4, y4
    xyxyxyxy[..., 4:6].sub_(xyxyxyxy[..., 2:4])
    xyxyxyxy[..., 2:4].sub_(xyxyxyxy[..., :2])
    # sqrt((x2 - x1) ** 2 + (y1 - y2) ** 2) = w
    xyxyxyxy[..., 2] = xyxyxyxy[..., 2].pow(2).add(xyxyxyxy[..., 3].pow(2)).sqrt()
    # sqrt((x2 - x3) ** 2 + (y2 - y3) ** 2) = h
    xyxyxyxy[..., 3] = xyxyxyxy[..., 4].pow(2).add(xyxyxyxy[..., 5].pow(2)).sqrt()
    xyxyxyxy[..., 4] = r_rad.div_(torch.pi).mul_(180.0)

    if need_cast:
        xyxyxyxy.round_()
        xyxyxyxy = xyxyxyxy.to(dtype)

    return xyxyxyxy[..., :5]


def _convert_bounding_box_format(
    bounding_boxes: torch.Tensor, old_format: BoundingBoxFormat, new_format: BoundingBoxFormat, inplace: bool = False
) -> torch.Tensor:

    if new_format == old_format:
        return bounding_boxes

    if tv_tensors.is_rotated_bounding_format(old_format) ^ tv_tensors.is_rotated_bounding_format(new_format):
        raise ValueError("Cannot convert between rotated and unrotated bounding boxes.")

    # TODO: Add _xywh_to_cxcywh and _cxcywh_to_xywh to improve performance
    if old_format == BoundingBoxFormat.XYWH:
        bounding_boxes = _xywh_to_xyxy(bounding_boxes, inplace)
    elif old_format == BoundingBoxFormat.CXCYWH:
        bounding_boxes = _cxcywh_to_xyxy(bounding_boxes, inplace)
    elif old_format == BoundingBoxFormat.CXCYWHR:
        bounding_boxes = _cxcywhr_to_xywhr(bounding_boxes, inplace)
    elif old_format == BoundingBoxFormat.XYXYXYXY:
        bounding_boxes = _xyxyxyxy_to_xywhr(bounding_boxes, inplace)

    if new_format == BoundingBoxFormat.XYWH:
        bounding_boxes = _xyxy_to_xywh(bounding_boxes, inplace)
    elif new_format == BoundingBoxFormat.CXCYWH:
        bounding_boxes = _xyxy_to_cxcywh(bounding_boxes, inplace)
    elif new_format == BoundingBoxFormat.CXCYWHR:
        bounding_boxes = _xywhr_to_cxcywhr(bounding_boxes, inplace)
    elif new_format == BoundingBoxFormat.XYXYXYXY:
        bounding_boxes = _xywhr_to_xyxyxyxy(bounding_boxes, inplace)

    return bounding_boxes


def convert_bounding_box_format(
    inpt: torch.Tensor,
    old_format: Optional[BoundingBoxFormat] = None,
    new_format: Optional[BoundingBoxFormat] = None,
    inplace: bool = False,
) -> torch.Tensor:
    """See :func:`~torchvision.transforms.v2.ConvertBoundingBoxFormat` for details."""
    # This being a kernel / functional hybrid, we need an option to pass `old_format` explicitly for pure tensor
    # inputs as well as extract it from `tv_tensors.BoundingBoxes` inputs. However, putting a default value on
    # `old_format` means we also need to put one on `new_format` to have syntactically correct Python. Here we mimic the
    # default error that would be thrown if `new_format` had no default value.
    if new_format is None:
        raise TypeError("convert_bounding_box_format() missing 1 required argument: 'new_format'")

    if not torch.jit.is_scripting():
        _log_api_usage_once(convert_bounding_box_format)

    if isinstance(old_format, str):
        old_format = BoundingBoxFormat[old_format.upper()]
    if isinstance(new_format, str):
        new_format = BoundingBoxFormat[new_format.upper()]

    if torch.jit.is_scripting() or is_pure_tensor(inpt):
        if old_format is None:
            raise ValueError("For pure tensor inputs, `old_format` has to be passed.")
        return _convert_bounding_box_format(inpt, old_format=old_format, new_format=new_format, inplace=inplace)
    elif isinstance(inpt, tv_tensors.BoundingBoxes):
        if old_format is not None:
            raise ValueError("For bounding box tv_tensor inputs, `old_format` must not be passed.")
        output = _convert_bounding_box_format(
            inpt.as_subclass(torch.Tensor), old_format=inpt.format, new_format=new_format, inplace=inplace
        )
        return tv_tensors.wrap(output, like=inpt, format=new_format)
    else:
        raise TypeError(
            f"Input can either be a plain tensor or a bounding box tv_tensor, but got {type(inpt)} instead."
        )


def _clamp_bounding_boxes(
    bounding_boxes: torch.Tensor,
    format: BoundingBoxFormat,
    canvas_size: tuple[int, int],
    clamping_mode: Optional[CLAMPING_MODE_TYPE],  # TODOBB shouldn't be Optional
) -> torch.Tensor:
    if clamping_mode is not None and clamping_mode == "none":
        return bounding_boxes.clone()
    # TODO: Investigate if it makes sense from a performance perspective to have an implementation for every
    #  BoundingBoxFormat instead of converting back and forth
    in_dtype = bounding_boxes.dtype
    bounding_boxes = bounding_boxes.clone() if bounding_boxes.is_floating_point() else bounding_boxes.float()
    xyxy_boxes = convert_bounding_box_format(
        bounding_boxes, old_format=format, new_format=tv_tensors.BoundingBoxFormat.XYXY, inplace=True
    )
    xyxy_boxes[..., 0::2].clamp_(min=0, max=canvas_size[1])
    xyxy_boxes[..., 1::2].clamp_(min=0, max=canvas_size[0])
    out_boxes = convert_bounding_box_format(
        xyxy_boxes, old_format=BoundingBoxFormat.XYXY, new_format=format, inplace=True
    )
    return out_boxes.to(in_dtype)


def _order_bounding_boxes_points(
    bounding_boxes: torch.Tensor, indices: Optional[torch.Tensor] = None
) -> tuple[torch.Tensor, torch.Tensor]:
    """Re-order points in bounding boxes based on specific criteria or provided indices.

    This function reorders the points of bounding boxes either according to provided indices or
    by a default ordering strategy. In the default strategy, (x1, y1) corresponds to the point
    with the lowest x value. If multiple points have the same lowest x value, the point with the
    lowest y value is chosen.

    Args:
        bounding_boxes (torch.Tensor): A tensor containing bounding box coordinates in format [x1, y1, x2, y2, x3, y3, x4, y4].
        indices (torch.Tensor | None): Optional tensor containing indices for reordering. If None, default ordering is applied.

    Returns:
        tuple[torch.Tensor, torch.Tensor]: A tuple containing:
            - indices: The indices used for reordering
            - reordered_boxes: The bounding boxes with reordered points
    """
    if indices is None:
        output_xyxyxyxy = bounding_boxes.reshape(-1, 8)
        x, y = output_xyxyxyxy[..., 0::2], output_xyxyxyxy[..., 1::2]
        y_max = torch.max(y.abs(), dim=1, keepdim=True)[0]
        x_max = torch.max(x.abs(), dim=1, keepdim=True)[0]
        _, x1 = (y / y_max + (x / x_max) * 100).min(dim=1)
        indices = torch.ones_like(output_xyxyxyxy)
        indices[..., 0] = x1.mul(2)
        indices.cumsum_(1).remainder_(8)
    return indices, bounding_boxes.gather(1, indices.to(torch.int64))


def _get_slope_and_intercept(box: torch.Tensor) -> tuple[torch.Tensor, torch.Tensor]:
    """
    Calculate the slope and y-intercept of the lines defined by consecutive vertices in a bounding box.
    This function computes the slope (a) and y-intercept (b) for each line segment in a bounding box,
    where each line is defined by two consecutive vertices.
    """
    x, y = box[..., ::2], box[..., 1::2]
    a = y.diff(append=y[..., 0:1]) / x.diff(append=x[..., 0:1])
    b = y - a * x
    return a, b


def _get_intersection_point(a: torch.Tensor, b: torch.Tensor) -> torch.Tensor:
    """
    Calculate the intersection point of two lines defined by their slopes and y-intercepts.
    This function computes the intersection points between pairs of lines, where each line
    is defined by the equation y = ax + b (slope and y-intercept form).
    """
    batch_size = a.shape[0]
    x = b.diff(prepend=b[..., 3:4]).neg() / a.diff(prepend=a[..., 3:4])
    y = a * x + b
    return torch.cat((x.unsqueeze(-1), y.unsqueeze(-1)), dim=-1).view(batch_size, 8)


def _clamp_y_intercept(
    bounding_boxes: torch.Tensor,
    original_bounding_boxes: torch.Tensor,
    canvas_size: tuple[int, int],
    clamping_mode: str = "hard",
) -> torch.Tensor:
    """
    Apply clamping to bounding box y-intercepts. This function handles two clamping strategies:
    - Hard clamping: Ensures all box vertices stay within canvas boundaries, finding the largest
      angle-preserving box enclosed within the original box and the image canvas.
    - Soft clamping: Allows some vertices to extend beyond the canvas, finding the smallest
      angle-preserving box that encloses the intersection of the original box and the image canvas.

    The function first calculates the slopes and y-intercepts of the lines forming the bounding box,
    then applies various constraints to ensure the clamping conditions are respected.
    """

    a, b = _get_slope_and_intercept(bounding_boxes)
    a1, a2, a3, a4 = a.unbind(-1)
    b1, b2, b3, b4 = b.unbind(-1)

    # Clamp y-intercepts (soft clamping)
    b1 = b2.clamp(b1, b3).clamp(0, canvas_size[0])
    b4 = b3.clamp(b2, b4).clamp(0, canvas_size[0])

    if clamping_mode == "hard":
        # Get y-intercepts from original bounding boxes
        _, b = _get_slope_and_intercept(original_bounding_boxes)
        _, b2, b3, _ = b.unbind(-1)

        # Set b1 and b4 to the average of their clamped values
        b1 = b4 = (b1.clamp(0, canvas_size[0]) + b4.clamp(0, canvas_size[0])) / 2

        # Ensure b2 and b3 defined the box of maximum area after clamping b1 and b4
        b2.clamp_(b1 * a2 / a1, b4).clamp_((a1 - a2) * canvas_size[1] + b1)
        b2.clamp_(b3 * a2 / a3, b4).clamp_((a3 - a2) * canvas_size[1] + b3)
        b3.clamp_(max=canvas_size[0] * (1 - a3 / a4) + b4 * a3 / a4)
        b3.clamp_(max=canvas_size[0] * (1 - a3 / a2) + b2 * a3 / a2)
        b3.clamp_(b1, (a2 - a3) * canvas_size[1] + b2)
        b3.clamp_(b1, (a4 - a3) * canvas_size[1] + b4)

    return torch.stack([b1, b2, b3, b4], dim=-1)


def _clamp_along_y_axis(
    bounding_boxes: torch.Tensor,
    original_bounding_boxes: torch.Tensor,
    canvas_size: tuple[int, int],
    clamping_mode: str = "hard",
) -> torch.Tensor:
    """
    Adjusts bounding boxes along the y-axis based on specific conditions.

    This function modifies the bounding boxes by evaluating different cases
    and applying the appropriate transformation to ensure the bounding boxes
    are clamped correctly along the y-axis.

    Args:
        bounding_boxes (torch.Tensor): A tensor containing bounding box coordinates.
        original_bounding_boxes (torch.Tensor): The original bounding boxes before any clamping is applied.
        canvas_size (tuple[int, int]): The size of the canvas as (height, width).
        clamping_mode (str, optional): The clamping strategy to use. Defaults to "hard".

    Returns:
        torch.Tensor: The adjusted bounding boxes.
    """
    dtype = bounding_boxes.dtype
    acceptable_dtypes = [torch.float64]  # Ensure consistency between CPU and GPU.
    need_cast = dtype not in acceptable_dtypes
    eps = 1e-06  # Ensure consistency between CPU and GPU.
    original_shape = bounding_boxes.shape
    bounding_boxes = bounding_boxes.reshape(-1, 8)
    original_bounding_boxes = original_bounding_boxes.reshape(-1, 8)

    # Calculate slopes (a) and y-intercepts (b) for all lines in the bounding boxes
    a, b = _get_slope_and_intercept(bounding_boxes)
    x1, y1, x2, y2, x3, y3, x4, y4 = bounding_boxes.unbind(-1)
    b = _clamp_y_intercept(bounding_boxes, original_bounding_boxes, canvas_size, clamping_mode)

    case_a = _get_intersection_point(a, b)
    case_b = bounding_boxes.clone()
    case_b[..., 0].clamp_(0)  # Clamp x1 to 0
    case_b[..., 6].clamp_(0)  # Clamp x4 to 0
    case_c = torch.zeros_like(case_b)

    cond_a = (x1 < eps) & ~case_a.isnan().any(-1)  # First point is outside left boundary
    cond_b = y1.isclose(y2, rtol=eps, atol=eps) | y3.isclose(y4, rtol=eps, atol=eps)  # First line is nearly vertical
    cond_c = (x1 <= 0) & (x2 <= 0) & (x3 <= 0) & (x4 <= 0)  # All points outside left boundary
    cond_c = (
        cond_c
        | y1.isclose(y4, rtol=eps, atol=eps)
        | y2.isclose(y3, rtol=eps, atol=eps)
        | (cond_b & x1.isclose(x2, rtol=eps, atol=eps))
    )  # First line is nearly horizontal

    for (cond, case) in zip(
        [cond_a, cond_b, cond_c],
        [case_a, case_b, case_c],
    ):
        bounding_boxes = torch.where(cond.unsqueeze(1).repeat(1, 8), case.reshape(-1, 8), bounding_boxes)
    if clamping_mode == "hard":
        bounding_boxes[..., 0].clamp_(0)  # Clamp x1 to 0

    if need_cast:
        if dtype in (torch.uint8, torch.int8, torch.int16, torch.int32, torch.int64):
            bounding_boxes.round_()
        bounding_boxes = bounding_boxes.to(dtype)
    return bounding_boxes.reshape(original_shape)


def _clamp_rotated_bounding_boxes(
<<<<<<< HEAD
    bounding_boxes: torch.Tensor, format: BoundingBoxFormat, canvas_size: tuple[int, int], clamping_mode: str = "soft"
=======
    bounding_boxes: torch.Tensor,
    format: BoundingBoxFormat,
    canvas_size: tuple[int, int],
    clamping_mode: Optional[CLAMPING_MODE_TYPE],  # TODOBB shouldn't be Optional
>>>>>>> e347ef94
) -> torch.Tensor:
    """
    Clamp rotated bounding boxes to ensure they stay within the canvas boundaries.

    This function handles rotated bounding boxes by:
    1. Converting them to XYXYXYXY format (8 coordinates representing 4 corners).
    2. Re-ordering the points in the bounding boxes to ensure (x1, y1) corresponds to the point with the lowest x value
    2. Translates the points (x1, y1), (x2, y2) and (x3, y3)
        to ensure the bounding box does not go out beyond the left boundary of the canvas.
    3. Rotate the bounding box four times and apply the same transformation to each vertex to ensure
        the box does not go beyond the top, right, and bottom boundaries.
    3. Converting back to the original format and re-order the points as in the original input.

    Args:
        bounding_boxes (torch.Tensor): Tensor containing rotated bounding box coordinates
        format (BoundingBoxFormat): The format of the input bounding boxes
        canvas_size (tuple[int, int]): The size of the canvas as (height, width)

    Returns:
        torch.Tensor: Clamped bounding boxes in the original format and shape
    """
    if clamping_mode is not None and clamping_mode == "none":
        return bounding_boxes.clone()
    original_shape = bounding_boxes.shape
    dtype = bounding_boxes.dtype
    acceptable_dtypes = [torch.float64]  # Ensure consistency between CPU and GPU.
    need_cast = dtype not in acceptable_dtypes
    bounding_boxes = bounding_boxes.to(torch.float64) if need_cast else bounding_boxes.clone()
    out_boxes = (
        convert_bounding_box_format(
            bounding_boxes, old_format=format, new_format=tv_tensors.BoundingBoxFormat.XYXYXYXY, inplace=True
        )
    ).reshape(-1, 8)

    original_boxes = out_boxes.clone()
    for _ in range(4):  # Iterate over the 4 vertices.
        indices, out_boxes = _order_bounding_boxes_points(out_boxes)
        _, original_boxes = _order_bounding_boxes_points(original_boxes, indices)
        out_boxes = _clamp_along_y_axis(out_boxes, original_boxes, canvas_size, clamping_mode)
        _, out_boxes = _order_bounding_boxes_points(out_boxes, indices)
        _, original_boxes = _order_bounding_boxes_points(original_boxes, indices)
        # rotate 90 degrees counter clock wise
        out_boxes[:, ::2], out_boxes[:, 1::2] = (
            out_boxes[:, 1::2].clone(),
            canvas_size[1] - out_boxes[:, ::2].clone(),
        )
        original_boxes[:, ::2], original_boxes[:, 1::2] = (
            original_boxes[:, 1::2].clone(),
            canvas_size[1] - original_boxes[:, ::2].clone(),
        )
        canvas_size = (canvas_size[1], canvas_size[0])

    out_boxes = convert_bounding_box_format(
        out_boxes, old_format=tv_tensors.BoundingBoxFormat.XYXYXYXY, new_format=format, inplace=True
    ).reshape(original_shape)

    if need_cast:
        if dtype in (torch.uint8, torch.int8, torch.int16, torch.int32, torch.int64):
            # Adding epsilon to ensure consistency between CPU and GPU rounding.
            out_boxes.add_(1e-7).round_()
        out_boxes = out_boxes.to(dtype)
    return out_boxes


def clamp_bounding_boxes(
    inpt: torch.Tensor,
    format: Optional[BoundingBoxFormat] = None,
    canvas_size: Optional[tuple[int, int]] = None,
    clamping_mode: Optional[CLAMPING_MODE_TYPE] = None,
) -> torch.Tensor:
    """See :func:`~torchvision.transforms.v2.ClampBoundingBoxes` for details."""
    if not torch.jit.is_scripting():
        _log_api_usage_once(clamp_bounding_boxes)

    if torch.jit.is_scripting() or is_pure_tensor(inpt):

        if format is None or canvas_size is None or clamping_mode is None:
            raise ValueError("For pure tensor inputs, `format`, `canvas_size` and `clamping_mode` have to be passed.")
        if tv_tensors.is_rotated_bounding_format(format):
            return _clamp_rotated_bounding_boxes(
                inpt, format=format, canvas_size=canvas_size, clamping_mode=clamping_mode
            )
        else:
            return _clamp_bounding_boxes(inpt, format=format, canvas_size=canvas_size, clamping_mode=clamping_mode)
    elif isinstance(inpt, tv_tensors.BoundingBoxes):
        if format is not None or canvas_size is not None:
            raise ValueError("For bounding box tv_tensor inputs, `format` and `canvas_size` must not be passed.")
        if clamping_mode is None:
            clamping_mode = inpt.clamping_mode
        if tv_tensors.is_rotated_bounding_format(inpt.format):
            output = _clamp_rotated_bounding_boxes(
                inpt.as_subclass(torch.Tensor),
                format=inpt.format,
                canvas_size=inpt.canvas_size,
                clamping_mode=clamping_mode,
            )
        else:
            output = _clamp_bounding_boxes(
                inpt.as_subclass(torch.Tensor),
                format=inpt.format,
                canvas_size=inpt.canvas_size,
                clamping_mode=clamping_mode,
            )
        return tv_tensors.wrap(output, like=inpt)
    else:
        raise TypeError(
            f"Input can either be a plain tensor or a bounding box tv_tensor, but got {type(inpt)} instead."
        )


def _clamp_keypoints(keypoints: torch.Tensor, canvas_size: tuple[int, int]) -> torch.Tensor:
    dtype = keypoints.dtype
    keypoints = keypoints.clone() if keypoints.is_floating_point() else keypoints.float()
    # Note that max is canvas_size[i] - 1 and not can canvas_size[i] like for
    # bounding boxes.
    keypoints[..., 0].clamp_(min=0, max=canvas_size[1] - 1)
    keypoints[..., 1].clamp_(min=0, max=canvas_size[0] - 1)
    return keypoints.to(dtype=dtype)


def clamp_keypoints(
    inpt: torch.Tensor,
    canvas_size: Optional[tuple[int, int]] = None,
) -> torch.Tensor:
    """See :func:`~torchvision.transforms.v2.ClampKeyPoints` for details."""
    if not torch.jit.is_scripting():
        _log_api_usage_once(clamp_keypoints)

    if torch.jit.is_scripting() or is_pure_tensor(inpt):

        if canvas_size is None:
            raise ValueError("For pure tensor inputs, `canvas_size` has to be passed.")
        return _clamp_keypoints(inpt, canvas_size=canvas_size)
    elif isinstance(inpt, tv_tensors.KeyPoints):
        if canvas_size is not None:
            raise ValueError("For keypoints tv_tensor inputs, `canvas_size` must not be passed.")
        output = _clamp_keypoints(inpt.as_subclass(torch.Tensor), canvas_size=inpt.canvas_size)
        return tv_tensors.wrap(output, like=inpt)
    else:
        raise TypeError(f"Input can either be a plain tensor or a keypoints tv_tensor, but got {type(inpt)} instead.")<|MERGE_RESOLUTION|>--- conflicted
+++ resolved
@@ -374,7 +374,7 @@
     bounding_boxes: torch.Tensor,
     format: BoundingBoxFormat,
     canvas_size: tuple[int, int],
-    clamping_mode: Optional[CLAMPING_MODE_TYPE],  # TODOBB shouldn't be Optional
+    clamping_mode: CLAMPING_MODE_TYPE,
 ) -> torch.Tensor:
     if clamping_mode is not None and clamping_mode == "none":
         return bounding_boxes.clone()
@@ -385,6 +385,7 @@
     xyxy_boxes = convert_bounding_box_format(
         bounding_boxes, old_format=format, new_format=tv_tensors.BoundingBoxFormat.XYXY, inplace=True
     )
+    # hard and soft modes are equivalent for non-rotated boxes
     xyxy_boxes[..., 0::2].clamp_(min=0, max=canvas_size[1])
     xyxy_boxes[..., 1::2].clamp_(min=0, max=canvas_size[0])
     out_boxes = convert_bounding_box_format(
@@ -452,7 +453,7 @@
     bounding_boxes: torch.Tensor,
     original_bounding_boxes: torch.Tensor,
     canvas_size: tuple[int, int],
-    clamping_mode: str = "hard",
+    clamping_mode: CLAMPING_MODE_TYPE,
 ) -> torch.Tensor:
     """
     Apply clamping to bounding box y-intercepts. This function handles two clamping strategies:
@@ -496,7 +497,7 @@
     bounding_boxes: torch.Tensor,
     original_bounding_boxes: torch.Tensor,
     canvas_size: tuple[int, int],
-    clamping_mode: str = "hard",
+    clamping_mode: CLAMPING_MODE_TYPE,
 ) -> torch.Tensor:
     """
     Adjusts bounding boxes along the y-axis based on specific conditions.
@@ -509,7 +510,7 @@
         bounding_boxes (torch.Tensor): A tensor containing bounding box coordinates.
         original_bounding_boxes (torch.Tensor): The original bounding boxes before any clamping is applied.
         canvas_size (tuple[int, int]): The size of the canvas as (height, width).
-        clamping_mode (str, optional): The clamping strategy to use. Defaults to "hard".
+        clamping_mode (str, optional): The clamping strategy to use.
 
     Returns:
         torch.Tensor: The adjusted bounding boxes.
@@ -559,14 +560,10 @@
 
 
 def _clamp_rotated_bounding_boxes(
-<<<<<<< HEAD
-    bounding_boxes: torch.Tensor, format: BoundingBoxFormat, canvas_size: tuple[int, int], clamping_mode: str = "soft"
-=======
     bounding_boxes: torch.Tensor,
     format: BoundingBoxFormat,
     canvas_size: tuple[int, int],
-    clamping_mode: Optional[CLAMPING_MODE_TYPE],  # TODOBB shouldn't be Optional
->>>>>>> e347ef94
+    clamping_mode: CLAMPING_MODE_TYPE,
 ) -> torch.Tensor:
     """
     Clamp rotated bounding boxes to ensure they stay within the canvas boundaries.
