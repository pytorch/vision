--- conflicted
+++ resolved
@@ -466,35 +466,11 @@
     then applies various constraints to ensure the clamping conditions are respected.
     """
 
-<<<<<<< HEAD
-=======
     # Calculate slopes and y-intercepts for bounding boxes
->>>>>>> 80cb38e6
     a, b = _get_slope_and_intercept(bounding_boxes)
     a1, a2, a3, a4 = a.unbind(-1)
     b1, b2, b3, b4 = b.unbind(-1)
 
-<<<<<<< HEAD
-    # Clamp y-intercepts (soft clamping)
-    b1 = b2.clamp(b1, b3).clamp(0, canvas_size[0])
-    b4 = b3.clamp(b2, b4).clamp(0, canvas_size[0])
-
-    if clamping_mode is not None and clamping_mode == "hard":
-        # Get y-intercepts from original bounding boxes
-        _, b = _get_slope_and_intercept(original_bounding_boxes)
-        _, b2, b3, _ = b.unbind(-1)
-
-        # Set b1 and b4 to the average of their clamped values
-        b1 = b4 = (b1.clamp(0, canvas_size[0]) + b4.clamp(0, canvas_size[0])) / 2
-
-        # Ensure b2 and b3 defined the box of maximum area after clamping b1 and b4
-        b2.clamp_(b1 * a2 / a1, b4).clamp_((a1 - a2) * canvas_size[1] + b1)
-        b2.clamp_(b3 * a2 / a3, b4).clamp_((a3 - a2) * canvas_size[1] + b3)
-        b3.clamp_(max=canvas_size[0] * (1 - a3 / a4) + b4 * a3 / a4)
-        b3.clamp_(max=canvas_size[0] * (1 - a3 / a2) + b2 * a3 / a2)
-        b3.clamp_(b1, (a2 - a3) * canvas_size[1] + b2)
-        b3.clamp_(b1, (a4 - a3) * canvas_size[1] + b4)
-=======
     # Get y-intercepts from original bounding boxes
     _, bm = _get_slope_and_intercept(original_bounding_boxes)
     b1m, b2m, b3m, b4m = bm.unbind(-1)
@@ -538,7 +514,6 @@
     b3.clamp_(b1m, b3m)
     b2.clamp_(b2m, b4m)
     b4.clamp_(b2m, b4m)
->>>>>>> 80cb38e6
 
     return torch.stack([b1, b2, b3, b4], dim=-1)
 
@@ -599,11 +574,7 @@
         [case_a, case_b, case_c],
     ):
         bounding_boxes = torch.where(cond.unsqueeze(1).repeat(1, 8), case.reshape(-1, 8), bounding_boxes)
-<<<<<<< HEAD
-    if clamping_mode is not None and clamping_mode == "hard":
-=======
     if clamping_mode == "hard":
->>>>>>> 80cb38e6
         bounding_boxes[..., 0].clamp_(0)  # Clamp x1 to 0
 
     if need_cast:
