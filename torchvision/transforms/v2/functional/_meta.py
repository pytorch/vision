--- conflicted
+++ resolved
@@ -565,11 +565,6 @@
         [case_a, case_b, case_c],
     ):
         bounding_boxes = torch.where(cond.unsqueeze(1).repeat(1, 8), case.reshape(-1, 8), bounding_boxes)
-<<<<<<< HEAD
-=======
-    if clamping_mode is not None and clamping_mode == "hard":
-        bounding_boxes[..., 0].clamp_(0)  # Clamp x1 to 0
->>>>>>> 080bf2fe
 
     return bounding_boxes.reshape(original_shape)
 
