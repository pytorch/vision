--- conflicted
+++ resolved
@@ -955,13 +955,8 @@
     bound = 1.0 if img.is_floating_point() else 255.0
     dtype = img.dtype if torch.is_floating_point(img) else torch.float32
 
-<<<<<<< HEAD
     minimum = img.amin(dim=(-2, -1), keepdim=True).to(dtype).clone()
     maximum = img.amax(dim=(-2, -1), keepdim=True).to(dtype).clone()
-=======
-    minimum = img.amin(dim=(-2, -1), keepdim=True).to(dtype)
-    maximum = img.amax(dim=(-2, -1), keepdim=True).to(dtype)
->>>>>>> 33123bee
     scale = bound / (maximum - minimum)
     eq_idxs = torch.isfinite(scale).logical_not()
     minimum[eq_idxs] = 0
