import warnings
from typing import List, Optional, Tuple, Union

import torch
from torch import Tensor
from torch.nn.functional import conv2d, grid_sample, interpolate, pad as torch_pad


def _is_tensor_a_torch_image(x: Tensor) -> bool:
    return x.ndim >= 2


def _assert_image_tensor(img: Tensor) -> None:
    if not _is_tensor_a_torch_image(img):
        raise TypeError("Tensor is not a torch image.")


def _assert_threshold(img: Tensor, threshold: float) -> None:
    bound = 1 if img.is_floating_point() else 255
    if threshold > bound:
        raise TypeError("Threshold should be less than bound of img.")


def get_dimensions(img: Tensor) -> List[int]:
    _assert_image_tensor(img)
    channels = 1 if img.ndim == 2 else img.shape[-3]
    height, width = img.shape[-2:]
    return [channels, height, width]


def get_image_size(img: Tensor) -> List[int]:
    # Returns (w, h) of tensor image
    _assert_image_tensor(img)
    return [img.shape[-1], img.shape[-2]]


def get_image_num_channels(img: Tensor) -> int:
    _assert_image_tensor(img)
    if img.ndim == 2:
        return 1
    elif img.ndim > 2:
        return img.shape[-3]

    raise TypeError(f"Input ndim should be 2 or more. Got {img.ndim}")


def _max_value(dtype: torch.dtype) -> int:
    if dtype == torch.uint8:
        return 255
    elif dtype == torch.int8:
        return 127
    elif dtype == torch.int16:
        return 32767
    elif dtype == torch.int32:
        return 2147483647
    elif dtype == torch.int64:
        return 9223372036854775807
    else:
        return 1


def _assert_channels(img: Tensor, permitted: List[int]) -> None:
    c = get_dimensions(img)[0]
    if c not in permitted:
        raise TypeError(f"Input image tensor permitted channel values are {permitted}, but found {c}")


def convert_image_dtype(image: torch.Tensor, dtype: torch.dtype = torch.float) -> torch.Tensor:
    if image.dtype == dtype:
        return image

    if image.is_floating_point():

        # TODO: replace with dtype.is_floating_point when torchscript supports it
        if torch.tensor(0, dtype=dtype).is_floating_point():
            return image.to(dtype)

        # float to int
        if (image.dtype == torch.float32 and dtype in (torch.int32, torch.int64)) or (
            image.dtype == torch.float64 and dtype == torch.int64
        ):
            msg = f"The cast from {image.dtype} to {dtype} cannot be performed safely."
            raise RuntimeError(msg)

        # https://github.com/pytorch/vision/pull/2078#issuecomment-612045321
        # For data in the range 0-1, (float * 255).to(uint) is only 255
        # when float is exactly 1.0.
        # `max + 1 - epsilon` provides more evenly distributed mapping of
        # ranges of floats to ints.
        eps = 1e-3
        max_val = float(_max_value(dtype))
        result = image.mul(max_val + 1.0 - eps)
        return result.to(dtype)
    else:
        input_max = float(_max_value(image.dtype))

        # int to float
        # TODO: replace with dtype.is_floating_point when torchscript supports it
        if torch.tensor(0, dtype=dtype).is_floating_point():
            image = image.to(dtype)
            return image / input_max

        output_max = float(_max_value(dtype))

        # int to int
        if input_max > output_max:
            # factor should be forced to int for torch jit script
            # otherwise factor is a float and image // factor can produce different results
            factor = int((input_max + 1) // (output_max + 1))
            image = torch.div(image, factor, rounding_mode="floor")
            return image.to(dtype)
        else:
            # factor should be forced to int for torch jit script
            # otherwise factor is a float and image * factor can produce different results
            factor = int((output_max + 1) // (input_max + 1))
            image = image.to(dtype)
            return image * factor


def vflip(img: Tensor) -> Tensor:
    _assert_image_tensor(img)

    return img.flip(-2)


def hflip(img: Tensor) -> Tensor:
    _assert_image_tensor(img)

    return img.flip(-1)


def crop(img: Tensor, top: int, left: int, height: int, width: int) -> Tensor:
    _assert_image_tensor(img)

    _, h, w = get_dimensions(img)
    right = left + width
    bottom = top + height

    if left < 0 or top < 0 or right > w or bottom > h:
        padding_ltrb = [
            max(-left + min(0, right), 0),
            max(-top + min(0, bottom), 0),
            max(right - max(w, left), 0),
            max(bottom - max(h, top), 0),
        ]
        return pad(img[..., max(top, 0) : bottom, max(left, 0) : right], padding_ltrb, fill=0)
    return img[..., top:bottom, left:right]


def rgb_to_grayscale(img: Tensor, num_output_channels: int = 1) -> Tensor:
    if img.ndim < 3:
        raise TypeError(f"Input image tensor should have at least 3 dimensions, but found {img.ndim}")
    _assert_channels(img, [1, 3])

    if num_output_channels not in (1, 3):
        raise ValueError("num_output_channels should be either 1 or 3")

    if img.shape[-3] == 3:
        r, g, b = img.unbind(dim=-3)
        # This implementation closely follows the TF one:
        # https://github.com/tensorflow/tensorflow/blob/v2.3.0/tensorflow/python/ops/image_ops_impl.py#L2105-L2138
        l_img = (0.2989 * r + 0.587 * g + 0.114 * b).to(img.dtype)
        l_img = l_img.unsqueeze(dim=-3)
    else:
        l_img = img.clone()

    if num_output_channels == 3:
        return l_img.expand(img.shape)

    return l_img


def adjust_brightness(img: Tensor, brightness_factor: float) -> Tensor:
    if brightness_factor < 0:
        raise ValueError(f"brightness_factor ({brightness_factor}) is not non-negative.")

    _assert_image_tensor(img)

    _assert_channels(img, [1, 3])

    return _blend(img, torch.zeros_like(img), brightness_factor)


def adjust_contrast(img: Tensor, contrast_factor: float) -> Tensor:
    if contrast_factor < 0:
        raise ValueError(f"contrast_factor ({contrast_factor}) is not non-negative.")

    _assert_image_tensor(img)

    _assert_channels(img, [3, 1])
    c = get_dimensions(img)[0]
    dtype = img.dtype if torch.is_floating_point(img) else torch.float32
    if c == 3:
        mean = torch.mean(rgb_to_grayscale(img).to(dtype), dim=(-3, -2, -1), keepdim=True)
    else:
        mean = torch.mean(img.to(dtype), dim=(-3, -2, -1), keepdim=True)

    return _blend(img, mean, contrast_factor)


def adjust_hue(img: Tensor, hue_factor: float) -> Tensor:
    if not (-0.5 <= hue_factor <= 0.5):
        raise ValueError(f"hue_factor ({hue_factor}) is not in [-0.5, 0.5].")

    if not (isinstance(img, torch.Tensor)):
        raise TypeError("Input img should be Tensor image")

    _assert_image_tensor(img)

    _assert_channels(img, [1, 3])
    if get_dimensions(img)[0] == 1:  # Match PIL behaviour
        return img

    orig_dtype = img.dtype
    if img.dtype == torch.uint8:
        img = img.to(dtype=torch.float32) / 255.0

    img = _rgb2hsv(img)
    h, s, v = img.unbind(dim=-3)
    h = (h + hue_factor) % 1.0
    img = torch.stack((h, s, v), dim=-3)
    img_hue_adj = _hsv2rgb(img)

    if orig_dtype == torch.uint8:
        img_hue_adj = (img_hue_adj * 255.0).to(dtype=orig_dtype)

    return img_hue_adj


def adjust_saturation(img: Tensor, saturation_factor: float) -> Tensor:
    if saturation_factor < 0:
        raise ValueError(f"saturation_factor ({saturation_factor}) is not non-negative.")

    _assert_image_tensor(img)

    _assert_channels(img, [1, 3])

    if get_dimensions(img)[0] == 1:  # Match PIL behaviour
        return img

    return _blend(img, rgb_to_grayscale(img), saturation_factor)


def adjust_gamma(img: Tensor, gamma: float, gain: float = 1) -> Tensor:
    if not isinstance(img, torch.Tensor):
        raise TypeError("Input img should be a Tensor.")

    _assert_channels(img, [1, 3])

    if gamma < 0:
        raise ValueError("Gamma should be a non-negative real number")

    result = img
    dtype = img.dtype
    if not torch.is_floating_point(img):
        result = convert_image_dtype(result, torch.float32)

    result = (gain * result**gamma).clamp(0, 1)

    result = convert_image_dtype(result, dtype)
    return result


def _blend(img1: Tensor, img2: Tensor, ratio: float) -> Tensor:
    ratio = float(ratio)
    bound = 1.0 if img1.is_floating_point() else 255.0
    return (ratio * img1 + (1.0 - ratio) * img2).clamp(0, bound).to(img1.dtype)


def _rgb2hsv(img: Tensor) -> Tensor:
    r, g, b = img.unbind(dim=-3)

    # Implementation is based on https://github.com/python-pillow/Pillow/blob/4174d4267616897df3746d315d5a2d0f82c656ee/
    # src/libImaging/Convert.c#L330
    maxc = torch.max(img, dim=-3).values
    minc = torch.min(img, dim=-3).values

    # The algorithm erases S and H channel where `maxc = minc`. This avoids NaN
    # from happening in the results, because
    #   + S channel has division by `maxc`, which is zero only if `maxc = minc`
    #   + H channel has division by `(maxc - minc)`.
    #
    # Instead of overwriting NaN afterwards, we just prevent it from occuring so
    # we don't need to deal with it in case we save the NaN in a buffer in
    # backprop, if it is ever supported, but it doesn't hurt to do so.
    eqc = maxc == minc

    cr = maxc - minc
    # Since `eqc => cr = 0`, replacing denominator with 1 when `eqc` is fine.
    ones = torch.ones_like(maxc)
    s = cr / torch.where(eqc, ones, maxc)
    # Note that `eqc => maxc = minc = r = g = b`. So the following calculation
    # of `h` would reduce to `bc - gc + 2 + rc - bc + 4 + rc - bc = 6` so it
    # would not matter what values `rc`, `gc`, and `bc` have here, and thus
    # replacing denominator with 1 when `eqc` is fine.
    cr_divisor = torch.where(eqc, ones, cr)
    rc = (maxc - r) / cr_divisor
    gc = (maxc - g) / cr_divisor
    bc = (maxc - b) / cr_divisor

    hr = (maxc == r) * (bc - gc)
    hg = ((maxc == g) & (maxc != r)) * (2.0 + rc - bc)
    hb = ((maxc != g) & (maxc != r)) * (4.0 + gc - rc)
    h = hr + hg + hb
    h = torch.fmod((h / 6.0 + 1.0), 1.0)
    return torch.stack((h, s, maxc), dim=-3)


def _hsv2rgb(img: Tensor) -> Tensor:
    h, s, v = img.unbind(dim=-3)
    i = torch.floor(h * 6.0)
    f = (h * 6.0) - i
    i = i.to(dtype=torch.int32)

    p = torch.clamp((v * (1.0 - s)), 0.0, 1.0)
    q = torch.clamp((v * (1.0 - s * f)), 0.0, 1.0)
    t = torch.clamp((v * (1.0 - s * (1.0 - f))), 0.0, 1.0)
    i = i % 6

    mask = i.unsqueeze(dim=-3) == torch.arange(6, device=i.device).view(-1, 1, 1)

    a1 = torch.stack((v, q, p, p, t, v), dim=-3)
    a2 = torch.stack((t, v, v, q, p, p), dim=-3)
    a3 = torch.stack((p, p, t, v, v, q), dim=-3)
    a4 = torch.stack((a1, a2, a3), dim=-4)

    return torch.einsum("...ijk, ...xijk -> ...xjk", mask.to(dtype=img.dtype), a4)


def _pad_symmetric(img: Tensor, padding: List[int]) -> Tensor:
    # padding is left, right, top, bottom

    # crop if needed
    if padding[0] < 0 or padding[1] < 0 or padding[2] < 0 or padding[3] < 0:
        neg_min_padding = [-min(x, 0) for x in padding]
        crop_left, crop_right, crop_top, crop_bottom = neg_min_padding
        img = img[..., crop_top : img.shape[-2] - crop_bottom, crop_left : img.shape[-1] - crop_right]
        padding = [max(x, 0) for x in padding]

    in_sizes = img.size()

    _x_indices = [i for i in range(in_sizes[-1])]  # [0, 1, 2, 3, ...]
    left_indices = [i for i in range(padding[0] - 1, -1, -1)]  # e.g. [3, 2, 1, 0]
    right_indices = [-(i + 1) for i in range(padding[1])]  # e.g. [-1, -2, -3]
    x_indices = torch.tensor(left_indices + _x_indices + right_indices, device=img.device)

    _y_indices = [i for i in range(in_sizes[-2])]
    top_indices = [i for i in range(padding[2] - 1, -1, -1)]
    bottom_indices = [-(i + 1) for i in range(padding[3])]
    y_indices = torch.tensor(top_indices + _y_indices + bottom_indices, device=img.device)

    ndim = img.ndim
    if ndim == 3:
        return img[:, y_indices[:, None], x_indices[None, :]]
    elif ndim == 4:
        return img[:, :, y_indices[:, None], x_indices[None, :]]
    else:
        raise RuntimeError("Symmetric padding of N-D tensors are not supported yet")


def _parse_pad_padding(padding: Union[int, List[int]]) -> List[int]:
    if isinstance(padding, int):
        if torch.jit.is_scripting():
            # This maybe unreachable
            raise ValueError("padding can't be an int while torchscripting, set it as a list [value, ]")
        pad_left = pad_right = pad_top = pad_bottom = padding
    elif len(padding) == 1:
        pad_left = pad_right = pad_top = pad_bottom = padding[0]
    elif len(padding) == 2:
        pad_left = pad_right = padding[0]
        pad_top = pad_bottom = padding[1]
    else:
        pad_left = padding[0]
        pad_top = padding[1]
        pad_right = padding[2]
        pad_bottom = padding[3]

    return [pad_left, pad_right, pad_top, pad_bottom]


def pad(
    img: Tensor, padding: Union[int, List[int]], fill: Optional[Union[int, float]] = 0, padding_mode: str = "constant"
) -> Tensor:
    _assert_image_tensor(img)

    if fill is None:
        fill = 0

    if not isinstance(padding, (int, tuple, list)):
        raise TypeError("Got inappropriate padding arg")
    if not isinstance(fill, (int, float)):
        raise TypeError("Got inappropriate fill arg")
    if not isinstance(padding_mode, str):
        raise TypeError("Got inappropriate padding_mode arg")

    if isinstance(padding, tuple):
        padding = list(padding)

    if isinstance(padding, list):
        # TODO: Jit is failing on loading this op when scripted and saved
        # https://github.com/pytorch/pytorch/issues/81100
        if len(padding) not in [1, 2, 4]:
            raise ValueError(
                f"Padding must be an int or a 1, 2, or 4 element tuple, not a {len(padding)} element tuple"
            )

    if padding_mode not in ["constant", "edge", "reflect", "symmetric"]:
        raise ValueError("Padding mode should be either constant, edge, reflect or symmetric")

    p = _parse_pad_padding(padding)

    if padding_mode == "edge":
        # remap padding_mode str
        padding_mode = "replicate"
    elif padding_mode == "symmetric":
        # route to another implementation
        return _pad_symmetric(img, p)

    need_squeeze = False
    if img.ndim < 4:
        img = img.unsqueeze(dim=0)
        need_squeeze = True

    out_dtype = img.dtype
    need_cast = False
    if (padding_mode != "constant") and img.dtype not in (torch.float32, torch.float64):
        # Here we temporary cast input tensor to float
        # until pytorch issue is resolved :
        # https://github.com/pytorch/pytorch/issues/40763
        need_cast = True
        img = img.to(torch.float32)

    if padding_mode in ("reflect", "replicate"):
        img = torch_pad(img, p, mode=padding_mode)
    else:
        img = torch_pad(img, p, mode=padding_mode, value=float(fill))

    if need_squeeze:
        img = img.squeeze(dim=0)

    if need_cast:
        img = img.to(out_dtype)

    return img


def resize(
    img: Tensor,
    size: List[int],
    interpolation: str = "bilinear",
    antialias: Optional[bool] = None,
) -> Tensor:
    _assert_image_tensor(img)

    if isinstance(size, tuple):
        size = list(size)

    if antialias is None:
        antialias = False

    if antialias and interpolation not in ["bilinear", "bicubic"]:
        raise ValueError("Antialias option is supported for bilinear and bicubic interpolation modes only")

    img, need_cast, need_squeeze, out_dtype = _cast_squeeze_in(img, [torch.float32, torch.float64])

    # Define align_corners to avoid warnings
    align_corners = False if interpolation in ["bilinear", "bicubic"] else None

    img = interpolate(img, size=size, mode=interpolation, align_corners=align_corners, antialias=antialias)

    if interpolation == "bicubic" and out_dtype == torch.uint8:
        img = img.clamp(min=0, max=255)

    img = _cast_squeeze_out(img, need_cast=need_cast, need_squeeze=need_squeeze, out_dtype=out_dtype)

    return img


def _assert_grid_transform_inputs(
    img: Tensor,
    matrix: Optional[List[float]],
    interpolation: str,
    fill: Optional[Union[int, float, List[float]]],
    supported_interpolation_modes: List[str],
    coeffs: Optional[List[float]] = None,
) -> None:

    if not (isinstance(img, torch.Tensor)):
        raise TypeError("Input img should be Tensor")

    _assert_image_tensor(img)

    if matrix is not None and not isinstance(matrix, list):
        raise TypeError("Argument matrix should be a list")

    if matrix is not None and len(matrix) != 6:
        raise ValueError("Argument matrix should have 6 float values")

    if coeffs is not None and len(coeffs) != 8:
        raise ValueError("Argument coeffs should have 8 float values")

    if fill is not None and not isinstance(fill, (int, float, tuple, list)):
        warnings.warn("Argument fill should be either int, float, tuple or list")

    # Check fill
    num_channels = get_dimensions(img)[0]
    if fill is not None and isinstance(fill, (tuple, list)) and len(fill) > 1 and len(fill) != num_channels:
        msg = (
            "The number of elements in 'fill' cannot broadcast to match the number of "
            "channels of the image ({} != {})"
        )
        raise ValueError(msg.format(len(fill), num_channels))

    if interpolation not in supported_interpolation_modes:
        raise ValueError(f"Interpolation mode '{interpolation}' is unsupported with Tensor input")


def _cast_squeeze_in(img: Tensor, req_dtypes: List[torch.dtype]) -> Tuple[Tensor, bool, bool, torch.dtype]:
    need_squeeze = False
    # make image NCHW
    if img.ndim < 4:
        img = img.unsqueeze(dim=0)
        need_squeeze = True

    out_dtype = img.dtype
    need_cast = False
    if out_dtype not in req_dtypes:
        need_cast = True
        req_dtype = req_dtypes[0]
        img = img.to(req_dtype)
    return img, need_cast, need_squeeze, out_dtype


def _cast_squeeze_out(img: Tensor, need_cast: bool, need_squeeze: bool, out_dtype: torch.dtype) -> Tensor:
    if need_squeeze:
        img = img.squeeze(dim=0)

    if need_cast:
        if out_dtype in (torch.uint8, torch.int8, torch.int16, torch.int32, torch.int64):
            # it is better to round before cast
            img = torch.round(img)
        img = img.to(out_dtype)

    return img


def _apply_grid_transform(
    img: Tensor, grid: Tensor, mode: str, fill: Optional[Union[int, float, List[float]]]
) -> Tensor:

    img, need_cast, need_squeeze, out_dtype = _cast_squeeze_in(img, [grid.dtype])

    if img.shape[0] > 1:
        # Apply same grid to a batch of images
        grid = grid.expand(img.shape[0], grid.shape[1], grid.shape[2], grid.shape[3])

    # Append a dummy mask for customized fill colors, should be faster than grid_sample() twice
    if fill is not None:
        mask = torch.ones((img.shape[0], 1, img.shape[2], img.shape[3]), dtype=img.dtype, device=img.device)
        img = torch.cat((img, mask), dim=1)

    img = grid_sample(img, grid, mode=mode, padding_mode="zeros", align_corners=False)

    # Fill with required color
    if fill is not None:
        mask = img[:, -1:, :, :]  # N * 1 * H * W
        img = img[:, :-1, :, :]  # N * C * H * W
        mask = mask.expand_as(img)
        fill_list, len_fill = (fill, len(fill)) if isinstance(fill, (tuple, list)) else ([float(fill)], 1)
        fill_img = torch.tensor(fill_list, dtype=img.dtype, device=img.device).view(1, len_fill, 1, 1).expand_as(img)
        if mode == "nearest":
            mask = mask < 0.5
            img[mask] = fill_img[mask]
        else:  # 'bilinear'
            img = img * mask + (1.0 - mask) * fill_img

    img = _cast_squeeze_out(img, need_cast, need_squeeze, out_dtype)
    return img


def _gen_affine_grid(
    theta: Tensor,
    w: int,
    h: int,
    ow: int,
    oh: int,
) -> Tensor:
    # https://github.com/pytorch/pytorch/blob/74b65c32be68b15dc7c9e8bb62459efbfbde33d8/aten/src/ATen/native/
    # AffineGridGenerator.cpp#L18
    # Difference with AffineGridGenerator is that:
    # 1) we normalize grid values after applying theta
    # 2) we can normalize by other image size, such that it covers "extend" option like in PIL.Image.rotate

    d = 0.5
    base_grid = torch.empty(1, oh, ow, 3, dtype=theta.dtype, device=theta.device)
    x_grid = torch.linspace(-ow * 0.5 + d, ow * 0.5 + d - 1, steps=ow, device=theta.device)
    base_grid[..., 0].copy_(x_grid)
    y_grid = torch.linspace(-oh * 0.5 + d, oh * 0.5 + d - 1, steps=oh, device=theta.device).unsqueeze_(-1)
    base_grid[..., 1].copy_(y_grid)
    base_grid[..., 2].fill_(1)

    rescaled_theta = theta.transpose(1, 2) / torch.tensor([0.5 * w, 0.5 * h], dtype=theta.dtype, device=theta.device)
    output_grid = base_grid.view(1, oh * ow, 3).bmm(rescaled_theta)
    return output_grid.view(1, oh, ow, 2)


def affine(
    img: Tensor,
    matrix: List[float],
    interpolation: str = "nearest",
    fill: Optional[Union[int, float, List[float]]] = None,
) -> Tensor:
    _assert_grid_transform_inputs(img, matrix, interpolation, fill, ["nearest", "bilinear"])

    dtype = img.dtype if torch.is_floating_point(img) else torch.float32
    theta = torch.tensor(matrix, dtype=dtype, device=img.device).reshape(1, 2, 3)
    shape = img.shape
    # grid will be generated on the same device as theta and img
    grid = _gen_affine_grid(theta, w=shape[-1], h=shape[-2], ow=shape[-1], oh=shape[-2])
    return _apply_grid_transform(img, grid, interpolation, fill=fill)


def _compute_affine_output_size(matrix: List[float], w: int, h: int) -> Tuple[int, int]:

    # Inspired of PIL implementation:
    # https://github.com/python-pillow/Pillow/blob/11de3318867e4398057373ee9f12dcb33db7335c/src/PIL/Image.py#L2054

    # pts are Top-Left, Top-Right, Bottom-Left, Bottom-Right points.
    # Points are shifted due to affine matrix torch convention about
    # the center point. Center is (0, 0) for image center pivot point (w * 0.5, h * 0.5)
    pts = torch.tensor(
        [
            [-0.5 * w, -0.5 * h, 1.0],
            [-0.5 * w, 0.5 * h, 1.0],
            [0.5 * w, 0.5 * h, 1.0],
            [0.5 * w, -0.5 * h, 1.0],
        ]
    )
    theta = torch.tensor(matrix, dtype=torch.float).view(2, 3)
    new_pts = torch.matmul(pts, theta.T)
    min_vals, _ = new_pts.min(dim=0)
    max_vals, _ = new_pts.max(dim=0)

    # shift points to [0, w] and [0, h] interval to match PIL results
    min_vals += torch.tensor((w * 0.5, h * 0.5))
    max_vals += torch.tensor((w * 0.5, h * 0.5))

    # Truncate precision to 1e-4 to avoid ceil of Xe-15 to 1.0
    tol = 1e-4
    cmax = torch.ceil((max_vals / tol).trunc_() * tol)
    cmin = torch.floor((min_vals / tol).trunc_() * tol)
    size = cmax - cmin
    return int(size[0]), int(size[1])  # w, h


def rotate(
    img: Tensor,
    matrix: List[float],
    interpolation: str = "nearest",
    expand: bool = False,
    fill: Optional[Union[int, float, List[float]]] = None,
) -> Tensor:
    _assert_grid_transform_inputs(img, matrix, interpolation, fill, ["nearest", "bilinear"])
    w, h = img.shape[-1], img.shape[-2]
    ow, oh = _compute_affine_output_size(matrix, w, h) if expand else (w, h)
    dtype = img.dtype if torch.is_floating_point(img) else torch.float32
    theta = torch.tensor(matrix, dtype=dtype, device=img.device).reshape(1, 2, 3)
    # grid will be generated on the same device as theta and img
    grid = _gen_affine_grid(theta, w=w, h=h, ow=ow, oh=oh)

    return _apply_grid_transform(img, grid, interpolation, fill=fill)


def _perspective_grid(coeffs: List[float], ow: int, oh: int, dtype: torch.dtype, device: torch.device) -> Tensor:
    # https://github.com/python-pillow/Pillow/blob/4634eafe3c695a014267eefdce830b4a825beed7/
    # src/libImaging/Geometry.c#L394

    #
    # x_out = (coeffs[0] * x + coeffs[1] * y + coeffs[2]) / (coeffs[6] * x + coeffs[7] * y + 1)
    # y_out = (coeffs[3] * x + coeffs[4] * y + coeffs[5]) / (coeffs[6] * x + coeffs[7] * y + 1)
    #
    theta1 = torch.tensor(
        [[[coeffs[0], coeffs[1], coeffs[2]], [coeffs[3], coeffs[4], coeffs[5]]]], dtype=dtype, device=device
    )
    theta2 = torch.tensor([[[coeffs[6], coeffs[7], 1.0], [coeffs[6], coeffs[7], 1.0]]], dtype=dtype, device=device)

    d = 0.5
    base_grid = torch.empty(1, oh, ow, 3, dtype=dtype, device=device)
    x_grid = torch.linspace(d, ow * 1.0 + d - 1.0, steps=ow, device=device)
    base_grid[..., 0].copy_(x_grid)
    y_grid = torch.linspace(d, oh * 1.0 + d - 1.0, steps=oh, device=device).unsqueeze_(-1)
    base_grid[..., 1].copy_(y_grid)
    base_grid[..., 2].fill_(1)

    rescaled_theta1 = theta1.transpose(1, 2) / torch.tensor([0.5 * ow, 0.5 * oh], dtype=dtype, device=device)
    output_grid1 = base_grid.view(1, oh * ow, 3).bmm(rescaled_theta1)
    output_grid2 = base_grid.view(1, oh * ow, 3).bmm(theta2.transpose(1, 2))

    output_grid = output_grid1 / output_grid2 - 1.0
    return output_grid.view(1, oh, ow, 2)


def perspective(
    img: Tensor,
    perspective_coeffs: List[float],
    interpolation: str = "bilinear",
    fill: Optional[Union[int, float, List[float]]] = None,
) -> Tensor:
    if not (isinstance(img, torch.Tensor)):
        raise TypeError("Input img should be Tensor.")

    _assert_image_tensor(img)

    _assert_grid_transform_inputs(
        img,
        matrix=None,
        interpolation=interpolation,
        fill=fill,
        supported_interpolation_modes=["nearest", "bilinear"],
        coeffs=perspective_coeffs,
    )

    ow, oh = img.shape[-1], img.shape[-2]
    dtype = img.dtype if torch.is_floating_point(img) else torch.float32
    grid = _perspective_grid(perspective_coeffs, ow=ow, oh=oh, dtype=dtype, device=img.device)
    return _apply_grid_transform(img, grid, interpolation, fill=fill)


def _get_gaussian_kernel1d(kernel_size: int, sigma: float) -> Tensor:
    ksize_half = (kernel_size - 1) * 0.5

    x = torch.linspace(-ksize_half, ksize_half, steps=kernel_size)
    pdf = torch.exp(-0.5 * (x / sigma).pow(2))
    kernel1d = pdf / pdf.sum()

    return kernel1d


def _get_gaussian_kernel2d(
    kernel_size: List[int], sigma: List[float], dtype: torch.dtype, device: torch.device
) -> Tensor:
    kernel1d_x = _get_gaussian_kernel1d(kernel_size[0], sigma[0]).to(device, dtype=dtype)
    kernel1d_y = _get_gaussian_kernel1d(kernel_size[1], sigma[1]).to(device, dtype=dtype)
    kernel2d = torch.mm(kernel1d_y[:, None], kernel1d_x[None, :])
    return kernel2d


def gaussian_blur(img: Tensor, kernel_size: List[int], sigma: List[float]) -> Tensor:
    if not (isinstance(img, torch.Tensor)):
        raise TypeError(f"img should be Tensor. Got {type(img)}")

    _assert_image_tensor(img)

    dtype = img.dtype if torch.is_floating_point(img) else torch.float32
    kernel = _get_gaussian_kernel2d(kernel_size, sigma, dtype=dtype, device=img.device)
    kernel = kernel.expand(img.shape[-3], 1, kernel.shape[0], kernel.shape[1])

<<<<<<< HEAD
    img, need_cast, need_squeeze, out_dtype = _cast_squeeze_in(
        img,
        [
            kernel.dtype,
        ],
    )
=======
    img, need_cast, need_squeeze, out_dtype = _cast_squeeze_in(img, [kernel.dtype])

    # padding = (left, right, top, bottom)
>>>>>>> 61034d53
    padding = [kernel_size[0] // 2, kernel_size[0] // 2, kernel_size[1] // 2, kernel_size[1] // 2]
    img = torch_pad(img, padding, mode="reflect")
    img = conv2d(img, kernel, groups=img.shape[-3])

    img = _cast_squeeze_out(img, need_cast, need_squeeze, out_dtype)
    return img


def gaussian_noise(img: Tensor, mean: float, sigma: float) -> Tensor:
    if not (isinstance(img, torch.Tensor)):
        raise TypeError(f"img should be Tensor. Got {type(img)}")

    _assert_image_tensor(img)
    dtype = img.dtype if torch.is_floating_point(img) else torch.float32
    img, need_cast, need_squeeze, out_dtype = _cast_squeeze_in(img, [dtype])
    # add the gaussian noise with the given mean and sigma.
    normalize_img = img / 255.0
    noise = sigma * torch.randn_like(img) + mean
    img = normalize_img + noise
    img = torch.clip(img, 0, 1)
    img = img * 255.0

    img = _cast_squeeze_out(img, need_cast, need_squeeze, out_dtype)
    return img


def invert(img: Tensor) -> Tensor:

    _assert_image_tensor(img)

    if img.ndim < 3:
        raise TypeError(f"Input image tensor should have at least 3 dimensions, but found {img.ndim}")

    _assert_channels(img, [1, 3])

    bound = torch.tensor(1 if img.is_floating_point() else 255, dtype=img.dtype, device=img.device)
    return bound - img


def posterize(img: Tensor, bits: int) -> Tensor:

    _assert_image_tensor(img)

    if img.ndim < 3:
        raise TypeError(f"Input image tensor should have at least 3 dimensions, but found {img.ndim}")
    if img.dtype != torch.uint8:
        raise TypeError(f"Only torch.uint8 image tensors are supported, but found {img.dtype}")

    _assert_channels(img, [1, 3])
    mask = -int(2 ** (8 - bits))  # JIT-friendly for: ~(2 ** (8 - bits) - 1)
    return img & mask


def solarize(img: Tensor, threshold: float) -> Tensor:

    _assert_image_tensor(img)

    if img.ndim < 3:
        raise TypeError(f"Input image tensor should have at least 3 dimensions, but found {img.ndim}")

    _assert_channels(img, [1, 3])

    _assert_threshold(img, threshold)

    inverted_img = invert(img)
    return torch.where(img >= threshold, inverted_img, img)


def _blurred_degenerate_image(img: Tensor) -> Tensor:
    dtype = img.dtype if torch.is_floating_point(img) else torch.float32

    kernel = torch.ones((3, 3), dtype=dtype, device=img.device)
    kernel[1, 1] = 5.0
    kernel /= kernel.sum()
    kernel = kernel.expand(img.shape[-3], 1, kernel.shape[0], kernel.shape[1])

    result_tmp, need_cast, need_squeeze, out_dtype = _cast_squeeze_in(
        img,
        [
            kernel.dtype,
        ],
    )
    result_tmp = conv2d(result_tmp, kernel, groups=result_tmp.shape[-3])
    result_tmp = _cast_squeeze_out(result_tmp, need_cast, need_squeeze, out_dtype)

    result = img.clone()
    result[..., 1:-1, 1:-1] = result_tmp

    return result


def adjust_sharpness(img: Tensor, sharpness_factor: float) -> Tensor:
    if sharpness_factor < 0:
        raise ValueError(f"sharpness_factor ({sharpness_factor}) is not non-negative.")

    _assert_image_tensor(img)

    _assert_channels(img, [1, 3])

    if img.size(-1) <= 2 or img.size(-2) <= 2:
        return img

    return _blend(img, _blurred_degenerate_image(img), sharpness_factor)


def autocontrast(img: Tensor) -> Tensor:

    _assert_image_tensor(img)

    if img.ndim < 3:
        raise TypeError(f"Input image tensor should have at least 3 dimensions, but found {img.ndim}")

    _assert_channels(img, [1, 3])

    bound = 1.0 if img.is_floating_point() else 255.0
    dtype = img.dtype if torch.is_floating_point(img) else torch.float32

    minimum = img.amin(dim=(-2, -1), keepdim=True).to(dtype)
    maximum = img.amax(dim=(-2, -1), keepdim=True).to(dtype)
    scale = bound / (maximum - minimum)
    eq_idxs = torch.isfinite(scale).logical_not()
    minimum[eq_idxs] = 0
    scale[eq_idxs] = 1

    return ((img - minimum) * scale).clamp(0, bound).to(img.dtype)


def _scale_channel(img_chan: Tensor) -> Tensor:
    # TODO: we should expect bincount to always be faster than histc, but this
    # isn't always the case. Once
    # https://github.com/pytorch/pytorch/issues/53194 is fixed, remove the if
    # block and only use bincount.
    if img_chan.is_cuda:
        hist = torch.histc(img_chan.to(torch.float32), bins=256, min=0, max=255)
    else:
        hist = torch.bincount(img_chan.view(-1), minlength=256)

    nonzero_hist = hist[hist != 0]
    step = torch.div(nonzero_hist[:-1].sum(), 255, rounding_mode="floor")
    if step == 0:
        return img_chan

    lut = torch.div(torch.cumsum(hist, 0) + torch.div(step, 2, rounding_mode="floor"), step, rounding_mode="floor")
    lut = torch.nn.functional.pad(lut, [1, 0])[:-1].clamp(0, 255)

    return lut[img_chan.to(torch.int64)].to(torch.uint8)


def _equalize_single_image(img: Tensor) -> Tensor:
    return torch.stack([_scale_channel(img[c]) for c in range(img.size(0))])


def equalize(img: Tensor) -> Tensor:

    _assert_image_tensor(img)

    if not (3 <= img.ndim <= 4):
        raise TypeError(f"Input image tensor should have 3 or 4 dimensions, but found {img.ndim}")
    if img.dtype != torch.uint8:
        raise TypeError(f"Only torch.uint8 image tensors are supported, but found {img.dtype}")

    _assert_channels(img, [1, 3])

    if img.ndim == 3:
        return _equalize_single_image(img)

    return torch.stack([_equalize_single_image(x) for x in img])


def normalize(tensor: Tensor, mean: List[float], std: List[float], inplace: bool = False) -> Tensor:
    _assert_image_tensor(tensor)

    if not tensor.is_floating_point():
        raise TypeError(f"Input tensor should be a float tensor. Got {tensor.dtype}.")

    if tensor.ndim < 3:
        raise ValueError(
            f"Expected tensor to be a tensor image of size (..., C, H, W). Got tensor.size() = {tensor.size()}"
        )

    if not inplace:
        tensor = tensor.clone()

    dtype = tensor.dtype
    mean = torch.as_tensor(mean, dtype=dtype, device=tensor.device)
    std = torch.as_tensor(std, dtype=dtype, device=tensor.device)
    if (std == 0).any():
        raise ValueError(f"std evaluated to zero after conversion to {dtype}, leading to division by zero.")
    if mean.ndim == 1:
        mean = mean.view(-1, 1, 1)
    if std.ndim == 1:
        std = std.view(-1, 1, 1)
    return tensor.sub_(mean).div_(std)


def erase(img: Tensor, i: int, j: int, h: int, w: int, v: Tensor, inplace: bool = False) -> Tensor:
    _assert_image_tensor(img)

    if not inplace:
        img = img.clone()

    img[..., i : i + h, j : j + w] = v
    return img


def _create_identity_grid(size: List[int]) -> Tensor:
    hw_space = [torch.linspace((-s + 1) / s, (s - 1) / s, s) for s in size]
    grid_y, grid_x = torch.meshgrid(hw_space, indexing="ij")
    return torch.stack([grid_x, grid_y], -1).unsqueeze(0)  # 1 x H x W x 2


def elastic_transform(
    img: Tensor,
    displacement: Tensor,
    interpolation: str = "bilinear",
    fill: Optional[Union[int, float, List[float]]] = None,
) -> Tensor:

    if not (isinstance(img, torch.Tensor)):
        raise TypeError(f"img should be Tensor. Got {type(img)}")

    size = list(img.shape[-2:])
    displacement = displacement.to(img.device)

    identity_grid = _create_identity_grid(size)
    grid = identity_grid.to(img.device) + displacement
    return _apply_grid_transform(img, grid, interpolation, fill)<|MERGE_RESOLUTION|>--- conflicted
+++ resolved
@@ -755,18 +755,9 @@
     kernel = _get_gaussian_kernel2d(kernel_size, sigma, dtype=dtype, device=img.device)
     kernel = kernel.expand(img.shape[-3], 1, kernel.shape[0], kernel.shape[1])
 
-<<<<<<< HEAD
-    img, need_cast, need_squeeze, out_dtype = _cast_squeeze_in(
-        img,
-        [
-            kernel.dtype,
-        ],
-    )
-=======
     img, need_cast, need_squeeze, out_dtype = _cast_squeeze_in(img, [kernel.dtype])
 
     # padding = (left, right, top, bottom)
->>>>>>> 61034d53
     padding = [kernel_size[0] // 2, kernel_size[0] // 2, kernel_size[1] // 2, kernel_size[1] // 2]
     img = torch_pad(img, padding, mode="reflect")
     img = conv2d(img, kernel, groups=img.shape[-3])
