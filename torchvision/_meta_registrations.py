--- conflicted
+++ resolved
@@ -51,13 +51,8 @@
     return grad.new_empty((batch_size, channels, height, width))
 
 
-<<<<<<< HEAD
-@register_meta("roi_pool")
-def meta_roi_pool(input, rois, spatial_scale, pooled_height, pooled_width):
-=======
 @register_meta("ps_roi_align")
 def meta_ps_roi_align(input, rois, spatial_scale, pooled_height, pooled_width, sampling_ratio):
->>>>>>> 209b2b3b
     torch._check(rois.size(1) == 5, lambda: "rois must have shape as Tensor[K, 5]")
     torch._check(
         input.dtype == rois.dtype,
@@ -66,17 +61,6 @@
             f"but type {input.dtype} does not equal {rois.dtype}"
         ),
     )
-<<<<<<< HEAD
-    num_rois = rois.size(0)
-    channels = input.size(1)
-    out_size = (num_rois, channels, pooled_height, pooled_width)
-    return input.new_empty(out_size), torch.empty(out_size, device="meta", dtype=torch.int32)
-
-
-@register_meta("_roi_pool_backward")
-def meta_roi_pool_backward(
-    grad, rois, argmax, spatial_scale, pooled_height, pooled_width, batch_size, channels, height, width
-=======
     channels = input.size(1)
     torch._check(
         channels % (pooled_height * pooled_width) == 0,
@@ -101,7 +85,36 @@
     channels,
     height,
     width,
->>>>>>> 209b2b3b
+):
+    torch._check(
+        grad.dtype == rois.dtype,
+        lambda: (
+            "Expected tensor for grad to have the same type as tensor for rois; "
+            f"but type {grad.dtype} does not equal {rois.dtype}"
+        ),
+    )
+    return grad.new_empty((batch_size, channels, height, width))
+
+
+@register_meta("roi_pool")
+def meta_roi_pool(input, rois, spatial_scale, pooled_height, pooled_width):
+    torch._check(rois.size(1) == 5, lambda: "rois must have shape as Tensor[K, 5]")
+    torch._check(
+        input.dtype == rois.dtype,
+        lambda: (
+            "Expected tensor for input to have the same type as tensor for rois; "
+            f"but type {input.dtype} does not equal {rois.dtype}"
+        ),
+    )
+    num_rois = rois.size(0)
+    channels = input.size(1)
+    out_size = (num_rois, channels, pooled_height, pooled_width)
+    return input.new_empty(out_size), torch.empty(out_size, device="meta", dtype=torch.int32)
+
+
+@register_meta("_roi_pool_backward")
+def meta_roi_pool_backward(
+    grad, rois, argmax, spatial_scale, pooled_height, pooled_width, batch_size, channels, height, width
 ):
     torch._check(
         grad.dtype == rois.dtype,
