--- conflicted
+++ resolved
@@ -51,7 +51,129 @@
     return grad.new_empty((batch_size, channels, height, width))
 
 
-<<<<<<< HEAD
+@register_meta("ps_roi_align")
+def meta_ps_roi_align(input, rois, spatial_scale, pooled_height, pooled_width, sampling_ratio):
+    torch._check(rois.size(1) == 5, lambda: "rois must have shape as Tensor[K, 5]")
+    torch._check(
+        input.dtype == rois.dtype,
+        lambda: (
+            "Expected tensor for input to have the same type as tensor for rois; "
+            f"but type {input.dtype} does not equal {rois.dtype}"
+        ),
+    )
+    channels = input.size(1)
+    torch._check(
+        channels % (pooled_height * pooled_width) == 0,
+        "input channels must be a multiple of pooling height * pooling width",
+    )
+
+    num_rois = rois.size(0)
+    out_size = (num_rois, channels // (pooled_height * pooled_width), pooled_height, pooled_width)
+    return input.new_empty(out_size), torch.empty(out_size, dtype=torch.int32, device="meta")
+
+
+@register_meta("_ps_roi_align_backward")
+def meta_ps_roi_align_backward(
+    grad,
+    rois,
+    channel_mapping,
+    spatial_scale,
+    pooled_height,
+    pooled_width,
+    sampling_ratio,
+    batch_size,
+    channels,
+    height,
+    width,
+):
+    torch._check(
+        grad.dtype == rois.dtype,
+        lambda: (
+            "Expected tensor for grad to have the same type as tensor for rois; "
+            f"but type {grad.dtype} does not equal {rois.dtype}"
+        ),
+    )
+    return grad.new_empty((batch_size, channels, height, width))
+
+
+@register_meta("roi_pool")
+def meta_roi_pool(input, rois, spatial_scale, pooled_height, pooled_width):
+    torch._check(rois.size(1) == 5, lambda: "rois must have shape as Tensor[K, 5]")
+    torch._check(
+        input.dtype == rois.dtype,
+        lambda: (
+            "Expected tensor for input to have the same type as tensor for rois; "
+            f"but type {input.dtype} does not equal {rois.dtype}"
+        ),
+    )
+    num_rois = rois.size(0)
+    channels = input.size(1)
+    out_size = (num_rois, channels, pooled_height, pooled_width)
+    return input.new_empty(out_size), torch.empty(out_size, device="meta", dtype=torch.int32)
+
+
+@register_meta("_roi_pool_backward")
+def meta_roi_pool_backward(
+    grad, rois, argmax, spatial_scale, pooled_height, pooled_width, batch_size, channels, height, width
+):
+    torch._check(
+        grad.dtype == rois.dtype,
+        lambda: (
+            "Expected tensor for grad to have the same type as tensor for rois; "
+            f"but type {grad.dtype} does not equal {rois.dtype}"
+        ),
+    )
+    return grad.new_empty((batch_size, channels, height, width))
+
+
+@register_meta("ps_roi_pool")
+def meta_ps_roi_pool(input, rois, spatial_scale, pooled_height, pooled_width):
+    torch._check(rois.size(1) == 5, lambda: "rois must have shape as Tensor[K, 5]")
+    torch._check(
+        input.dtype == rois.dtype,
+        lambda: (
+            "Expected tensor for input to have the same type as tensor for rois; "
+            f"but type {input.dtype} does not equal {rois.dtype}"
+        ),
+    )
+    channels = input.size(1)
+    torch._check(
+        channels % (pooled_height * pooled_width) == 0,
+        "input channels must be a multiple of pooling height * pooling width",
+    )
+    num_rois = rois.size(0)
+    out_size = (num_rois, channels // (pooled_height * pooled_width), pooled_height, pooled_width)
+    return input.new_empty(out_size), torch.empty(out_size, device="meta", dtype=torch.int32)
+
+
+@register_meta("_ps_roi_pool_backward")
+def meta_ps_roi_pool_backward(
+    grad, rois, channel_mapping, spatial_scale, pooled_height, pooled_width, batch_size, channels, height, width
+):
+    torch._check(
+        grad.dtype == rois.dtype,
+        lambda: (
+            "Expected tensor for grad to have the same type as tensor for rois; "
+            f"but type {grad.dtype} does not equal {rois.dtype}"
+        ),
+    )
+    return grad.new_empty((batch_size, channels, height, width))
+
+
+@torch._custom_ops.impl_abstract("torchvision::nms")
+def meta_nms(dets, scores, iou_threshold):
+    torch._check(dets.dim() == 2, lambda: f"boxes should be a 2d tensor, got {dets.dim()}D")
+    torch._check(dets.size(1) == 4, lambda: f"boxes should have 4 elements in dimension 1, got {dets.size(1)}")
+    torch._check(scores.dim() == 1, lambda: f"scores should be a 1d tensor, got {scores.dim()}")
+    torch._check(
+        dets.size(0) == scores.size(0),
+        lambda: f"boxes and scores should have same number of elements in dimension 0, got {dets.size(0)} and {scores.size(0)}",
+    )
+    ctx = torch._custom_ops.get_ctx()
+    num_to_keep = ctx.create_unbacked_symint()
+    return dets.new_empty(num_to_keep, dtype=torch.long)
+
+
 @register_meta("deform_conv2d")
 def meta_deform_conv2d(
     input,
@@ -100,127 +222,4 @@
     grad_offset = offset.new_empty(offset.shape)
     grad_mask = mask.new_empty(mask.shape)
     grad_bias = bias.new_empty(bias.shape)
-    return grad_input, grad_weight, grad_offset, grad_mask, grad_bias
-=======
-@register_meta("ps_roi_align")
-def meta_ps_roi_align(input, rois, spatial_scale, pooled_height, pooled_width, sampling_ratio):
-    torch._check(rois.size(1) == 5, lambda: "rois must have shape as Tensor[K, 5]")
-    torch._check(
-        input.dtype == rois.dtype,
-        lambda: (
-            "Expected tensor for input to have the same type as tensor for rois; "
-            f"but type {input.dtype} does not equal {rois.dtype}"
-        ),
-    )
-    channels = input.size(1)
-    torch._check(
-        channels % (pooled_height * pooled_width) == 0,
-        "input channels must be a multiple of pooling height * pooling width",
-    )
-
-    num_rois = rois.size(0)
-    out_size = (num_rois, channels // (pooled_height * pooled_width), pooled_height, pooled_width)
-    return input.new_empty(out_size), torch.empty(out_size, dtype=torch.int32, device="meta")
-
-
-@register_meta("_ps_roi_align_backward")
-def meta_ps_roi_align_backward(
-    grad,
-    rois,
-    channel_mapping,
-    spatial_scale,
-    pooled_height,
-    pooled_width,
-    sampling_ratio,
-    batch_size,
-    channels,
-    height,
-    width,
-):
-    torch._check(
-        grad.dtype == rois.dtype,
-        lambda: (
-            "Expected tensor for grad to have the same type as tensor for rois; "
-            f"but type {grad.dtype} does not equal {rois.dtype}"
-        ),
-    )
-    return grad.new_empty((batch_size, channels, height, width))
-
-
-@register_meta("roi_pool")
-def meta_roi_pool(input, rois, spatial_scale, pooled_height, pooled_width):
-    torch._check(rois.size(1) == 5, lambda: "rois must have shape as Tensor[K, 5]")
-    torch._check(
-        input.dtype == rois.dtype,
-        lambda: (
-            "Expected tensor for input to have the same type as tensor for rois; "
-            f"but type {input.dtype} does not equal {rois.dtype}"
-        ),
-    )
-    num_rois = rois.size(0)
-    channels = input.size(1)
-    out_size = (num_rois, channels, pooled_height, pooled_width)
-    return input.new_empty(out_size), torch.empty(out_size, device="meta", dtype=torch.int32)
-
-
-@register_meta("_roi_pool_backward")
-def meta_roi_pool_backward(
-    grad, rois, argmax, spatial_scale, pooled_height, pooled_width, batch_size, channels, height, width
-):
-    torch._check(
-        grad.dtype == rois.dtype,
-        lambda: (
-            "Expected tensor for grad to have the same type as tensor for rois; "
-            f"but type {grad.dtype} does not equal {rois.dtype}"
-        ),
-    )
-    return grad.new_empty((batch_size, channels, height, width))
-
-
-@register_meta("ps_roi_pool")
-def meta_ps_roi_pool(input, rois, spatial_scale, pooled_height, pooled_width):
-    torch._check(rois.size(1) == 5, lambda: "rois must have shape as Tensor[K, 5]")
-    torch._check(
-        input.dtype == rois.dtype,
-        lambda: (
-            "Expected tensor for input to have the same type as tensor for rois; "
-            f"but type {input.dtype} does not equal {rois.dtype}"
-        ),
-    )
-    channels = input.size(1)
-    torch._check(
-        channels % (pooled_height * pooled_width) == 0,
-        "input channels must be a multiple of pooling height * pooling width",
-    )
-    num_rois = rois.size(0)
-    out_size = (num_rois, channels // (pooled_height * pooled_width), pooled_height, pooled_width)
-    return input.new_empty(out_size), torch.empty(out_size, device="meta", dtype=torch.int32)
-
-
-@register_meta("_ps_roi_pool_backward")
-def meta_ps_roi_pool_backward(
-    grad, rois, channel_mapping, spatial_scale, pooled_height, pooled_width, batch_size, channels, height, width
-):
-    torch._check(
-        grad.dtype == rois.dtype,
-        lambda: (
-            "Expected tensor for grad to have the same type as tensor for rois; "
-            f"but type {grad.dtype} does not equal {rois.dtype}"
-        ),
-    )
-    return grad.new_empty((batch_size, channels, height, width))
->>>>>>> 668348ed
-
-
-@torch._custom_ops.impl_abstract("torchvision::nms")
-def meta_nms(dets, scores, iou_threshold):
-    torch._check(dets.dim() == 2, lambda: f"boxes should be a 2d tensor, got {dets.dim()}D")
-    torch._check(dets.size(1) == 4, lambda: f"boxes should have 4 elements in dimension 1, got {dets.size(1)}")
-    torch._check(scores.dim() == 1, lambda: f"scores should be a 1d tensor, got {scores.dim()}")
-    torch._check(
-        dets.size(0) == scores.size(0),
-        lambda: f"boxes and scores should have same number of elements in dimension 0, got {dets.size(0)} and {scores.size(0)}",
-    )
-    ctx = torch._custom_ops.get_ctx()
-    num_to_keep = ctx.create_unbacked_symint()
-    return dets.new_empty(num_to_keep, dtype=torch.long)+    return grad_input, grad_weight, grad_offset, grad_mask, grad_bias